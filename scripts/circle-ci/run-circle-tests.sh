#!/usr/bin/env bash

CASSANDRA=':atlasdb-cassandra-tests:check'
SHARED=':atlasdb-tests-shared:check'

case $CIRCLE_NODE_INDEX in
<<<<<<< HEAD
    0) ./gradlew --parallel check -x $CASSANDRA -x $SHARED ;;
    1) ./scripts/ete.sh;;
    2) ./gradlew --parallel $SHARED ;;
=======
    0) ./gradlew --continue check -x $CASSANDRA -x $SHARED ;;
    1) ./gradlew --parallel $CASSANDRA ;;
    2) ./gradlew --parallel $SHARED && cd docs/; make html ;;
>>>>>>> 84dc9fa6
esac<|MERGE_RESOLUTION|>--- conflicted
+++ resolved
@@ -4,13 +4,7 @@
 SHARED=':atlasdb-tests-shared:check'
 
 case $CIRCLE_NODE_INDEX in
-<<<<<<< HEAD
-    0) ./gradlew --parallel check -x $CASSANDRA -x $SHARED ;;
-    1) ./scripts/ete.sh;;
-    2) ./gradlew --parallel $SHARED ;;
-=======
     0) ./gradlew --continue check -x $CASSANDRA -x $SHARED ;;
-    1) ./gradlew --parallel $CASSANDRA ;;
+    1) ./scripts/ete.sh ;;
     2) ./gradlew --parallel $SHARED && cd docs/; make html ;;
->>>>>>> 84dc9fa6
 esac