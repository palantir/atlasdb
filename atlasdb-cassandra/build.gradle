apply from: "../gradle/publish-jars.gradle"
apply plugin: 'org.inferred.processors'
apply plugin: 'com.github.johnrengelman.shadow'

apply from: "../gradle/shared.gradle"

configurations {
  explicitShadow
  shadow.extendsFrom(explicitShadow)
  compile.extendsFrom(explicitShadow)
}

dependencies {
  explicitShadow (group: 'de.jflex', name: 'jflex', version: '1.6.0') {
    exclude(group: 'org.apache.ant', module: 'ant')
  }
  explicitShadow group: 'com.github.rholder', name: 'snowball-stemmer', version: '1.3.0.581.1'
  explicitShadow group: 'com.carrotsearch', name: 'hppc', version: '0.5.4'

  explicitShadow project(":atlasdb-client")
  explicitShadow project(":atlasdb-api")
  explicitShadow project(":commons-api")
  explicitShadow project(':timestamp-impl')

  explicitShadow ('org.apache.cassandra:cassandra-thrift:' + libVersions.cassandra) {
    exclude(group: 'de.jflex', module: 'jflex')
    exclude(group: 'org.apache.ant', module: 'ant')
    exclude(group: 'com.github.rholder', module: 'snowball-stemmer')
    exclude(group: 'com.carrotsearch', module: 'hppc')
  }

  explicitShadow ('com.datastax.cassandra:cassandra-driver-core:' + libVersions.cassandra_driver_core) {
    exclude(group: 'com.codahale.metrics', module: 'metrics-core')
  }
  explicitShadow group: 'com.google.guava', name: 'guava'

  explicitShadow 'org.apache.commons:commons-pool2:2.4.2'

<<<<<<< HEAD
  compile group: 'com.palantir.remoting2', name: 'ssl-config'
  compile group: 'com.palantir.remoting2', name: 'tracing'
=======
  explicitShadow group: 'com.palantir.remoting', name: 'ssl-config'
  explicitShadow group: 'com.palantir.remoting1', name: 'tracing'
>>>>>>> b976a661

  explicitShadow group: 'com.google.code.findbugs', name: 'annotations'

  explicitShadow group: 'org.jboss.marshalling', name: 'jboss-marshalling', version: '1.4.11.Final'

  testCompile project(path: ":atlasdb-client", configuration: "testArtifacts")
  testCompile group: 'org.mockito', name: 'mockito-core'
  testCompile group: 'org.assertj', name: 'assertj-core'
  testCompile group: 'org.hamcrest', name: 'hamcrest-library'

  processor group: 'org.immutables', name: 'value'
  processor 'com.google.auto.service:auto-service:1.0-rc2'
}

shadowJar {
  mergeServiceFiles()
  classifier ''

  relocate('jflex', atlasdb_shaded + 'jflex')
  relocate('org.apache.tools.ant', atlasdb_shaded + 'ant')
  relocate('org.tarturus.snowball', atlasdb_shaded + 'snowball')
  relocate('com.carrotsearch.hppc',  atlasdb_shaded + 'hppc')

  dependencies {
<<<<<<< HEAD
    include(dependency(group: 'com.palantir.remoting2', name: 'ssl-config'))
    include(dependency(group: 'com.palantir.remoting2', name: 'tracing'))
=======
      include(dependency { false })
>>>>>>> b976a661
  }
}

jar.dependsOn shadowJar
jar.onlyIf { false }<|MERGE_RESOLUTION|>--- conflicted
+++ resolved
@@ -36,13 +36,8 @@
 
   explicitShadow 'org.apache.commons:commons-pool2:2.4.2'
 
-<<<<<<< HEAD
-  compile group: 'com.palantir.remoting2', name: 'ssl-config'
-  compile group: 'com.palantir.remoting2', name: 'tracing'
-=======
-  explicitShadow group: 'com.palantir.remoting', name: 'ssl-config'
-  explicitShadow group: 'com.palantir.remoting1', name: 'tracing'
->>>>>>> b976a661
+  explicitShadow group: 'com.palantir.remoting2', name: 'ssl-config'
+  explicitShadow group: 'com.palantir.remoting2', name: 'tracing'
 
   explicitShadow group: 'com.google.code.findbugs', name: 'annotations'
 
@@ -67,12 +62,7 @@
   relocate('com.carrotsearch.hppc',  atlasdb_shaded + 'hppc')
 
   dependencies {
-<<<<<<< HEAD
-    include(dependency(group: 'com.palantir.remoting2', name: 'ssl-config'))
-    include(dependency(group: 'com.palantir.remoting2', name: 'tracing'))
-=======
       include(dependency { false })
->>>>>>> b976a661
   }
 }
 
