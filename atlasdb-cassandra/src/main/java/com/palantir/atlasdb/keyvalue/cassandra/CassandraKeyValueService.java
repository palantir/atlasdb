/*
 * Copyright 2015 Palantir Technologies, Inc. All rights reserved.
 * <p>
 * Licensed under the BSD-3 License (the "License");
 * you may not use this file except in compliance with the License.
 * You may obtain a copy of the License at
 * <p>
 * http://opensource.org/licenses/BSD-3-Clause
 * <p>
 * Unless required by applicable law or agreed to in writing, software
 * distributed under the License is distributed on an "AS IS" BASIS,
 * WITHOUT WARRANTIES OR CONDITIONS OF ANY KIND, either express or implied.
 * See the License for the specific language governing permissions and
 * limitations under the License.
 */
package com.palantir.atlasdb.keyvalue.cassandra;

import java.net.InetSocketAddress;
import java.nio.ByteBuffer;
import java.nio.charset.Charset;
import java.nio.charset.StandardCharsets;
import java.util.Arrays;
import java.util.Collection;
import java.util.Collections;
import java.util.Iterator;
import java.util.LinkedHashMap;
import java.util.List;
import java.util.Map;
import java.util.Map.Entry;
import java.util.Optional;
import java.util.Random;
import java.util.Set;
import java.util.concurrent.Callable;
import java.util.concurrent.Future;
import java.util.concurrent.TimeUnit;
import java.util.concurrent.TimeoutException;
import java.util.stream.Collectors;
import java.util.stream.Stream;

import org.apache.cassandra.thrift.CASResult;
import org.apache.cassandra.thrift.Cassandra.Client;
import org.apache.cassandra.thrift.CfDef;
import org.apache.cassandra.thrift.Column;
import org.apache.cassandra.thrift.ColumnOrSuperColumn;
import org.apache.cassandra.thrift.ColumnParent;
import org.apache.cassandra.thrift.ConsistencyLevel;
import org.apache.cassandra.thrift.Deletion;
import org.apache.cassandra.thrift.KsDef;
import org.apache.cassandra.thrift.Mutation;
import org.apache.cassandra.thrift.SlicePredicate;
import org.apache.cassandra.thrift.SliceRange;
import org.apache.cassandra.thrift.UnavailableException;
import org.apache.thrift.TException;
import org.slf4j.Logger;
import org.slf4j.LoggerFactory;

import com.google.common.base.Function;
import com.google.common.base.Functions;
import com.google.common.base.Preconditions;
import com.google.common.base.Predicates;
import com.google.common.base.Strings;
import com.google.common.base.Supplier;
import com.google.common.collect.ArrayListMultimap;
import com.google.common.collect.HashMultimap;
import com.google.common.collect.ImmutableList;
import com.google.common.collect.ImmutableMap;
import com.google.common.collect.ImmutableMap.Builder;
import com.google.common.collect.ImmutableSet;
import com.google.common.collect.Iterables;
import com.google.common.collect.Iterators;
import com.google.common.collect.ListMultimap;
import com.google.common.collect.Lists;
import com.google.common.collect.Maps;
import com.google.common.collect.Multimap;
import com.google.common.collect.Multimaps;
import com.google.common.collect.Ordering;
import com.google.common.collect.SetMultimap;
import com.google.common.collect.Sets;
import com.google.common.collect.TreeMultimap;
import com.google.common.primitives.UnsignedBytes;
import com.palantir.atlasdb.AtlasDbConstants;
import com.palantir.atlasdb.cassandra.CassandraKeyValueServiceConfig;
import com.palantir.atlasdb.cassandra.CassandraKeyValueServiceConfigManager;
import com.palantir.atlasdb.config.LeaderConfig;
import com.palantir.atlasdb.config.LockLeader;
import com.palantir.atlasdb.encoding.PtBytes;
import com.palantir.atlasdb.keyvalue.api.BatchColumnRangeSelection;
import com.palantir.atlasdb.keyvalue.api.CandidateCellForSweeping;
import com.palantir.atlasdb.keyvalue.api.CandidateCellForSweepingRequest;
import com.palantir.atlasdb.keyvalue.api.Cell;
import com.palantir.atlasdb.keyvalue.api.CheckAndSetException;
import com.palantir.atlasdb.keyvalue.api.CheckAndSetRequest;
import com.palantir.atlasdb.keyvalue.api.ClusterAvailabilityStatus;
import com.palantir.atlasdb.keyvalue.api.ColumnSelection;
import com.palantir.atlasdb.keyvalue.api.InsufficientConsistencyException;
import com.palantir.atlasdb.keyvalue.api.KeyAlreadyExistsException;
import com.palantir.atlasdb.keyvalue.api.RangeRequest;
import com.palantir.atlasdb.keyvalue.api.RangeRequests;
import com.palantir.atlasdb.keyvalue.api.RowColumnRangeIterator;
import com.palantir.atlasdb.keyvalue.api.RowResult;
import com.palantir.atlasdb.keyvalue.api.TableReference;
import com.palantir.atlasdb.keyvalue.api.Value;
import com.palantir.atlasdb.keyvalue.cassandra.CassandraKeyValueServices.AllTimestampsCollector;
import com.palantir.atlasdb.keyvalue.cassandra.CassandraKeyValueServices.StartTsResultsCollector;
import com.palantir.atlasdb.keyvalue.cassandra.CassandraKeyValueServices.ThreadSafeResultVisitor;
import com.palantir.atlasdb.keyvalue.cassandra.jmx.CassandraJmxCompaction;
import com.palantir.atlasdb.keyvalue.cassandra.jmx.CassandraJmxCompactionManager;
import com.palantir.atlasdb.keyvalue.cassandra.paging.CassandraRangePagingIterable;
import com.palantir.atlasdb.keyvalue.cassandra.paging.ColumnFetchMode;
import com.palantir.atlasdb.keyvalue.cassandra.paging.ColumnGetter;
import com.palantir.atlasdb.keyvalue.cassandra.paging.CqlColumnGetter;
import com.palantir.atlasdb.keyvalue.cassandra.paging.RowGetter;
import com.palantir.atlasdb.keyvalue.cassandra.paging.ThriftColumnGetter;
import com.palantir.atlasdb.keyvalue.impl.AbstractKeyValueService;
import com.palantir.atlasdb.keyvalue.impl.Cells;
import com.palantir.atlasdb.keyvalue.impl.GetCandidateCellsForSweepingShim;
import com.palantir.atlasdb.keyvalue.impl.KeyValueServices;
import com.palantir.atlasdb.keyvalue.impl.LocalRowColumnRangeIterator;
import com.palantir.atlasdb.util.AnnotatedCallable;
import com.palantir.atlasdb.util.AnnotationType;
import com.palantir.common.annotation.Idempotent;
import com.palantir.common.base.ClosableIterator;
import com.palantir.common.base.ClosableIterators;
import com.palantir.common.base.FunctionCheckedException;
import com.palantir.common.base.Throwables;
import com.palantir.common.exception.PalantirRuntimeException;
import com.palantir.logsafe.SafeArg;
import com.palantir.logsafe.UnsafeArg;
import com.palantir.util.paging.AbstractPagingIterable;
import com.palantir.util.paging.SimpleTokenBackedResultsPage;
import com.palantir.util.paging.TokenBackedBasicResultsPage;

/**
 * Each service can have one or many C* KVS.
 * For each C* KVS, it maintains a list of active nodes, and the client connections attached to each node:
 *
 * n1->c1, c2, c3
 * n2->c5, c4, c9
 * n3->[N C* thrift client connections]
 *
 * Where {n1, n2, n3} are the active nodes in the C* cluster. Also each
 * node contains the clients which are attached to the node.
 * if some nodes are down, and the change can be detected through active hosts,
 * and these inactive nodes will be removed afterwards.
 */
public class CassandraKeyValueService extends AbstractKeyValueService {
    private final Logger log;

    private static final Function<Entry<Cell, Value>, Long> ENTRY_SIZING_FUNCTION = input ->
            input.getValue().getContents().length + 4L + Cells.getApproxSizeOfCell(input.getKey());

    @SuppressWarnings("VisibilityModifier")
    protected final CassandraKeyValueServiceConfigManager configManager;

    private final Optional<CassandraJmxCompactionManager> compactionManager;
    private final CassandraClientPool clientPool;
    private SchemaMutationLock schemaMutationLock;
    private final Optional<LeaderConfig> leaderConfig;
    private final HiddenTables hiddenTables;

    private final SchemaMutationLockTables lockTables;
    private final UniqueSchemaMutationLockTable schemaMutationLockTable;

    private ConsistencyLevel readConsistency = ConsistencyLevel.LOCAL_QUORUM;
    private final ConsistencyLevel writeConsistency = ConsistencyLevel.EACH_QUORUM;
    private final ConsistencyLevel deleteConsistency = ConsistencyLevel.ALL;

    private final TracingQueryRunner queryRunner;
    private final CassandraTables cassandraTables;

    public static CassandraKeyValueService create(
            CassandraKeyValueServiceConfigManager configManager,
            Optional<LeaderConfig> leaderConfig) {
        return create(configManager, leaderConfig, LoggerFactory.getLogger(CassandraKeyValueService.class));
    }

    public static CassandraKeyValueService create(
            CassandraKeyValueServiceConfigManager configManager,
            Optional<LeaderConfig> leaderConfig,
            Logger log) {
        Optional<CassandraJmxCompactionManager> compactionManager =
                CassandraJmxCompaction.createJmxCompactionManager(configManager);
        CassandraKeyValueService ret = new CassandraKeyValueService(
                log,
                configManager,
                compactionManager,
                leaderConfig);
        ret.init();
        return ret;
    }

    protected CassandraKeyValueService(Logger log,
                                       CassandraKeyValueServiceConfigManager configManager,
                                       Optional<CassandraJmxCompactionManager> compactionManager,
                                       Optional<LeaderConfig> leaderConfig) {
        super(AbstractKeyValueService.createFixedThreadPool("Atlas Cassandra KVS",
                configManager.getConfig().poolSize() * configManager.getConfig().servers().size()));
        this.log = log;
        this.configManager = configManager;
        this.clientPool = new CassandraClientPool(configManager.getConfig());
        this.compactionManager = compactionManager;
        this.leaderConfig = leaderConfig;
        this.hiddenTables = new HiddenTables();

        this.lockTables = new SchemaMutationLockTables(clientPool, configManager.getConfig());
        this.schemaMutationLockTable = new UniqueSchemaMutationLockTable(lockTables, whoIsTheLockCreator());

        this.queryRunner = new TracingQueryRunner(log, tracingPrefs);
        this.cassandraTables = new CassandraTables(clientPool, configManager);
    }

    private LockLeader whoIsTheLockCreator() {
        return leaderConfig
                .map((config) -> config.whoIsTheLockLeader())
                .orElse(LockLeader.I_AM_THE_LOCK_LEADER);
    }

    protected void init() {
        boolean supportsCas = !configManager.getConfig().scyllaDb()
                && clientPool.runWithRetry(CassandraVerifier.underlyingCassandraClusterSupportsCASOperations);

        schemaMutationLock = new SchemaMutationLock(
                supportsCas,
                configManager,
                clientPool,
                queryRunner,
                writeConsistency,
                schemaMutationLockTable,
                new HeartbeatService(
                        clientPool,
                        queryRunner,
                        HeartbeatService.DEFAULT_HEARTBEAT_TIME_PERIOD_MILLIS,
                        schemaMutationLockTable.getOnlyTable(),
                        writeConsistency),
                SchemaMutationLock.DEFAULT_DEAD_HEARTBEAT_TIMEOUT_THRESHOLD_MILLIS);

        createTable(AtlasDbConstants.DEFAULT_METADATA_TABLE, AtlasDbConstants.EMPTY_TABLE_METADATA);
        lowerConsistencyWhenSafe();
        upgradeFromOlderInternalSchema();
        CassandraKeyValueServices.warnUserInInitializationIfClusterAlreadyInInconsistentState(
                clientPool,
                configManager.getConfig());
    }

    private void upgradeFromOlderInternalSchema() {
        try {
            Map<TableReference, byte[]> metadataForTables = getMetadataForTables();
            final Collection<CfDef> updatedCfs = Lists.newArrayList();

            List<CfDef> knownCfs = clientPool.runWithRetry(client ->
                    client.describe_keyspace(configManager.getConfig().keyspace()).getCf_defs());

            for (CfDef clusterSideCf : knownCfs) {
                TableReference tableRef = tableReferenceFromCfDef(clusterSideCf);
                if (metadataForTables.containsKey(tableRef)) {
                    byte[] clusterSideMetadata = metadataForTables.get(tableRef);
                    CfDef clientSideCf = getCfForTable(tableRef, clusterSideMetadata,
                            configManager.getConfig().gcGraceSeconds());
                    if (!ColumnFamilyDefinitions.isMatchingCf(clientSideCf, clusterSideCf)) {
                        // mismatch; we have changed how we generate schema since we last persisted
<<<<<<< HEAD
                        log.warn("Upgrading table {} to new internal Cassandra schema", tableRef);
                        updatedCfs.add(clientSideCf);
=======
                        log.warn("Upgrading table {} to new internal Cassandra schema",
                                UnsafeArg.of("table", tableRef));
                        tablesToUpgrade.put(tableRef, clusterSideMetadata);
>>>>>>> df815c03
                    }
                } else if (!hiddenTables.isHidden(tableRef)) {
                    // Possible to get here from a race condition with another service starting up
                    // and performing schema upgrades concurrent with us doing this check
                    log.error("Found a table {} that did not have persisted"
                            + " AtlasDB metadata. If you recently did a Palantir update, try waiting until"
                            + " schema upgrades are completed on all backend CLIs/services etc and restarting"
                            + " this service. If this error re-occurs on subsequent attempted startups, please"
                            + " contact Palantir support.", UnsafeArg.of("table", tableRef.getQualifiedName()));
                }
            }

            // we are racing another service to do these same operations here, but they are idempotent / safe
            Map<Cell, byte[]> emptyMetadataUpdate = ImmutableMap.of();
            if (!updatedCfs.isEmpty()) {
                putMetadataAndMaybeAlterTables(true, emptyMetadataUpdate, updatedCfs);
                log.debug("New table-related settings were applied on startup!!");
            } else {
                log.debug("No tables are being upgraded on startup. No updated table-related settings found.");
            }
        } catch (TException e) {
            log.error("Couldn't upgrade from an older internal Cassandra schema."
                    + " New table-related settings may not have taken effect.");
        }
    }

    private void lowerConsistencyWhenSafe() {
        Set<String> dcs;
        Map<String, String> strategyOptions;
        CassandraKeyValueServiceConfig config = configManager.getConfig();

        try {
            dcs = clientPool.runWithRetry(client ->
                    CassandraVerifier.sanityCheckDatacenters(
                            client,
                            config));
            KsDef ksDef = clientPool.runWithRetry(client ->
                    client.describe_keyspace(config.keyspace()));
            strategyOptions = Maps.newHashMap(ksDef.getStrategy_options());

            if (dcs.size() == 1) {
                String dc = dcs.iterator().next();
                if (strategyOptions.get(dc) != null) {
                    int currentRf = Integer.parseInt(strategyOptions.get(dc));
                    if (currentRf == config.replicationFactor()) {
                        if (currentRf == 2 && config.clusterMeetsNormalConsistencyGuarantees()) {
                            log.info("Setting Read Consistency to ONE, as cluster has only one datacenter at RF2.");
                            readConsistency = ConsistencyLevel.ONE;
                        }
                    }
                }
            }
        } catch (TException e) {
            return;
        }
    }

    /**
     * Gets values from the key-value store.
     * <p>
     * Does not require all Cassandra nodes to be up and available, works as long as quorum is achieved.
     *
     * @param tableRef the name of the table to retrieve values from.
     * @param rows set containing the rows to retrieve values for.
     * @param selection specifies the set of columns to fetch.
     * @param startTs specifies the maximum timestamp (exclusive) at which to
     *        retrieve each rows's value.
     *
     * @return map of retrieved values. Values which do not exist (either
     *         because they were deleted or never created in the first place)
     *         are simply not returned.
     *
     * @throws IllegalArgumentException if any of the requests were invalid
     *         (e.g., attempting to retrieve values from a non-existent table).
     */
    @Override
    public Map<Cell, Value> getRows(
            TableReference tableRef,
            Iterable<byte[]> rows,
            ColumnSelection selection,
            long startTs) {
        if (!selection.allColumnsSelected()) {
            return getRowsForSpecificColumns(tableRef, rows, selection, startTs);
        }

        Set<Entry<InetSocketAddress, List<byte[]>>> rowsByHost = partitionByHost(rows, Functions.identity()).entrySet();
        List<Callable<Map<Cell, Value>>> tasks = Lists.newArrayListWithCapacity(rowsByHost.size());
        for (final Map.Entry<InetSocketAddress, List<byte[]>> hostAndRows : rowsByHost) {
            tasks.add(AnnotatedCallable.wrapWithThreadName(AnnotationType.PREPEND,
                    "Atlas getRows " + hostAndRows.getValue().size()
                            + " rows from " + tableRef + " on " + hostAndRows.getKey(),
                    () -> getRowsForSingleHost(hostAndRows.getKey(), tableRef, hostAndRows.getValue(), startTs)));
        }
        List<Map<Cell, Value>> perHostResults = runAllTasksCancelOnFailure(tasks);
        Map<Cell, Value> result = Maps.newHashMapWithExpectedSize(Iterables.size(rows));
        for (Map<Cell, Value> perHostResult : perHostResults) {
            result.putAll(perHostResult);
        }
        return result;
    }

    private Map<Cell, Value> getRowsForSingleHost(final InetSocketAddress host,
                                                  final TableReference tableRef,
                                                  final List<byte[]> rows,
                                                  final long startTs) {
        try {
            int rowCount = 0;
            final Map<Cell, Value> result = Maps.newHashMap();
            int fetchBatchCount = configManager.getConfig().fetchBatchCount();
            for (final List<byte[]> batch : Lists.partition(rows, fetchBatchCount)) {
                rowCount += batch.size();
                result.putAll(clientPool.runWithRetryOnHost(host,
                        new FunctionCheckedException<Client, Map<Cell, Value>, Exception>() {
                            @Override
                            public Map<Cell, Value> apply(Client client) throws Exception {
                                // We want to get all the columns in the row so set start and end to empty.
                                SliceRange slice = new SliceRange(
                                        ByteBuffer.wrap(PtBytes.EMPTY_BYTE_ARRAY),
                                        ByteBuffer.wrap(PtBytes.EMPTY_BYTE_ARRAY),
                                        false,
                                        Integer.MAX_VALUE);
                                SlicePredicate pred = new SlicePredicate();
                                pred.setSlice_range(slice);

                                List<ByteBuffer> rowNames = wrap(batch);

                                ColumnParent colFam = new ColumnParent(internalTableName(tableRef));
                                Map<ByteBuffer, List<ColumnOrSuperColumn>> results = multigetInternal(
                                        client,
                                        tableRef,
                                        rowNames,
                                        colFam,
                                        pred,
                                        readConsistency);
                                Map<Cell, Value> ret = Maps.newHashMapWithExpectedSize(batch.size());
                                new ValueExtractor(ret).extractResults(results, startTs, ColumnSelection.all());
                                return ret;
                            }

                            @Override
                            public String toString() {
                                return "multiget_slice(" + tableRef.getQualifiedName() + ", "
                                        + batch.size() + " rows" + ")";
                            }
                        }));
            }
            if (rowCount > fetchBatchCount) {
                log.warn("Rebatched in getRows a call to {} that attempted to multiget {} rows; "
                        + "this may indicate overly-large batching on a higher level.\n{}",
                        UnsafeArg.of("table", tableRef.getQualifiedName()),
                        SafeArg.of("rowCount", rowCount),
                        SafeArg.of("stacktrace", CassandraKeyValueServices.getFilteredStackTrace("com.palantir")));
            }
            return ImmutableMap.copyOf(result);
        } catch (Exception e) {
            throw Throwables.throwUncheckedException(e);
        }
    }

    private List<ByteBuffer> wrap(List<byte[]> arrays) {
        List<ByteBuffer> byteBuffers = Lists.newArrayListWithCapacity(arrays.size());
        for (byte[] r : arrays) {
            byteBuffers.add(ByteBuffer.wrap(r));
        }
        return byteBuffers;
    }

    private Map<Cell, Value> getRowsForSpecificColumns(final TableReference tableRef,
                                                       final Iterable<byte[]> rows,
                                                       ColumnSelection selection,
                                                       final long startTs) {
        Preconditions.checkArgument(!selection.allColumnsSelected(), "Must select specific columns");

        Collection<byte[]> selectedColumns = selection.getSelectedColumns();
        Set<Cell> cells = Sets.newHashSetWithExpectedSize(selectedColumns.size() * Iterables.size(rows));
        for (byte[] row : rows) {
            for (byte[] col : selectedColumns) {
                cells.add(Cell.create(row, col));
            }
        }

        StartTsResultsCollector collector = new StartTsResultsCollector(startTs);
        loadWithTs(tableRef, cells, startTs, false, collector, readConsistency);
        return collector.getCollectedResults();
    }

    /**
     * Gets values from the key-value store.
     * <p>
     * Does not require all Cassandra nodes to be up and available, works as long as quorum is achieved.
     *
     * @param tableRef the name of the table to retrieve values from.
     * @param timestampByCell specifies, for each row, the maximum timestamp (exclusive) at which to
     *        retrieve that rows's value.
     *
     * @return map of retrieved values. Values which do not exist (either
     *         because they were deleted or never created in the first place)
     *         are simply not returned.
     *
     * @throws IllegalArgumentException if any of the requests were invalid
     *         (e.g., attempting to retrieve values from a non-existent table).
     */
    @Override
    public Map<Cell, Value> get(TableReference tableRef, Map<Cell, Long> timestampByCell) {
        if (timestampByCell.isEmpty()) {
            log.info("Attempted get on '{}' table with empty cells", UnsafeArg.of("tableRef", tableRef));
            return ImmutableMap.of();
        }

        try {
            Long firstTs = timestampByCell.values().iterator().next();
            if (Iterables.all(timestampByCell.values(), Predicates.equalTo(firstTs))) {
                StartTsResultsCollector collector = new StartTsResultsCollector(firstTs);
                loadWithTs(tableRef, timestampByCell.keySet(), firstTs, false, collector, readConsistency);
                return collector.getCollectedResults();
            }

            SetMultimap<Long, Cell> cellsByTs = Multimaps.invertFrom(
                    Multimaps.forMap(timestampByCell), HashMultimap.<Long, Cell>create());
            Builder<Cell, Value> builder = ImmutableMap.builder();
            for (long ts : cellsByTs.keySet()) {
                StartTsResultsCollector collector = new StartTsResultsCollector(ts);
                loadWithTs(tableRef, cellsByTs.get(ts), ts, false, collector, readConsistency);
                builder.putAll(collector.getCollectedResults());
            }
            return builder.build();
        } catch (Exception e) {
            throw Throwables.throwUncheckedException(e);
        }
    }

    private void loadWithTs(TableReference tableRef,
                            Set<Cell> cells,
                            long startTs,
                            boolean loadAllTs,
                            ThreadSafeResultVisitor visitor,
                            ConsistencyLevel consistency) {
        Map<InetSocketAddress, List<Cell>> hostsAndCells =  partitionByHost(cells, Cells.getRowFunction());
        int totalPartitions = hostsAndCells.keySet().size();

        if (log.isTraceEnabled()) {
            log.trace("Loading {} cells from {} {}starting at timestamp {}, partitioned across {} nodes.",
                    SafeArg.of("cells", cells.size()),
                    UnsafeArg.of("table", tableRef),
                    SafeArg.of("timestampClause", loadAllTs ? "for all timestamps " : ""),
                    SafeArg.of("startTs", startTs),
                    SafeArg.of("totalPartitions", totalPartitions));
        }

        List<Callable<Void>> tasks = Lists.newArrayList();
        for (Map.Entry<InetSocketAddress, List<Cell>> hostAndCells : hostsAndCells.entrySet()) {
            if (log.isTraceEnabled()) {
                log.trace("Requesting {} cells from {} {}starting at timestamp {} on {}",
                        SafeArg.of("cells", hostsAndCells.values().size()),
                        UnsafeArg.of("table", tableRef),
                        SafeArg.of("timestampClause", loadAllTs ? "for all timestamps " : ""),
                        SafeArg.of("startTs", startTs),
                        SafeArg.of("ipPort", hostAndCells.getKey()));
            }

            tasks.addAll(getLoadWithTsTasksForSingleHost(hostAndCells.getKey(),
                    tableRef,
                    hostAndCells.getValue(),
                    startTs,
                    loadAllTs,
                    visitor,
                    consistency));
        }
        runAllTasksCancelOnFailure(tasks);
    }

    // TODO(unknown): after cassandra api change: handle different column select per row
    private List<Callable<Void>> getLoadWithTsTasksForSingleHost(final InetSocketAddress host,
                                                                 final TableReference tableRef,
                                                                 final Collection<Cell> cells,
                                                                 final long startTs,
                                                                 final boolean loadAllTs,
                                                                 final ThreadSafeResultVisitor visitor,
                                                                 final ConsistencyLevel consistency) {
        final ColumnParent colFam = new ColumnParent(internalTableName(tableRef));
        Multimap<byte[], Cell> cellsByCol =
                TreeMultimap.create(UnsignedBytes.lexicographicalComparator(), Ordering.natural());
        for (Cell cell : cells) {
            cellsByCol.put(cell.getColumnName(), cell);
        }
        List<Callable<Void>> tasks = Lists.newArrayList();
        int fetchBatchCount = configManager.getConfig().fetchBatchCount();
        for (Entry<byte[], Collection<Cell>> entry : Multimaps.asMap(cellsByCol).entrySet()) {
            final byte[] col = entry.getKey();
            Collection<Cell> columnCells = entry.getValue();
            if (columnCells.size() > fetchBatchCount) {
                log.warn("Re-batching in getLoadWithTsTasksForSingleHost a call to {} for table {} that attempted to "
                                + "multiget {} rows; this may indicate overly-large batching on a higher level.\n{}",
                        SafeArg.of("host", host),
                        UnsafeArg.of("table", tableRef),
                        SafeArg.of("rows", columnCells.size()),
                        SafeArg.of("stacktrace", CassandraKeyValueServices.getFilteredStackTrace("com.palantir")));
            }
            for (final List<Cell> partition : Lists.partition(ImmutableList.copyOf(columnCells), fetchBatchCount)) {
                Callable<Void> multiGetCallable = () -> clientPool.runWithRetryOnHost(host,
                        new FunctionCheckedException<Client, Void, Exception>() {
                            @Override
                            public Void apply(Client client) throws Exception {
                                ByteBuffer start = CassandraKeyValueServices.makeCompositeBuffer(col, startTs - 1);
                                ByteBuffer end = CassandraKeyValueServices.makeCompositeBuffer(col, -1);
                                SliceRange slice = new SliceRange(start, end, false, loadAllTs ? Integer.MAX_VALUE : 1);
                                SlicePredicate predicate = new SlicePredicate();
                                predicate.setSlice_range(slice);

                                List<ByteBuffer> rowNames = Lists.newArrayListWithCapacity(partition.size());
                                for (Cell c : partition) {
                                    rowNames.add(ByteBuffer.wrap(c.getRowName()));
                                }

                                if (log.isTraceEnabled()) {
                                    log.trace("Requesting {} cells from {} {}starting at timestamp {} on {}",
                                            SafeArg.of("cells", partition.size()),
                                            UnsafeArg.of("table", tableRef),
                                            SafeArg.of("timestampClause", loadAllTs ? "for all timestamps " : ""),
                                            SafeArg.of("startTs", startTs),
                                            SafeArg.of("host", host));
                                }

                                Map<ByteBuffer, List<ColumnOrSuperColumn>> results =
                                        multigetInternal(client, tableRef, rowNames, colFam, predicate, consistency);
                                visitor.visit(results);
                                return null;
                            }

                            @Override
                            public String toString() {
                                return "multiget_slice(" + host + ", " + colFam + ", "
                                        + partition.size() + " cells" + ")";
                            }

                        });
                tasks.add(AnnotatedCallable.wrapWithThreadName(AnnotationType.PREPEND,
                        "Atlas loadWithTs " + partition.size() + " cells from " + tableRef + " on " + host,
                        multiGetCallable));
            }
        }
        return tasks;
    }

    /**
     * Gets values from the key-value store for the specified rows and column range
     * as separate iterators for each row.
     * <p>
     * Does not require all Cassandra nodes to be up and available, works as long as quorum is achieved.
     *
     * @param tableRef the name of the table to retrieve values from.
     * @param rows set containing the rows to retrieve values for. Behavior is undefined if {@code rows}
     *        contains duplicates (as defined by {@link java.util.Arrays#equals(byte[], byte[])}).
     * @param batchColumnRangeSelection specifies the column range and the per-row batchSize to fetch.
     * @param timestamp specifies the maximum timestamp (exclusive) at which to retrieve each rows's value.
     *
     * @return map of row names to {@link RowColumnRangeIterator}. Each {@link RowColumnRangeIterator} can iterate over
     *         the values that are spanned by the {@code batchColumnRangeSelection} in increasing order by column name.
     *
     * @throws IllegalArgumentException if {@code rows} contains duplicates.
     */
    @Override
    public Map<byte[], RowColumnRangeIterator> getRowsColumnRange(TableReference tableRef,
                                                                  Iterable<byte[]> rows,
                                                                  BatchColumnRangeSelection batchColumnRangeSelection,
                                                                  long timestamp) {
        Set<Entry<InetSocketAddress, List<byte[]>>> rowsByHost =
                partitionByHost(rows, Functions.<byte[]>identity()).entrySet();
        List<Callable<Map<byte[], RowColumnRangeIterator>>> tasks = Lists.newArrayListWithCapacity(rowsByHost.size());
        for (final Map.Entry<InetSocketAddress, List<byte[]>> hostAndRows : rowsByHost) {
            tasks.add(AnnotatedCallable.wrapWithThreadName(AnnotationType.PREPEND,
                    "Atlas getRowsColumnRange " + hostAndRows.getValue().size()
                            + " rows from " + tableRef + " on " + hostAndRows.getKey(),
                    () -> getRowsColumnRangeIteratorForSingleHost(
                            hostAndRows.getKey(),
                            tableRef,
                            hostAndRows.getValue(),
                            batchColumnRangeSelection,
                            timestamp)));
        }
        List<Map<byte[], RowColumnRangeIterator>> perHostResults = runAllTasksCancelOnFailure(tasks);
        Map<byte[], RowColumnRangeIterator> result = Maps.newHashMapWithExpectedSize(Iterables.size(rows));
        for (Map<byte[], RowColumnRangeIterator> perHostResult : perHostResults) {
            result.putAll(perHostResult);
        }
        return result;
    }

    private Map<byte[], RowColumnRangeIterator> getRowsColumnRangeIteratorForSingleHost(
            InetSocketAddress host,
            TableReference tableRef,
            List<byte[]> rows,
            BatchColumnRangeSelection batchColumnRangeSelection,
            long startTs) {
        try {
            RowColumnRangeExtractor.RowColumnRangeResult firstPage =
                    getRowsColumnRangeForSingleHost(host, tableRef, rows, batchColumnRangeSelection, startTs);

            Map<byte[], LinkedHashMap<Cell, Value>> results = firstPage.getResults();
            Map<byte[], Column> rowsToLastCompositeColumns = firstPage.getRowsToLastCompositeColumns();
            Map<byte[], byte[]> incompleteRowsToNextColumns = Maps.newHashMap();
            for (Entry<byte[], Column> e : rowsToLastCompositeColumns.entrySet()) {
                byte[] row = e.getKey();
                byte[] col = CassandraKeyValueServices.decomposeName(e.getValue()).getLhSide();
                // If we read a version of the cell before our start timestamp, it will be the most recent version
                // readable to us and we can continue to the next column. Otherwise we have to continue reading
                // this column.
                Map<Cell, Value> rowResult = results.get(row);
                boolean completedCell = (rowResult != null) && rowResult.containsKey(Cell.create(row, col));
                boolean endOfRange = isEndOfColumnRange(
                        completedCell,
                        col,
                        firstPage.getRowsToRawColumnCount().get(row),
                        batchColumnRangeSelection);
                if (!endOfRange) {
                    byte[] nextCol = getNextColumnRangeColumn(completedCell, col);
                    incompleteRowsToNextColumns.put(row, nextCol);
                }
            }

            Map<byte[], RowColumnRangeIterator> ret = Maps.newHashMapWithExpectedSize(rows.size());
            for (byte[] row : rowsToLastCompositeColumns.keySet()) {
                Iterator<Entry<Cell, Value>> resultIterator;
                Map<Cell, Value> result = results.get(row);
                if (result != null) {
                    resultIterator = result.entrySet().iterator();
                } else {
                    resultIterator = Collections.emptyIterator();
                }
                byte[] nextCol = incompleteRowsToNextColumns.get(row);
                if (nextCol == null) {
                    ret.put(row, new LocalRowColumnRangeIterator(resultIterator));
                } else {
                    BatchColumnRangeSelection newColumnRange = BatchColumnRangeSelection.create(nextCol,
                            batchColumnRangeSelection.getEndCol(), batchColumnRangeSelection.getBatchHint());
                    ret.put(row, new LocalRowColumnRangeIterator(Iterators.concat(
                            resultIterator,
                            getRowColumnRange(host, tableRef, row, newColumnRange, startTs))));
                }
            }
            // We saw no Cassandra results at all for these rows, so the entire column range is empty for these rows.
            for (byte[] row : firstPage.getEmptyRows()) {
                ret.put(row, new LocalRowColumnRangeIterator(Collections.emptyIterator()));
            }
            return ret;
        } catch (Exception e) {
            throw Throwables.throwUncheckedException(e);
        }
    }

    private RowColumnRangeExtractor.RowColumnRangeResult getRowsColumnRangeForSingleHost(InetSocketAddress host,
                                                             TableReference tableRef,
                                                             List<byte[]> rows,
                                                             BatchColumnRangeSelection batchColumnRangeSelection,
                                                             long startTs) {
        try {
            return clientPool.runWithRetryOnHost(host,
                    new FunctionCheckedException<Client, RowColumnRangeExtractor.RowColumnRangeResult, Exception>() {
                        @Override
                        public RowColumnRangeExtractor.RowColumnRangeResult apply(Client client) throws Exception {
                            ByteBuffer start = batchColumnRangeSelection.getStartCol().length == 0
                                    ? ByteBuffer.wrap(PtBytes.EMPTY_BYTE_ARRAY)
                                    : CassandraKeyValueServices.makeCompositeBuffer(
                                            batchColumnRangeSelection.getStartCol(),
                                            startTs - 1);
                            ByteBuffer end = batchColumnRangeSelection.getEndCol().length == 0
                                    ? ByteBuffer.wrap(PtBytes.EMPTY_BYTE_ARRAY)
                                    : CassandraKeyValueServices.makeCompositeBuffer(
                                            RangeRequests
                                                    .previousLexicographicName(batchColumnRangeSelection.getEndCol()),
                                            -1);
                            SliceRange slice =
                                    new SliceRange(start, end, false, batchColumnRangeSelection.getBatchHint());
                            SlicePredicate pred = new SlicePredicate();
                            pred.setSlice_range(slice);

                            ColumnParent colFam = new ColumnParent(internalTableName(tableRef));
                            Map<ByteBuffer, List<ColumnOrSuperColumn>> results =
                                    multigetInternal(client, tableRef, wrap(rows), colFam, pred, readConsistency);

                            RowColumnRangeExtractor extractor = new RowColumnRangeExtractor();
                            extractor.extractResults(rows, results, startTs);

                            return extractor.getRowColumnRangeResult();
                        }

                        @Override
                        public String toString() {
                            return "multiget_slice(" + tableRef.getQualifiedName() + ", "
                                    + rows.size() + " rows, " + batchColumnRangeSelection.getBatchHint()
                                    + " max columns)";
                        }
                    });
        } catch (Exception e) {
            throw Throwables.throwUncheckedException(e);
        }
    }

    private Iterator<Entry<Cell, Value>> getRowColumnRange(
            InetSocketAddress host,
            TableReference tableRef,
            byte[] row,
            BatchColumnRangeSelection batchColumnRangeSelection,
            long startTs) {
        return ClosableIterators.wrap(new AbstractPagingIterable<
                Entry<Cell, Value>,
                TokenBackedBasicResultsPage<Entry<Cell, Value>, byte[]>>() {
            @Override
            protected TokenBackedBasicResultsPage<Entry<Cell, Value>, byte[]> getFirstPage() throws Exception {
                return page(batchColumnRangeSelection.getStartCol());
            }

            @Override
            protected TokenBackedBasicResultsPage<Entry<Cell, Value>, byte[]> getNextPage(
                    TokenBackedBasicResultsPage<Entry<Cell, Value>,
                            byte[]> previous) throws Exception {
                return page(previous.getTokenForNextPage());
            }

            TokenBackedBasicResultsPage<Entry<Cell, Value>, byte[]> page(final byte[] startCol) throws Exception {
                return clientPool.runWithRetryOnHost(host, new FunctionCheckedException<
                        Client,
                        TokenBackedBasicResultsPage<Entry<Cell, Value>, byte[]>,
                        Exception>() {
                    @Override
                    public TokenBackedBasicResultsPage<Entry<Cell, Value>, byte[]> apply(Client client)
                            throws Exception {
                        ByteBuffer start = startCol.length == 0
                                ? ByteBuffer.wrap(PtBytes.EMPTY_BYTE_ARRAY)
                                : CassandraKeyValueServices.makeCompositeBuffer(startCol, startTs - 1);
                        ByteBuffer end = batchColumnRangeSelection.getEndCol().length == 0
                                ? ByteBuffer.wrap(PtBytes.EMPTY_BYTE_ARRAY)
                                : CassandraKeyValueServices.makeCompositeBuffer(
                                        RangeRequests.previousLexicographicName(batchColumnRangeSelection.getEndCol()),
                                        -1);
                        SliceRange slice = new SliceRange(start, end, false, batchColumnRangeSelection.getBatchHint());
                        SlicePredicate pred = new SlicePredicate();
                        pred.setSlice_range(slice);

                        ByteBuffer rowByteBuffer = ByteBuffer.wrap(row);

                        ColumnParent colFam = new ColumnParent(internalTableName(tableRef));
                        Map<ByteBuffer, List<ColumnOrSuperColumn>> results = multigetInternal(client, tableRef,
                                ImmutableList.of(rowByteBuffer), colFam, pred, readConsistency);

                        if (results.isEmpty()) {
                            return SimpleTokenBackedResultsPage.create(startCol, ImmutableList.of(), false);
                        }
                        Map<Cell, Value> ret = Maps.newHashMap();
                        new ValueExtractor(ret).extractResults(results, startTs, ColumnSelection.all());
                        List<ColumnOrSuperColumn> values = Iterables.getOnlyElement(results.values());
                        if (values.isEmpty()) {
                            return SimpleTokenBackedResultsPage.create(startCol, ImmutableList.of(), false);
                        }
                        ColumnOrSuperColumn lastColumn = values.get(values.size() - 1);
                        byte[] lastCol = CassandraKeyValueServices.decomposeName(lastColumn.getColumn()).getLhSide();
                        // Same idea as the getRows case to handle seeing only newer entries of a column
                        boolean completedCell = ret.get(Cell.create(row, lastCol)) != null;
                        if (isEndOfColumnRange(completedCell, lastCol, values.size(), batchColumnRangeSelection)) {
                            return SimpleTokenBackedResultsPage.create(lastCol, ret.entrySet(), false);
                        }
                        byte[] nextCol = getNextColumnRangeColumn(completedCell, lastCol);
                        return SimpleTokenBackedResultsPage.create(nextCol, ret.entrySet(), true);
                    }

                    @Override
                    public String toString() {
                        return "multiget_slice(" + tableRef.getQualifiedName()
                                + ", single row, " + batchColumnRangeSelection.getBatchHint() + " batch hint)";
                    }
                });
            }

        }.iterator());
    }

    private boolean isEndOfColumnRange(boolean completedCell, byte[] lastCol, int numRawResults,
                                       BatchColumnRangeSelection columnRangeSelection) {
        return (numRawResults < columnRangeSelection.getBatchHint())
                || (completedCell
                    && (RangeRequests.isLastRowName(lastCol)
                        || Arrays.equals(
                            RangeRequests.nextLexicographicName(lastCol),
                            columnRangeSelection.getEndCol())));
    }

    private byte[] getNextColumnRangeColumn(boolean completedCell, byte[] lastCol) {
        if (!completedCell) {
            return lastCol;
        } else {
            return RangeRequests.nextLexicographicName(lastCol);
        }
    }

    /**
     * Gets timestamp values from the key-value store.
     * <p>
     * Does not require all Cassandra nodes to be up and available, works as long as quorum is achieved.
     *
     * @param tableRef the name of the table to retrieve values from.
     * @param timestampByCell map containing the cells to retrieve timestamps for. The map
     *        specifies, for each key, the maximum timestamp (exclusive) at which to
     *        retrieve that key's value.
     *
     * @return map of retrieved values. cells which do not exist (either
     *         because they were deleted or never created in the first place)
     *         are simply not returned.
     *
     * @throws IllegalArgumentException if any of the requests were invalid
     *         (e.g., attempting to retrieve values from a non-existent table).
     */
    @Override
    public Map<Cell, Long> getLatestTimestamps(TableReference tableRef, Map<Cell, Long> timestampByCell) {
        // TODO(unknown): optimize by only getting column name after cassandra api change
        return super.getLatestTimestamps(tableRef, timestampByCell);
    }

    /**
     * Puts values into the key-value store. This call <i>does not</i> guarantee atomicity across cells.
     * On failure, it is possible that some of the requests have succeeded (without having been rolled
     * back). Similarly, concurrent batched requests may interleave.
     * <p>
     * Does not require all Cassandra nodes to be up and available, works as long as quorum is achieved.
     *
     * @param tableRef the name of the table to put values into.
     * @param values map containing the key-value entries to put.
     * @param timestamp must be non-negative and not equal to {@link Long#MAX_VALUE}
     */
    @Override
    public void put(final TableReference tableRef, final Map<Cell, byte[]> values, final long timestamp) {
        try {
            putInternal(tableRef, KeyValueServices.toConstantTimestampValues(values.entrySet(), timestamp));
        } catch (Exception e) {
            throw Throwables.throwUncheckedException(e);
        }
    }

    /**
     * Puts values into the key-value store with individually specified timestamps. This call <i>does not</i>
     * guarantee atomicity across cells. On failure, it is possible that some of the requests have succeeded
     * (without having been rolled back). Similarly, concurrent batched requests may interleave.
     * <p>
     * Does not require all Cassandra nodes to be up and available, works as long as quorum is achieved.
     *
     * @param tableRef the name of the table to put values into.
     * @param values map containing the key-value entries to put with
     *               non-negative timestamps less than {@link Long#MAX_VALUE}.
     */
    @Override
    public void putWithTimestamps(TableReference tableRef, Multimap<Cell, Value> values) {
        try {
            putInternal(tableRef, values.entries());
        } catch (Exception e) {
            throw Throwables.throwUncheckedException(e);
        }
    }

    @Override
    protected int getMultiPutBatchCount() {
        return configManager.getConfig().mutationBatchCount();
    }

    private void putInternal(final TableReference tableRef,
                             final Iterable<Map.Entry<Cell, Value>> values) throws Exception {
        putInternal(tableRef, values, CassandraConstants.NO_TTL);
    }

    protected void putInternal(final TableReference tableRef,
                               Iterable<Map.Entry<Cell, Value>> values,
                               final int ttl) throws Exception {
        Map<InetSocketAddress, Map<Cell, Value>> cellsByHost = partitionMapByHost(values);
        List<Callable<Void>> tasks = Lists.newArrayListWithCapacity(cellsByHost.size());
        for (final Map.Entry<InetSocketAddress, Map<Cell, Value>> entry : cellsByHost.entrySet()) {
            tasks.add(AnnotatedCallable.wrapWithThreadName(AnnotationType.PREPEND,
                    "Atlas putInternal " + entry.getValue().size()
                            + " cell values to " + tableRef + " on " + entry.getKey(),
                    () -> {
                        putForSingleHostInternal(entry.getKey(), tableRef, entry.getValue().entrySet(), ttl);
                        return null;
                    }));
        }
        runAllTasksCancelOnFailure(tasks);
    }

    private void putForSingleHostInternal(final InetSocketAddress host,
                                          final TableReference tableRef,
                                          final Iterable<Map.Entry<Cell, Value>> values,
                                          final int ttl) throws Exception {
        clientPool.runWithRetryOnHost(host, new FunctionCheckedException<Client, Void, Exception>() {
            @Override
            public Void apply(Client client) throws Exception {
                final CassandraKeyValueServiceConfig config = configManager.getConfig();
                int mutationBatchCount = config.mutationBatchCount();
                int mutationBatchSizeBytes = config.mutationBatchSizeBytes();
                for (List<Entry<Cell, Value>> partition : partitionByCountAndBytes(values, mutationBatchCount,
                        mutationBatchSizeBytes, tableRef, ENTRY_SIZING_FUNCTION)) {
                    Map<ByteBuffer, Map<String, List<Mutation>>> map = Maps.newHashMap();
                    for (Map.Entry<Cell, Value> e : partition) {
                        Cell cell = e.getKey();
                        Column col = createColumn(cell, e.getValue(), ttl);

                        ColumnOrSuperColumn colOrSup = new ColumnOrSuperColumn();
                        colOrSup.setColumn(col);
                        Mutation mutation = new Mutation();
                        mutation.setColumn_or_supercolumn(colOrSup);

                        ByteBuffer rowName = ByteBuffer.wrap(cell.getRowName());

                        Map<String, List<Mutation>> rowPuts = map.get(rowName);
                        if (rowPuts == null) {
                            rowPuts = Maps.newHashMap();
                            map.put(rowName, rowPuts);
                        }

                        List<Mutation> tableMutations = rowPuts.get(internalTableName(tableRef));
                        if (tableMutations == null) {
                            tableMutations = Lists.newArrayList();
                            rowPuts.put(internalTableName(tableRef), tableMutations);
                        }

                        tableMutations.add(mutation);
                    }
                    batchMutateInternal(client, tableRef, map, writeConsistency);
                }
                return null;
            }

            @Override
            public String toString() {
                return "batch_mutate(" + host + ", " + tableRef.getQualifiedName() + ", "
                        + Iterables.size(values) + " values, " + ttl + " ttl sec)";
            }
        });
    }

    /**
     * Puts values into the key-value store. This call <i>does not</i> guarantee atomicity across cells.
     * On failure, it is possible that some of the requests have succeeded (without having been rolled
     * back). Similarly, concurrent batched requests may interleave.
     * <p>
     * Overridden to batch more intelligently than the default implementation.
     * <p>
     * Does not require all Cassandra nodes to be up and available, works as long as quorum is achieved.
     *
     * @param valuesByTable map containing the key-value entries to put by table.
     * @param timestamp must be non-negative and not equal to {@link Long#MAX_VALUE}
     */
    @Override
    public void multiPut(Map<TableReference, ? extends Map<Cell, byte[]>> valuesByTable, long timestamp)
            throws KeyAlreadyExistsException {
        List<TableCellAndValue> flattened = Lists.newArrayList();
        for (Map.Entry<TableReference, ? extends Map<Cell, byte[]>> tableAndValues : valuesByTable.entrySet()) {
            for (Map.Entry<Cell, byte[]> entry : tableAndValues.getValue().entrySet()) {
                flattened.add(new TableCellAndValue(tableAndValues.getKey(), entry.getKey(), entry.getValue()));
            }
        }
        Map<InetSocketAddress, List<TableCellAndValue>> partitionedByHost =
                partitionByHost(flattened, TableCellAndValue.EXTRACT_ROW_NAME_FUNCTION);

        List<Callable<Void>> callables = Lists.newArrayList();
        for (Map.Entry<InetSocketAddress, List<TableCellAndValue>> entry : partitionedByHost.entrySet()) {
            callables.addAll(getMultiPutTasksForSingleHost(entry.getKey(), entry.getValue(), timestamp));
        }
        runAllTasksCancelOnFailure(callables);
    }

    private List<Callable<Void>> getMultiPutTasksForSingleHost(final InetSocketAddress host,
                                                               Collection<TableCellAndValue> values,
                                                               final long timestamp) {
        Iterable<List<TableCellAndValue>> partitioned =
                partitionByCountAndBytes(values,
                        getMultiPutBatchCount(),
                        getMultiPutBatchSizeBytes(),
                        extractTableNames(values).toString(),
                        TableCellAndValue.SIZING_FUNCTION);
        List<Callable<Void>> tasks = Lists.newArrayList();
        for (final List<TableCellAndValue> batch : partitioned) {
            final Set<TableReference> tableRefs = extractTableNames(batch);
            tasks.add(AnnotatedCallable.wrapWithThreadName(AnnotationType.PREPEND,
                    "Atlas multiPut of " + batch.size() + " cells into " + tableRefs + " on " + host,
                    () -> multiPutForSingleHostInternal(host, tableRefs, batch, timestamp)
            ));
        }
        return tasks;
    }

    private Set<TableReference> extractTableNames(Iterable<TableCellAndValue> tableCellAndValues) {
        Set<TableReference> tableRefs = Sets.newHashSet();
        for (TableCellAndValue tableCellAndValue : tableCellAndValues) {
            tableRefs.add(tableCellAndValue.tableRef);
        }
        return tableRefs;
    }

    private Void multiPutForSingleHostInternal(final InetSocketAddress host,
                                               final Set<TableReference> tableRefs,
                                               final List<TableCellAndValue> batch,
                                               long timestamp) throws Exception {
        final Map<ByteBuffer, Map<String, List<Mutation>>> map = convertToMutations(batch, timestamp);
        return clientPool.runWithRetryOnHost(host, new FunctionCheckedException<Client, Void, Exception>() {
            @Override
            public Void apply(Client client) throws Exception {
                return batchMutateInternal(client, tableRefs, map, writeConsistency);
            }

            @Override
            public String toString() {
                return "batch_mutate(" + host + ", " + tableRefs + ", " + batch.size() + " values)";
            }
        });
    }

    private Map<ByteBuffer, Map<String, List<Mutation>>> convertToMutations(List<TableCellAndValue> batch,
                                                                            long timestamp) {
        Map<ByteBuffer, Map<String, List<Mutation>>> map = Maps.newHashMap();
        for (TableCellAndValue tableCellAndValue : batch) {
            Cell cell = tableCellAndValue.cell;
            Column col = createColumn(
                    cell,
                    Value.create(tableCellAndValue.value, timestamp),
                    CassandraConstants.NO_TTL);

            ColumnOrSuperColumn colOrSup = new ColumnOrSuperColumn();
            colOrSup.setColumn(col);
            Mutation mutation = new Mutation();
            mutation.setColumn_or_supercolumn(colOrSup);

            ByteBuffer rowName = ByteBuffer.wrap(cell.getRowName());

            Map<String, List<Mutation>> rowPuts = map.get(rowName);
            if (rowPuts == null) {
                rowPuts = Maps.<String, List<Mutation>>newHashMap();
                map.put(rowName, rowPuts);
            }

            List<Mutation> tableMutations = rowPuts.get(internalTableName(tableCellAndValue.tableRef));
            if (tableMutations == null) {
                tableMutations = Lists.<Mutation>newArrayList();
                rowPuts.put(internalTableName(tableCellAndValue.tableRef), tableMutations);
            }

            tableMutations.add(mutation);
        }
        return map;
    }

    private Column createColumn(Cell cell, Value value, final int ttl) {
        byte[] contents = value.getContents();
        long timestamp = value.getTimestamp();
        ByteBuffer colName = CassandraKeyValueServices.makeCompositeBuffer(cell.getColumnName(), timestamp);
        Column col = new Column();
        col.setName(colName);
        col.setValue(contents);
        col.setTimestamp(timestamp);

        if (cell.getTtlDurationMillis() > 0) {
            col.setTtl(CassandraKeyValueServices.convertTtl(cell.getTtlDurationMillis(), TimeUnit.MILLISECONDS));
        }

        if (ttl > 0) {
            col.setTtl(ttl);
        }

        return col;
    }

    private void batchMutateInternal(Client client,
                                     TableReference tableRef,
                                     Map<ByteBuffer, Map<String, List<Mutation>>> map,
                                     ConsistencyLevel consistency) throws TException {
        batchMutateInternal(client, ImmutableSet.of(tableRef), map, consistency);
    }

    private Void batchMutateInternal(Client client,
                                     Set<TableReference> tableRefs,
                                     Map<ByteBuffer, Map<String, List<Mutation>>> map,
                                     ConsistencyLevel consistency) throws TException {
        return queryRunner.run(client, tableRefs, () -> {
            client.batch_mutate(map, consistency);
            return null;
        });
    }

    private Map<ByteBuffer, List<ColumnOrSuperColumn>> multigetInternal(
            Client client,
            TableReference tableRef,
            List<ByteBuffer> rowNames,
            ColumnParent colFam,
            SlicePredicate pred,
            ConsistencyLevel consistency) throws TException {
        return queryRunner.run(client, tableRef, () -> client.multiget_slice(rowNames, colFam, pred, consistency));
    }

    /**
     * Truncate a table in the key-value store.
     * <p>
     * This is preferred to dropping and re-adding a table, as live schema changes can
     * be a complicated topic for distributed databases.
     * <p>
     * Requires all Cassandra nodes to be up and available, otherwise throws an PalantirRuntimeException.
     *
     * @param tableRef the name of the table to truncate.
     *
     * @throws PalantirRuntimeException if not all hosts respond successfully.
     * @throws (? extends RuntimeException) if the table does not exist.
     */
    @Override
    public void truncateTable(final TableReference tableRef) {
        truncateTables(ImmutableSet.of(tableRef));
    }

    /**
     * Truncates tables in the key-value store.
     * <p>
     * This can be slightly faster than repeatedly truncating individual tables.
     * <p>
     * Requires all Cassandra nodes to be up and available, otherwise throws an PalantirRuntimeException.
     *
     * @param tablesToTruncate set od tables to truncate.
     *
     * @throws PalantirRuntimeException if not all hosts respond successfully.
     * @throws (? extends RuntimeException) if the table does not exist.
     */
    @Override
    public void truncateTables(final Set<TableReference> tablesToTruncate) {
        if (!tablesToTruncate.isEmpty()) {
            try {
                runTruncateInternal(tablesToTruncate);
            } catch (UnavailableException e) {
                throw new PalantirRuntimeException("Truncating tables requires all Cassandra nodes"
                        + " to be up and available.");
            } catch (TException e) {
                throw Throwables.throwUncheckedException(e);
            }
        }
    }

    private void runTruncateInternal(final Set<TableReference> tablesToTruncate) throws TException {
        clientPool.run(new FunctionCheckedException<Client, Void, TException>() {
            @Override
            public Void apply(Client client) throws TException {
                for (TableReference tableRef : tablesToTruncate) {
                    truncateInternal(client, tableRef);
                }
                return null;
            }

            @Override
            public String toString() {
                return "truncateTables(" + tablesToTruncate.size() + " tables)";
            }
        });
    }

    private void truncateInternal(Client client, TableReference tableRef) throws TException {
        for (int tries = 1; tries <= CassandraConstants.MAX_TRUNCATION_ATTEMPTS; tries++) {
            boolean successful = true;
            try {
                queryRunner.run(client, tableRef, () -> {
                    client.truncate(internalTableName(tableRef));
                    return true;
                });
            } catch (TException e) {
                log.error("Cluster was unavailable while we attempted a truncate for table "
                        + "{}; we will try {} additional time(s).",
                        UnsafeArg.of("table", tableRef.getQualifiedName()),
                        SafeArg.of("retries", CassandraConstants.MAX_TRUNCATION_ATTEMPTS - tries),
                        e);
                if (CassandraConstants.MAX_TRUNCATION_ATTEMPTS - tries == 0) {
                    throw e;
                }
                successful = false;
                try {
                    Thread.sleep(new Random()
                            .nextInt((1 << (CassandraConstants.MAX_TRUNCATION_ATTEMPTS - tries)) - 1) * 1000);
                } catch (InterruptedException e1) {
                    Thread.currentThread().interrupt();
                }
            }
            if (successful) {
                break;
            }
        }
    }

    /**
     * Deletes values from the key-value store.
     * <p>
     * Requires all Cassandra nodes to be up and available, otherwise throws an PalantirRuntimeException.
     *
     * @param tableRef the name of the table to delete values from.
     * @param keys map containing the keys to delete values for.
     *
     * @throws PalantirRuntimeException if not all hosts respond successfully.
     */
    @Override
    public void delete(TableReference tableRef, Multimap<Cell, Long> keys) {
        Map<InetSocketAddress, Map<Cell, Collection<Long>>> keysByHost = partitionMapByHost(keys.asMap().entrySet());
        for (Map.Entry<InetSocketAddress, Map<Cell, Collection<Long>>> entry : keysByHost.entrySet()) {
            deleteOnSingleHost(entry.getKey(), tableRef, entry.getValue());
        }
    }

    private void deleteOnSingleHost(final InetSocketAddress host,
                                    final TableReference tableRef,
                                    final Map<Cell, Collection<Long>> cellVersionsMap) {
        try {
            clientPool.runWithRetryOnHost(host, new FunctionCheckedException<Client, Void, Exception>() {
                private int numVersions = 0;

                @Override
                public Void apply(Client client) throws Exception {
                    // Delete must delete in the order of timestamp and we don't trust batch_mutate to do it
                    // atomically so we have to potentially do many deletes if there are many timestamps for the
                    // same key.
                    Map<Integer, Map<ByteBuffer, Map<String, List<Mutation>>>> maps = Maps.newTreeMap();
                    for (Entry<Cell, Collection<Long>> cellVersions : cellVersionsMap.entrySet()) {
                        int mapIndex = 0;
                        for (long ts : Ordering.natural().immutableSortedCopy(cellVersions.getValue())) {
                            if (!maps.containsKey(mapIndex)) {
                                maps.put(mapIndex, Maps.<ByteBuffer, Map<String, List<Mutation>>>newHashMap());
                            }
                            Map<ByteBuffer, Map<String, List<Mutation>>> map = maps.get(mapIndex);
                            ByteBuffer colName = CassandraKeyValueServices.makeCompositeBuffer(
                                    cellVersions.getKey().getColumnName(),
                                    ts);
                            SlicePredicate pred = new SlicePredicate();
                            pred.setColumn_names(Arrays.asList(colName));
                            Deletion del = new Deletion();
                            del.setPredicate(pred);
                            del.setTimestamp(Long.MAX_VALUE);
                            Mutation mutation = new Mutation();
                            mutation.setDeletion(del);
                            ByteBuffer rowName = ByteBuffer.wrap(cellVersions.getKey().getRowName());
                            if (!map.containsKey(rowName)) {
                                map.put(rowName, Maps.<String, List<Mutation>>newHashMap());
                            }
                            Map<String, List<Mutation>> rowPuts = map.get(rowName);
                            if (!rowPuts.containsKey(internalTableName(tableRef))) {
                                rowPuts.put(internalTableName(tableRef), Lists.<Mutation>newArrayList());
                            }
                            rowPuts.get(internalTableName(tableRef)).add(mutation);
                            mapIndex++;
                            numVersions += cellVersions.getValue().size();
                        }
                    }
                    for (Map<ByteBuffer, Map<String, List<Mutation>>> map : maps.values()) {
                        // NOTE: we run with ConsistencyLevel.ALL here instead of ConsistencyLevel.QUORUM
                        // because we want to remove all copies of this data
                        batchMutateInternal(client, tableRef, map, deleteConsistency);
                    }
                    return null;
                }

                @Override
                public String toString() {
                    return "delete_batch_mutate(" + host + ", " + tableRef.getQualifiedName() + ", "
                            + numVersions + " total versions of " + cellVersionsMap.size() + " keys)";
                }
            });
        } catch (UnavailableException e) {
            throw new PalantirRuntimeException("Deleting requires all Cassandra nodes to be up and available.");
        } catch (Exception e) {
            throw Throwables.throwUncheckedException(e);
        }
    }

    protected CfDef getCfForTable(TableReference tableRef, byte[] rawMetadata, int gcGraceSeconds) {
        return ColumnFamilyDefinitions
                .getCfDef(configManager.getConfig().keyspace(), tableRef, gcGraceSeconds, rawMetadata);
    }

    // TODO(unknown): after cassandra change: handle multiRanges
    @Override
    @Idempotent
    public Map<RangeRequest, TokenBackedBasicResultsPage<RowResult<Value>, byte[]>> getFirstBatchForRanges(
            TableReference tableRef,
            Iterable<RangeRequest> rangeRequests,
            long timestamp) {
        int concurrency = configManager.getConfig().rangesConcurrency();
        return KeyValueServices.getFirstBatchForRangesUsingGetRangeConcurrent(
                executor, this, tableRef, rangeRequests, timestamp, concurrency);
    }


    // TODO(unknown): after cassandra change: handle reverse ranges
    // TODO(unknown): after cassandra change: handle column filtering
    /**
     * For each row in the specified range, returns the most recent version strictly before timestamp.
     * <p>
     * Does not require all Cassandra nodes to be up and available, works as long as quorum is achieved.
     *
     * Remember to close any {@link ClosableIterator}s you get in a finally block.
     *
     * @param rangeRequest the range to load.
     * @param timestamp specifies the maximum timestamp (exclusive) at which to retrieve each row's value.
     */
    @Override
    @Idempotent
    public ClosableIterator<RowResult<Value>> getRange(
            TableReference tableRef,
            RangeRequest rangeRequest,
            long timestamp) {
        return getRangeWithPageCreator(tableRef, rangeRequest, timestamp, readConsistency, ValueExtractor::create);
    }

    /**
     * Gets timestamp values from the key-value store. For each row, this returns all associated
     * timestamps &lt; given_ts.
     * <p>
     * This method has stronger consistency guarantees than regular read requests. This must return all timestamps
     * stored anywhere in the system (because of sweep). Unless all nodes are up and available, this method will
     * throw an InsufficientConsistencyException.
     *
     * @param tableRef the name of the table to read from.
     * @param rangeRequest the range to load.
     * @param timestamp the maximum timestamp to load.
     *
     * @throws InsufficientConsistencyException if not all hosts respond successfully.
     */
    @Override
    @Idempotent
    public ClosableIterator<RowResult<Set<Long>>> getRangeOfTimestamps(
            TableReference tableRef,
            RangeRequest rangeRequest,
            long timestamp) {
        Integer timestampsGetterBatchSize = configManager.getConfig().timestampsGetterBatchSize();
        return getTimestampsInBatchesWithPageCreator(
                tableRef,
                rangeRequest,
                timestampsGetterBatchSize,
                timestamp,
                deleteConsistency);
    }

    @Override
    public ClosableIterator<List<CandidateCellForSweeping>> getCandidateCellsForSweeping(TableReference tableRef,
            CandidateCellForSweepingRequest request) {
        return new GetCandidateCellsForSweepingShim(this).getCandidateCellsForSweeping(tableRef, request);
    }

    private ClosableIterator<RowResult<Set<Long>>> getTimestampsInBatchesWithPageCreator(
            TableReference tableRef,
            RangeRequest rangeRequest,
            int columnBatchSize,
            long timestamp,
            ConsistencyLevel consistency) {
        RowGetter rowGetter = new RowGetter(clientPool, queryRunner, consistency, tableRef, ColumnFetchMode.FETCH_ONE);

        CqlExecutor cqlExecutor = new CqlExecutor(clientPool, consistency);
        ColumnGetter columnGetter = new CqlColumnGetter(cqlExecutor, tableRef, columnBatchSize);

        return getRangeWithPageCreator(rowGetter, columnGetter, rangeRequest, TimestampExtractor::new, timestamp);
    }

    private <T> ClosableIterator<RowResult<T>> getRangeWithPageCreator(
            TableReference tableRef,
            RangeRequest rangeRequest,
            long timestamp,
            ConsistencyLevel consistency,
            Supplier<ResultsExtractor<T>> resultsExtractor) {
        RowGetter rowGetter = new RowGetter(clientPool, queryRunner, consistency, tableRef, ColumnFetchMode.FETCH_ALL);
        ColumnGetter columnGetter = new ThriftColumnGetter();

        return getRangeWithPageCreator(rowGetter, columnGetter, rangeRequest, resultsExtractor, timestamp);
    }

    private <T> ClosableIterator<RowResult<T>> getRangeWithPageCreator(
            RowGetter rowGetter,
            ColumnGetter columnGetter,
            RangeRequest rangeRequest,
            Supplier<ResultsExtractor<T>> resultsExtractor,
            long timestamp) {
        if (rangeRequest.isReverse()) {
            throw new UnsupportedOperationException();
        }
        if (rangeRequest.isEmptyRange()) {
            return ClosableIterators.wrap(ImmutableList.<RowResult<T>>of().iterator());
        }

        CassandraRangePagingIterable<T> rowResults = new CassandraRangePagingIterable<>(
                rowGetter,
                columnGetter,
                rangeRequest,
                resultsExtractor,
                timestamp
        );

        return ClosableIterators.wrap(rowResults.iterator());
    }

    /**
     * Drop the table, and also delete its table metadata.
     * <p>
     * Requires all Cassandra nodes to be up and available, otherwise throws an IllegalStateException. If a
     * quorum of Cassandra nodes are up, the table will be dropped in the KVS before the exception is thrown, but
     * the metadata table will not be updated.
     *
     * @param tableRef the name of the table to drop.
     *
     * @throws IllegalStateException if not all hosts respond successfully, or if their schema versions do
     * not come to agreement in 1 minute.
     */
    @Override
    public void dropTable(final TableReference tableRef) {
        dropTables(ImmutableSet.of(tableRef));
    }

    /**
     * Drop the tables, and also delete their table metadata.
     * <p>
     * Requires all Cassandra nodes to be up and available, otherwise throws an IllegalStateException. If a
     * quorum of Cassandra nodes are up, the tables will be dropped in the KVS before the exception is thrown, but
     * the metadata table will not be updated.
     * <p>
     * Main gains here vs. dropTable:
     *    - problems excepting, we will basically be serializing a rapid series of schema changes
     *      through a single host checked out from the client pool, so reduced chance of schema disagreement issues
     *    - client-side in-memory lock to prevent misbehaving callers from shooting themselves in the foot
     *    - one less round trip
     *
     * @param tablesToDrop the set of tables to drop.
     *
     * @throws IllegalStateException if not all hosts respond successfully, or if their schema versions do
     * not come to agreement in 1 minute.
     */
    @Override
    public void dropTables(final Set<TableReference> tablesToDrop) {
        schemaMutationLock.runWithLock(() -> dropTablesInternal(tablesToDrop));
    }

    private void dropTablesInternal(final Set<TableReference> tablesToDrop) throws Exception {
        try {
            clientPool.runWithRetry((FunctionCheckedException<Client, Void, Exception>) client -> {
                KsDef ks = client.describe_keyspace(configManager.getConfig().keyspace());
                Set<TableReference> existingTables = Sets.newHashSet();

                existingTables.addAll(ks.getCf_defs().stream()
                        .map(this::tableReferenceFromCfDef)
                        .collect(Collectors.toList()));

                for (TableReference table : tablesToDrop) {
                    CassandraVerifier.sanityCheckTableName(table);
                    if (existingTables.contains(table)) {
                        client.system_drop_column_family(internalTableName(table));
                        putMetadataWithoutChangingSettings(table, PtBytes.EMPTY_BYTE_ARRAY);
                    } else {
                        log.warn("Ignored call to drop a table ({}) that did not exist.", UnsafeArg.of("table", table));
                    }
                }
                CassandraKeyValueServices.waitForSchemaVersions(
                        client,
                        "(all tables in a call to dropTables)",
                        configManager.getConfig().schemaMutationTimeoutMillis());
                return null;
            });
        } catch (UnavailableException e) {
            throw new PalantirRuntimeException("Dropping tables requires all Cassandra nodes to be up and available.");
        }
    }

    private TableReference tableReferenceFromCfDef(CfDef cf) {
        return fromInternalTableName(cf.getName());
    }

    /**
     * Creates a table with the specified name. If the table already exists, no action is performed
     * (the table is left in its current state).
     * <p>
     * Requires all Cassandra nodes to be up and available, otherwise throws an IllegalStateException. If a
     * quorum of Cassandra nodes are up, the table will be created in the KVS before the exception is thrown, but
     * the metadata table will not be updated.
     *
     * @param tableRef the name of the table to create.
     * @param tableMetadata the metadata of the table to create.
     *
     * @throws IllegalStateException if not all hosts respond successfully.
     */
    @Override
    public void createTable(final TableReference tableRef, final byte[] tableMetadata) {
        createTables(ImmutableMap.of(tableRef, tableMetadata));
    }

    /**
     * Creates a table with the specified name. If the table already exists, no action is performed
     * (the table is left in its current state).
     * <p>
     * Requires all Cassandra nodes to be up and available, otherwise throws an IllegalStateException. If a
     * quorum of Cassandra nodes are up, the table will be created in the KVS before the exception is thrown, but
     * the metadata table will not be updated.
     * <p>
     * Main gains here vs. createTable:
     *    - problems excepting, we will basically be serializing a rapid series of schema changes
     *      through a single host checked out from the client pool, so reduced chance of schema disagreement issues
     *    - client-side in-memory lock to prevent misbehaving callers from shooting themselves in the foot
     *    - one less round trip
     * <p>
     * createTables(existingTable, newMetadata) can perform a metadata-only update. Additionally, it is possible
     * that this metadata-only update performs a schema mutation by altering the CFDef (e. g., user changes metadata
     * of existing table to have new compression block size). This does not require the schema mutation lock, as it
     * does not alter the CfId
     *
     * @param tableNamesToTableMetadata a mapping of names of tables to create to their respective metadata.
     *
     * @throws IllegalStateException if not all hosts respond successfully.
     */
    @Override
    public void createTables(final Map<TableReference, byte[]> tableNamesToTableMetadata) {
        Map<TableReference, byte[]> tablesToActuallyCreate = filterOutExistingTables(tableNamesToTableMetadata);
        Map<TableReference, byte[]> tablesToUpdateMetadataFor = filterOutNoOpMetadataChanges(tableNamesToTableMetadata);

        boolean onlyMetadataChangesAreForNewTables =
                tablesToUpdateMetadataFor.keySet().equals(tablesToActuallyCreate.keySet());
        boolean putMetadataWillNeedASchemaChange = !onlyMetadataChangesAreForNewTables;

        if (!tablesToActuallyCreate.isEmpty()) {
            schemaMutationLock.runWithLock(() -> {
                createTablesInternal(tablesToActuallyCreate);
            });
        }
        internalPutMetadataForTables(tablesToUpdateMetadataFor, putMetadataWillNeedASchemaChange);
    }

    private Map<TableReference, byte[]> filterOutNoOpMetadataChanges(
            final Map<TableReference, byte[]> tableNamesToTableMetadata) {
        Map<TableReference, byte[]> existingTableMetadata = getMetadataForTables();
        Map<TableReference, byte[]> tableMetadataUpdates = Maps.newHashMap();

        for (Entry<TableReference, byte[]> entry : tableNamesToTableMetadata.entrySet()) {
            TableReference tableReference = entry.getKey();
            byte[] newMetadata = entry.getValue();

            // if no existing table or if existing table's metadata is different
            if (metadataIsDifferent(existingTableMetadata.get(tableReference), newMetadata)) {
                Set<TableReference> matchingTables = Sets.filter(existingTableMetadata.keySet(), existingTableRef ->
                        existingTableRef.getQualifiedName().equalsIgnoreCase(tableReference.getQualifiedName()));

                // completely new table, not an update
                if (matchingTables.isEmpty()) {
                    tableMetadataUpdates.put(tableReference, newMetadata);
                } else { // existing case-insensitive table, maybe an update
                    if (Arrays.equals(
                            existingTableMetadata.get(Iterables.getOnlyElement(matchingTables)), newMetadata)) {
                        log.debug("Case-insensitive matched table already existed with same metadata,"
                                + " skipping update to {}", UnsafeArg.of("table", tableReference));
                    } else { // existing table has different metadata, so we should perform an update
                        tableMetadataUpdates.put(tableReference, newMetadata);
                    }
                }
            } else {
                log.debug("Table already existed with same metadata, skipping update to {}",
                        UnsafeArg.of("table", tableReference));
            }
        }

        return tableMetadataUpdates;
    }

    private Map<TableReference, byte[]> filterOutExistingTables(
            final Map<TableReference, byte[]> tableNamesToTableMetadata) {
        Map<TableReference, byte[]> filteredTables = Maps.newHashMap();
        try {
            Set<TableReference> existingTablesLowerCased = cassandraTables.getExistingLowerCased().stream()
                    .map(AbstractKeyValueService::fromInternalTableName)
                    .collect(Collectors.toSet());

            for (Entry<TableReference, byte[]> tableAndMetadataPair : tableNamesToTableMetadata.entrySet()) {
                TableReference table = tableAndMetadataPair.getKey();
                byte[] metadata = tableAndMetadataPair.getValue();

                CassandraVerifier.sanityCheckTableName(table);

                TableReference tableRefLowerCased = TableReference.createLowerCased(table);
                if (!existingTablesLowerCased.contains(tableRefLowerCased)) {
                    filteredTables.put(table, metadata);
                } else {
                    log.debug("Filtering out existing table ({}) that already existed (case insensitive).",
                            UnsafeArg.of("table", table));
                }
            }
        } catch (Exception e) {
            Throwables.throwUncheckedException(e);
        }

        return filteredTables;
    }

    private void createTablesInternal(final Map<TableReference, byte[]> tableNamesToTableMetadata) throws Exception {
        clientPool.runWithRetry(client -> {
            for (Entry<TableReference, byte[]> tableEntry : tableNamesToTableMetadata.entrySet()) {
                try {
                    client.system_add_column_family(ColumnFamilyDefinitions.getCfDef(
                            configManager.getConfig().keyspace(),
                            tableEntry.getKey(),
                            configManager.getConfig().gcGraceSeconds(),
                            tableEntry.getValue()));
                } catch (UnavailableException e) {
                    throw new PalantirRuntimeException(
                            "Creating tables requires all Cassandra nodes to be up and available.");
                } catch (TException thriftException) {
                    if (thriftException.getMessage() != null
                            && !thriftException.getMessage().contains("already existing table")) {
                        Throwables.throwUncheckedException(thriftException);
                    }
                }
            }

            CassandraKeyValueServices.waitForSchemaVersions(
                    client,
                    "(a call to createTables, filtered down to create: " + tableNamesToTableMetadata.keySet() + ")",
                    configManager.getConfig().schemaMutationTimeoutMillis());
            return null;
        });
    }

    /**
     * Return the list of tables stored in this key value service.
     * <p>
     * Does not require all Cassandra nodes to be up and available, works as long as quorum is achieved.
     * <p>
     * This will not contain the names of any hidden tables (e. g., the _metadata table).
     *
     * @return a set of TableReferences (table names) for all the visible tables
     */
    @Override
    public Set<TableReference> getAllTableNames() {
        return getTableReferencesWithoutFiltering()
                .filter(tr -> !hiddenTables.isHidden(tr))
                .collect(Collectors.toSet());
    }

    /**
     * Gets the metadata for a given table. Also useful for checking to see if a table exists.
     * <p>
     * Does not require all Cassandra nodes to be up and available, works as long as quorum is achieved.
     *
     * @param tableRef the name of the table to get metadatafor.
     *
     * @return a byte array representing the metadata for the table. Array is empty if no table
     * with the given name exists. Consider {@link TableMetadata#BYTES_HYDRATOR} for hydrating.
     */
    @Override
    public byte[] getMetadataForTable(TableReference tableRef) {
        // This can be turned into not-a-full-table-scan if someone makes an upgrade task
        // that makes sure we only write the metadata keys based on lowercased table names

        java.util.Optional<Entry<TableReference, byte[]>> match =
                getMetadataForTables().entrySet().stream().filter(
                        entry -> matchingIgnoreCase(entry.getKey(), tableRef))
                .findFirst();

        if (!match.isPresent()) {
            log.debug("Couldn't find table metadata for {}", UnsafeArg.of("table", tableRef));
            return AtlasDbConstants.EMPTY_TABLE_METADATA;
        } else {
            log.debug("Found table metadata for {} at matching name {}", UnsafeArg.of("table", tableRef),
                    UnsafeArg.of("matchingTable", match.get().getKey()));
            return match.get().getValue();
        }
    }

    private boolean matchingIgnoreCase(TableReference t1, TableReference t2) {
        if (t1 != null) {
            return t1.getQualifiedName().toLowerCase().equals(t2.getQualifiedName().toLowerCase());
        } else {
            if (t2 == null) {
                return true;
            }
            return false;
        }
    }

    /**
     * Gets the metadata for all non-hidden tables.
     * <p>
     * Does not require all Cassandra nodes to be up and available, works as long as quorum is achieved.
     *
     * @return a mapping of table names to their respective metadata in form of a byte array.  Consider
     * {@link TableMetadata#BYTES_HYDRATOR} for hydrating.
     */
    @Override
    public Map<TableReference, byte[]> getMetadataForTables() {
        Map<TableReference, byte[]> tableToMetadataContents = Maps.newHashMap();

        // we don't even have a metadata table yet. Return empty map.
        if (!getAllTableReferencesWithoutFiltering().contains(AtlasDbConstants.DEFAULT_METADATA_TABLE)) {
            log.trace("getMetadata called with no _metadata table present");
            return tableToMetadataContents;
        }

        try (ClosableIterator<RowResult<Value>> range =
                getRange(AtlasDbConstants.DEFAULT_METADATA_TABLE, RangeRequest.all(), Long.MAX_VALUE)) {
            while (range.hasNext()) {
                RowResult<Value> valueRow = range.next();
                Iterable<Entry<Cell, Value>> cells = valueRow.getCells();

                for (Entry<Cell, Value> entry : cells) {
                    Value value = entry.getValue();
                    TableReference tableRef = tableReferenceFromBytes(entry.getKey().getRowName());
                    byte[] contents;
                    if (value == null) {
                        contents = AtlasDbConstants.EMPTY_TABLE_METADATA;
                    } else {
                        contents = value.getContents();
                    }
                    if (!hiddenTables.isHidden(tableRef)) {
                        tableToMetadataContents.put(tableRef, contents);
                    }
                }
            }
        }
        return tableToMetadataContents;
    }

    private Set<TableReference> getAllTableReferencesWithoutFiltering() {
        return getTableReferencesWithoutFiltering()
                .collect(Collectors.toSet());
    }

    private Stream<TableReference> getTableReferencesWithoutFiltering() {
        return cassandraTables.getExisting().stream()
                .map(AbstractKeyValueService::fromInternalTableName);
    }

    private static Cell getMetadataCell(TableReference tableRef) {
        // would have preferred an explicit charset, but thrift uses default internally
        return Cell.create(
                tableReferenceToBytes(tableRef),
                "m".getBytes(StandardCharsets.UTF_8));
    }

    @SuppressWarnings("checkstyle:RegexpSinglelineJava")
    private static TableReference tableReferenceFromBytes(byte[] name) {
        return TableReference.createUnsafe(new String(name, Charset.defaultCharset()));
    }

    @SuppressWarnings("checkstyle:RegexpSinglelineJava")
    private static byte[] tableReferenceToBytes(TableReference tableRef) {
        return tableRef.getQualifiedName().getBytes(Charset.defaultCharset());
    }

    /**
     * Records the specified metadata for a given table.
     * <p>
     * Requires all Cassandra nodes to be up and available, otherwise throws an IllegalStateException.
     *
     * @param tableRef the name of the table to record metadata for.
     * @param meta a byte array representing the metadata to record.
     *
     * @throws IllegalStateException if not all hosts respond successfully.
     */
    @Override
    public void putMetadataForTable(final TableReference tableRef, final byte[] meta) {
        putMetadataForTables(ImmutableMap.of(tableRef, meta));
    }

    /**
     * For each specified table records the respective metadata.
     * <p>
     * Requires all Cassandra nodes to be up and available, otherwise throws an IllegalStateException.
     *
     * @param tableRefToMetadata a mapping from each table's name to the respective byte array representing
     * the metadata to record.
     *
     * @throws IllegalStateException if not all hosts respond successfully.
     */
    @Override
    public void putMetadataForTables(final Map<TableReference, byte[]> tableRefToMetadata) {
        internalPutMetadataForTables(tableRefToMetadata, true);
    }

    @SuppressWarnings("checkstyle:RegexpSinglelineJava")
    private void internalPutMetadataForTables(
            Map<TableReference, byte[]> unfilteredTableNameToMetadata,
            boolean possiblyNeedToPerformSettingsChanges) {
        Map<TableReference, byte[]> tableNameToMetadata = Maps.filterValues(
                unfilteredTableNameToMetadata,
                Predicates.not(Predicates.equalTo(AtlasDbConstants.EMPTY_TABLE_METADATA)));
        if (tableNameToMetadata.isEmpty()) {
            return;
        }

        Map<Cell, byte[]> metadataRequestedForUpdate = Maps.newHashMapWithExpectedSize(tableNameToMetadata.size());
        for (Entry<TableReference, byte[]> tableEntry : tableNameToMetadata.entrySet()) {
            metadataRequestedForUpdate.put(getMetadataCell(tableEntry.getKey()), tableEntry.getValue());
        }

        Map<Cell, Long> requestForLatestDbSideMetadata = Maps.transformValues(
                metadataRequestedForUpdate,
                Functions.constant(Long.MAX_VALUE));

        // technically we're racing other services from here on, during an update period,
        // but the penalty for not caring is just some superfluous schema mutations and a
        // few dead rows in the metadata table.
        Map<Cell, Value> persistedMetadata = get(
                AtlasDbConstants.DEFAULT_METADATA_TABLE,
                requestForLatestDbSideMetadata);
        final Map<Cell, byte[]> updatedMetadata = Maps.newHashMap();
        final Collection<CfDef> updatedCfs = Lists.newArrayList();
        for (Entry<Cell, byte[]> entry : metadataRequestedForUpdate.entrySet()) {
            if (updatedMetadataFound(persistedMetadata.get(entry.getKey()), entry.getValue())) {
                updatedMetadata.put(entry.getKey(), entry.getValue());
                updatedCfs.add(getCfForTable(
                        tableReferenceFromBytes(entry.getKey().getRowName()),
                        entry.getValue(),
                        configManager.getConfig().gcGraceSeconds()));
            }
        }

        if (!updatedMetadata.isEmpty()) {
            putMetadataAndMaybeAlterTables(possiblyNeedToPerformSettingsChanges, updatedMetadata, updatedCfs);
        }
    }

    private boolean updatedMetadataFound(Value existingMetadata, byte[] requestMetadata) {
        return existingMetadata == null || metadataIsDifferent(existingMetadata.getContents(), requestMetadata);
    }

    private boolean metadataIsDifferent(byte[] existingMetadata, byte[] requestMetadata) {
        return !Arrays.equals(existingMetadata, requestMetadata);
    }

    private void putMetadataAndMaybeAlterTables(
            boolean possiblyNeedToPerformSettingsChanges,
            Map<Cell, byte[]> newMetadata,
            Collection<CfDef> updatedCfs) {
        try {
            clientPool.runWithRetry(client -> {
                if (possiblyNeedToPerformSettingsChanges) {
                    for (CfDef cf : updatedCfs) {
                        client.system_update_column_family(cf);
                    }

                    CassandraKeyValueServices.waitForSchemaVersions(
                            client,
                            "(all tables in a call to putMetadataForTables)",
                            configManager.getConfig().schemaMutationTimeoutMillis());
                }
                // Done with actual schema mutation, push the metadata
                put(AtlasDbConstants.DEFAULT_METADATA_TABLE, newMetadata, System.currentTimeMillis());
                return null;
            });
        } catch (Exception e) {
            Throwables.throwUncheckedException(e);
        }
    }

    private void putMetadataWithoutChangingSettings(final TableReference tableRef, final byte[] meta) {
        long ts = System.currentTimeMillis();

        Multimap<Cell, Long> oldVersions = getAllTimestamps(
                AtlasDbConstants.DEFAULT_METADATA_TABLE,
                ImmutableSet.of(getMetadataCell(tableRef)),
                ts);

        put(AtlasDbConstants.DEFAULT_METADATA_TABLE,
                ImmutableMap.of(getMetadataCell(tableRef), meta),
                ts);

        delete(AtlasDbConstants.DEFAULT_METADATA_TABLE, oldVersions);
    }


    @Override
    public void deleteRange(final TableReference tableRef, final RangeRequest range) {
        if (range.equals(RangeRequest.all())) {
            try {
                runTruncateInternal(ImmutableSet.of(tableRef));
            } catch (TException e) {
                log.info("Tried to make a deleteRange({}, RangeRequest.all())"
                                + " into a more garbage-cleanup friendly truncate(), but this failed.",
                        UnsafeArg.of("table", tableRef), e);

                super.deleteRange(tableRef, range);
            }
        } else {
            super.deleteRange(tableRef, range);
        }
    }

    /**
     * Performs non-destructive cleanup when the KVS is no longer needed.
     */
    @Override
    public void close() {
        clientPool.shutdown();
        if (compactionManager.isPresent()) {
            compactionManager.get().close();
        }
        super.close();
    }


    /**
     * Adds a value with timestamp = Value.INVALID_VALUE_TIMESTAMP to each of the given cells. If
     * a value already exists at that time stamp, nothing is written for that cell.
     * <p>
     * Does not require all Cassandra nodes to be up and available, works as long as quorum is achieved.
     *
     * @param tableRef the name of the table to add the value to.
     * @param cells a set of cells to store the values in.
     */
    @Override
    public void addGarbageCollectionSentinelValues(TableReference tableRef, Iterable<Cell> cells) {
        try {
            final Value value = Value.create(PtBytes.EMPTY_BYTE_ARRAY, Value.INVALID_VALUE_TIMESTAMP);
            putInternal(tableRef, Iterables.transform(cells, new Function<Cell, Map.Entry<Cell, Value>>() {
                @Override
                public Entry<Cell, Value> apply(Cell cell) {
                    return Maps.immutableEntry(cell, value);
                }
            }));
        } catch (Exception e) {
            throw Throwables.throwUncheckedException(e);
        }
    }

    /**
     * Gets timestamp values from the key-value store. For each cell, this returns all associated
     * timestamps &lt; given_ts.
     * <p>
     * This method has stronger consistency guarantees than regular read requests. This must return
     * all timestamps stored anywhere in the system (because of sweep). Unless all nodes are up and available, this
     * method will throw a PalantirRuntimeException.
     *
     * @param tableRef the name of the table to retrieve timestamps from.
     * @param cells set containg cells to retrieve timestamps for.
     * @param ts maximum timestamp to get (exclusive).
     * @return multimap of timestamps by cell
     *
     * @throws PalantirRuntimeException if not all hosts respond successfully.
     */
    @Override
    public Multimap<Cell, Long> getAllTimestamps(TableReference tableRef, Set<Cell> cells, long ts) {
        AllTimestampsCollector collector = new AllTimestampsCollector();
        loadWithTs(tableRef, cells, ts, true, collector, deleteConsistency);
        return collector.getCollectedResults();
    }

    /**
     * Puts values into the key-value store. This call <i>does not</i> guarantee
     * atomicity across cells. On failure, it is possible that some of the requests will
     * have succeeded (without having been rolled back). Similarly, concurrent batched requests may
     * interleave.  However, concurrent writes to the same Cell will not both report success.
     * One of them will throw {@link KeyAlreadyExistsException}.
     * <p>
     * Does not require all Cassandra nodes to be up and available, works as long as quorum is achieved.
     *
     * @param tableRef the name of the table to put values into.
     * @param values map containing the key-value entries to put.
     *
     * @throws KeyAlreadyExistsException If you are putting a Cell with the same timestamp as one that already exists.
     */
    @Override
    public void putUnlessExists(final TableReference tableRef, final Map<Cell, byte[]> values)
            throws KeyAlreadyExistsException {
        try {
            clientPool.runWithRetry(client -> {
                for (Entry<Cell, byte[]> e : values.entrySet()) {
                    CheckAndSetRequest request = CheckAndSetRequest.newCell(tableRef, e.getKey(), e.getValue());
                    CASResult casResult = executeCheckAndSet(client, request);
                    if (!casResult.isSuccess()) {
                        throw new KeyAlreadyExistsException(
                                String.format("The row in table %s already exists.", tableRef.getQualifiedName()),
                                ImmutableList.of(e.getKey()));
                    }
                }
                return null;
            });
        } catch (Exception e) {
            throw Throwables.throwUncheckedException(e);
        }
    }

    /**
     * Performs a check-and-set into the key-value store.
     * Please see {@link CheckAndSetRequest} for information about how to create this request,
     * and {@link com.palantir.atlasdb.keyvalue.api.KeyValueService} for more detailed documentation.
     * <p>
     * Does not require all Cassandra nodes to be up and available, works as long as quorum is achieved.
     *
     * @param request the request, including table, cell, old value and new value.
     * @throws CheckAndSetException if the stored value for the cell was not as expected.
     */
    @Override
    public void checkAndSet(final CheckAndSetRequest request) throws CheckAndSetException {
        try {
            clientPool.runWithRetry(client -> {
                CASResult casResult = executeCheckAndSet(client, request);

                if (!casResult.isSuccess()) {
                    List<byte[]> currentValues = casResult.current_values.stream()
                            .map(Column::getValue)
                            .collect(Collectors.toList());

                    throw new CheckAndSetException(
                            request.cell(),
                            request.table(),
                            request.oldValue().orElse(null),
                            currentValues);
                }
                return null;
            });
        } catch (TException e) {
            throw Throwables.throwUncheckedException(e);
        }
    }

    private CASResult executeCheckAndSet(Client client, CheckAndSetRequest request)
            throws TException {
        TableReference table = request.table();
        Cell cell = request.cell();
        long timestamp = AtlasDbConstants.TRANSACTION_TS;

        ByteBuffer rowName = ByteBuffer.wrap(cell.getRowName());
        byte[] colName = CassandraKeyValueServices
                .makeCompositeBuffer(cell.getColumnName(), timestamp)
                .array();

        List<Column> oldColumns;
        java.util.Optional<byte[]> oldValue = request.oldValue();
        if (oldValue.isPresent()) {
            oldColumns = ImmutableList.of(makeColumn(colName, oldValue.get(), timestamp));
        } else {
            oldColumns = ImmutableList.of();
        }

        Column newColumn = makeColumn(colName, request.newValue(), timestamp);
        return queryRunner.run(client, table, () -> client.cas(
                rowName,
                internalTableName(table),
                oldColumns,
                ImmutableList.of(newColumn),
                ConsistencyLevel.SERIAL,
                writeConsistency));
    }

    private Column makeColumn(byte[] colName, byte[] contents, long timestamp) {
        Column newColumn = new Column();
        newColumn.setName(colName);
        newColumn.setValue(contents);
        newColumn.setTimestamp(timestamp);
        return newColumn;
    }

    /**
     * Does whatever can be done to compact or cleanup a table. Intended to be called after many
     * deletions are performed.
     *
     * @param tableRef the name of the table to compact.
     */
    @Override
    public void compactInternally(TableReference tableRef) {
        Preconditions.checkArgument(!Strings.isNullOrEmpty(tableRef.getQualifiedName()),
                "tableRef:[%s] should not be null or empty.", tableRef);
        CassandraKeyValueServiceConfig config = configManager.getConfig();
        if (!compactionManager.isPresent()) {
            log.error("No compaction client was configured, but compact was called."
                    + " If you actually want to clear deleted data immediately"
                    + " from Cassandra, lower your gc_grace_seconds setting and"
                    + " run `nodetool compact {} {}`.", UnsafeArg.of("keyspace", config.keyspace()),
                    UnsafeArg.of("table", internalTableName(tableRef)));
            return;
        }
        long timeoutInSeconds = config.jmx().get().compactionTimeoutSeconds();
        String keyspace = config.keyspace();
        try {
            alterGcAndTombstone(keyspace, tableRef, 0, 0.0f);
            compactionManager.get().performTombstoneCompaction(timeoutInSeconds, keyspace, tableRef);
        } catch (TimeoutException e) {
            log.error("Compaction for {}.{} could not finish in {} seconds.", UnsafeArg.of("keyspace", keyspace),
                    UnsafeArg.of("table", tableRef), SafeArg.of("timeout", timeoutInSeconds), e);
            log.error("Compaction status: {}",
                    UnsafeArg.of("compactionStatus", compactionManager.get().getCompactionStatus()));
        } catch (InterruptedException e) {
            log.error("Compaction for {}.{} was interrupted.", UnsafeArg.of("keyspace", keyspace),
                    UnsafeArg.of("table", tableRef));
        } finally {
            alterGcAndTombstone(
                    keyspace,
                    tableRef,
                    config.gcGraceSeconds(),
                    CassandraConstants.TOMBSTONE_THRESHOLD_RATIO);
        }
    }

    @Override
    public ClusterAvailabilityStatus getClusterAvailabilityStatus() {
        ClusterAvailabilityStatus clusterStatus = getStatusByRunningOperationsOnEachHost();
        if (isClusterQuorumAvaialble(clusterStatus) && !doesConfigReplicationFactorMatchWithCluster()) {
            return ClusterAvailabilityStatus.TERMINAL;
        }
        return clusterStatus;
    }

    private boolean isClusterQuorumAvaialble(ClusterAvailabilityStatus clusterStatus) {
        return clusterStatus.equals(ClusterAvailabilityStatus.ALL_AVAILABLE)
                || clusterStatus.equals(ClusterAvailabilityStatus.QUORUM_AVAILABLE);
    }

    private boolean doesConfigReplicationFactorMatchWithCluster() {
        return clientPool.run(client -> {
            try {
                CassandraVerifier.currentRfOnKeyspaceMatchesDesiredRf(client, configManager.getConfig());
                return true;
            } catch (Exception e) {
                log.warn("The config and Cassandra cluster do not agree on the replication factor.", e);
                return false;
            }
        });
    }

    private ClusterAvailabilityStatus getStatusByRunningOperationsOnEachHost() {
        int countUnreachableNodes = 0;
        for (InetSocketAddress host : clientPool.currentPools.keySet()) {
            try {
                clientPool.runOnHost(host, CassandraVerifier.healthCheck);
                if (!partitionerIsValid(host)) {
                    return ClusterAvailabilityStatus.TERMINAL;
                }
            } catch (Exception e) {
                countUnreachableNodes++;
            }
        }
        return getNodeAvailabilityStatus(countUnreachableNodes);
    }

    private boolean partitionerIsValid(InetSocketAddress host) {
        try {
            clientPool.runOnHost(host, clientPool.validatePartitioner);
            return true;
        } catch (Exception e) {
            return false;
        }
    }

    private ClusterAvailabilityStatus getNodeAvailabilityStatus(int countUnreachableNodes) {
        if (countUnreachableNodes == 0) {
            return ClusterAvailabilityStatus.ALL_AVAILABLE;
        } else if (isQuorumAvailable(countUnreachableNodes)) {
            return ClusterAvailabilityStatus.QUORUM_AVAILABLE;
        } else {
            return ClusterAvailabilityStatus.NO_QUORUM_AVAILABLE;
        }
    }

    private boolean isQuorumAvailable(int countUnreachableNodes) {
        int replicationFactor = configManager.getConfig().replicationFactor();
        return countUnreachableNodes < (replicationFactor + 1) / 2;
    }

    private void alterGcAndTombstone(
            String keyspace,
            TableReference tableRef,
            int gcGraceSeconds,
            float tombstoneThresholdRatio) {
        Preconditions.checkArgument(!Strings.isNullOrEmpty(keyspace),
                "keyspace:[%s] should not be null or empty.", keyspace);
        Preconditions.checkArgument(!Strings.isNullOrEmpty(tableRef.getQualifiedName()),
                "tableRef:[%s] should not be null or empty.", tableRef);
        Preconditions.checkArgument(gcGraceSeconds >= 0,
                "gc_grace_seconds:[%s] should not be negative.", gcGraceSeconds);
        Preconditions.checkArgument(tombstoneThresholdRatio >= 0.0f && tombstoneThresholdRatio <= 1.0f,
                "tombstone_threshold_ratio:[%s] should be between [0.0, 1.0]", tombstoneThresholdRatio);

        schemaMutationLock.runWithLock(() ->
                alterGcAndTombstoneInternal(keyspace, tableRef, gcGraceSeconds, tombstoneThresholdRatio));
    }

    private void alterGcAndTombstoneInternal(
            String keyspace,
            TableReference tableRef,
            int gcGraceSeconds,
            float tombstoneThresholdRatio) {
        try {
            clientPool.runWithRetry((FunctionCheckedException<Client, Void, Exception>) client -> {
                KsDef ks = client.describe_keyspace(keyspace);
                List<CfDef> cfs = ks.getCf_defs();
                for (CfDef cf : cfs) {
                    if (cf.getName().equalsIgnoreCase(internalTableName(tableRef))) {
                        cf.setGc_grace_seconds(gcGraceSeconds);
                        cf.setCompaction_strategy_options(ImmutableMap.of(
                                "tombstone_threshold",
                                String.valueOf(tombstoneThresholdRatio)));
                        client.system_update_column_family(cf);
                        CassandraKeyValueServices.waitForSchemaVersions(
                                client,
                                tableRef.getQualifiedName(),
                                configManager.getConfig().schemaMutationTimeoutMillis());
                        log.trace("gc_grace_seconds is set to {} for {}.{}",
                                SafeArg.of("gcGraceSeconds", gcGraceSeconds), UnsafeArg.of("keyspace", keyspace),
                                UnsafeArg.of("table", tableRef));
                        log.trace("tombstone_threshold_ratio is set to {} for {}.{}",
                                SafeArg.of("tombstoneThresholdRatio", tombstoneThresholdRatio),
                                UnsafeArg.of("keyspace", keyspace), UnsafeArg.of("table", tableRef));
                    }
                }
                return null;
            });
        } catch (Exception e) {
            log.error("Exception encountered while setting gc_grace_seconds:{} and tombstone_threshold:{} for {}.{}",
                    SafeArg.of("gcGraceSeconds", gcGraceSeconds),
                    SafeArg.of("tombstoneThresholdRatio", tombstoneThresholdRatio),
                    UnsafeArg.of("keyspace", keyspace),
                    UnsafeArg.of("table", tableRef),
                    e);
        }
    }

    public CassandraClientPool getClientPool() {
        return clientPool;
    }

    public TracingQueryRunner getTracingQueryRunner() {
        return queryRunner;
    }

    public CassandraTables getCassandraTables() {
        return cassandraTables;
    }

    /**
     * Does not require all Cassandra nodes to be up and available, works as long as quorum is achieved.
     */
    public void cleanUpSchemaMutationLockTablesState() throws Exception {
        Set<TableReference> tables = lockTables.getAllLockTables();
        java.util.Optional<TableReference> tableToKeep = tables.stream().findFirst();
        if (!tableToKeep.isPresent()) {
            log.info("No lock tables to clean up.");
            return;
        }
        tables.remove(tableToKeep.get());
        if (tables.size() > 0) {
            dropTablesInternal(tables);
            log.info("Dropped tables [{}]", UnsafeArg.of("table names", tables));
        }
        schemaMutationLock.cleanLockState();
        log.info("Reset the schema mutation lock in table [{}]",
                UnsafeArg.of("table name", tableToKeep.get().toString()));
    }

    private <V> Map<InetSocketAddress, Map<Cell, V>> partitionMapByHost(Iterable<Map.Entry<Cell, V>> cells) {
        Map<InetSocketAddress, List<Map.Entry<Cell, V>>> partitionedByHost =
                partitionByHost(cells, new Function<Map.Entry<Cell, V>, byte[]>() {
                    @Override
                    public byte[] apply(Entry<Cell, V> entry) {
                        return entry.getKey().getRowName();
                    }
                });
        Map<InetSocketAddress, Map<Cell, V>> cellsByHost = Maps.newHashMap();
        for (Map.Entry<InetSocketAddress, List<Map.Entry<Cell, V>>> hostAndCells : partitionedByHost.entrySet()) {
            Map<Cell, V> cellsForHost = Maps.newHashMapWithExpectedSize(hostAndCells.getValue().size());
            for (Map.Entry<Cell, V> entry : hostAndCells.getValue()) {
                cellsForHost.put(entry.getKey(), entry.getValue());
            }
            cellsByHost.put(hostAndCells.getKey(), cellsForHost);
        }
        return cellsByHost;
    }

    private <V> Map<InetSocketAddress, List<V>> partitionByHost(
            Iterable<V> iterable,
            Function<V, byte[]> keyExtractor) {
        // Ensure that the same key goes to the same partition. This is important when writing multiple columns
        // to the same row, since this is a normally a single write in cassandra, whereas splitting the columns
        // into different requests results in multiple writes.
        ListMultimap<ByteBuffer, V> partitionedByKey = ArrayListMultimap.create();
        for (V value : iterable) {
            partitionedByKey.put(ByteBuffer.wrap(keyExtractor.apply(value)), value);
        }
        ListMultimap<InetSocketAddress, V> valuesByHost = ArrayListMultimap.create();
        for (ByteBuffer key : partitionedByKey.keySet()) {
            InetSocketAddress host = clientPool.getRandomHostForKey(key.array());
            valuesByHost.putAll(host, partitionedByKey.get(key));
        }
        return Multimaps.asMap(valuesByHost);
    }

    /*
     * Similar to executor.invokeAll, but cancels all remaining tasks if one fails and doesn't spawn new threads if
     * there is only one task
     */
    private <V> List<V> runAllTasksCancelOnFailure(List<Callable<V>> tasks) {
        if (tasks.size() == 1) {
            try {
                //Callable<Void> returns null, so can't use immutable list
                return Collections.singletonList(tasks.get(0).call());
            } catch (Exception e) {
                throw Throwables.throwUncheckedException(e);
            }
        }

        List<Future<V>> futures = Lists.newArrayListWithCapacity(tasks.size());
        for (Callable<V> task : tasks) {
            futures.add(executor.submit(task));
        }
        try {
            List<V> results = Lists.newArrayListWithCapacity(tasks.size());
            for (Future<V> future : futures) {
                results.add(future.get());
            }
            return results;
        } catch (Exception e) {
            throw Throwables.throwUncheckedException(e);
        } finally {
            for (Future<V> future : futures) {
                future.cancel(true);
            }
        }
    }

    private static class TableCellAndValue {
        public static final Function<TableCellAndValue, byte[]> EXTRACT_ROW_NAME_FUNCTION =
                input -> input.cell.getRowName();

        public static final Function<TableCellAndValue, Long> SIZING_FUNCTION =
                input -> input.value.length + Cells.getApproxSizeOfCell(input.cell);

        private final TableReference tableRef;
        private final Cell cell;
        private final byte[] value;

        TableCellAndValue(TableReference tableRef, Cell cell, byte[] value) {
            this.tableRef = tableRef;
            this.cell = cell;
            this.value = value;
        }
    }
}<|MERGE_RESOLUTION|>--- conflicted
+++ resolved
@@ -258,14 +258,9 @@
                             configManager.getConfig().gcGraceSeconds());
                     if (!ColumnFamilyDefinitions.isMatchingCf(clientSideCf, clusterSideCf)) {
                         // mismatch; we have changed how we generate schema since we last persisted
-<<<<<<< HEAD
-                        log.warn("Upgrading table {} to new internal Cassandra schema", tableRef);
-                        updatedCfs.add(clientSideCf);
-=======
                         log.warn("Upgrading table {} to new internal Cassandra schema",
                                 UnsafeArg.of("table", tableRef));
-                        tablesToUpgrade.put(tableRef, clusterSideMetadata);
->>>>>>> df815c03
+                        updatedCfs.add(clientSideCf);
                     }
                 } else if (!hiddenTables.isHidden(tableRef)) {
                     // Possible to get here from a race condition with another service starting up
