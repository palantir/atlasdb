--- conflicted
+++ resolved
@@ -62,14 +62,8 @@
                             () -> client.get_range_slices(
                                     kvsMethodName, tableRef, slicePredicate, keyRange, consistency));
                 } catch (UnavailableException e) {
-<<<<<<< HEAD
                     throw CassandraTExceptions.mapToUncheckedException(
-                            "get_range_slices requires Cassandra nodes to be up and available. Check Cassandra nodes: ",
-=======
-                    throw new InsufficientConsistencyException(
-                            "get_range_slices requires {} Cassandra nodes to be up and available.",
->>>>>>> 7b3de433
-                            e,
+                            "get_range_slices requires Cassandra nodes to be up and available. Check Cassandra nodes: ",           e,
                             SafeArg.of("consistency", consistency));
                 } catch (Exception e) {
                     throw Throwables.unwrapAndThrowAtlasDbDependencyException(e);
