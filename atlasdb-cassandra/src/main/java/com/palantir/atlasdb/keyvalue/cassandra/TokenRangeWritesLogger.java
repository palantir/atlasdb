--- conflicted
+++ resolved
@@ -128,11 +128,7 @@
         private void refreshProbabilityDistributionNotUniform() {
             List<Long> values = writesPerRange.asMapOfRanges().values().stream().map(AtomicLong::get)
                     .collect(Collectors.toList());
-<<<<<<< HEAD
-            probabilityDistributionIsNotUniform = MathUtils.calculateConfidenceThatDistributionIsNotUniform(values);
-=======
-            return Distributions.confidenceThatDistributionIsNotUniform(values) > CONFIDENCE_FOR_LOGGING;
->>>>>>> 4c24be96
+            probabilityDistributionIsNotUniform = Distributions.confidenceThatDistributionIsNotUniform(values);
         }
 
         private void logNotUniform() {
