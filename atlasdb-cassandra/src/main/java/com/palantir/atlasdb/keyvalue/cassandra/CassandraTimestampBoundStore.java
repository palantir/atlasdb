--- conflicted
+++ resolved
@@ -15,83 +15,26 @@
  */
 package com.palantir.atlasdb.keyvalue.cassandra;
 
-<<<<<<< HEAD
-import java.nio.ByteBuffer;
+import java.util.ConcurrentModificationException;
 import java.util.UUID;
 
 import javax.annotation.concurrent.GuardedBy;
 
-import org.apache.cassandra.thrift.CASResult;
-import org.apache.cassandra.thrift.Cassandra.Client;
-import org.apache.cassandra.thrift.Column;
-import org.apache.cassandra.thrift.ColumnPath;
-import org.apache.cassandra.thrift.ConsistencyLevel;
-import org.apache.cassandra.thrift.NotFoundException;
-import org.apache.thrift.TException;
-import org.slf4j.Logger;
-import org.slf4j.LoggerFactory;
+import org.apache.cassandra.thrift.CqlResult;
 
-import com.google.common.annotations.VisibleForTesting;
-import com.google.common.base.Preconditions;
-import com.google.common.collect.ImmutableList;
-import com.palantir.atlasdb.AtlasDbConstants;
-import com.palantir.atlasdb.encoding.PtBytes;
-import com.palantir.atlasdb.table.description.ColumnMetadataDescription;
-import com.palantir.atlasdb.table.description.ColumnValueDescription;
-import com.palantir.atlasdb.table.description.NameComponentDescription;
-import com.palantir.atlasdb.table.description.NameMetadataDescription;
-import com.palantir.atlasdb.table.description.NamedColumnDescription;
-import com.palantir.atlasdb.table.description.TableMetadata;
-import com.palantir.atlasdb.table.description.ValueType;
-import com.palantir.atlasdb.transaction.api.ConflictHandler;
-import com.palantir.common.base.FunctionCheckedException;
-import com.palantir.common.base.Throwables;
-=======
-import java.util.ConcurrentModificationException;
-import java.util.Optional;
-
-import javax.annotation.concurrent.GuardedBy;
-
-import org.slf4j.Logger;
-import org.slf4j.LoggerFactory;
-
->>>>>>> 8683b365
 import com.palantir.timestamp.DebugLogger;
 import com.palantir.timestamp.MultipleRunningTimestampServiceError;
 import com.palantir.timestamp.TimestampBoundStore;
+import com.palantir.util.debug.ThreadDumps;
 
 public final class CassandraTimestampBoundStore implements TimestampBoundStore {
-    private static final Logger log = LoggerFactory.getLogger(CassandraTimestampBoundStore.class);
-<<<<<<< HEAD
-
-    private static final long CASSANDRA_TIMESTAMP = 0L;
-    private static final String ROW_AND_COLUMN_NAME = "ts";
     private static final long INITIAL_VALUE = 10000L;
-
-    public static final TableMetadata TIMESTAMP_TABLE_METADATA = new TableMetadata(
-            NameMetadataDescription.create(ImmutableList.of(
-                    new NameComponentDescription("timestamp_name", ValueType.STRING))),
-            new ColumnMetadataDescription(ImmutableList.of(
-                new NamedColumnDescription(
-                        ROW_AND_COLUMN_NAME,
-                        "current_max_ts",
-                        ColumnValueDescription.forType(ValueType.FIXED_LONG)))),
-            ConflictHandler.IGNORE_ALL);
-
-    private final UUID id;
-    private final CassandraClientPool clientPool;
 
     @GuardedBy("this")
     private long currentLimit = -1;
     private boolean startingUp = true;
-=======
-    private static final long INITIAL_VALUE = 10000L;
-
-    @GuardedBy("this")
-    private long currentLimit = -1;
 
     private final CassandraTimestampStore cassandraTimestampStore;
->>>>>>> 8683b365
 
     public static TimestampBoundStore create(CassandraKeyValueService kvs) {
         CassandraTimestampStore cassandraTimestampStore = new CassandraTimestampStore(kvs);
@@ -103,172 +46,128 @@
         DebugLogger.logger.info(
                 "Creating CassandraTimestampBoundStore object on thread {}. This should only happen once.",
                 Thread.currentThread().getName());
-<<<<<<< HEAD
-        this.clientPool = Preconditions.checkNotNull(clientPool, "clientPool cannot be null");
-        this.id = UUID.randomUUID();
-        DebugLogger.logger.info("The ID of this store is {}.", id);
+        this.cassandraTimestampStore = cassandraTimestampStore;
     }
 
-    @VisibleForTesting
-    UUID getId() {
-        return id;
-=======
-        this.cassandraTimestampStore = cassandraTimestampStore;
->>>>>>> 8683b365
+    protected UUID getId() {
+        return cassandraTimestampStore.getId();
     }
 
     @Override
     public synchronized long getUpperLimit() {
         DebugLogger.logger.debug("[GET] Getting upper limit");
-<<<<<<< HEAD
-        return clientPool.runWithRetry(client -> {
-            ByteBuffer rowName = getRowName();
-            ColumnPath columnPath = new ColumnPath(AtlasDbConstants.TIMESTAMP_TABLE.getQualifiedName());
-            columnPath.setColumn(getColumnName());
-            Column columnInDb;
-
-            try {
-                columnInDb = client.get(rowName, columnPath, ConsistencyLevel.LOCAL_QUORUM).getColumn();
-            } catch (NotFoundException e) {
-                columnInDb = makeColumnForIdAndBound(null, null);
-            } catch (TException e) {
-                throw Throwables.throwUncheckedException(e);
-            }
-
-            TimestampBoundStoreEntry entryInDb = TimestampBoundStoreEntry.createFromColumn(columnInDb);
-            long newValue = entryInDb.timestamp() == null ? INITIAL_VALUE : entryInDb.timestamp();
-
-            if (startingUp) {
-                migrateTimestampBoundStore(client, columnInDb, entryInDb.timestamp(), newValue);
-            } else if (!id.equals(entryInDb.id())){
-                throwGettingMultipleRunningTimestampServiceError(entryInDb);
-            } else {
-                setCurrentLimit("[GET]", newValue);
-            }
-            return currentLimit;
-        }
-        );
-=======
-        currentLimit = getBoundToStore();
+        long limitInDb = getBoundFromStore();
+        checkValidLimit (limitInDb);
+        currentLimit = limitInDb;
         DebugLogger.logger.info("[GET] Setting cached timestamp limit to {}.", currentLimit);
         return currentLimit;
     }
 
-    private long getBoundToStore() {
-        Optional<Long> currentBound = cassandraTimestampStore.getUpperLimit();
-        if (!currentBound.isPresent()) {
-            DebugLogger.logger.info("[GET] Null result, setting timestamp limit to {}", INITIAL_VALUE);
-            try {
-                cassandraTimestampStore.storeTimestampBound(Optional.empty(), INITIAL_VALUE);
-            } catch (ConcurrentModificationException e) {
-                throw constructMultipleServiceError(e);
-            }
-            return INITIAL_VALUE;
-        }
-        return currentBound.get();
->>>>>>> 8683b365
-    }
-
     @Override
     public synchronized void storeUpperLimit(final long limit) {
+        throwIfStartingUp();
+        checkValidLimit(limit);
         DebugLogger.logger.debug("[PUT] Storing upper limit of {}.", limit);
-<<<<<<< HEAD
-        clientPool.runWithRetry((FunctionCheckedException<Client, Void, RuntimeException>) client -> {
-            cas(client, makeColumnForIdAndBound(id, currentLimit), currentLimit, limit);
-            return null;
-        });
-    }
-
-    private void migrateTimestampBoundStore(Client client, Column expectedColumn, Long oldVal, long newVal) {
-        DebugLogger.logger.info("The service is starting up. Attempting to get timestamp bound from the DB "
-                + "and resetting it with this process's ID!");
-        cas(client, expectedColumn, oldVal, newVal);
-        startingUp = false;
-    }
-
-    private void setCurrentLimit(String type, long newValue) {
-        if (currentLimit > newValue) {
-            throw new IllegalStateException("Timestamp limit in DB lower than expected");
-        }
-        currentLimit = newValue;
-        DebugLogger.logger.info("{} Setting cached timestamp limit to {}.", type, currentLimit);
-    }
-
-    private void cas(Client client, Column oldColumn, Long oldVal, long newVal) {
-        if (currentLimit > newVal) {
-            throw new IllegalArgumentException("Cannot set timestamp bound value from " + currentLimit + " to "
-                    + newVal + "; the bounds must be increasing!");
-        }
-        CASResult result = updateTimestampInDb(client, oldColumn, oldVal, newVal);
-        if (result.isSuccess()) {
-            setCurrentLimit("[CAS]", newVal);
-        } else {
-            TimestampBoundStoreEntry timestampBoundStoreEntry = TimestampBoundStoreEntry.createFromCasResult(result);
-            if (result.getCurrent_values().isEmpty()) {
-                DebugLogger.logger.info("[CAS] There is no timestamp bound stored in the DB!");
-                addProcessInfoAndThrow(timestampBoundStoreEntry, "No limit in DB!");
-            }
-            /*
-             * For the cas to succeed, the existing entry in the DB must be this.id_this.currentLimit. If that is not
-             * the case, we still want to succeed if:
-             *   1. id in the DB equals this.id -- indicates miscommunication about what was written to the DB,
-             *   but is not a case of multiple running timestamps; or
-             *   2. limit in the DB equals the expected limit, but there is no id/id does not match and this store has
-             *   not stored a bound yet -- this is the case when we startup.
-             */
-            if (id.equals(timestampBoundStoreEntry.id())) {
-                    setCurrentLimit("[CAS]", timestampBoundStoreEntry.timestamp());
-                    Column expectedColumn = makeColumn(timestampBoundStoreEntry.getByteValue());
-                    cas(client, expectedColumn, timestampBoundStoreEntry.timestamp(), newVal);
-            } else {
-                throwStoringMultipleRunningTimestampServiceError(oldVal, newVal, timestampBoundStoreEntry);
-            }
-        }
-    }
-
-    private CASResult updateTimestampInDb(Client client, Column oldColumn, Long oldVal, long newVal) {
-        CASResult result;
-        DebugLogger.logger.info("[CAS] Trying to set upper limit from {} to {}.", oldVal, newVal);
         try {
-            result = client.cas(
-                    getRowName(),
-                    AtlasDbConstants.TIMESTAMP_TABLE.getQualifiedName(),
-                    oldVal == null ? ImmutableList.of() : ImmutableList.of(oldColumn),
-                    ImmutableList.of(makeColumnForIdAndBound(id, newVal)),
-                    ConsistencyLevel.SERIAL,
-                    ConsistencyLevel.EACH_QUORUM);
-            return result;
-        } catch (Exception e) {
-            log.error("[CAS] Error trying to set from {} to {}", oldVal, newVal, e);
-            DebugLogger.logger.error("[CAS] Error trying to set from {} to {}", oldVal, newVal, e);
-            throw Throwables.throwUncheckedException(e);
-        }
-    }
-
-    private Column makeColumnForIdAndBound(UUID idToUse, Long ts) {
-        return makeColumn(TimestampBoundStoreEntry.getByteValueForIdAndBound(idToUse, ts));
-    }
-
-    private Column makeColumn(byte[] values) {
-        Column col = new Column();
-        col.setName(getColumnName());
-        col.setValue(values);
-        col.setTimestamp(CASSANDRA_TIMESTAMP);
-        return col;
-    }
-
-    private static byte[] getColumnName() {
-        return CassandraKeyValueServices
-                .makeCompositeBuffer(PtBytes.toBytes(ROW_AND_COLUMN_NAME), CASSANDRA_TIMESTAMP)
-                .array();
-=======
-        try {
-            cassandraTimestampStore.storeTimestampBound(Optional.of(currentLimit), limit);
+            CqlResult result = cassandraTimestampStore.
+                    storeTimestampBound(TimestampBoundStoreEntry.create(currentLimit, getId()), limit);
+            checkForConcurrentTimestampsAndPossiblyRetry(limit, result);
             currentLimit = limit;
         } catch (ConcurrentModificationException e) {
             throw constructMultipleServiceError(e);
         }
->>>>>>> 8683b365
+    }
+
+    private long getBoundFromStore() {
+        TimestampBoundStoreEntry currentEntry = cassandraTimestampStore.getUpperLimitEntry();
+        currentEntry = migrateIfStartingUp(currentEntry);
+        verifyId(currentEntry);
+        return currentEntry.timestamp();
+    }
+
+    private TimestampBoundStoreEntry migrateIfStartingUp(TimestampBoundStoreEntry currentEntry) {
+        if (startingUp) {
+            startingUp = false;
+            return migrate(currentEntry);
+        }
+        return currentEntry;
+    }
+
+    private TimestampBoundStoreEntry migrate(TimestampBoundStoreEntry entry) {
+        DebugLogger.logger.info("[GET] Starting up. Attempting to migrate.");
+        Long newLimit = entry.timestamp();
+        if (newLimit == null) {
+            DebugLogger.logger.info("[GET] Null result, setting timestamp limit to {}", INITIAL_VALUE);
+            newLimit = INITIAL_VALUE;
+        }
+        try {
+            cassandraTimestampStore.storeTimestampBound(entry, newLimit);
+        } catch (ConcurrentModificationException e) {
+            throw constructMultipleServiceError(e);
+        }
+        return TimestampBoundStoreEntry.create(newLimit, getId());
+    }
+
+    private void verifyId(TimestampBoundStoreEntry currentEntry) {
+        if (!getId().equals(currentEntry.id())) {
+            throw constructMultipleServiceError(new ConcurrentModificationException("ID in DB differs from expected!"));
+        }
+    }
+
+    private void checkValidLimit (long newLimit) {
+        if (newLimit < currentLimit) {
+            DebugLogger.logger.error("The limit {} is lower than the cached limit {}", newLimit, currentLimit);
+            throw new IllegalArgumentException("Cannot update to lower limit");
+        }
+    }
+
+    private void throwIfStartingUp() {
+        if (startingUp) {
+            DebugLogger.logger.error("Cannot store upper limit before performing a successful migration first. "
+                    + "Use getUpperLimit to migrate!");
+            throw new IllegalStateException("Not migrated yet");
+        }
+    }
+
+    private void checkForConcurrentTimestampsAndPossiblyRetry(long target, CqlResult result) {
+        if (!CassandraTimestampUtils.wasOperationApplied(result)) {
+            TimestampBoundStoreEntry entryInDb = CassandraTimestampUtils.getEntryFromApplicationResult(result);
+            if (getId().equals(entryInDb.id()) && target >= entryInDb.timestamp()) {
+                result = cassandraTimestampStore.storeTimestampBound(entryInDb, target);
+            }
+            if (!CassandraTimestampUtils.wasOperationApplied(result)) {
+                throw constructConcurrentTimestampStoreException(entryInDb, target, getId(), result);
+            }
+        }
+    }
+    private static ConcurrentModificationException constructConcurrentTimestampStoreException(
+            TimestampBoundStoreEntry expected,
+            long target,
+            UUID currentId,
+            CqlResult result) {
+        String actual = CassandraTimestampUtils.getTimestampAsStringFromApplicationResult(result);
+        String expectedValueString = expected.getTimestampAsString();
+        String expectedIdString = expected.getIdAsString();
+
+        String msg = "Unable to CAS from {} to {}."
+                + " Timestamp table entry changed underneath us (entry in memory: limit {}, ID {}; "
+                + "stored in DB: limit {}, ID {}).";
+        ConcurrentModificationException except = new ConcurrentModificationException(
+                String.format(replaceBracesWithStringFormatSpecifier(msg),
+                        expectedValueString,
+                        target,
+                        expectedValueString,
+                        expectedIdString,
+                        actual,
+                        currentId));
+        DebugLogger.logger.error(msg, expectedValueString, target,
+                expectedValueString, expectedIdString, actual, currentId);
+        DebugLogger.logger.error("Thread dump: {}", ThreadDumps.programmaticThreadDump());
+        throw except;
+    }
+
+    private static String replaceBracesWithStringFormatSpecifier(String msg) {
+        return msg.replaceAll("\\{\\}", "%s");
     }
 
     private MultipleRunningTimestampServiceError constructMultipleServiceError(ConcurrentModificationException ex) {
@@ -278,38 +177,4 @@
                         + " a configured set of leaders, or a CLI being run with an embedded timestamp service"
                         + " against an already running service.", ex);
     }
-
-    private void throwGettingMultipleRunningTimestampServiceError(TimestampBoundStoreEntry timestampBoundStoreEntry) {
-        String msg = "Detected a concurrent running timestamp service running against this cassandra keyspace.";
-        addProcessInfoAndThrow(timestampBoundStoreEntry, msg);
-    }
-
-    private void throwStoringMultipleRunningTimestampServiceError(Long oldVal, long newVal,
-            TimestampBoundStoreEntry timestampBoundStoreEntry) {
-        String msg = "Unable to CAS from {} to {}."
-                + " Timestamp limit changed underneath us (limit in memory: {}, stored in DB: {}). This may"
-                + " indicate that another timestamp service is running against this cassandra keyspace."
-                + " This is likely caused by multiple copies of a service running without a configured set of"
-                + " leaders or a CLI being run with an embedded timestamp service against an already running"
-                + " service.";
-        String formattedMsg = String.format(replaceBracesWithStringFormatSpecifier(msg), oldVal, newVal,
-                currentLimit, timestampBoundStoreEntry.getTimestampAsString());
-        addProcessInfoAndThrow(timestampBoundStoreEntry, formattedMsg);
-    }
-
-    private void addProcessInfoAndThrow(TimestampBoundStoreEntry timestampBoundStoreEntry, String msg) {
-        String processInfo = " This process's ID: {}, ID in DB: {}.";
-        String fullMessage = String.format(replaceBracesWithStringFormatSpecifier(msg + processInfo),
-                id, timestampBoundStoreEntry.getIdAsString());
-
-        MultipleRunningTimestampServiceError err = new MultipleRunningTimestampServiceError(fullMessage);
-        log.error(fullMessage, err);
-        DebugLogger.logger.error(fullMessage, err);
-        DebugLogger.logger.error("Thread dump: {}", ThreadDumps.programmaticThreadDump());
-        throw err;
-    }
-
-    private String replaceBracesWithStringFormatSpecifier(String msg) {
-        return msg.replaceAll("\\{\\}", "%s");
-    }
 }