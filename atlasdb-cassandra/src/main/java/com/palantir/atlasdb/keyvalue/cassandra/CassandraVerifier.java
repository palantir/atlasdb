/*
 * Copyright 2015 Palantir Technologies, Inc. All rights reserved.
 *
 * Licensed under the BSD-3 License (the "License");
 * you may not use this file except in compliance with the License.
 * You may obtain a copy of the License at
 *
 * http://opensource.org/licenses/BSD-3-Clause
 *
 * Unless required by applicable law or agreed to in writing, software
 * distributed under the License is distributed on an "AS IS" BASIS,
 * WITHOUT WARRANTIES OR CONDITIONS OF ANY KIND, either express or implied.
 * See the License for the specific language governing permissions and
 * limitations under the License.
 */
package com.palantir.atlasdb.keyvalue.cassandra;

import java.net.InetSocketAddress;
import java.util.Map;
import java.util.Objects;
import java.util.Set;

import org.apache.cassandra.thrift.EndpointDetails;
import org.apache.cassandra.thrift.InvalidRequestException;
import org.apache.cassandra.thrift.KsDef;
import org.apache.cassandra.thrift.NotFoundException;
import org.apache.cassandra.thrift.TokenRange;
import org.apache.commons.lang3.Validate;
import org.apache.thrift.TException;
import org.slf4j.Logger;
import org.slf4j.LoggerFactory;

import com.google.common.base.Verify;
import com.google.common.collect.HashMultimap;
import com.google.common.collect.ImmutableList;
import com.google.common.collect.ImmutableMap;
import com.google.common.collect.Iterables;
import com.google.common.collect.Maps;
import com.google.common.collect.Multimap;
import com.google.common.collect.Sets;
import com.palantir.atlasdb.AtlasDbConstants;
import com.palantir.atlasdb.cassandra.CassandraKeyValueServiceConfig;
import com.palantir.atlasdb.keyvalue.api.TableReference;
import com.palantir.common.base.FunctionCheckedException;
import com.palantir.logsafe.SafeArg;
import com.palantir.logsafe.UnsafeArg;

public final class CassandraVerifier {
    private static final Logger log = LoggerFactory.getLogger(CassandraVerifier.class);
    private static final KsDef SIMPLE_RF_TEST_KS_DEF = new KsDef(
            CassandraConstants.SIMPLE_RF_TEST_KEYSPACE,
            CassandraConstants.SIMPLE_STRATEGY,
            ImmutableList.of())
            .setStrategy_options(ImmutableMap.of(CassandraConstants.REPLICATION_FACTOR_OPTION, "1"));
    private static final String SIMPLE_PARTITIONING_ERROR_MSG = "This cassandra cluster is running using the simple "
            + "partitioning strategy. This partitioner is not rack aware and is not intended for use on prod. "
            + "This will have to be fixed by manually configuring to the network partitioner "
            + "and running the appropriate repairs; talking to support first is recommended. "
            + "If you're running in some sort of environment where nodes have no known correlated "
            + "failure patterns, you can set the 'ignoreNodeTopologyChecks' KVS config option.";

    private CassandraVerifier() {
        // Utility class
    }

    static final FunctionCheckedException<CassandraClient, Void, Exception> healthCheck = client -> {
        client.describe_version();
        return null;
    };

    static Set<String> sanityCheckDatacenters(CassandraClient client, CassandraKeyValueServiceConfig config)
            throws TException {
        createSimpleRfTestKeyspaceIfNotExists(client);

<<<<<<< HEAD
        Multimap<String, String> dataCenterToRack = HashMultimap.create();
=======
        Multimap<String, String> datacenterToRack = HashMultimap.create();
>>>>>>> 432eb13d
        Set<String> hosts = Sets.newHashSet();
        for (TokenRange tokenRange : client.describe_ring(CassandraConstants.SIMPLE_RF_TEST_KEYSPACE)) {
            for (EndpointDetails details : tokenRange.getEndpoint_details()) {
                datacenterToRack.put(details.datacenter, details.rack);
                hosts.add(details.host);
            }
        }

<<<<<<< HEAD
        if (clusterHasExactlyOneDatacenter(dataCenterToRack) && config.replicationFactor() > 1) {
            checkNodeTopologyIsSet(config, dataCenterToRack);
            checkMoreRacksThanRfOrFewerHostsThanRf(config, hosts, dataCenterToRack);
        }

        return dataCenterToRack.keySet();
=======
        if (clusterHasExactlyOneDatacenter(datacenterToRack) && config.replicationFactor() > 1) {
            checkNodeTopologyIsSet(config, datacenterToRack);
            checkMoreRacksThanRfOrFewerHostsThanRf(config, hosts, datacenterToRack);
        }

        return datacenterToRack.keySet();
>>>>>>> 432eb13d
    }

    private static void createSimpleRfTestKeyspaceIfNotExists(CassandraClient client) throws TException {
        if (client.describe_keyspaces().stream()
                .map(KsDef::getName)
                .noneMatch(keyspace -> Objects.equals(keyspace, CassandraConstants.SIMPLE_RF_TEST_KEYSPACE))) {
            client.system_add_keyspace(SIMPLE_RF_TEST_KS_DEF);
        }
    }

<<<<<<< HEAD
    private static boolean clusterHasExactlyOneDatacenter(Multimap<String, String> dataCenterToRack) {
        return dataCenterToRack.keySet().size() == 1;
    }

    private static boolean clusterHasExactlyOneRack(Multimap<String, String> dataCenterToRack) {
        return dataCenterToRack.values().size() == 1;
=======
    private static boolean clusterHasExactlyOneDatacenter(Multimap<String, String> datacenterToRack) {
        return datacenterToRack.keySet().size() == 1;
    }

    private static boolean clusterHasExactlyOneRack(Multimap<String, String> datacenterToRack) {
        return datacenterToRack.values().size() == 1;
>>>>>>> 432eb13d
    }

    private static void checkMoreRacksThanRfOrFewerHostsThanRf(CassandraKeyValueServiceConfig config, Set<String> hosts,
            Multimap<String, String> dcRack) {
        if (dcRack.values().size() < config.replicationFactor() && hosts.size() > config.replicationFactor()) {
            logErrorOrThrow("The cassandra cluster only has one DC, "
                            + "and is set up with less racks than the desired number of replicas, "
                            + "and there are more hosts than the replication factor. "
                            + "It is very likely that your rack configuration is incorrect and replicas "
                            + "would not be placed correctly for the failure tolerance you want. "
                            + "If you fully understand how NetworkTopology replica placement strategy will be placing "
                            + "your replicas, feel free to set the 'ignoreNodeTopologyChecks' KVS config option.",
                    config.ignoreNodeTopologyChecks());
        }
    }

    private static void checkNodeTopologyIsSet(CassandraKeyValueServiceConfig config, Multimap<String, String> dcRack) {
        if (clusterHasExactlyOneRack(dcRack)) {
<<<<<<< HEAD
            String dataCenter = Iterables.getOnlyElement(dcRack.keySet());
            String rack = Iterables.getOnlyElement(dcRack.values());
            if (dataCenter.equals(CassandraConstants.DEFAULT_DC) && rack.equals(CassandraConstants.DEFAULT_RACK)) {
=======
            String datacenter = Iterables.getOnlyElement(dcRack.keySet());
            String rack = Iterables.getOnlyElement(dcRack.values());
            if (datacenter.equals(CassandraConstants.DEFAULT_DC) && rack.equals(CassandraConstants.DEFAULT_RACK)) {
>>>>>>> 432eb13d
                logErrorOrThrow("The cassandra cluster is not set up to be datacenter and rack aware. Please set up "
                                + "Cassandra to use NetworkTopology and add corresponding snitch information "
                                + "before running with a replication factor higher than 1. "
                                + "If you're running in some sort of environment where nodes have no known correlated "
                                + "failure patterns, you can set the 'ignoreNodeTopologyChecks' KVS config option.",
                        config.ignoreNodeTopologyChecks());

            }
        }
    }

    @SuppressWarnings("ValidateConstantMessage") // https://github.com/palantir/gradle-baseline/pull/175
    static void sanityCheckTableName(TableReference tableRef) {
        String tableName = tableRef.getQualifiedName();
        Validate.isTrue(!(tableName.startsWith("_") && tableName.contains("."))
                || AtlasDbConstants.hiddenTables.contains(tableRef)
                || tableName.startsWith(AtlasDbConstants.NAMESPACE_PREFIX),
                "invalid tableName: %s", tableName);
    }

    /**
     * If {@code shouldLogAndNotThrow} is set, log the {@code errorMessage} at error.
     * The {@code errorMessage} is considered safe to be logged.
     * If {@code shouldLogAndNotThrow} is not set, an IllegalStateException is thrown with message {@code errorMessage}.
     */
    static void logErrorOrThrow(String errorMessage, boolean shouldLogAndNotThrow) {
        if (shouldLogAndNotThrow) {
            log.error("{} This would have normally resulted in Palantir exiting however "
                    + "safety checks have been disabled.", SafeArg.of("errorMessage", errorMessage));
        } else {
            throw new IllegalStateException(errorMessage);
        }
    }

    static void validatePartitioner(String partitioner, CassandraKeyValueServiceConfig config) {
        if (!config.ignorePartitionerChecks()) {
            Verify.verify(
                    CassandraConstants.ALLOWED_PARTITIONERS.contains(partitioner),
                    "Invalid partitioner. Allowed: %s, but partitioner is: %s. "
                    + "If you fully understand how it will affect range scan performance and vnode generation, "
                    + "you can set 'ignorePartitionerChecks' in your config.",
                    CassandraConstants.ALLOWED_PARTITIONERS,
                    partitioner);
        }
    }

    static void ensureKeyspaceExistsAndIsUpToDate(CassandraClientPool clientPool, CassandraKeyValueServiceConfig config)
            throws TException {
        createKeyspace(config);
        updateExistingKeyspace(clientPool, config);
    }

    private static void createKeyspace(CassandraKeyValueServiceConfig config) throws TException {
        // We can't use the pool yet because it does things like setting the connection's keyspace for us
        if (!attemptToCreateKeyspace(config)) {
            throw new TException("No host tried was able to create the keyspace requested.");
        }
    }

    private static boolean attemptToCreateKeyspace(CassandraKeyValueServiceConfig config) {
        return config.servers().stream().anyMatch(host -> attemptToCreateIfNotExists(config, host));
    }

    private static boolean attemptToCreateIfNotExists(CassandraKeyValueServiceConfig config, InetSocketAddress host) {
        try {
            return keyspaceAlreadyExists(host, config) || attemptToCreateKeyspaceOnHost(host, config);
        } catch (Exception exception) {
            log.warn("Couldn't use host {} to create keyspace."
                    + " It returned exception \"{}\" during the attempt."
                    + " We will retry on other nodes, so this shouldn't be a problem unless all nodes failed."
                    + " See the debug-level log for the stack trace.",
                    SafeArg.of("host", CassandraLogHelper.host(host)),
                    UnsafeArg.of("exceptionMessage", exception.toString()));
            log.debug("Specifically, creating the keyspace failed with the following stack trace", exception);
            return false;
        }
    }

    // swallows the expected TException subtype NotFoundException, throws connection problem related ones
    private static boolean keyspaceAlreadyExists(InetSocketAddress host, CassandraKeyValueServiceConfig config)
            throws TException {
        try {
            CassandraClient client = CassandraClientFactory.getClientInternal(host, config);
            CassandraKeyValueServices.waitForSchemaVersions(config, client,
                    "while checking if schemas diverged on startup");
            return true;
        } catch (NotFoundException e) {
            return false;
        }
    }

    private static boolean attemptToCreateKeyspaceOnHost(InetSocketAddress host, CassandraKeyValueServiceConfig config)
            throws TException {
        try {
            CassandraClient client = CassandraClientFactory.getClientInternal(host, config);
            KsDef ksDef = createKsDefForFresh(client, config);
            client.system_add_keyspace(ksDef);
<<<<<<< HEAD
            log.info("Created keyspace: {}", UnsafeArg.of("keyspace", config.getKeyspaceOrThrow()));
            CassandraKeyValueServices.waitForSchemaVersions(config, client,
                    "after adding the initial empty keyspace");
            return true;
        } catch (InvalidRequestException e) {
=======
            log.info("Created keyspace: {}", SafeArg.of("keyspace", config.getKeyspaceOrThrow()));
            CassandraKeyValueServices.waitForSchemaVersions(
                    config,
                    client,
                    "(adding the initial empty keyspace)",
                    true);
            return true;
        } catch (InvalidRequestException e) {
            // request could fail due to a race condition where the keyspace was created in the meantime, so recheck
>>>>>>> 432eb13d
            return keyspaceAlreadyExists(host, config);
        }
    }

    private static void updateExistingKeyspace(CassandraClientPool clientPool, CassandraKeyValueServiceConfig config)
            throws TException {
        clientPool.runWithRetry((FunctionCheckedException<CassandraClient, Void, TException>) client -> {
            KsDef originalKsDef = client.describe_keyspace(config.getKeyspaceOrThrow());
            // there was an existing keyspace
            // check and make sure it's definition is up to date with our config
            KsDef modifiedKsDef = originalKsDef.deepCopy();
            checkAndSetReplicationFactor(
                    client,
                    modifiedKsDef,
                    config);

            if (!modifiedKsDef.equals(originalKsDef)) {
                // Can't call system_update_keyspace to update replication factor if CfDefs are set
                modifiedKsDef.setCf_defs(ImmutableList.of());
                client.system_update_keyspace(modifiedKsDef);
                CassandraKeyValueServices.waitForSchemaVersions(config, client,
                        "after updating the existing keyspace");
            }
            return null;
        });
    }

    static KsDef createKsDefForFresh(CassandraClient client, CassandraKeyValueServiceConfig config) throws TException {
        KsDef ksDef = new KsDef(config.getKeyspaceOrThrow(), CassandraConstants.NETWORK_STRATEGY,
                ImmutableList.of());
        Set<String> dcs = sanityCheckDatacenters(client, config);
        ksDef.setStrategy_options(Maps.asMap(dcs, ignore -> String.valueOf(config.replicationFactor())));
        ksDef.setDurable_writes(true);
        return ksDef;
    }

    static KsDef checkAndSetReplicationFactor(CassandraClient client, KsDef ksDef,
            CassandraKeyValueServiceConfig config) throws TException {
        KsDef result = ksDef;
<<<<<<< HEAD
        Set<String> dataCenters;
        if (Objects.equals(result.getStrategy_class(), CassandraConstants.SIMPLE_STRATEGY)) {
            dataCenters = getDcForSimpleStrategy(client, result, config);
            result = setNetworkStrategyIfCheckedTopology(result, config, dataCenters);
        } else {
            dataCenters = sanityCheckDatacenters(client, config);
        }

        sanityCheckReplicationFactor(result, config, dataCenters);
=======
        Set<String> datacenters;
        if (Objects.equals(result.getStrategy_class(), CassandraConstants.SIMPLE_STRATEGY)) {
            datacenters = getDcForSimpleStrategy(client, result, config);
            result = setNetworkStrategyIfCheckedTopology(result, config, datacenters);
        } else {
            datacenters = sanityCheckDatacenters(client, config);
        }

        sanityCheckReplicationFactor(result, config, datacenters);
>>>>>>> 432eb13d
        return result;
    }

    private static Set<String> getDcForSimpleStrategy(CassandraClient client, KsDef ksDef,
            CassandraKeyValueServiceConfig config) throws TException {
        checkKsDefRfEqualsOne(ksDef, config);
<<<<<<< HEAD
        Set<String> dataCenters = sanityCheckDatacenters(client, config);
        checkOneDatacenter(config, dataCenters);
        return dataCenters;
    }

    private static KsDef setNetworkStrategyIfCheckedTopology(KsDef ksDef, CassandraKeyValueServiceConfig config,
            Set<String> dataCenters) {
        if (!config.ignoreNodeTopologyChecks()) {
            ksDef.setStrategy_class(CassandraConstants.NETWORK_STRATEGY);
            ksDef.setStrategy_options(ImmutableMap.of(Iterables.getOnlyElement(dataCenters), "1"));
=======
        Set<String> datacenters = sanityCheckDatacenters(client, config);
        checkOneDatacenter(config, datacenters);
        return datacenters;
    }

    private static KsDef setNetworkStrategyIfCheckedTopology(KsDef ksDef, CassandraKeyValueServiceConfig config,
            Set<String> datacenters) {
        if (!config.ignoreNodeTopologyChecks()) {
            ksDef.setStrategy_class(CassandraConstants.NETWORK_STRATEGY);
            ksDef.setStrategy_options(ImmutableMap.of(Iterables.getOnlyElement(datacenters), "1"));
>>>>>>> 432eb13d
        }
        return ksDef;
    }

    private static void checkKsDefRfEqualsOne(KsDef ks, CassandraKeyValueServiceConfig config) {
        int currentRf = Integer.parseInt(ks.getStrategy_options().get(CassandraConstants.REPLICATION_FACTOR_OPTION));
        if (currentRf != 1) {
            logErrorOrThrow(SIMPLE_PARTITIONING_ERROR_MSG, config.ignoreNodeTopologyChecks());
        }
    }

<<<<<<< HEAD
    private static void checkOneDatacenter(CassandraKeyValueServiceConfig config, Set<String> dataCenters) {
        if (dataCenters.size() > 1) {
=======
    private static void checkOneDatacenter(CassandraKeyValueServiceConfig config, Set<String> datacenters) {
        if (datacenters.size() > 1) {
>>>>>>> 432eb13d
            logErrorOrThrow(SIMPLE_PARTITIONING_ERROR_MSG, config.ignoreNodeTopologyChecks());
        }
    }

    static void currentRfOnKeyspaceMatchesDesiredRf(CassandraClient client, CassandraKeyValueServiceConfig config)
            throws TException {
        KsDef ks = client.describe_keyspace(config.getKeyspaceOrThrow());
        Set<String> dcs = sanityCheckDatacenters(client, config);
        sanityCheckReplicationFactor(ks, config, dcs);
    }

    static void sanityCheckReplicationFactor(KsDef ks, CassandraKeyValueServiceConfig config, Set<String> dcs) {
        checkRfsSpecified(config, dcs, ks.getStrategy_options());
        checkRfsMatchConfig(ks, config, dcs, ks.getStrategy_options());
    }

    private static void checkRfsSpecified(CassandraKeyValueServiceConfig config, Set<String> dcs,
            Map<String, String> strategyOptions) {
<<<<<<< HEAD
        for (String dataCenter : dcs) {
            if (strategyOptions.get(dataCenter) == null) {
                logErrorOrThrow("The datacenter for this cassandra cluster is invalid. "
                        + " failed dc: " + dataCenter + "  strategyOptions: " + strategyOptions,
=======
        for (String datacenter : dcs) {
            if (strategyOptions.get(datacenter) == null) {
                logErrorOrThrow("The datacenter for this cassandra cluster is invalid. "
                        + " failed dc: " + datacenter + "  strategyOptions: " + strategyOptions,
>>>>>>> 432eb13d
                        config.ignoreDatacenterConfigurationChecks());
            }
        }
    }

    private static void checkRfsMatchConfig(KsDef ks, CassandraKeyValueServiceConfig config, Set<String> dcs,
            Map<String, String> strategyOptions) {
<<<<<<< HEAD
        for (String dataCenter : dcs) {
            if (Integer.parseInt(strategyOptions.get(dataCenter)) != config.replicationFactor()) {
=======
        for (String datacenter : dcs) {
            if (Integer.parseInt(strategyOptions.get(datacenter)) != config.replicationFactor()) {
>>>>>>> 432eb13d
                throw new UnsupportedOperationException("Your current Cassandra keyspace (" + ks.getName()
                        + ") has a replication factor not matching your Atlas Cassandra configuration."
                        + " Change them to match, but be mindful of what steps you'll need to"
                        + " take to correctly repair or cleanup existing data in your cluster.");
            }
        }
    }

    static final FunctionCheckedException<CassandraClient, Boolean, UnsupportedOperationException>
            underlyingCassandraClusterSupportsCASOperations = client -> {
                try {
                    CassandraApiVersion serverVersion = new CassandraApiVersion(client.describe_version());
                    log.debug("Connected cassandra thrift version is: {}",
                            SafeArg.of("cassandraVersion", serverVersion));
                    return serverVersion.supportsCheckAndSet();
                } catch (TException ex) {
                    throw new UnsupportedOperationException("Couldn't determine underlying cassandra version;"
                            + " received an exception while checking the thrift version.", ex);
                }
            };
}<|MERGE_RESOLUTION|>--- conflicted
+++ resolved
@@ -72,11 +72,7 @@
             throws TException {
         createSimpleRfTestKeyspaceIfNotExists(client);
 
-<<<<<<< HEAD
-        Multimap<String, String> dataCenterToRack = HashMultimap.create();
-=======
         Multimap<String, String> datacenterToRack = HashMultimap.create();
->>>>>>> 432eb13d
         Set<String> hosts = Sets.newHashSet();
         for (TokenRange tokenRange : client.describe_ring(CassandraConstants.SIMPLE_RF_TEST_KEYSPACE)) {
             for (EndpointDetails details : tokenRange.getEndpoint_details()) {
@@ -85,21 +81,12 @@
             }
         }
 
-<<<<<<< HEAD
-        if (clusterHasExactlyOneDatacenter(dataCenterToRack) && config.replicationFactor() > 1) {
-            checkNodeTopologyIsSet(config, dataCenterToRack);
-            checkMoreRacksThanRfOrFewerHostsThanRf(config, hosts, dataCenterToRack);
-        }
-
-        return dataCenterToRack.keySet();
-=======
         if (clusterHasExactlyOneDatacenter(datacenterToRack) && config.replicationFactor() > 1) {
             checkNodeTopologyIsSet(config, datacenterToRack);
             checkMoreRacksThanRfOrFewerHostsThanRf(config, hosts, datacenterToRack);
         }
 
         return datacenterToRack.keySet();
->>>>>>> 432eb13d
     }
 
     private static void createSimpleRfTestKeyspaceIfNotExists(CassandraClient client) throws TException {
@@ -110,21 +97,12 @@
         }
     }
 
-<<<<<<< HEAD
-    private static boolean clusterHasExactlyOneDatacenter(Multimap<String, String> dataCenterToRack) {
-        return dataCenterToRack.keySet().size() == 1;
-    }
-
-    private static boolean clusterHasExactlyOneRack(Multimap<String, String> dataCenterToRack) {
-        return dataCenterToRack.values().size() == 1;
-=======
     private static boolean clusterHasExactlyOneDatacenter(Multimap<String, String> datacenterToRack) {
         return datacenterToRack.keySet().size() == 1;
     }
 
     private static boolean clusterHasExactlyOneRack(Multimap<String, String> datacenterToRack) {
         return datacenterToRack.values().size() == 1;
->>>>>>> 432eb13d
     }
 
     private static void checkMoreRacksThanRfOrFewerHostsThanRf(CassandraKeyValueServiceConfig config, Set<String> hosts,
@@ -143,15 +121,9 @@
 
     private static void checkNodeTopologyIsSet(CassandraKeyValueServiceConfig config, Multimap<String, String> dcRack) {
         if (clusterHasExactlyOneRack(dcRack)) {
-<<<<<<< HEAD
-            String dataCenter = Iterables.getOnlyElement(dcRack.keySet());
-            String rack = Iterables.getOnlyElement(dcRack.values());
-            if (dataCenter.equals(CassandraConstants.DEFAULT_DC) && rack.equals(CassandraConstants.DEFAULT_RACK)) {
-=======
             String datacenter = Iterables.getOnlyElement(dcRack.keySet());
             String rack = Iterables.getOnlyElement(dcRack.values());
             if (datacenter.equals(CassandraConstants.DEFAULT_DC) && rack.equals(CassandraConstants.DEFAULT_RACK)) {
->>>>>>> 432eb13d
                 logErrorOrThrow("The cassandra cluster is not set up to be datacenter and rack aware. Please set up "
                                 + "Cassandra to use NetworkTopology and add corresponding snitch information "
                                 + "before running with a replication factor higher than 1. "
@@ -249,23 +221,11 @@
             CassandraClient client = CassandraClientFactory.getClientInternal(host, config);
             KsDef ksDef = createKsDefForFresh(client, config);
             client.system_add_keyspace(ksDef);
-<<<<<<< HEAD
             log.info("Created keyspace: {}", UnsafeArg.of("keyspace", config.getKeyspaceOrThrow()));
             CassandraKeyValueServices.waitForSchemaVersions(config, client,
                     "after adding the initial empty keyspace");
             return true;
         } catch (InvalidRequestException e) {
-=======
-            log.info("Created keyspace: {}", SafeArg.of("keyspace", config.getKeyspaceOrThrow()));
-            CassandraKeyValueServices.waitForSchemaVersions(
-                    config,
-                    client,
-                    "(adding the initial empty keyspace)",
-                    true);
-            return true;
-        } catch (InvalidRequestException e) {
-            // request could fail due to a race condition where the keyspace was created in the meantime, so recheck
->>>>>>> 432eb13d
             return keyspaceAlreadyExists(host, config);
         }
     }
@@ -305,7 +265,6 @@
     static KsDef checkAndSetReplicationFactor(CassandraClient client, KsDef ksDef,
             CassandraKeyValueServiceConfig config) throws TException {
         KsDef result = ksDef;
-<<<<<<< HEAD
         Set<String> dataCenters;
         if (Objects.equals(result.getStrategy_class(), CassandraConstants.SIMPLE_STRATEGY)) {
             dataCenters = getDcForSimpleStrategy(client, result, config);
@@ -315,24 +274,12 @@
         }
 
         sanityCheckReplicationFactor(result, config, dataCenters);
-=======
-        Set<String> datacenters;
-        if (Objects.equals(result.getStrategy_class(), CassandraConstants.SIMPLE_STRATEGY)) {
-            datacenters = getDcForSimpleStrategy(client, result, config);
-            result = setNetworkStrategyIfCheckedTopology(result, config, datacenters);
-        } else {
-            datacenters = sanityCheckDatacenters(client, config);
-        }
-
-        sanityCheckReplicationFactor(result, config, datacenters);
->>>>>>> 432eb13d
         return result;
     }
 
     private static Set<String> getDcForSimpleStrategy(CassandraClient client, KsDef ksDef,
             CassandraKeyValueServiceConfig config) throws TException {
         checkKsDefRfEqualsOne(ksDef, config);
-<<<<<<< HEAD
         Set<String> dataCenters = sanityCheckDatacenters(client, config);
         checkOneDatacenter(config, dataCenters);
         return dataCenters;
@@ -343,18 +290,6 @@
         if (!config.ignoreNodeTopologyChecks()) {
             ksDef.setStrategy_class(CassandraConstants.NETWORK_STRATEGY);
             ksDef.setStrategy_options(ImmutableMap.of(Iterables.getOnlyElement(dataCenters), "1"));
-=======
-        Set<String> datacenters = sanityCheckDatacenters(client, config);
-        checkOneDatacenter(config, datacenters);
-        return datacenters;
-    }
-
-    private static KsDef setNetworkStrategyIfCheckedTopology(KsDef ksDef, CassandraKeyValueServiceConfig config,
-            Set<String> datacenters) {
-        if (!config.ignoreNodeTopologyChecks()) {
-            ksDef.setStrategy_class(CassandraConstants.NETWORK_STRATEGY);
-            ksDef.setStrategy_options(ImmutableMap.of(Iterables.getOnlyElement(datacenters), "1"));
->>>>>>> 432eb13d
         }
         return ksDef;
     }
@@ -366,13 +301,8 @@
         }
     }
 
-<<<<<<< HEAD
     private static void checkOneDatacenter(CassandraKeyValueServiceConfig config, Set<String> dataCenters) {
         if (dataCenters.size() > 1) {
-=======
-    private static void checkOneDatacenter(CassandraKeyValueServiceConfig config, Set<String> datacenters) {
-        if (datacenters.size() > 1) {
->>>>>>> 432eb13d
             logErrorOrThrow(SIMPLE_PARTITIONING_ERROR_MSG, config.ignoreNodeTopologyChecks());
         }
     }
@@ -391,17 +321,10 @@
 
     private static void checkRfsSpecified(CassandraKeyValueServiceConfig config, Set<String> dcs,
             Map<String, String> strategyOptions) {
-<<<<<<< HEAD
         for (String dataCenter : dcs) {
             if (strategyOptions.get(dataCenter) == null) {
                 logErrorOrThrow("The datacenter for this cassandra cluster is invalid. "
                         + " failed dc: " + dataCenter + "  strategyOptions: " + strategyOptions,
-=======
-        for (String datacenter : dcs) {
-            if (strategyOptions.get(datacenter) == null) {
-                logErrorOrThrow("The datacenter for this cassandra cluster is invalid. "
-                        + " failed dc: " + datacenter + "  strategyOptions: " + strategyOptions,
->>>>>>> 432eb13d
                         config.ignoreDatacenterConfigurationChecks());
             }
         }
@@ -409,13 +332,8 @@
 
     private static void checkRfsMatchConfig(KsDef ks, CassandraKeyValueServiceConfig config, Set<String> dcs,
             Map<String, String> strategyOptions) {
-<<<<<<< HEAD
         for (String dataCenter : dcs) {
             if (Integer.parseInt(strategyOptions.get(dataCenter)) != config.replicationFactor()) {
-=======
-        for (String datacenter : dcs) {
-            if (Integer.parseInt(strategyOptions.get(datacenter)) != config.replicationFactor()) {
->>>>>>> 432eb13d
                 throw new UnsupportedOperationException("Your current Cassandra keyspace (" + ks.getName()
                         + ") has a replication factor not matching your Atlas Cassandra configuration."
                         + " Change them to match, but be mindful of what steps you'll need to"
