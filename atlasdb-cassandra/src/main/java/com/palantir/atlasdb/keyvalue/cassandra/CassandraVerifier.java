/*
 * Copyright 2015 Palantir Technologies, Inc. All rights reserved.
 *
 * Licensed under the BSD-3 License (the "License");
 * you may not use this file except in compliance with the License.
 * You may obtain a copy of the License at
 *
 * http://opensource.org/licenses/BSD-3-Clause
 *
 * Unless required by applicable law or agreed to in writing, software
 * distributed under the License is distributed on an "AS IS" BASIS,
 * WITHOUT WARRANTIES OR CONDITIONS OF ANY KIND, either express or implied.
 * See the License for the specific language governing permissions and
 * limitations under the License.
 */
package com.palantir.atlasdb.keyvalue.cassandra;

import java.net.InetSocketAddress;
import java.util.Map;
import java.util.Objects;
import java.util.Set;

import org.apache.cassandra.thrift.EndpointDetails;
import org.apache.cassandra.thrift.InvalidRequestException;
import org.apache.cassandra.thrift.KsDef;
import org.apache.cassandra.thrift.NotFoundException;
import org.apache.cassandra.thrift.TokenRange;
import org.apache.commons.lang3.Validate;
import org.apache.thrift.TException;
import org.slf4j.Logger;
import org.slf4j.LoggerFactory;

import com.google.common.base.Verify;
import com.google.common.collect.HashMultimap;
import com.google.common.collect.ImmutableList;
import com.google.common.collect.ImmutableMap;
import com.google.common.collect.Iterables;
import com.google.common.collect.Maps;
import com.google.common.collect.Multimap;
import com.google.common.collect.Sets;
import com.palantir.atlasdb.AtlasDbConstants;
import com.palantir.atlasdb.cassandra.CassandraKeyValueServiceConfig;
import com.palantir.atlasdb.keyvalue.api.TableReference;
import com.palantir.common.base.FunctionCheckedException;
import com.palantir.logsafe.SafeArg;
import com.palantir.logsafe.UnsafeArg;

public final class CassandraVerifier {
    private static final Logger log = LoggerFactory.getLogger(CassandraVerifier.class);
    private static final KsDef SIMPLE_RF_TEST_KS_DEF = new KsDef(
            CassandraConstants.SIMPLE_RF_TEST_KEYSPACE,
            CassandraConstants.SIMPLE_STRATEGY,
            ImmutableList.of())
            .setStrategy_options(ImmutableMap.of(CassandraConstants.REPLICATION_FACTOR_OPTION, "1"));
    private static final String SIMPLE_PARTITIONING_ERROR_MSG = "This cassandra cluster is running using the simple "
            + "partitioning strategy. This partitioner is not rack aware and is not intended for use on prod. "
            + "This will have to be fixed by manually configuring to the network partitioner "
            + "and running the appropriate repairs; talking to support first is recommended. "
            + "If you're running in some sort of environment where nodes have no known correlated "
            + "failure patterns, you can set the 'ignoreNodeTopologyChecks' KVS config option.";

    private CassandraVerifier() {
        // Utility class
    }

    static final FunctionCheckedException<CassandraClient, Void, Exception> healthCheck = client -> {
        client.describe_version();
        return null;
    };

    static Set<String> sanityCheckDatacenters(CassandraClient client, CassandraKeyValueServiceConfig config)
            throws TException {
        createSimpleRfTestKeyspaceIfNotExists(client);

        Multimap<String, String> dataCenterToRack = HashMultimap.create();
        Set<String> hosts = Sets.newHashSet();
        for (TokenRange tokenRange : client.describe_ring(CassandraConstants.SIMPLE_RF_TEST_KEYSPACE)) {
            for (EndpointDetails details : tokenRange.getEndpoint_details()) {
                dataCenterToRack.put(details.datacenter, details.rack);
                hosts.add(details.host);
            }
        }

        if (clusterHasExactlyOneDatacenter(dataCenterToRack) && config.replicationFactor() > 1) {
            checkNodeTopologyIsSet(config, dataCenterToRack);
            checkMoreRacksThanRfOrFewerHostsThanRf(config, hosts, dataCenterToRack);
        }

        return dataCenterToRack.keySet();
    }

    private static void createSimpleRfTestKeyspaceIfNotExists(CassandraClient client) throws TException {
        if (client.describe_keyspaces().stream()
                .map(KsDef::getName)
                .noneMatch(keyspace -> Objects.equals(keyspace, CassandraConstants.SIMPLE_RF_TEST_KEYSPACE))) {
            client.system_add_keyspace(SIMPLE_RF_TEST_KS_DEF);
        }
    }

    private static boolean clusterHasExactlyOneDatacenter(Multimap<String, String> dataCenterToRack) {
        return dataCenterToRack.keySet().size() == 1;
    }

    private static boolean clusterHasExactlyOneRack(Multimap<String, String> dataCenterToRack) {
        return dataCenterToRack.values().size() == 1;
    }

    private static void checkMoreRacksThanRfOrFewerHostsThanRf(CassandraKeyValueServiceConfig config, Set<String> hosts,
            Multimap<String, String> dcRack) {
        if (dcRack.values().size() < config.replicationFactor() && hosts.size() > config.replicationFactor()) {
            logErrorOrThrow("The cassandra cluster only has one DC, "
                            + "and is set up with less racks than the desired number of replicas, "
                            + "and there are more hosts than the replication factor. "
                            + "It is very likely that your rack configuration is incorrect and replicas "
                            + "would not be placed correctly for the failure tolerance you want. "
                            + "If you fully understand how NetworkTopology replica placement strategy will be placing "
                            + "your replicas, feel free to set the 'ignoreNodeTopologyChecks' KVS config option.",
                    config.ignoreNodeTopologyChecks());
        }
    }

    private static void checkNodeTopologyIsSet(CassandraKeyValueServiceConfig config, Multimap<String, String> dcRack) {
        if (clusterHasExactlyOneRack(dcRack)) {
            String dataCenter = Iterables.getOnlyElement(dcRack.keySet());
            String rack = Iterables.getOnlyElement(dcRack.values());
            if (dataCenter.equals(CassandraConstants.DEFAULT_DC) && rack.equals(CassandraConstants.DEFAULT_RACK)) {
                logErrorOrThrow("The cassandra cluster is not set up to be datacenter and rack aware. Please set up "
                                + "Cassandra to use NetworkTopology and add corresponding snitch information "
                                + "before running with a replication factor higher than 1. "
                                + "If you're running in some sort of environment where nodes have no known correlated "
                                + "failure patterns, you can set the 'ignoreNodeTopologyChecks' KVS config option.",
                        config.ignoreNodeTopologyChecks());

            }
        }
    }

    @SuppressWarnings("ValidateConstantMessage") // https://github.com/palantir/gradle-baseline/pull/175
    static void sanityCheckTableName(TableReference tableRef) {
        String tableName = tableRef.getQualifiedName();
        Validate.isTrue(!(tableName.startsWith("_") && tableName.contains("."))
                || AtlasDbConstants.hiddenTables.contains(tableRef)
                || tableName.startsWith(AtlasDbConstants.NAMESPACE_PREFIX),
                "invalid tableName: %s", tableName);
    }

    /**
     * If {@code shouldLogAndNotThrow} is set, log the {@code errorMessage} at error.
     * The {@code errorMessage} is considered safe to be logged.
     * If {@code shouldLogAndNotThrow} is not set, an IllegalStateException is thrown with message {@code errorMessage}.
     */
    static void logErrorOrThrow(String errorMessage, boolean shouldLogAndNotThrow) {
        if (shouldLogAndNotThrow) {
            log.error("{} This would have normally resulted in Palantir exiting however "
                    + "safety checks have been disabled.", SafeArg.of("errorMessage", errorMessage));
        } else {
            throw new IllegalStateException(errorMessage);
        }
    }

    static void validatePartitioner(String partitioner, CassandraKeyValueServiceConfig config) {
        if (!config.ignorePartitionerChecks()) {
            Verify.verify(
                    CassandraConstants.ALLOWED_PARTITIONERS.contains(partitioner),
                    "Invalid partitioner. Allowed: %s, but partitioner is: %s. "
                    + "If you fully understand how it will affect range scan performance and vnode generation, "
                    + "you can set 'ignorePartitionerChecks' in your config.",
                    CassandraConstants.ALLOWED_PARTITIONERS,
                    partitioner);
        }
    }

    static void ensureKeyspaceExistsAndIsUpToDate(CassandraClientPool clientPool, CassandraKeyValueServiceConfig config)
            throws TException {
        createKeyspace(config);
        updateExistingKeyspace(clientPool, config);
    }

    private static void createKeyspace(CassandraKeyValueServiceConfig config) throws TException {
        // We can't use the pool yet because it does things like setting the connection's keyspace for us
        if (!attemptToCreateKeyspace(config)) {
            throw new TException("No host tried was able to create the keyspace requested.");
        }
    }

    private static boolean attemptToCreateKeyspace(CassandraKeyValueServiceConfig config) {
        return config.servers().stream().anyMatch(host -> attemptToCreateIfNotExists(config, host));
    }

    private static boolean attemptToCreateIfNotExists(CassandraKeyValueServiceConfig config, InetSocketAddress host) {
        try {
            return keyspaceAlreadyExists(host, config) || attemptToCreateKeyspaceOnHost(host, config);
        } catch (Exception exception) {
            log.warn("Couldn't use host {} to create keyspace."
                    + " It returned exception \"{}\" during the attempt."
                    + " We will retry on other nodes, so this shouldn't be a problem unless all nodes failed."
                    + " See the debug-level log for the stack trace.",
                    SafeArg.of("host", CassandraLogHelper.host(host)),
                    UnsafeArg.of("exceptionMessage", exception.toString()));
            log.debug("Specifically, creating the keyspace failed with the following stack trace", exception);
            return false;
        }
    }

    // swallows the expected TException subtype NotFoundException, throws connection problem related ones
    private static boolean keyspaceAlreadyExists(InetSocketAddress host, CassandraKeyValueServiceConfig config)
            throws TException {
        try {
            CassandraClient client = CassandraClientFactory.getClientInternal(host, config);
            client.describe_keyspace(config.getKeyspaceOrThrow());
            CassandraKeyValueServices.waitForSchemaVersions(
                    config,
                    client,
                    "(checking if schemas diverged on startup)");
            return true;
        } catch (NotFoundException e) {
            return false;
        }
    }

    private static boolean attemptToCreateKeyspaceOnHost(InetSocketAddress host, CassandraKeyValueServiceConfig config)
            throws TException {
<<<<<<< HEAD
        CassandraClient client = CassandraClientFactory.getClientInternal(host, config);
        KsDef ks = new KsDef(config.getKeyspaceOrThrow(), CassandraConstants.NETWORK_STRATEGY,
                ImmutableList.of());
        checkAndSetReplicationFactor(
                client,
                ks,
                true,
                config);
        ks.setDurable_writes(true);
        client.system_add_keyspace(ks);
        log.info("Created keyspace: {}", UnsafeArg.of("keyspace", config.getKeyspaceOrThrow()));
        CassandraKeyValueServices.waitForSchemaVersions(
                config,
                client,
                "(adding the initial empty keyspace)");
    }

    private static boolean attemptedToCreateKeyspaceTwice(InvalidRequestException ex) {
        String exceptionString = ex.toString();
        if (exceptionString.contains("case-insensitively unique")) {
            String[] keyspaceNames = StringUtils.substringsBetween(exceptionString, "\"", "\"");
            if (keyspaceNames.length == 2 && keyspaceNames[0].equals(keyspaceNames[1])) {
                return true;
            }
=======
        try {
            CassandraClient client = CassandraClientFactory.getClientInternal(host, config);
            KsDef ksDef = createKsDefForFresh(client, config);
            client.system_add_keyspace(ksDef);
            log.info("Created keyspace: {}", UnsafeArg.of("keyspace", config.getKeyspaceOrThrow()));
            CassandraKeyValueServices.waitForSchemaVersions(
                    config,
                    client,
                    "(adding the initial empty keyspace)",
                    true);
            return true;
        } catch (InvalidRequestException e) {
            return keyspaceAlreadyExists(host, config);
>>>>>>> e736acb7
        }
    }

    private static void updateExistingKeyspace(CassandraClientPool clientPool, CassandraKeyValueServiceConfig config)
            throws TException {
        clientPool.runWithRetry((FunctionCheckedException<CassandraClient, Void, TException>) client -> {
            KsDef originalKsDef = client.describe_keyspace(config.getKeyspaceOrThrow());
            // there was an existing keyspace
            // check and make sure it's definition is up to date with our config
            KsDef modifiedKsDef = originalKsDef.deepCopy();
            checkAndSetReplicationFactor(
                    client,
                    modifiedKsDef,
                    config);

            if (!modifiedKsDef.equals(originalKsDef)) {
                // Can't call system_update_keyspace to update replication factor if CfDefs are set
                modifiedKsDef.setCf_defs(ImmutableList.of());
                client.system_update_keyspace(modifiedKsDef);
                CassandraKeyValueServices.waitForSchemaVersions(
                        config,
                        client,
                        "(updating the existing keyspace)");
            }

            return null;
        });
    }

    static KsDef createKsDefForFresh(CassandraClient client, CassandraKeyValueServiceConfig config) throws TException {
        KsDef ksDef = new KsDef(config.getKeyspaceOrThrow(), CassandraConstants.NETWORK_STRATEGY,
                ImmutableList.of());
        Set<String> dcs = sanityCheckDatacenters(client, config);
        ksDef.setStrategy_options(Maps.asMap(dcs, ignore -> String.valueOf(config.replicationFactor())));
        ksDef.setDurable_writes(true);
        return ksDef;
    }

    static KsDef checkAndSetReplicationFactor(CassandraClient client, KsDef ksDef,
            CassandraKeyValueServiceConfig config) throws TException {
        KsDef result = ksDef;
        Set<String> dataCenters;
        if (Objects.equals(result.getStrategy_class(), CassandraConstants.SIMPLE_STRATEGY)) {
            dataCenters = getDcForSimpleStrategy(client, result, config);
            result = setNetworkStrategyIfCheckedTopology(result, config, dataCenters);
        } else {
            dataCenters = sanityCheckDatacenters(client, config);
        }

        sanityCheckReplicationFactor(result, config, dataCenters);
        return result;
    }

    private static Set<String> getDcForSimpleStrategy(CassandraClient client, KsDef ksDef,
            CassandraKeyValueServiceConfig config) throws TException {
        checkKsDefRfEqualsOne(ksDef, config);
        Set<String> dataCenters = sanityCheckDatacenters(client, config);
        checkOneDatacenter(config, dataCenters);
        return dataCenters;
    }

    private static KsDef setNetworkStrategyIfCheckedTopology(KsDef ksDef, CassandraKeyValueServiceConfig config,
            Set<String> dataCenters) {
        if (!config.ignoreNodeTopologyChecks()) {
            ksDef.setStrategy_class(CassandraConstants.NETWORK_STRATEGY);
            ksDef.setStrategy_options(ImmutableMap.of(Iterables.getOnlyElement(dataCenters), "1"));
        }
        return ksDef;
    }

    private static void checkKsDefRfEqualsOne(KsDef ks, CassandraKeyValueServiceConfig config) {
        int currentRf = Integer.parseInt(ks.getStrategy_options().get(CassandraConstants.REPLICATION_FACTOR_OPTION));
        if (currentRf != 1) {
            logErrorOrThrow(SIMPLE_PARTITIONING_ERROR_MSG, config.ignoreNodeTopologyChecks());
        }
    }

    private static void checkOneDatacenter(CassandraKeyValueServiceConfig config, Set<String> dataCenters) {
        if (dataCenters.size() > 1) {
            logErrorOrThrow(SIMPLE_PARTITIONING_ERROR_MSG, config.ignoreNodeTopologyChecks());
        }
    }

    static void currentRfOnKeyspaceMatchesDesiredRf(CassandraClient client, CassandraKeyValueServiceConfig config)
            throws TException {
        KsDef ks = client.describe_keyspace(config.getKeyspaceOrThrow());
        Set<String> dcs = sanityCheckDatacenters(client, config);
        sanityCheckReplicationFactor(ks, config, dcs);
    }

    static void sanityCheckReplicationFactor(KsDef ks, CassandraKeyValueServiceConfig config, Set<String> dcs) {
        checkRfsSpecified(config, dcs, ks.getStrategy_options());
        checkRfsMatchConfig(ks, config, dcs, ks.getStrategy_options());
    }

    private static void checkRfsSpecified(CassandraKeyValueServiceConfig config, Set<String> dcs,
            Map<String, String> strategyOptions) {
        for (String dataCenter : dcs) {
            if (strategyOptions.get(dataCenter) == null) {
                logErrorOrThrow("The datacenter for this cassandra cluster is invalid. "
                        + " failed dc: " + dataCenter + "  strategyOptions: " + strategyOptions,
                        config.ignoreDatacenterConfigurationChecks());
            }
        }
    }

    private static void checkRfsMatchConfig(KsDef ks, CassandraKeyValueServiceConfig config, Set<String> dcs,
            Map<String, String> strategyOptions) {
        for (String dataCenter : dcs) {
            if (Integer.parseInt(strategyOptions.get(dataCenter)) != config.replicationFactor()) {
                throw new UnsupportedOperationException("Your current Cassandra keyspace (" + ks.getName()
                        + ") has a replication factor not matching your Atlas Cassandra configuration."
                        + " Change them to match, but be mindful of what steps you'll need to"
                        + " take to correctly repair or cleanup existing data in your cluster.");
            }
        }
    }

    static final FunctionCheckedException<CassandraClient, Boolean, UnsupportedOperationException>
            underlyingCassandraClusterSupportsCASOperations = client -> {
                try {
                    CassandraApiVersion serverVersion = new CassandraApiVersion(client.describe_version());
                    log.debug("Connected cassandra thrift version is: {}",
                            SafeArg.of("cassandraVersion", serverVersion));
                    return serverVersion.supportsCheckAndSet();
                } catch (TException ex) {
                    throw new UnsupportedOperationException("Couldn't determine underlying cassandra version;"
                            + " received an exception while checking the thrift version.", ex);
                }
            };
}<|MERGE_RESOLUTION|>--- conflicted
+++ resolved
@@ -220,32 +220,6 @@
 
     private static boolean attemptToCreateKeyspaceOnHost(InetSocketAddress host, CassandraKeyValueServiceConfig config)
             throws TException {
-<<<<<<< HEAD
-        CassandraClient client = CassandraClientFactory.getClientInternal(host, config);
-        KsDef ks = new KsDef(config.getKeyspaceOrThrow(), CassandraConstants.NETWORK_STRATEGY,
-                ImmutableList.of());
-        checkAndSetReplicationFactor(
-                client,
-                ks,
-                true,
-                config);
-        ks.setDurable_writes(true);
-        client.system_add_keyspace(ks);
-        log.info("Created keyspace: {}", UnsafeArg.of("keyspace", config.getKeyspaceOrThrow()));
-        CassandraKeyValueServices.waitForSchemaVersions(
-                config,
-                client,
-                "(adding the initial empty keyspace)");
-    }
-
-    private static boolean attemptedToCreateKeyspaceTwice(InvalidRequestException ex) {
-        String exceptionString = ex.toString();
-        if (exceptionString.contains("case-insensitively unique")) {
-            String[] keyspaceNames = StringUtils.substringsBetween(exceptionString, "\"", "\"");
-            if (keyspaceNames.length == 2 && keyspaceNames[0].equals(keyspaceNames[1])) {
-                return true;
-            }
-=======
         try {
             CassandraClient client = CassandraClientFactory.getClientInternal(host, config);
             KsDef ksDef = createKsDefForFresh(client, config);
@@ -254,12 +228,10 @@
             CassandraKeyValueServices.waitForSchemaVersions(
                     config,
                     client,
-                    "(adding the initial empty keyspace)",
-                    true);
+                    "(adding the initial empty keyspace)");
             return true;
         } catch (InvalidRequestException e) {
             return keyspaceAlreadyExists(host, config);
->>>>>>> e736acb7
         }
     }
 
