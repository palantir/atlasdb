--- conflicted
+++ resolved
@@ -107,23 +107,13 @@
 import com.palantir.atlasdb.keyvalue.cassandra.jmx.CassandraJmxCompaction;
 import com.palantir.atlasdb.keyvalue.cassandra.jmx.CassandraJmxCompactionManager;
 import com.palantir.atlasdb.keyvalue.cassandra.paging.CassandraRangePagingIterable;
-<<<<<<< HEAD
-import com.palantir.atlasdb.keyvalue.cassandra.paging.CellPager;
-import com.palantir.atlasdb.keyvalue.cassandra.paging.CellPagerBatchSizingStrategy;
-=======
-import com.palantir.atlasdb.keyvalue.cassandra.paging.ColumnFetchMode;
->>>>>>> d8426d7b
 import com.palantir.atlasdb.keyvalue.cassandra.paging.ColumnGetter;
 import com.palantir.atlasdb.keyvalue.cassandra.paging.CqlColumnGetter;
 import com.palantir.atlasdb.keyvalue.cassandra.paging.RowGetter;
 import com.palantir.atlasdb.keyvalue.cassandra.paging.ThriftColumnGetter;
-<<<<<<< HEAD
-import com.palantir.atlasdb.keyvalue.cassandra.sweep.CassandraGetCandidateCellsForSweepingImpl;
 import com.palantir.atlasdb.keyvalue.cassandra.thrift.SlicePredicates;
 import com.palantir.atlasdb.keyvalue.cassandra.thrift.SlicePredicates.Limit;
 import com.palantir.atlasdb.keyvalue.cassandra.thrift.SlicePredicates.Range;
-=======
->>>>>>> d8426d7b
 import com.palantir.atlasdb.keyvalue.impl.AbstractKeyValueService;
 import com.palantir.atlasdb.keyvalue.impl.Cells;
 import com.palantir.atlasdb.keyvalue.impl.GetCandidateCellsForSweepingShim;
@@ -1458,28 +1448,14 @@
             int columnBatchSize,
             long timestamp,
             ConsistencyLevel consistency) {
-<<<<<<< HEAD
         SlicePredicate predicate = SlicePredicates.create(Range.ALL, Limit.ONE);
-
-        RowRangeLoader rowRangeLoader = new RowRangeLoader(clientPool, queryRunner, consistency, tableRef);
-=======
-        RowGetter rowGetter = new RowGetter(clientPool, queryRunner, consistency, tableRef, ColumnFetchMode.FETCH_ONE);
->>>>>>> d8426d7b
+        RowGetter rowGetter = new RowGetter(clientPool, queryRunner, consistency, tableRef);
 
         CqlExecutor cqlExecutor = new CqlExecutor(clientPool, consistency);
         ColumnGetter columnGetter = new CqlColumnGetter(cqlExecutor, tableRef, columnBatchSize);
 
-<<<<<<< HEAD
-        return getRangeWithPageCreator(
-                rowRangeLoader,
-                predicate,
-                columnGetter,
-                rangeRequest,
-                TimestampExtractor::new,
+        return getRangeWithPageCreator(rowGetter, predicate, columnGetter, rangeRequest, TimestampExtractor::new,
                 timestamp);
-=======
-        return getRangeWithPageCreator(rowGetter, columnGetter, rangeRequest, TimestampExtractor::new, timestamp);
->>>>>>> d8426d7b
     }
 
     private <T> ClosableIterator<RowResult<T>> getRangeWithPageCreator(
@@ -1488,7 +1464,6 @@
             long startTs,
             ConsistencyLevel consistency,
             Supplier<ResultsExtractor<T>> resultsExtractor) {
-<<<<<<< HEAD
         SlicePredicate predicate;
         if (rangeRequest.getColumnNames().size() == 1) {
             byte[] colName = rangeRequest.getColumnNames().iterator().next();
@@ -1498,26 +1473,15 @@
             // each column. note that if no columns are specified, it's a special case that means all columns
             predicate = SlicePredicates.create(Range.ALL, Limit.NO_LIMIT);
         }
-        RowRangeLoader rowRangeLoader = new RowRangeLoader(clientPool, queryRunner, consistency, tableRef);
+        RowGetter rowGetter = new RowGetter(clientPool, queryRunner, consistency, tableRef);
         ColumnGetter columnGetter = new ThriftColumnGetter();
 
-        return getRangeWithPageCreator(rowRangeLoader, predicate, columnGetter, rangeRequest, resultsExtractor,
-                startTs);
-    }
-
-    private <T> ClosableIterator<RowResult<T>> getRangeWithPageCreator(
-            RowRangeLoader rowRangeLoader,
-            SlicePredicate slicePredicate,
-=======
-        RowGetter rowGetter = new RowGetter(clientPool, queryRunner, consistency, tableRef, ColumnFetchMode.FETCH_ALL);
-        ColumnGetter columnGetter = new ThriftColumnGetter();
-
-        return getRangeWithPageCreator(rowGetter, columnGetter, rangeRequest, resultsExtractor, timestamp);
+        return getRangeWithPageCreator(rowGetter, predicate, columnGetter, rangeRequest, resultsExtractor, startTs);
     }
 
     private <T> ClosableIterator<RowResult<T>> getRangeWithPageCreator(
             RowGetter rowGetter,
->>>>>>> d8426d7b
+            SlicePredicate slicePredicate,
             ColumnGetter columnGetter,
             RangeRequest rangeRequest,
             Supplier<ResultsExtractor<T>> resultsExtractor,
@@ -1530,12 +1494,8 @@
         }
 
         CassandraRangePagingIterable<T> rowResults = new CassandraRangePagingIterable<>(
-<<<<<<< HEAD
-                rowRangeLoader,
+                rowGetter,
                 slicePredicate,
-=======
-                rowGetter,
->>>>>>> d8426d7b
                 columnGetter,
                 rangeRequest,
                 resultsExtractor,
