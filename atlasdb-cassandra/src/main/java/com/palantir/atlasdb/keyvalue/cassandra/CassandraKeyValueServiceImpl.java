--- conflicted
+++ resolved
@@ -305,9 +305,7 @@
         CassandraClientPool clientPool = CassandraClientPoolImpl.create(metricsManager,
                 config,
                 runtimeConfig,
-<<<<<<< HEAD
-                initializeAsync,
-                qosClient);
+                initializeAsync);
         return createOrShutdownClientPool(metricsManager, config, clientPool, leaderConfig, mutationTimestampProvider,
                 log, initializeAsync);
     }
@@ -320,9 +318,6 @@
             CassandraMutationTimestampProvider mutationTimestampProvider,
             Logger log,
             boolean initializeAsync) {
-=======
-                initializeAsync);
->>>>>>> 242428b2
         try {
             return createAndInitialize(metricsManager, config, clientPool, leaderConfig,
                     mutationTimestampProvider, log, initializeAsync);
@@ -1825,94 +1820,11 @@
     @Override
     public void deleteAllTimestamps(TableReference tableRef, Map<Cell, Long> maxTimestampExclusiveByCell,
             boolean deleteSentinels) {
-<<<<<<< HEAD
         new CellRangeDeleter(clientPool,
                 wrappingQueryRunner,
                 deleteConsistency,
                 mutationTimestampProvider::getRangeTombstoneTimestamp)
                 .deleteAllTimestamps(tableRef, maxTimestampExclusiveByCell, deleteSentinels);
-=======
-        if (maxTimestampExclusiveByCell.isEmpty()) {
-            return;
-        }
-
-        Map<InetSocketAddress, Map<Cell, Long>> keysByHost = HostPartitioner.partitionMapByHost(
-                clientPool, maxTimestampExclusiveByCell.entrySet());
-
-        // this is required by the interface of the CassandraMutationTimestampProvider, although it exists for tests
-        long maxTimestampForAllCells = maxTimestampExclusiveByCell.values().stream()
-                .mapToLong(x -> x).max().getAsLong();
-        long rangeTombstoneCassandraTimestamp =
-                mutationTimestampProvider.getRangeTombstoneTimestamp(maxTimestampForAllCells);
-        for (Map.Entry<InetSocketAddress, Map<Cell, Long>> entry : keysByHost.entrySet()) {
-            deleteAllTimestampsOnSingleHost(
-                    tableRef,
-                    entry.getKey(),
-                    entry.getValue(),
-                    deleteSentinels,
-                    rangeTombstoneCassandraTimestamp);
-        }
-    }
-
-    public void deleteAllTimestampsOnSingleHost(
-            TableReference tableRef,
-            InetSocketAddress host,
-            Map<Cell, Long> maxTimestampExclusiveByCell,
-            boolean deleteSentinels,
-            long rangeTombstoneCassandraTs) {
-        if (maxTimestampExclusiveByCell.isEmpty()) {
-            return;
-        }
-
-        try {
-            clientPool.runWithRetryOnHost(host, new FunctionCheckedException<CassandraClient, Void, Exception>() {
-
-                @Override
-                public Void apply(CassandraClient client) throws Exception {
-                    insertRangeTombstones(client, maxTimestampExclusiveByCell, tableRef,
-                            deleteSentinels, rangeTombstoneCassandraTs);
-                    return null;
-                }
-
-                @Override
-                public String toString() {
-                    return "delete_timestamp_ranges_batch_mutate(" + host + ", " + tableRef.getQualifiedName() + ", "
-                            + maxTimestampExclusiveByCell.size() + " column timestamp ranges)";
-                }
-            });
-        } catch (UnavailableException e) {
-            throw new InsufficientConsistencyException("Deleting requires all Cassandra nodes to be up and available.",
-                    e);
-        } catch (Exception e) {
-            throw Throwables.unwrapAndThrowAtlasDbDependencyException(e);
-        }
-    }
-
-    private void insertRangeTombstones(CassandraClient client, Map<Cell, Long> maxTimestampExclusiveByCell,
-            TableReference tableRef, boolean deleteSentinel, long rangeTombstoneCassandraTs) throws TException {
-        MutationMap mutationMap = new MutationMap();
-
-        maxTimestampExclusiveByCell.forEach((cell, maxTimestampExclusive) -> {
-            Mutation mutation = getMutation(cell, maxTimestampExclusive, deleteSentinel, rangeTombstoneCassandraTs);
-
-            mutationMap.addMutationForCell(cell, tableRef, mutation);
-        });
-
-        wrappingQueryRunner.batchMutate("deleteAllTimestamps", client, ImmutableSet.of(tableRef), mutationMap,
-                deleteConsistency);
-    }
-
-    private Mutation getMutation(Cell cell, long maxTimestampExclusive,
-            boolean deleteSentinel, long rangeTombstoneCassandraTimestamp) {
-        if (deleteSentinel) {
-            return Mutations.rangeTombstoneIncludingSentinelForColumn(cell.getColumnName(), maxTimestampExclusive,
-                    rangeTombstoneCassandraTimestamp);
-        }
-        return Mutations.rangeTombstoneForColumn(
-                cell.getColumnName(),
-                maxTimestampExclusive,
-                rangeTombstoneCassandraTimestamp);
->>>>>>> 242428b2
     }
 
     /**
