--- conflicted
+++ resolved
@@ -120,6 +120,7 @@
 import com.palantir.atlasdb.util.AnnotationType;
 import com.palantir.atlasdb.util.AtlasDbMetrics;
 import com.palantir.atlasdb.util.MetricsManager;
+import com.palantir.atlasdb.util.MetricsManagers;
 import com.palantir.common.annotation.Idempotent;
 import com.palantir.common.base.ClosableIterator;
 import com.palantir.common.base.ClosableIterators;
@@ -218,58 +219,39 @@
 
     private final InitializingWrapper wrapper = new InitializingWrapper();
 
-<<<<<<< HEAD
-    public static CassandraKeyValueService create(
-            MetricsManager metricsManager,
-            CassandraKeyValueServiceConfig config,
-            Optional<LeaderConfig> leaderConfig) {
-        return create(metricsManager, config, leaderConfig, AtlasDbConstants.DEFAULT_INITIALIZE_ASYNC);
-=======
     private final CassandraMutationTimestampProvider mutationTimestampProvider;
 
     public static CassandraKeyValueService createForTesting(
             CassandraKeyValueServiceConfig config,
             Optional<LeaderConfig> leaderConfig) {
-        return create(config, leaderConfig, CassandraMutationTimestampProviders.legacyModeForTestsOnly());
->>>>>>> 8e208e09
+        return create(MetricsManagers.createForTests(),
+                config, leaderConfig, CassandraMutationTimestampProviders.legacyModeForTestsOnly());
     }
 
     public static CassandraKeyValueService create(
             MetricsManager metricsManager,
             CassandraKeyValueServiceConfig config,
             Optional<LeaderConfig> leaderConfig,
-<<<<<<< HEAD
+            CassandraMutationTimestampProvider mutationTimestampProvider) {
+        return create(
+                metricsManager,
+                config,
+                CassandraKeyValueServiceRuntimeConfig::getDefault,
+                leaderConfig,
+                mutationTimestampProvider,
+                AtlasDbConstants.DEFAULT_INITIALIZE_ASYNC,
+                FakeQosClient.INSTANCE);
+    }
+
+    public static CassandraKeyValueService create(
+            MetricsManager metricsManager,
+            CassandraKeyValueServiceConfig config,
+            Optional<LeaderConfig> leaderConfig,
+            CassandraMutationTimestampProvider mutationTimestampProvider,
             CassandraClientPool clientPool) {
         return create(metricsManager,
                 config,
                 clientPool,
-=======
-            CassandraMutationTimestampProvider mutationTimestampProvider) {
-        return create(
-                config,
-                CassandraKeyValueServiceRuntimeConfig::getDefault,
->>>>>>> 8e208e09
-                leaderConfig,
-                mutationTimestampProvider,
-                AtlasDbConstants.DEFAULT_INITIALIZE_ASYNC,
-                FakeQosClient.INSTANCE);
-    }
-
-    public static CassandraKeyValueService create(
-            MetricsManager metricsManager,
-            CassandraKeyValueServiceConfig config,
-            Optional<LeaderConfig> leaderConfig,
-<<<<<<< HEAD
-            boolean initializeAsync) {
-        return create(metricsManager,
-                config,
-                CassandraKeyValueServiceRuntimeConfig::getDefault,
-=======
-            CassandraMutationTimestampProvider mutationTimestampProvider,
-            CassandraClientPool clientPool) {
-        return create(config,
-                clientPool,
->>>>>>> 8e208e09
                 leaderConfig,
                 mutationTimestampProvider,
                 LoggerFactory.getLogger(CassandraKeyValueService.class),
@@ -326,11 +308,8 @@
                 initializeAsync,
                 qosClient);
         try {
-<<<<<<< HEAD
-            return create(metricsManager, config, clientPool, leaderConfig, log, initializeAsync);
-=======
-            return create(config, clientPool, leaderConfig, mutationTimestampProvider, log, initializeAsync);
->>>>>>> 8e208e09
+            return create(metricsManager, config, clientPool, leaderConfig,
+                    mutationTimestampProvider, log, initializeAsync);
         } catch (Exception e) {
             log.warn("Error occurred in creating Cassandra KVS. Now attempting to shut down client pool...", e);
             try {
