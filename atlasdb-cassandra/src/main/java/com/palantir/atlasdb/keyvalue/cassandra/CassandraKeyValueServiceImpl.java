/*
 * Copyright 2015 Palantir Technologies, Inc. All rights reserved.
 * <p>
 * Licensed under the BSD-3 License (the "License");
 * you may not use this file except in compliance with the License.
 * You may obtain a copy of the License at
 * <p>
 * http://opensource.org/licenses/BSD-3-Clause
 * <p>
 * Unless required by applicable law or agreed to in writing, software
 * distributed under the License is distributed on an "AS IS" BASIS,
 * WITHOUT WARRANTIES OR CONDITIONS OF ANY KIND, either express or implied.
 * See the License for the specific language governing permissions and
 * limitations under the License.
 */
package com.palantir.atlasdb.keyvalue.cassandra;

import java.net.InetSocketAddress;
import java.nio.ByteBuffer;
import java.util.Arrays;
import java.util.Collection;
import java.util.Collections;
import java.util.Iterator;
import java.util.LinkedHashMap;
import java.util.List;
import java.util.Map;
import java.util.Map.Entry;
import java.util.Optional;
import java.util.Random;
import java.util.Set;
import java.util.concurrent.Callable;
import java.util.concurrent.ExecutorService;
import java.util.concurrent.TimeUnit;
import java.util.stream.Collectors;
import java.util.stream.Stream;

import org.apache.cassandra.thrift.CASResult;
import org.apache.cassandra.thrift.CfDef;
import org.apache.cassandra.thrift.Column;
import org.apache.cassandra.thrift.ColumnOrSuperColumn;
import org.apache.cassandra.thrift.ConsistencyLevel;
import org.apache.cassandra.thrift.KsDef;
import org.apache.cassandra.thrift.Mutation;
import org.apache.cassandra.thrift.SlicePredicate;
import org.apache.cassandra.thrift.UnavailableException;
import org.apache.thrift.TException;
import org.slf4j.Logger;
import org.slf4j.LoggerFactory;

import com.google.common.annotations.VisibleForTesting;
import com.google.common.base.Function;
import com.google.common.base.Functions;
import com.google.common.base.Preconditions;
import com.google.common.base.Predicates;
import com.google.common.base.Supplier;
import com.google.common.collect.HashMultimap;
import com.google.common.collect.ImmutableList;
import com.google.common.collect.ImmutableMap;
import com.google.common.collect.ImmutableMap.Builder;
import com.google.common.collect.ImmutableSet;
import com.google.common.collect.Iterables;
import com.google.common.collect.Iterators;
import com.google.common.collect.Lists;
import com.google.common.collect.Maps;
import com.google.common.collect.Multimap;
import com.google.common.collect.Multimaps;
import com.google.common.collect.SetMultimap;
import com.google.common.collect.Sets;
import com.google.common.util.concurrent.Futures;
import com.google.common.util.concurrent.UncheckedExecutionException;
import com.palantir.async.initializer.AsyncInitializer;
import com.palantir.atlasdb.AtlasDbConstants;
import com.palantir.atlasdb.cassandra.CassandraKeyValueServiceConfig;
import com.palantir.atlasdb.cassandra.CassandraKeyValueServiceRuntimeConfig;
import com.palantir.atlasdb.cassandra.CassandraMutationTimestampProvider;
import com.palantir.atlasdb.cassandra.CassandraMutationTimestampProviders;
import com.palantir.atlasdb.config.LeaderConfig;
import com.palantir.atlasdb.config.LockLeader;
import com.palantir.atlasdb.encoding.PtBytes;
import com.palantir.atlasdb.keyvalue.api.BatchColumnRangeSelection;
import com.palantir.atlasdb.keyvalue.api.CandidateCellForSweeping;
import com.palantir.atlasdb.keyvalue.api.CandidateCellForSweepingRequest;
import com.palantir.atlasdb.keyvalue.api.Cell;
import com.palantir.atlasdb.keyvalue.api.CheckAndSetException;
import com.palantir.atlasdb.keyvalue.api.CheckAndSetRequest;
import com.palantir.atlasdb.keyvalue.api.ClusterAvailabilityStatus;
import com.palantir.atlasdb.keyvalue.api.ColumnSelection;
import com.palantir.atlasdb.keyvalue.api.ImmutableCandidateCellForSweepingRequest;
import com.palantir.atlasdb.keyvalue.api.InsufficientConsistencyException;
import com.palantir.atlasdb.keyvalue.api.KeyAlreadyExistsException;
import com.palantir.atlasdb.keyvalue.api.RangeRequest;
import com.palantir.atlasdb.keyvalue.api.RangeRequests;
import com.palantir.atlasdb.keyvalue.api.RowColumnRangeIterator;
import com.palantir.atlasdb.keyvalue.api.RowResult;
import com.palantir.atlasdb.keyvalue.api.TableReference;
import com.palantir.atlasdb.keyvalue.api.Value;
import com.palantir.atlasdb.keyvalue.cassandra.CassandraKeyValueServices.StartTsResultsCollector;
import com.palantir.atlasdb.keyvalue.cassandra.paging.CassandraRangePagingIterable;
import com.palantir.atlasdb.keyvalue.cassandra.paging.ColumnGetter;
import com.palantir.atlasdb.keyvalue.cassandra.paging.RowGetter;
import com.palantir.atlasdb.keyvalue.cassandra.paging.ThriftColumnGetter;
import com.palantir.atlasdb.keyvalue.cassandra.sweep.CandidateRowForSweeping;
import com.palantir.atlasdb.keyvalue.cassandra.sweep.CandidateRowsForSweepingIterator;
import com.palantir.atlasdb.keyvalue.cassandra.thrift.MutationMap;
import com.palantir.atlasdb.keyvalue.cassandra.thrift.Mutations;
import com.palantir.atlasdb.keyvalue.cassandra.thrift.SlicePredicates;
import com.palantir.atlasdb.keyvalue.cassandra.thrift.SlicePredicates.Limit;
import com.palantir.atlasdb.keyvalue.cassandra.thrift.SlicePredicates.Range;
import com.palantir.atlasdb.keyvalue.impl.AbstractKeyValueService;
import com.palantir.atlasdb.keyvalue.impl.Cells;
import com.palantir.atlasdb.keyvalue.impl.IterablePartitioner;
import com.palantir.atlasdb.keyvalue.impl.KeyValueServices;
import com.palantir.atlasdb.keyvalue.impl.LocalRowColumnRangeIterator;
import com.palantir.atlasdb.logging.LoggingArgs;
import com.palantir.atlasdb.qos.FakeQosClient;
import com.palantir.atlasdb.qos.QosClient;
import com.palantir.atlasdb.qos.ratelimit.QosAwareThrowables;
import com.palantir.atlasdb.table.description.TableMetadata;
import com.palantir.atlasdb.util.AnnotatedCallable;
import com.palantir.atlasdb.util.AnnotationType;
import com.palantir.atlasdb.util.AtlasDbMetrics;
import com.palantir.atlasdb.util.MetricsManager;
import com.palantir.atlasdb.util.MetricsManagers;
import com.palantir.common.annotation.Idempotent;
import com.palantir.common.base.ClosableIterator;
import com.palantir.common.base.ClosableIterators;
import com.palantir.common.base.FunctionCheckedException;
import com.palantir.common.base.Throwables;
import com.palantir.common.exception.AtlasDbDependencyException;
import com.palantir.common.exception.PalantirRuntimeException;
import com.palantir.logsafe.SafeArg;
import com.palantir.logsafe.UnsafeArg;
import com.palantir.processors.AutoDelegate;
import com.palantir.util.paging.AbstractPagingIterable;
import com.palantir.util.paging.SimpleTokenBackedResultsPage;
import com.palantir.util.paging.TokenBackedBasicResultsPage;

/**
 * Each service can have one or many C* KVS.
 * For each C* KVS, it maintains a list of active nodes, and the client connections attached to each node:
 *
 * n1->c1, c2, c3
 * n2->c5, c4, c9
 * n3->[N C* thrift client connections]
 *
 * Where {n1, n2, n3} are the active nodes in the C* cluster. Also each
 * node contains the clients which are attached to the node.
 * if some nodes are down, and the change can be detected through active hosts,
 * and these inactive nodes will be removed afterwards.
 */
@AutoDelegate(typeToExtend = CassandraKeyValueService.class)
@SuppressWarnings({"FinalClass", "Not final for mocking in tests"})
public class CassandraKeyValueServiceImpl extends AbstractKeyValueService implements CassandraKeyValueService {
    @VisibleForTesting
    class InitializingWrapper extends AsyncInitializer implements AutoDelegate_CassandraKeyValueService {
        @Override
        public CassandraKeyValueServiceImpl delegate() {
            checkInitialized();
            return CassandraKeyValueServiceImpl.this;
        }

        @Override
        protected void tryInitialize() {
            CassandraKeyValueServiceImpl.this.tryInitialize();
        }

        @Override
        public boolean supportsCheckAndSet() {
            return CassandraKeyValueServiceImpl.this.supportsCheckAndSet();
        }

        @Override
        public boolean shouldTriggerCompactions() {
            return CassandraKeyValueServiceImpl.this.shouldTriggerCompactions();
        }

        @Override
        public CassandraClientPool getClientPool() {
            return CassandraKeyValueServiceImpl.this.getClientPool();
        }

        @Override
        protected String getInitializingClassName() {
            return "CassandraKeyValueService";
        }

        @Override
        public void close() {
            cancelInitialization(CassandraKeyValueServiceImpl.this::close);
        }
    }

    private static final long SCHEMA_MUTATION_TASK_TIMEOUT_SECONDS = 120;

    private final Logger log;

    private final MetricsManager metricsManager;
    private final CassandraKeyValueServiceConfig config;
    private final CassandraClientPool clientPool;

    private SchemaMutationLock schemaMutationLock;
    private final ExecutorService schemaMutationExecutor;
    private final UniqueSchemaMutationLockTable schemaMutationLockTable;

    private final Optional<LeaderConfig> leaderConfig;

    private ConsistencyLevel readConsistency = ConsistencyLevel.LOCAL_QUORUM;
    private final ConsistencyLevel writeConsistency = ConsistencyLevel.EACH_QUORUM;
    private final ConsistencyLevel deleteConsistency = ConsistencyLevel.ALL;

    private final TracingQueryRunner queryRunner;
    private final WrappingQueryRunner wrappingQueryRunner;
    private final CellLoader cellLoader;
    private final TaskRunner taskRunner;
    private final CellValuePutter cellValuePutter;
    private final CassandraTableDropper cassandraTableDropper;

    private final CassandraTables cassandraTables;

    private final InitializingWrapper wrapper = new InitializingWrapper();

    private final CassandraMutationTimestampProvider mutationTimestampProvider;

    public static CassandraKeyValueService createForTesting(
            CassandraKeyValueServiceConfig config,
            Optional<LeaderConfig> leaderConfig) {
        return create(MetricsManagers.createForTests(),
                config, leaderConfig, CassandraMutationTimestampProviders.legacyModeForTestsOnly());
    }

    public static CassandraKeyValueService create(
            MetricsManager metricsManager,
            CassandraKeyValueServiceConfig config,
            Optional<LeaderConfig> leaderConfig,
            CassandraMutationTimestampProvider mutationTimestampProvider) {
        return create(
                metricsManager,
                config,
                CassandraKeyValueServiceRuntimeConfig::getDefault,
                leaderConfig,
                mutationTimestampProvider,
                AtlasDbConstants.DEFAULT_INITIALIZE_ASYNC,
                FakeQosClient.INSTANCE);
    }

    public static CassandraKeyValueService create(
            MetricsManager metricsManager,
            CassandraKeyValueServiceConfig config,
            Optional<LeaderConfig> leaderConfig,
            CassandraMutationTimestampProvider mutationTimestampProvider,
            CassandraClientPool clientPool) {
        return create(metricsManager,
                config,
                clientPool,
                leaderConfig,
                mutationTimestampProvider,
                LoggerFactory.getLogger(CassandraKeyValueService.class),
                AtlasDbConstants.DEFAULT_INITIALIZE_ASYNC);
    }

    public static CassandraKeyValueService create(
            MetricsManager metricsManager,
            CassandraKeyValueServiceConfig config,
            java.util.function.Supplier<CassandraKeyValueServiceRuntimeConfig> runtimeConfig,
            Optional<LeaderConfig> leaderConfig,
            CassandraMutationTimestampProvider mutationTimestampProvider,
            boolean initializeAsync,
            QosClient qosClient) {
        return create(metricsManager,
                config,
                runtimeConfig,
                leaderConfig,
                mutationTimestampProvider,
                LoggerFactory.getLogger(CassandraKeyValueService.class),
                initializeAsync,
                qosClient);
    }

    @VisibleForTesting
    static CassandraKeyValueService create(
            MetricsManager metricsManager,
            CassandraKeyValueServiceConfig config,
            Optional<LeaderConfig> leaderConfig,
            CassandraMutationTimestampProvider mutationTimestampProvider,
            Logger log) {
        return create(metricsManager,
                config,
                CassandraKeyValueServiceRuntimeConfig::getDefault,
                leaderConfig,
                mutationTimestampProvider,
                log,
                AtlasDbConstants.DEFAULT_INITIALIZE_ASYNC,
                FakeQosClient.INSTANCE);
    }

    private static CassandraKeyValueService create(
            MetricsManager metricsManager,
            CassandraKeyValueServiceConfig config,
            java.util.function.Supplier<CassandraKeyValueServiceRuntimeConfig> runtimeConfig,
            Optional<LeaderConfig> leaderConfig,
            CassandraMutationTimestampProvider mutationTimestampProvider,
            Logger log,
            boolean initializeAsync,
            QosClient qosClient) {
        CassandraClientPool clientPool = CassandraClientPoolImpl.create(metricsManager,
                config,
                runtimeConfig,
                initializeAsync,
                qosClient);
        try {
            return create(metricsManager, config, clientPool, leaderConfig,
                    mutationTimestampProvider, log, initializeAsync);
        } catch (Exception e) {
            log.warn("Error occurred in creating Cassandra KVS. Now attempting to shut down client pool...", e);
            try {
                clientPool.shutdown();
                log.info("Cassandra client pool shut down.");
            } catch (RuntimeException internalException) {
                log.info("An error occurred whilst shutting down the Cassandra client pool", internalException);
                throw internalException;
            }
            throw Throwables.rewrapAndThrowUncheckedException(e);
        }
    }

    private static CassandraKeyValueService create(
            MetricsManager metricsManager,
            CassandraKeyValueServiceConfig config,
            CassandraClientPool clientPool,
            Optional<LeaderConfig> leaderConfig,
            CassandraMutationTimestampProvider mutationTimestampProvider,
            Logger log,
            boolean initializeAsync) {
        CassandraKeyValueServiceImpl keyValueService = new CassandraKeyValueServiceImpl(
                log,
                metricsManager,
                config,
                clientPool,
                leaderConfig,
                mutationTimestampProvider);
        keyValueService.wrapper.initialize(initializeAsync);
        return keyValueService.wrapper.isInitialized() ? keyValueService : keyValueService.wrapper;
    }

    private CassandraKeyValueServiceImpl(Logger log,
            MetricsManager metricsManager, CassandraKeyValueServiceConfig config,
            CassandraClientPool clientPool,
            Optional<LeaderConfig> leaderConfig,
            CassandraMutationTimestampProvider mutationTimestampProvider) {
        super(AbstractKeyValueService.createFixedThreadPool("Atlas Cassandra KVS",
                config.poolSize() * config.servers().size()));
        this.log = log;
        this.metricsManager = metricsManager;
        this.config = config;
        this.clientPool = clientPool;
        this.leaderConfig = leaderConfig;
        this.mutationTimestampProvider = mutationTimestampProvider;

        SchemaMutationLockTables lockTables = new SchemaMutationLockTables(clientPool, config);
        this.schemaMutationLockTable = new UniqueSchemaMutationLockTable(lockTables, whoIsTheLockCreator());
        this.schemaMutationExecutor = createFixedThreadPool("schemaMutation", 1);

        this.queryRunner = new TracingQueryRunner(log, tracingPrefs);
        this.wrappingQueryRunner = new WrappingQueryRunner(queryRunner);
        this.cassandraTables = new CassandraTables(clientPool, config);
        this.taskRunner = new TaskRunner(executor);
        this.cellLoader = new CellLoader(config, clientPool, wrappingQueryRunner, taskRunner);
        this.cellValuePutter = new CellValuePutter(
                config,
                clientPool,
                taskRunner,
                wrappingQueryRunner,
                writeConsistency,
                mutationTimestampProvider::getSweepSentinelWriteTimestamp);
        this.cassandraTableDropper = new CassandraTableDropper(config, clientPool, cellLoader, cellValuePutter,
                wrappingQueryRunner, deleteConsistency);
    }

    @Override
    public boolean isInitialized() {
        return wrapper.isInitialized();
    }

    protected void initialize(boolean asyncInitialize) {
        wrapper.initialize(asyncInitialize);
    }

    private void tryInitialize() {
        boolean supportsCas = !config.scyllaDb()
                && clientPool.runWithRetry(CassandraVerifier.underlyingCassandraClusterSupportsCASOperations);

        schemaMutationLock = new SchemaMutationLock(
                supportsCas,
                config,
                clientPool,
                queryRunner,
                writeConsistency,
                schemaMutationLockTable::getOnlyTable,
                new HeartbeatService(
                        clientPool,
                        queryRunner,
                        HeartbeatService.DEFAULT_HEARTBEAT_TIME_PERIOD_MILLIS,
                        schemaMutationLockTable.getOnlyTable(),
                        writeConsistency),
                SchemaMutationLock.DEFAULT_DEAD_HEARTBEAT_TIMEOUT_THRESHOLD_MILLIS);

        createTable(AtlasDbConstants.DEFAULT_METADATA_TABLE, AtlasDbConstants.EMPTY_TABLE_METADATA);
        lowerConsistencyWhenSafe();
        upgradeFromOlderInternalSchema();
        CassandraKeyValueServices.warnUserInInitializationIfClusterAlreadyInInconsistentState(
                clientPool,
                config);
    }

    private LockLeader whoIsTheLockCreator() {
        return leaderConfig
                .map(LeaderConfig::whoIsTheLockLeader)
                .orElse(LockLeader.I_AM_THE_LOCK_LEADER);
    }

    private void upgradeFromOlderInternalSchema() {
        try {
            Map<TableReference, byte[]> metadataForTables = getMetadataForTables();
            final Collection<CfDef> updatedCfs = Lists.newArrayListWithExpectedSize(metadataForTables.size());

            List<CfDef> knownCfs = clientPool.runWithRetry(client ->
                    client.describe_keyspace(config.getKeyspaceOrThrow()).getCf_defs());

            for (CfDef clusterSideCf : knownCfs) {
                TableReference tableRef = CassandraKeyValueServices.tableReferenceFromCfDef(clusterSideCf);
                if (metadataForTables.containsKey(tableRef)) {
                    byte[] clusterSideMetadata = metadataForTables.get(tableRef);
                    CfDef clientSideCf = getCfForTable(tableRef, clusterSideMetadata,
                            config.gcGraceSeconds());
                    if (!ColumnFamilyDefinitions.isMatchingCf(clientSideCf, clusterSideCf)) {
                        // mismatch; we have changed how we generate schema since we last persisted
                        log.warn("Upgrading table {} to new internal Cassandra schema",
                                LoggingArgs.tableRef(tableRef));
                        updatedCfs.add(clientSideCf);
                    }
                } else if (!HiddenTables.isHidden(tableRef)) {
                    // Possible to get here from a race condition with another service starting up
                    // and performing schema upgrades concurrent with us doing this check
                    log.error("Found a table {} that did not have persisted"
                            + " AtlasDB metadata. If you recently did a Palantir update, try waiting until"
                            + " schema upgrades are completed on all backend CLIs/services etc and restarting"
                            + " this service. If this error re-occurs on subsequent attempted startups, please"
                            + " contact Palantir support.", LoggingArgs.tableRef(tableRef));
                }
            }

            // we are racing another service to do these same operations here, but they are idempotent / safe
            Map<Cell, byte[]> emptyMetadataUpdate = ImmutableMap.of();
            if (!updatedCfs.isEmpty()) {
                putMetadataAndMaybeAlterTables(true, emptyMetadataUpdate, updatedCfs);
                log.info("New table-related settings were applied on startup!!");
            } else {
                log.info("No tables are being upgraded on startup. No updated table-related settings found.");
            }
        } catch (TException e) {
            log.error("Couldn't upgrade from an older internal Cassandra schema."
                    + " New table-related settings may not have taken effect.");
        }
    }

    private void lowerConsistencyWhenSafe() {
        Set<String> dcs;
        Map<String, String> strategyOptions;

        try {
            dcs = clientPool.runWithRetry(client ->
                    CassandraVerifier.sanityCheckDatacenters(
                            client,
                            config));
            KsDef ksDef = clientPool.runWithRetry(client ->
                    client.describe_keyspace(config.getKeyspaceOrThrow()));
            strategyOptions = Maps.newHashMap(ksDef.getStrategy_options());

            if (dcs.size() == 1) {
                String dc = dcs.iterator().next();
                if (strategyOptions.get(dc) != null) {
                    int currentRf = Integer.parseInt(strategyOptions.get(dc));
                    if (currentRf == config.replicationFactor()) {
                        if (currentRf == 2 && config.clusterMeetsNormalConsistencyGuarantees()) {
                            log.info("Setting Read Consistency to ONE, as cluster has only one datacenter at RF2.");
                            readConsistency = ConsistencyLevel.ONE;
                        }
                    }
                }
            }
        } catch (TException e) {
            return;
        }
    }

    /**
     * Gets values from the key-value store.
     * <p>
     * Does not require all Cassandra nodes to be up and available, works as long as quorum is achieved.
     *
     * @param tableRef the name of the table to retrieve values from.
     * @param rows set containing the rows to retrieve values for.
     * @param selection specifies the set of columns to fetch.
     * @param startTs specifies the maximum timestamp (exclusive) at which to
     *        retrieve each rows's value.
     *
     * @return map of retrieved values. Values which do not exist (either
     *         because they were deleted or never created in the first place)
     *         are simply not returned.
     *
     * @throws IllegalArgumentException if any of the requests were invalid
     *         (e.g., attempting to retrieve values from a non-existent table).
     */
    @Override
    public Map<Cell, Value> getRows(
            TableReference tableRef,
            Iterable<byte[]> rows,
            ColumnSelection selection,
            long startTs) {
        if (!selection.allColumnsSelected()) {
            return getRowsForSpecificColumns(tableRef, rows, selection, startTs);
        }

        Set<Entry<InetSocketAddress, List<byte[]>>> rowsByHost = HostPartitioner.partitionByHost(clientPool, rows,
                Functions.identity()).entrySet();
        List<Callable<Map<Cell, Value>>> tasks = Lists.newArrayListWithCapacity(rowsByHost.size());
        for (final Map.Entry<InetSocketAddress, List<byte[]>> hostAndRows : rowsByHost) {
            tasks.add(AnnotatedCallable.wrapWithThreadName(AnnotationType.PREPEND,
                    "Atlas getRows " + hostAndRows.getValue().size()
                            + " rows from " + tableRef + " on " + hostAndRows.getKey(),
                    () -> getRowsForSingleHost(hostAndRows.getKey(), tableRef, hostAndRows.getValue(), startTs)));
        }
        List<Map<Cell, Value>> perHostResults = taskRunner.runAllTasksCancelOnFailure(tasks);
        Map<Cell, Value> result = Maps.newHashMapWithExpectedSize(Iterables.size(rows));
        for (Map<Cell, Value> perHostResult : perHostResults) {
            result.putAll(perHostResult);
        }
        return result;
    }

    private Map<Cell, Value> getRowsForSingleHost(final InetSocketAddress host,
                                                  final TableReference tableRef,
                                                  final List<byte[]> rows,
                                                  final long startTs) {
        try {
            int rowCount = 0;
            final Map<Cell, Value> result = Maps.newHashMap();
            int fetchBatchCount = config.fetchBatchCount();
            for (final List<byte[]> batch : Lists.partition(rows, fetchBatchCount)) {
                rowCount += batch.size();
                result.putAll(clientPool.runWithRetryOnHost(host,
                        new FunctionCheckedException<CassandraClient, Map<Cell, Value>, Exception>() {
                            @Override
                            public Map<Cell, Value> apply(CassandraClient client) throws Exception {
                                // We want to get all the columns in the row so set start and end to empty.
                                SlicePredicate pred = SlicePredicates.create(Range.ALL, Limit.NO_LIMIT);

                                List<ByteBuffer> rowNames = wrap(batch);

                                Map<ByteBuffer, List<ColumnOrSuperColumn>> results = wrappingQueryRunner.multiget(
                                        "getRows", client, tableRef, rowNames, pred, readConsistency);
                                Map<Cell, Value> ret = Maps.newHashMapWithExpectedSize(batch.size());
                                new ValueExtractor(metricsManager, ret)
                                        .extractResults(results, startTs, ColumnSelection.all());
                                return ret;
                            }

                            @Override
                            public String toString() {
                                return "multiget_slice(" + tableRef.getQualifiedName() + ", "
                                        + batch.size() + " rows" + ")";
                            }
                        }));
            }
            if (rowCount > fetchBatchCount) {
                log.warn("Rebatched in getRows a call to {} that attempted to multiget {} rows; "
                        + "this may indicate overly-large batching on a higher level.\n{}",
                        LoggingArgs.tableRef(tableRef),
                        SafeArg.of("rowCount", rowCount),
                        SafeArg.of("stacktrace", CassandraKeyValueServices.getFilteredStackTrace("com.palantir")));
            }
            return ImmutableMap.copyOf(result);
        } catch (Exception e) {
            throw QosAwareThrowables.unwrapAndThrowRateLimitExceededOrAtlasDbDependencyException(e);
        }
    }

    private List<ByteBuffer> wrap(List<byte[]> arrays) {
        List<ByteBuffer> byteBuffers = Lists.newArrayListWithCapacity(arrays.size());
        for (byte[] r : arrays) {
            byteBuffers.add(ByteBuffer.wrap(r));
        }
        return byteBuffers;
    }

    private Map<Cell, Value> getRowsForSpecificColumns(final TableReference tableRef,
                                                       final Iterable<byte[]> rows,
                                                       ColumnSelection selection,
                                                       final long startTs) {
        Preconditions.checkArgument(!selection.allColumnsSelected(), "Must select specific columns");

        Collection<byte[]> selectedColumns = selection.getSelectedColumns();
        Set<Cell> cells = Sets.newHashSetWithExpectedSize(selectedColumns.size() * Iterables.size(rows));
        for (byte[] row : rows) {
            for (byte[] col : selectedColumns) {
                cells.add(Cell.create(row, col));
            }
        }

        StartTsResultsCollector collector = new StartTsResultsCollector(metricsManager, startTs);
        cellLoader.loadWithTs("getRows", tableRef, cells, startTs, false, collector, readConsistency);
        return collector.getCollectedResults();
    }

    /**
     * Gets values from the key-value store.
     * <p>
     * Does not require all Cassandra nodes to be up and available, works as long as quorum is achieved.
     *
     * @param tableRef the name of the table to retrieve values from.
     * @param timestampByCell specifies, for each row, the maximum timestamp (exclusive) at which to
     *        retrieve that rows's value.
     *
     * @return map of retrieved values. Values which do not exist (either
     *         because they were deleted or never created in the first place)
     *         are simply not returned.
     *
     * @throws IllegalArgumentException if any of the requests were invalid
     *         (e.g., attempting to retrieve values from a non-existent table).
     */
    @Override
    public Map<Cell, Value> get(TableReference tableRef, Map<Cell, Long> timestampByCell) {
        if (timestampByCell.isEmpty()) {
            log.info("Attempted get on '{}' table with empty cells", LoggingArgs.tableRef(tableRef));
            return ImmutableMap.of();
        }

        try {
            Long firstTs = timestampByCell.values().iterator().next();
            if (Iterables.all(timestampByCell.values(), Predicates.equalTo(firstTs))) {
                return get("get", tableRef, timestampByCell.keySet(), firstTs);
            }

            SetMultimap<Long, Cell> cellsByTs = Multimaps.invertFrom(
                    Multimaps.forMap(timestampByCell), HashMultimap.<Long, Cell>create());
            Builder<Cell, Value> builder = ImmutableMap.builder();
            for (long ts : cellsByTs.keySet()) {
                StartTsResultsCollector collector = new StartTsResultsCollector(metricsManager, ts);
                cellLoader.loadWithTs("get", tableRef, cellsByTs.get(ts), ts, false, collector, readConsistency);
                builder.putAll(collector.getCollectedResults());
            }
            return builder.build();
        } catch (Exception e) {
            throw QosAwareThrowables.unwrapAndThrowRateLimitExceededOrAtlasDbDependencyException(e);
        }
    }

    private Map<Cell, Value> get(String kvsMethodName, TableReference tableRef, Set<Cell> cells,
            long maxTimestampExclusive) {
        StartTsResultsCollector collector = new StartTsResultsCollector(metricsManager, maxTimestampExclusive);
        cellLoader.loadWithTs(kvsMethodName, tableRef, cells, maxTimestampExclusive, false, collector, readConsistency);
        return collector.getCollectedResults();
    }

    /**
     * Gets values from the key-value store for the specified rows and column range
     * as separate iterators for each row.
     * <p>
     * Does not require all Cassandra nodes to be up and available, works as long as quorum is achieved.
     *
     * @param tableRef the name of the table to retrieve values from.
     * @param rows set containing the rows to retrieve values for. Behavior is undefined if {@code rows}
     *        contains duplicates (as defined by {@link java.util.Arrays#equals(byte[], byte[])}).
     * @param batchColumnRangeSelection specifies the column range and the per-row batchSize to fetch.
     * @param timestamp specifies the maximum timestamp (exclusive) at which to retrieve each rows's value.
     *
     * @return map of row names to {@link RowColumnRangeIterator}. Each {@link RowColumnRangeIterator} can iterate over
     *         the values that are spanned by the {@code batchColumnRangeSelection} in increasing order by column name.
     *
     * @throws IllegalArgumentException if {@code rows} contains duplicates.
     */
    @Override
    public Map<byte[], RowColumnRangeIterator> getRowsColumnRange(TableReference tableRef,
                                                                  Iterable<byte[]> rows,
                                                                  BatchColumnRangeSelection batchColumnRangeSelection,
                                                                  long timestamp) {
        Set<Entry<InetSocketAddress, List<byte[]>>> rowsByHost = HostPartitioner.partitionByHost(clientPool, rows,
                Functions.identity()).entrySet();
        List<Callable<Map<byte[], RowColumnRangeIterator>>> tasks = Lists.newArrayListWithCapacity(rowsByHost.size());
        for (final Map.Entry<InetSocketAddress, List<byte[]>> hostAndRows : rowsByHost) {
            tasks.add(AnnotatedCallable.wrapWithThreadName(AnnotationType.PREPEND,
                    "Atlas getRowsColumnRange " + hostAndRows.getValue().size()
                            + " rows from " + tableRef + " on " + hostAndRows.getKey(),
                    () -> getRowsColumnRangeIteratorForSingleHost(
                            hostAndRows.getKey(),
                            tableRef,
                            hostAndRows.getValue(),
                            batchColumnRangeSelection,
                            timestamp)));
        }
        List<Map<byte[], RowColumnRangeIterator>> perHostResults = taskRunner.runAllTasksCancelOnFailure(tasks);
        Map<byte[], RowColumnRangeIterator> result = Maps.newHashMapWithExpectedSize(Iterables.size(rows));
        for (Map<byte[], RowColumnRangeIterator> perHostResult : perHostResults) {
            result.putAll(perHostResult);
        }
        return result;
    }

    private Map<byte[], RowColumnRangeIterator> getRowsColumnRangeIteratorForSingleHost(
            InetSocketAddress host,
            TableReference tableRef,
            List<byte[]> rows,
            BatchColumnRangeSelection batchColumnRangeSelection,
            long startTs) {
        try {
            RowColumnRangeExtractor.RowColumnRangeResult firstPage =
                    getRowsColumnRangeForSingleHost(host, tableRef, rows, batchColumnRangeSelection, startTs);

            Map<byte[], LinkedHashMap<Cell, Value>> results = firstPage.getResults();
            Map<byte[], Column> rowsToLastCompositeColumns = firstPage.getRowsToLastCompositeColumns();
            Map<byte[], byte[]> incompleteRowsToNextColumns = Maps.newHashMap();
            for (Entry<byte[], Column> e : rowsToLastCompositeColumns.entrySet()) {
                byte[] row = e.getKey();
                byte[] col = CassandraKeyValueServices.decomposeName(e.getValue()).getLhSide();
                // If we read a version of the cell before our start timestamp, it will be the most recent version
                // readable to us and we can continue to the next column. Otherwise we have to continue reading
                // this column.
                Map<Cell, Value> rowResult = results.get(row);
                boolean completedCell = (rowResult != null) && rowResult.containsKey(Cell.create(row, col));
                boolean endOfRange = isEndOfColumnRange(
                        completedCell,
                        col,
                        firstPage.getRowsToRawColumnCount().get(row),
                        batchColumnRangeSelection);
                if (!endOfRange) {
                    byte[] nextCol = getNextColumnRangeColumn(completedCell, col);
                    incompleteRowsToNextColumns.put(row, nextCol);
                }
            }

            Map<byte[], RowColumnRangeIterator> ret = Maps.newHashMapWithExpectedSize(rows.size());
            for (byte[] row : rowsToLastCompositeColumns.keySet()) {
                Iterator<Entry<Cell, Value>> resultIterator;
                Map<Cell, Value> result = results.get(row);
                if (result != null) {
                    resultIterator = result.entrySet().iterator();
                } else {
                    resultIterator = Collections.emptyIterator();
                }
                byte[] nextCol = incompleteRowsToNextColumns.get(row);
                if (nextCol == null) {
                    ret.put(row, new LocalRowColumnRangeIterator(resultIterator));
                } else {
                    BatchColumnRangeSelection newColumnRange = BatchColumnRangeSelection.create(nextCol,
                            batchColumnRangeSelection.getEndCol(), batchColumnRangeSelection.getBatchHint());
                    ret.put(row, new LocalRowColumnRangeIterator(Iterators.concat(
                            resultIterator,
                            getRowColumnRange(host, tableRef, row, newColumnRange, startTs))));
                }
            }
            // We saw no Cassandra results at all for these rows, so the entire column range is empty for these rows.
            for (byte[] row : firstPage.getEmptyRows()) {
                ret.put(row, new LocalRowColumnRangeIterator(Collections.emptyIterator()));
            }
            return ret;
        } catch (Exception e) {
            throw QosAwareThrowables.unwrapAndThrowRateLimitExceededOrAtlasDbDependencyException(e);
        }
    }

    private RowColumnRangeExtractor.RowColumnRangeResult getRowsColumnRangeForSingleHost(InetSocketAddress host,
                                                             TableReference tableRef,
                                                             List<byte[]> rows,
                                                             BatchColumnRangeSelection batchColumnRangeSelection,
                                                             long startTs) {
        try {
            return clientPool.runWithRetryOnHost(host,
                    new FunctionCheckedException<CassandraClient, RowColumnRangeExtractor.RowColumnRangeResult,
                            Exception>() {
                        @Override
                        public RowColumnRangeExtractor.RowColumnRangeResult apply(CassandraClient client)
                                throws Exception {
                            Range range = createColumnRange(
                                    batchColumnRangeSelection.getStartCol(),
                                    batchColumnRangeSelection.getEndCol(), startTs);
                            Limit limit = Limit.of(batchColumnRangeSelection.getBatchHint());
                            SlicePredicate pred = SlicePredicates.create(range, limit);

                            Map<ByteBuffer, List<ColumnOrSuperColumn>> results = wrappingQueryRunner.multiget(
                                    "getRowsColumnRange", client, tableRef, wrap(rows), pred, readConsistency);

                            RowColumnRangeExtractor extractor = new RowColumnRangeExtractor(metricsManager);
                            extractor.extractResults(rows, results, startTs);

                            return extractor.getRowColumnRangeResult();
                        }

                        @Override
                        public String toString() {
                            return "multiget_slice(" + tableRef.getQualifiedName() + ", "
                                    + rows.size() + " rows, " + batchColumnRangeSelection.getBatchHint()
                                    + " max columns)";
                        }
                    });
        } catch (Exception e) {
            throw QosAwareThrowables.unwrapAndThrowRateLimitExceededOrAtlasDbDependencyException(e);
        }
    }

    private Iterator<Entry<Cell, Value>> getRowColumnRange(
            InetSocketAddress host,
            TableReference tableRef,
            byte[] row,
            BatchColumnRangeSelection batchColumnRangeSelection,
            long startTs) {
        return ClosableIterators.wrap(new AbstractPagingIterable<
                Entry<Cell, Value>,
                TokenBackedBasicResultsPage<Entry<Cell, Value>, byte[]>>() {
            @Override
            protected TokenBackedBasicResultsPage<Entry<Cell, Value>, byte[]> getFirstPage() throws Exception {
                return page(batchColumnRangeSelection.getStartCol());
            }

            @Override
            protected TokenBackedBasicResultsPage<Entry<Cell, Value>, byte[]> getNextPage(
                    TokenBackedBasicResultsPage<Entry<Cell, Value>,
                            byte[]> previous) throws Exception {
                return page(previous.getTokenForNextPage());
            }

            TokenBackedBasicResultsPage<Entry<Cell, Value>, byte[]> page(final byte[] startCol) throws Exception {
                return clientPool.runWithRetryOnHost(host, new FunctionCheckedException<
                        CassandraClient,
                        TokenBackedBasicResultsPage<Entry<Cell, Value>, byte[]>,
                        Exception>() {
                    @Override
                    public TokenBackedBasicResultsPage<Entry<Cell, Value>, byte[]> apply(CassandraClient client)
                            throws Exception {
                        Range range = createColumnRange(startCol, batchColumnRangeSelection.getEndCol(), startTs);
                        Limit limit = Limit.of(batchColumnRangeSelection.getBatchHint());
                        SlicePredicate pred = SlicePredicates.create(range, limit);

                        ByteBuffer rowByteBuffer = ByteBuffer.wrap(row);

                        Map<ByteBuffer, List<ColumnOrSuperColumn>> results = wrappingQueryRunner.multiget(
                                "getRowsColumnRange", client, tableRef, ImmutableList.of(rowByteBuffer), pred,
                                readConsistency);

                        if (results.isEmpty()) {
                            return SimpleTokenBackedResultsPage.create(startCol, ImmutableList.of(), false);
                        }
                        List<ColumnOrSuperColumn> values = Iterables.getOnlyElement(results.values());
                        if (values.isEmpty()) {
                            return SimpleTokenBackedResultsPage.create(startCol, ImmutableList.of(), false);
                        }
                        RowColumnRangeExtractor extractor = new RowColumnRangeExtractor(metricsManager);
                        extractor.extractResults(ImmutableList.of(row), results, startTs);
                        RowColumnRangeExtractor.RowColumnRangeResult decoded = extractor.getRowColumnRangeResult();
                        Map<Cell, Value> ret = decoded.getResults().get(row);

                        ColumnOrSuperColumn lastColumn = values.get(values.size() - 1);
                        byte[] lastCol = CassandraKeyValueServices.decomposeName(lastColumn.getColumn()).getLhSide();
                        // Same idea as the getRows case to handle seeing only newer entries of a column
                        boolean completedCell = ret.get(Cell.create(row, lastCol)) != null;
                        if (isEndOfColumnRange(completedCell, lastCol, values.size(), batchColumnRangeSelection)) {
                            return SimpleTokenBackedResultsPage.create(lastCol, ret.entrySet(), false);
                        }
                        byte[] nextCol = getNextColumnRangeColumn(completedCell, lastCol);
                        return SimpleTokenBackedResultsPage.create(nextCol, ret.entrySet(), true);
                    }

                    @Override
                    public String toString() {
                        return "multiget_slice(" + tableRef.getQualifiedName()
                                + ", single row, " + batchColumnRangeSelection.getBatchHint() + " batch hint)";
                    }
                });
            }

        }.iterator());
    }

    private boolean isEndOfColumnRange(boolean completedCell, byte[] lastCol, int numRawResults,
                                       BatchColumnRangeSelection columnRangeSelection) {
        return (numRawResults < columnRangeSelection.getBatchHint())
                || (completedCell
                    && (RangeRequests.isLastRowName(lastCol)
                        || Arrays.equals(
                            RangeRequests.nextLexicographicName(lastCol),
                            columnRangeSelection.getEndCol())));
    }

    private byte[] getNextColumnRangeColumn(boolean completedCell, byte[] lastCol) {
        if (!completedCell) {
            return lastCol;
        } else {
            return RangeRequests.nextLexicographicName(lastCol);
        }
    }

    private Range createColumnRange(byte[] startColOrEmpty, byte[] endColExlusiveOrEmpty, long startTs) {
        ByteBuffer start = startColOrEmpty.length == 0
                ? Range.UNBOUND_START
                : Range.startOfColumn(startColOrEmpty, startTs);
        ByteBuffer end = endColExlusiveOrEmpty.length == 0
                ? Range.UNBOUND_END
                : Range.endOfColumnIncludingSentinels(RangeRequests.previousLexicographicName(endColExlusiveOrEmpty));
        return Range.of(start, end);
    }

    /**
     * Puts values into the key-value store. This call <i>does not</i> guarantee atomicity across cells.
     * On failure, it is possible that some of the requests have succeeded (without having been rolled
     * back). Similarly, concurrent batched requests may interleave.
     * <p>
     * Does not require all Cassandra nodes to be up and available, works as long as quorum is achieved.
     *
     * @param tableRef the name of the table to put values into.
     * @param values map containing the key-value entries to put.
     * @param timestamp must be non-negative and not equal to {@link Long#MAX_VALUE}
     */
    @Override
    public void put(final TableReference tableRef, final Map<Cell, byte[]> values, final long timestamp) {
        try {
            cellValuePutter.put("put", tableRef,
                    KeyValueServices.toConstantTimestampValues(values.entrySet(), timestamp));
        } catch (Exception e) {
            throw QosAwareThrowables.unwrapAndThrowRateLimitExceededOrAtlasDbDependencyException(e);
        }
    }

    /**
     * Puts values into the key-value store with individually specified timestamps. This call <i>does not</i>
     * guarantee atomicity across cells. On failure, it is possible that some of the requests have succeeded
     * (without having been rolled back). Similarly, concurrent batched requests may interleave.
     * <p>
     * Does not require all Cassandra nodes to be up and available, works as long as quorum is achieved.
     *
     * @param tableRef the name of the table to put values into.
     * @param values map containing the key-value entries to put with
     *               non-negative timestamps less than {@link Long#MAX_VALUE}.
     */
    @Override
    public void putWithTimestamps(TableReference tableRef, Multimap<Cell, Value> values) {
        try {
            cellValuePutter.put("putWithTimestamps", tableRef, values.entries());
        } catch (Exception e) {
            throw QosAwareThrowables.unwrapAndThrowRateLimitExceededOrAtlasDbDependencyException(e);
        }
    }

    @Override
    protected int getMultiPutBatchCount() {
        return config.mutationBatchCount();
    }

    /**
     * Puts values into the key-value store. This call <i>does not</i> guarantee atomicity across cells.
     * On failure, it is possible that some of the requests have succeeded (without having been rolled
     * back). Similarly, concurrent batched requests may interleave.
     * <p>
     * Overridden to batch more intelligently than the default implementation.
     * <p>
     * Does not require all Cassandra nodes to be up and available, works as long as quorum is achieved.
     *
     * @param valuesByTable map containing the key-value entries to put by table.
     * @param timestamp must be non-negative and not equal to {@link Long#MAX_VALUE}
     */
    @Override
    public void multiPut(Map<TableReference, ? extends Map<Cell, byte[]>> valuesByTable, long timestamp)
            throws KeyAlreadyExistsException {
        List<TableCellAndValue> flattened = Lists.newArrayList();
        for (Map.Entry<TableReference, ? extends Map<Cell, byte[]>> tableAndValues : valuesByTable.entrySet()) {
            for (Map.Entry<Cell, byte[]> entry : tableAndValues.getValue().entrySet()) {
                flattened.add(new TableCellAndValue(tableAndValues.getKey(), entry.getKey(), entry.getValue()));
            }
        }
        Map<InetSocketAddress, List<TableCellAndValue>> partitionedByHost = HostPartitioner.partitionByHost(clientPool,
                flattened, TableCellAndValue.EXTRACT_ROW_NAME_FUNCTION);

        List<Callable<Void>> callables = Lists.newArrayList();
        for (Map.Entry<InetSocketAddress, List<TableCellAndValue>> entry : partitionedByHost.entrySet()) {
            callables.addAll(getMultiPutTasksForSingleHost(entry.getKey(), entry.getValue(), timestamp));
        }
        taskRunner.runAllTasksCancelOnFailure(callables);
    }

    private List<Callable<Void>> getMultiPutTasksForSingleHost(final InetSocketAddress host,
                                                               Collection<TableCellAndValue> values,
                                                               final long timestamp) {
        Iterable<List<TableCellAndValue>> partitioned =
                IterablePartitioner.partitionByCountAndBytes(values,
                        getMultiPutBatchCount(),
                        getMultiPutBatchSizeBytes(),
                        extractTableNames(values).toString(),
                        TableCellAndValue.SIZING_FUNCTION);
        List<Callable<Void>> tasks = Lists.newArrayList();
        for (final List<TableCellAndValue> batch : partitioned) {
            final Set<TableReference> tableRefs = extractTableNames(batch);
            tasks.add(AnnotatedCallable.wrapWithThreadName(AnnotationType.PREPEND,
                    "Atlas multiPut of " + batch.size() + " cells into " + tableRefs + " on " + host,
                    () -> multiPutForSingleHostInternal(host, tableRefs, batch, timestamp)
            ));
        }
        return tasks;
    }

    private Set<TableReference> extractTableNames(Iterable<TableCellAndValue> tableCellAndValues) {
        Set<TableReference> tableRefs = Sets.newHashSet();
        for (TableCellAndValue tableCellAndValue : tableCellAndValues) {
            tableRefs.add(tableCellAndValue.tableRef);
        }
        return tableRefs;
    }

    private Void multiPutForSingleHostInternal(final InetSocketAddress host,
                                               final Set<TableReference> tableRefs,
                                               final List<TableCellAndValue> batch,
                                               long timestamp) throws Exception {
        final MutationMap mutationMap = convertToMutations(batch, timestamp);
        return clientPool.runWithRetryOnHost(host, new FunctionCheckedException<CassandraClient, Void, Exception>() {
            @Override
            public Void apply(CassandraClient client) throws Exception {
                return wrappingQueryRunner.batchMutate("multiPut", client, tableRefs, mutationMap,
                        writeConsistency);
            }

            @Override
            public String toString() {
                return "batch_mutate(" + host + ", " + tableRefs + ", " + batch.size() + " values)";
            }
        });
    }

    private MutationMap convertToMutations(List<TableCellAndValue> batch, long timestamp) {
        MutationMap mutationMap = new MutationMap();
        for (TableCellAndValue tableCellAndValue : batch) {
            Cell cell = tableCellAndValue.cell;
            Column col = CassandraKeyValueServices.createColumn(
                    cell,
                    Value.create(tableCellAndValue.value, timestamp));
            ColumnOrSuperColumn colOrSup = new ColumnOrSuperColumn();
            colOrSup.setColumn(col);
            Mutation mutation = new Mutation();
            mutation.setColumn_or_supercolumn(colOrSup);

            mutationMap.addMutationForCell(cell, tableCellAndValue.tableRef, mutation);
        }
        return mutationMap;
    }

    /**
     * Truncate a table in the key-value store.
     * <p>
     * This is preferred to dropping and re-adding a table, as live schema changes can
     * be a complicated topic for distributed databases.
     * <p>
     * Requires all Cassandra nodes to be up and available, otherwise throws an PalantirRuntimeException.
     *
     * @param tableRef the name of the table to truncate.
     *
     * @throws PalantirRuntimeException if not all hosts respond successfully.
     * @throws (? extends RuntimeException) if the table does not exist.
     */
    @Override
    public void truncateTable(final TableReference tableRef) {
        truncateTables(ImmutableSet.of(tableRef));
    }

    /**
     * Truncates tables in the key-value store.
     * <p>
     * This can be slightly faster than repeatedly truncating individual tables.
     * <p>
     * Requires all Cassandra nodes to be up and available, otherwise throws an PalantirRuntimeException.
     *
     * @param tablesToTruncate set od tables to truncate.
     *
     * @throws PalantirRuntimeException if not all hosts respond successfully.
     * @throws (? extends RuntimeException) if the table does not exist.
     */
    @Override
    public void truncateTables(final Set<TableReference> tablesToTruncate) {
        if (!tablesToTruncate.isEmpty()) {
            try {
                runTruncateInternal(tablesToTruncate);
            } catch (UnavailableException e) {
                throw new InsufficientConsistencyException("Truncating tables requires all Cassandra nodes"
                        + " to be up and available.");
            } catch (TException e) {
                throw QosAwareThrowables.unwrapAndThrowRateLimitExceededOrAtlasDbDependencyException(e);
            }
        }
    }

    private void runTruncateInternal(final Set<TableReference> tablesToTruncate) throws TException {
        clientPool.run(new FunctionCheckedException<CassandraClient, Void, TException>() {
            @Override
            public Void apply(CassandraClient client) throws TException {
                for (TableReference tableRef : tablesToTruncate) {
                    truncateInternal(client, tableRef);
                }
                return null;
            }

            @Override
            public String toString() {
                return "truncateTables(" + tablesToTruncate.size() + " tables)";
            }
        });
    }

    private void truncateInternal(CassandraClient client, TableReference tableRef) throws TException {
        for (int tries = 1; tries <= CassandraConstants.MAX_TRUNCATION_ATTEMPTS; tries++) {
            boolean successful = true;
            try {
                queryRunner.run(client, tableRef, () -> {
                    client.truncate(internalTableName(tableRef));
                    return true;
                });
            } catch (TException e) {
                log.error("Cluster was unavailable while we attempted a truncate for table "
                        + "{}; we will try {} additional time(s).",
                        UnsafeArg.of("table", tableRef.getQualifiedName()),
                        SafeArg.of("retries", CassandraConstants.MAX_TRUNCATION_ATTEMPTS - tries),
                        e);
                if (CassandraConstants.MAX_TRUNCATION_ATTEMPTS - tries == 0) {
                    throw e;
                }
                successful = false;
                try {
                    Thread.sleep(new Random()
                            .nextInt((1 << (CassandraConstants.MAX_TRUNCATION_ATTEMPTS - tries)) - 1) * 1000);
                } catch (InterruptedException e1) {
                    Thread.currentThread().interrupt();
                }
            }
            if (successful) {
                break;
            }
        }
    }

    /**
     * Deletes values from the key-value store.
     * <p>
     * Requires all Cassandra nodes to be up and available, otherwise throws an PalantirRuntimeException.
     *
     * @param tableRef the name of the table to delete values from.
     * @param keys map containing the keys to delete values for.
     *
     * @throws PalantirRuntimeException if not all hosts respond successfully.
     */
    @Override
    public void delete(TableReference tableRef, Multimap<Cell, Long> keys) {
        new CellDeleter(clientPool,
                wrappingQueryRunner,
                deleteConsistency,
                mutationTimestampProvider.getDeletionTimestampOperatorForBatchDelete()).delete(tableRef, keys);
    }

    @VisibleForTesting
    CfDef getCfForTable(TableReference tableRef, byte[] rawMetadata, int gcGraceSeconds) {
        return ColumnFamilyDefinitions
                .getCfDef(config.getKeyspaceOrThrow(), tableRef, gcGraceSeconds, rawMetadata);
    }

    // TODO(unknown): after cassandra change: handle multiRanges
    @Override
    @Idempotent
    public Map<RangeRequest, TokenBackedBasicResultsPage<RowResult<Value>, byte[]>> getFirstBatchForRanges(
            TableReference tableRef,
            Iterable<RangeRequest> rangeRequests,
            long timestamp) {
        int concurrency = config.rangesConcurrency();
        return KeyValueServices.getFirstBatchForRangesUsingGetRangeConcurrent(
                executor, this, tableRef, rangeRequests, timestamp, concurrency);
    }


    // TODO(unknown): after cassandra change: handle reverse ranges
    // TODO(unknown): after cassandra change: handle column filtering
    /**
     * For each row in the specified range, returns the most recent version strictly before timestamp.
     * <p>
     * Does not require all Cassandra nodes to be up and available, works as long as quorum is achieved.
     *
     * Remember to close any {@link ClosableIterator}s you get in a finally block.
     *
     * @param rangeRequest the range to load.
     * @param timestamp specifies the maximum timestamp (exclusive) at which to retrieve each row's value.
     */
    @Override
    @Idempotent
    public ClosableIterator<RowResult<Value>> getRange(
            TableReference tableRef,
            RangeRequest rangeRequest,
            long timestamp) {
        return getRangeWithPageCreator(tableRef, rangeRequest, timestamp, readConsistency,
                () -> ValueExtractor.create(metricsManager));
    }

    /**
     * Gets timestamp values from the key-value store. For each row, this returns all associated
     * timestamps &lt; given_ts.
     * <p>
     * This method has stronger consistency guarantees than regular read requests. This must return all timestamps
     * stored anywhere in the system (because of sweep). Unless all nodes are up and available, this method will
     * throw an InsufficientConsistencyException.
     *
     * @param tableRef the name of the table to read from.
     * @param rangeRequest the range to load.
     * @param timestamp the maximum timestamp to load.
     *
     * @throws InsufficientConsistencyException if not all hosts respond successfully.
     */
    @Override
    @Idempotent
    public ClosableIterator<RowResult<Set<Long>>> getRangeOfTimestamps(
            TableReference tableRef,
            RangeRequest rangeRequest,
            long timestamp) {
        CandidateCellForSweepingRequest request = ImmutableCandidateCellForSweepingRequest.builder()
                .startRowInclusive(rangeRequest.getStartInclusive())
                .maxTimestampExclusive(timestamp)
                .shouldCheckIfLatestValueIsEmpty(false)
                .shouldDeleteGarbageCollectionSentinels(true)
                .build();
        return getCandidateRowsForSweeping("getRangeOfTimestamps", tableRef, request)
                .flatMap(rows -> rows)
                .map(row -> row.toRowResult())
                .stopWhen(rowResult -> !rangeRequest.inRange(rowResult.getRowName()));
    }

    @Override
    public ClosableIterator<List<CandidateCellForSweeping>> getCandidateCellsForSweeping(
            TableReference tableRef,
            CandidateCellForSweepingRequest request) {
        return getCandidateRowsForSweeping("getCandidateCellsForSweeping", tableRef, request)
                .map(rows -> rows.stream()
                        .map(CandidateRowForSweeping::cells)
                        .flatMap(List::stream)
                        .collect(Collectors.toList()));
    }

    private ClosableIterator<List<CandidateRowForSweeping>> getCandidateRowsForSweeping(
            String kvsMethodName,
            TableReference tableRef,
            CandidateCellForSweepingRequest request) {
        RowGetter rowGetter = new RowGetter(clientPool, queryRunner, ConsistencyLevel.ALL, tableRef);
        return new CandidateRowsForSweepingIterator(
                (iteratorTableRef, cells, maxTimestampExclusive) ->
                        get(kvsMethodName, iteratorTableRef, cells, maxTimestampExclusive),
                newInstrumentedCqlExecutor(),
                rowGetter,
                tableRef,
                request,
                config);
    }

    private CqlExecutor newInstrumentedCqlExecutor() {
        return AtlasDbMetrics.instrument(metricsManager.getRegistry(),
                CqlExecutor.class,
                new CqlExecutorImpl(clientPool, ConsistencyLevel.ALL));
    }

    private <T> ClosableIterator<RowResult<T>> getRangeWithPageCreator(
            TableReference tableRef,
            RangeRequest rangeRequest,
            long startTs,
            ConsistencyLevel consistency,
            Supplier<ResultsExtractor<T>> resultsExtractor) {
        SlicePredicate predicate;
        if (rangeRequest.getColumnNames().size() == 1) {
            byte[] colName = rangeRequest.getColumnNames().iterator().next();
            predicate = SlicePredicates.latestVersionForColumn(colName, startTs);
        } else {
            // TODO(nziebart): optimize fetching multiple columns by performing a parallel range request for
            // each column. note that if no columns are specified, it's a special case that means all columns
            predicate = SlicePredicates.create(Range.ALL, Limit.NO_LIMIT);
        }
        RowGetter rowGetter = new RowGetter(clientPool, queryRunner, consistency, tableRef);
        ColumnGetter columnGetter = new ThriftColumnGetter();

        return getRangeWithPageCreator(rowGetter, predicate, columnGetter, rangeRequest, resultsExtractor, startTs);
    }

    private <T> ClosableIterator<RowResult<T>> getRangeWithPageCreator(
            RowGetter rowGetter,
            SlicePredicate slicePredicate,
            ColumnGetter columnGetter,
            RangeRequest rangeRequest,
            Supplier<ResultsExtractor<T>> resultsExtractor,
            long startTs) {
        if (rangeRequest.isReverse()) {
            throw new UnsupportedOperationException();
        }
        if (rangeRequest.isEmptyRange()) {
            return ClosableIterators.wrap(ImmutableList.<RowResult<T>>of().iterator());
        }

        CassandraRangePagingIterable<T> rowResults = new CassandraRangePagingIterable<>(
                rowGetter,
                slicePredicate,
                columnGetter,
                rangeRequest,
                resultsExtractor,
                startTs
        );

        return ClosableIterators.wrap(rowResults.iterator());
    }

    /**
     * Drop the table, and also delete its table metadata.
     * <p>
     * Requires all Cassandra nodes to be up and available, otherwise throws an IllegalStateException. If a
     * quorum of Cassandra nodes are up, the table will be dropped in the KVS before the exception is thrown, but
     * the metadata table will not be updated.
     *
     * @param tableRef the name of the table to drop.
     *
     * @throws AtlasDbDependencyException if not all hosts respond successfully, or if their schema versions do
     * not come to agreement in 1 minute.
     * @throws UncheckedExecutionException if there are multiple schema mutation lock tables.
     */
    @Override
    public void dropTable(final TableReference tableRef) {
        dropTables(ImmutableSet.of(tableRef));
    }

    /**
     * Drop the tables, and also delete their table metadata.
     * <p>
     * Requires all Cassandra nodes to be up and available, otherwise throws an IllegalStateException. If a
     * quorum of Cassandra nodes are up, the tables will be dropped in the KVS before the exception is thrown, but
     * the metadata table will not be updated.
     * <p>
     * Main gains here vs. dropTable:
     *    - problems excepting, we will basically be serializing a rapid series of schema changes
     *      through a single host checked out from the client pool, so reduced chance of schema disagreement issues
     *    - client-side in-memory lock to prevent misbehaving callers from shooting themselves in the foot
     *    - one less round trip
     *
     * @param tablesToDrop the set of tables to drop.
     *
     * @throws AtlasDbDependencyException if not all hosts respond successfully, or if their schema versions do
     * not come to agreement in 1 minute.
     * @throws UncheckedExecutionException if there are multiple schema mutation lock tables.
     */
    @Override
    public void dropTables(final Set<TableReference> tablesToDrop) {
        runSchemaMutationTask(() ->
                schemaMutationLock.runWithLock(() -> cassandraTableDropper.dropTables(tablesToDrop)));
    }

    /**
     * Creates a table with the specified name. If the table already exists, no action is performed
     * (the table is left in its current state).
     * <p>
     * Requires all Cassandra nodes to be up and available, otherwise throws an IllegalStateException. If a
     * quorum of Cassandra nodes are up, the table will be created in the KVS before the exception is thrown, but
     * the metadata table will not be updated.
     *
     * @param tableRef the name of the table to create.
     * @param tableMetadata the metadata of the table to create.
     *
     * @throws AtlasDbDependencyException if not all hosts respond successfully.
     * @throws UncheckedExecutionException if there are multiple schema mutation lock tables.
     */
    @Override
    public void createTable(final TableReference tableRef, final byte[] tableMetadata) {
        createTables(ImmutableMap.of(tableRef, tableMetadata));
    }

    /**
     * Creates a table with the specified name. If the table already exists, no action is performed
     * (the table is left in its current state).
     * <p>
     * Requires all Cassandra nodes to be up and available, otherwise throws an IllegalStateException. If a
     * quorum of Cassandra nodes are up, the table will be created in the KVS before the exception is thrown, but
     * the metadata table will not be updated.
     * <p>
     * Main gains here vs. createTable:
     *    - problems excepting, we will basically be serializing a rapid series of schema changes
     *      through a single host checked out from the client pool, so reduced chance of schema disagreement issues
     *    - client-side in-memory lock to prevent misbehaving callers from shooting themselves in the foot
     *    - one less round trip
     * <p>
     * createTables(existingTable, newMetadata) can perform a metadata-only update. Additionally, it is possible
     * that this metadata-only update performs a schema mutation by altering the CFDef (e. g., user changes metadata
     * of existing table to have new compression block size). This does not require the schema mutation lock, as it
     * does not alter the CfId
     *
     * @param tableNamesToTableMetadata a mapping of names of tables to create to their respective metadata.
     *
     * @throws AtlasDbDependencyException if not all hosts respond successfully.
     * @throws UncheckedExecutionException if there are multiple schema mutation lock tables.
     */
    @Override
    public void createTables(final Map<TableReference, byte[]> tableNamesToTableMetadata) {
        Map<TableReference, byte[]> tablesToActuallyCreate = filterOutExistingTables(tableNamesToTableMetadata);
        Map<TableReference, byte[]> tablesToUpdateMetadataFor = filterOutNoOpMetadataChanges(tableNamesToTableMetadata);

        boolean onlyMetadataChangesAreForNewTables =
                tablesToUpdateMetadataFor.keySet().equals(tablesToActuallyCreate.keySet());
        boolean putMetadataWillNeedASchemaChange = !onlyMetadataChangesAreForNewTables;

        if (!tablesToActuallyCreate.isEmpty()) {
            LoggingArgs.SafeAndUnsafeTableReferences safeAndUnsafe = LoggingArgs.tableRefs(
                    tablesToActuallyCreate.keySet());
            log.info("Grabbing schema mutation lock to create tables {} and {}",
                    safeAndUnsafe.safeTableRefs(), safeAndUnsafe.unsafeTableRefs());

            runSchemaMutationTask(() ->
                    schemaMutationLock.runWithLock(() -> createTablesInternal(tablesToActuallyCreate)));
        }
        internalPutMetadataForTables(tablesToUpdateMetadataFor, putMetadataWillNeedASchemaChange);
    }

    private Map<TableReference, byte[]> filterOutNoOpMetadataChanges(
            final Map<TableReference, byte[]> tableNamesToTableMetadata) {
        Map<TableReference, byte[]> existingTableMetadata = getMetadataForTables();
        Map<TableReference, byte[]> tableMetadataUpdates = Maps.newHashMap();

        for (Entry<TableReference, byte[]> entry : tableNamesToTableMetadata.entrySet()) {
            TableReference tableReference = entry.getKey();
            byte[] newMetadata = entry.getValue();

            // if no existing table or if existing table's metadata is different
            if (metadataIsDifferent(existingTableMetadata.get(tableReference), newMetadata)) {
                Set<TableReference> matchingTables = Sets.filter(existingTableMetadata.keySet(), existingTableRef ->
                        existingTableRef.getQualifiedName().equalsIgnoreCase(tableReference.getQualifiedName()));

                // completely new table, not an update
                if (matchingTables.isEmpty()) {
                    tableMetadataUpdates.put(tableReference, newMetadata);
                } else { // existing case-insensitive table, maybe an update
                    if (Arrays.equals(
                            existingTableMetadata.get(Iterables.getOnlyElement(matchingTables)), newMetadata)) {
                        log.debug("Case-insensitive matched table already existed with same metadata,"
                                + " skipping update to {}", LoggingArgs.tableRef(tableReference));
                    } else { // existing table has different metadata, so we should perform an update
                        tableMetadataUpdates.put(tableReference, newMetadata);
                    }
                }
            } else {
                log.debug("Table already existed with same metadata, skipping update to {}",
                        LoggingArgs.tableRef(tableReference));
            }
        }

        return tableMetadataUpdates;
    }

    private Map<TableReference, byte[]> filterOutExistingTables(
            final Map<TableReference, byte[]> tableNamesToTableMetadata) {
        Map<TableReference, byte[]> filteredTables = Maps.newHashMap();
        try {
            Set<TableReference> existingTablesLowerCased = cassandraTables.getExistingLowerCased().stream()
                    .map(TableReference::fromInternalTableName)
                    .collect(Collectors.toSet());

            for (Entry<TableReference, byte[]> tableAndMetadataPair : tableNamesToTableMetadata.entrySet()) {
                TableReference table = tableAndMetadataPair.getKey();
                byte[] metadata = tableAndMetadataPair.getValue();

                CassandraVerifier.sanityCheckTableName(table);

                TableReference tableRefLowerCased = TableReference.createLowerCased(table);
                if (!existingTablesLowerCased.contains(tableRefLowerCased)) {
                    filteredTables.put(table, metadata);
                } else {
                    log.debug("Filtering out existing table ({}) that already existed (case insensitive).",
                            LoggingArgs.tableRef(table));
                }
            }
        } catch (Exception e) {
            throw QosAwareThrowables.unwrapAndThrowRateLimitExceededOrAtlasDbDependencyException(e);
        }

        return filteredTables;
    }

    private void runSchemaMutationTask(Runnable task) {
        try {
            Futures.getUnchecked(schemaMutationExecutor.submit(task));
        } catch (UncheckedExecutionException e) {
            // If this wraps an AtlasDbDependencyException, rewrap and throw
            if (e.getCause() instanceof AtlasDbDependencyException) {
                throw Throwables.unwrapAndThrowAtlasDbDependencyException(e);
            }
            throw e;
        }
    }

    private void createTablesInternal(final Map<TableReference, byte[]> tableNamesToTableMetadata) throws Exception {
        clientPool.runWithRetry(client -> {
            for (Entry<TableReference, byte[]> tableEntry : tableNamesToTableMetadata.entrySet()) {
                try {
                    client.system_add_column_family(ColumnFamilyDefinitions.getCfDef(
                            config.getKeyspaceOrThrow(),
                            tableEntry.getKey(),
                            config.gcGraceSeconds(),
                            tableEntry.getValue()));
                } catch (UnavailableException e) {
                    throw new InsufficientConsistencyException(
                            "Creating tables requires all Cassandra nodes to be up and available.");
                } catch (TException thriftException) {
                    if (thriftException.getMessage() != null
                            && !thriftException.getMessage().contains("already existing table")) {
                        throw QosAwareThrowables.unwrapAndThrowRateLimitExceededOrAtlasDbDependencyException(
                                thriftException);
                    }
                }
            }

            CassandraKeyValueServices.waitForSchemaVersions(
                    config,
                    client,
                    "(a call to createTables, filtered down to create: " + tableNamesToTableMetadata.keySet() + ")",
                    true);
            return null;
        });
    }

    /**
     * Return the list of tables stored in this key value service.
     * <p>
     * Does not require all Cassandra nodes to be up and available, works as long as quorum is achieved.
     * <p>
     * This will not contain the names of any hidden tables (e. g., the _metadata table).
     *
     * @return a set of TableReferences (table names) for all the visible tables
     */
    @Override
    public Set<TableReference> getAllTableNames() {
        return getTableReferencesWithoutFiltering()
                .filter(tr -> !HiddenTables.isHidden(tr))
                .collect(Collectors.toSet());
    }

    /**
     * Gets the metadata for a given table. Also useful for checking to see if a table exists.
     * <p>
     * Does not require all Cassandra nodes to be up and available, works as long as quorum is achieved.
     *
     * @param tableRef the name of the table to get metadatafor.
     *
     * @return a byte array representing the metadata for the table. Array is empty if no table
     * with the given name exists. Consider {@link TableMetadata#BYTES_HYDRATOR} for hydrating.
     */
    @Override
    public byte[] getMetadataForTable(TableReference tableRef) {
        // This can be turned into not-a-full-table-scan if someone makes an upgrade task
        // that makes sure we only write the metadata keys based on lowercased table names

        java.util.Optional<Entry<TableReference, byte[]>> match =
                getMetadataForTables().entrySet().stream().filter(
                        entry -> matchingIgnoreCase(entry.getKey(), tableRef))
                .findFirst();

        if (!match.isPresent()) {
            log.debug("Couldn't find table metadata for {}", LoggingArgs.tableRef(tableRef));
            return AtlasDbConstants.EMPTY_TABLE_METADATA;
        } else {
            log.debug("Found table metadata for {} at matching name {}", LoggingArgs.tableRef(tableRef),
                    LoggingArgs.tableRef("matchingTable", match.get().getKey()));
            return match.get().getValue();
        }
    }

    private boolean matchingIgnoreCase(TableReference t1, TableReference t2) {
        if (t1 != null) {
            return t1.getQualifiedName().toLowerCase().equals(t2.getQualifiedName().toLowerCase());
        } else {
            if (t2 == null) {
                return true;
            }
            return false;
        }
    }

    /**
     * Gets the metadata for all non-hidden tables.
     * <p>
     * Does not require all Cassandra nodes to be up and available, works as long as quorum is achieved.
     *
     * @return a mapping of table names to their respective metadata in form of a byte array.  Consider
     * {@link TableMetadata#BYTES_HYDRATOR} for hydrating.
     */
    @Override
    public Map<TableReference, byte[]> getMetadataForTables() {
        Map<TableReference, byte[]> tableToMetadataContents = Maps.newHashMap();

        // we don't even have a metadata table yet. Return empty map.
        if (!getAllTableReferencesWithoutFiltering().contains(AtlasDbConstants.DEFAULT_METADATA_TABLE)) {
            log.trace("getMetadata called with no _metadata table present");
            return tableToMetadataContents;
        }

        try (ClosableIterator<RowResult<Value>> range =
                getRange(AtlasDbConstants.DEFAULT_METADATA_TABLE, RangeRequest.all(), Long.MAX_VALUE)) {
            while (range.hasNext()) {
                RowResult<Value> valueRow = range.next();
                Iterable<Entry<Cell, Value>> cells = valueRow.getCells();

                for (Entry<Cell, Value> entry : cells) {
                    Value value = entry.getValue();
                    TableReference tableRef = CassandraKeyValueServices.tableReferenceFromBytes(
                            entry.getKey().getRowName());
                    byte[] contents;
                    if (value == null) {
                        contents = AtlasDbConstants.EMPTY_TABLE_METADATA;
                    } else {
                        contents = value.getContents();
                    }
                    if (!HiddenTables.isHidden(tableRef)) {
                        tableToMetadataContents.put(tableRef, contents);
                    }
                }
            }
        }
        return tableToMetadataContents;
    }

    private Set<TableReference> getAllTableReferencesWithoutFiltering() {
        return getTableReferencesWithoutFiltering()
                .collect(Collectors.toSet());
    }

    private Stream<TableReference> getTableReferencesWithoutFiltering() {
        return cassandraTables.getExisting().stream()
                .map(TableReference::fromInternalTableName);
    }

    /**
     * Records the specified metadata for a given table.
     * <p>
     * Requires all Cassandra nodes to be up and available, otherwise throws an IllegalStateException.
     *
     * @param tableRef the name of the table to record metadata for.
     * @param meta a byte array representing the metadata to record.
     *
     * @throws IllegalStateException if not all hosts respond successfully.
     */
    @Override
    public void putMetadataForTable(final TableReference tableRef, final byte[] meta) {
        putMetadataForTables(ImmutableMap.of(tableRef, meta));
    }

    /**
     * For each specified table records the respective metadata.
     * <p>
     * Requires all Cassandra nodes to be up and available, otherwise throws an IllegalStateException.
     *
     * @param tableRefToMetadata a mapping from each table's name to the respective byte array representing
     * the metadata to record.
     *
     * @throws IllegalStateException if not all hosts respond successfully.
     */
    @Override
    public void putMetadataForTables(final Map<TableReference, byte[]> tableRefToMetadata) {
        internalPutMetadataForTables(tableRefToMetadata, true);
    }

    @SuppressWarnings("checkstyle:RegexpSinglelineJava")
    private void internalPutMetadataForTables(
            Map<TableReference, byte[]> tableNameToMetadata, boolean possiblyNeedToPerformSettingsChanges) {
        if (tableNameToMetadata.isEmpty()) {
            return;
        }

        Map<Cell, byte[]> metadataRequestedForUpdate = Maps.newHashMapWithExpectedSize(tableNameToMetadata.size());
        for (Entry<TableReference, byte[]> tableEntry : tableNameToMetadata.entrySet()) {
            metadataRequestedForUpdate.put(CassandraKeyValueServices.getMetadataCell(tableEntry.getKey()),
                    tableEntry.getValue());
        }

        Map<Cell, Long> requestForLatestDbSideMetadata = Maps.transformValues(
                metadataRequestedForUpdate,
                Functions.constant(Long.MAX_VALUE));

        // technically we're racing other services from here on, during an update period,
        // but the penalty for not caring is just some superfluous schema mutations and a
        // few dead rows in the metadata table.
        Map<Cell, Value> persistedMetadata = get(
                AtlasDbConstants.DEFAULT_METADATA_TABLE,
                requestForLatestDbSideMetadata);
        final Map<Cell, byte[]> updatedMetadata = Maps.newHashMap();
        final Collection<CfDef> updatedCfs = Lists.newArrayList();
        for (Entry<Cell, byte[]> entry : metadataRequestedForUpdate.entrySet()) {
            if (updatedMetadataFound(persistedMetadata.get(entry.getKey()), entry.getValue())) {
                updatedMetadata.put(entry.getKey(), entry.getValue());
                updatedCfs.add(getCfForTable(
                        CassandraKeyValueServices.tableReferenceFromBytes(entry.getKey().getRowName()),
                        entry.getValue(),
                        config.gcGraceSeconds()));
            }
        }

        if (!updatedMetadata.isEmpty()) {
            putMetadataAndMaybeAlterTables(possiblyNeedToPerformSettingsChanges, updatedMetadata, updatedCfs);
        }
    }

    private boolean updatedMetadataFound(Value existingMetadata, byte[] requestMetadata) {
        return existingMetadata == null || metadataIsDifferent(existingMetadata.getContents(), requestMetadata);
    }

    private boolean metadataIsDifferent(byte[] existingMetadata, byte[] requestMetadata) {
        return !Arrays.equals(existingMetadata, requestMetadata);
    }

    private void putMetadataAndMaybeAlterTables(
            boolean possiblyNeedToPerformSettingsChanges,
            Map<Cell, byte[]> newMetadata,
            Collection<CfDef> updatedCfs) {
        try {
            clientPool.runWithRetry(client -> {
                if (possiblyNeedToPerformSettingsChanges) {
                    for (CfDef cf : updatedCfs) {
                        client.system_update_column_family(cf);
                    }

                    CassandraKeyValueServices.waitForSchemaVersions(
                            config,
                            client,
                            "(all tables in a call to putMetadataForTables)");
                }
                // Done with actual schema mutation, push the metadata
                put(AtlasDbConstants.DEFAULT_METADATA_TABLE, newMetadata, System.currentTimeMillis());
                return null;
            });
        } catch (Exception e) {
            throw QosAwareThrowables.unwrapAndThrowRateLimitExceededOrAtlasDbDependencyException(e);
        }
    }

    @Override
    public void deleteRange(final TableReference tableRef, final RangeRequest range) {
        if (range.equals(RangeRequest.all())) {
            try {
                runTruncateInternal(ImmutableSet.of(tableRef));
            } catch (TException e) {
                log.info("Tried to make a deleteRange({}, RangeRequest.all())"
                                + " into a more garbage-cleanup friendly truncate(), but this failed.",
                        LoggingArgs.tableRef(tableRef), e);

                super.deleteRange(tableRef, range);
            }
        } else {
            super.deleteRange(tableRef, range);
        }
    }

    @Override
    public void deleteAllTimestamps(TableReference tableRef, Map<Cell, Long> maxTimestampExclusiveByCell,
            boolean deleteSentinels) {
        if (maxTimestampExclusiveByCell.isEmpty()) {
            return;
        }

        Map<InetSocketAddress, Map<Cell, Long>> keysByHost = HostPartitioner.partitionMapByHost(
                clientPool, maxTimestampExclusiveByCell.entrySet());

        // this is required by the interface of the CassandraMutationTimestampProvider, although it exists for tests
<<<<<<< HEAD
        long maxTimestampAllCells = maxTimestampExclusiveByCell.values().stream().mapToLong(x -> x).max().getAsLong();
=======
        long maxTimestampForAllCells = maxTimestampExclusiveByCell.values().stream()
                .mapToLong(x -> x).max().getAsLong();
>>>>>>> 794282d6
        long rangeTombstoneCassandraTimestamp =
                mutationTimestampProvider.getRangeTombstoneTimestamp(maxTimestampAllCells);
        for (Map.Entry<InetSocketAddress, Map<Cell, Long>> entry : keysByHost.entrySet()) {
            deleteAllTimestampsOnSingleHost(
                    tableRef,
                    entry.getKey(),
                    entry.getValue(),
                    deleteSentinels,
                    rangeTombstoneCassandraTimestamp);
        }
    }

    public void deleteAllTimestampsOnSingleHost(
            TableReference tableRef,
            InetSocketAddress host,
            Map<Cell, Long> maxTimestampExclusiveByCell,
            boolean deleteSentinels,
            long rangeTombstoneCassandraTs) {
        if (maxTimestampExclusiveByCell.isEmpty()) {
            return;
        }

        try {
            clientPool.runWithRetryOnHost(host, new FunctionCheckedException<CassandraClient, Void, Exception>() {

                @Override
                public Void apply(CassandraClient client) throws Exception {
                    insertRangeTombstones(client, maxTimestampExclusiveByCell, tableRef,
                            deleteSentinels, rangeTombstoneCassandraTs);
                    return null;
                }

                @Override
                public String toString() {
                    return "delete_timestamp_ranges_batch_mutate(" + host + ", " + tableRef.getQualifiedName() + ", "
                            + maxTimestampExclusiveByCell.size() + " column timestamp ranges)";
                }
            });
        } catch (UnavailableException e) {
            throw new InsufficientConsistencyException("Deleting requires all Cassandra nodes to be up and available.",
                    e);
        } catch (Exception e) {
            throw QosAwareThrowables.unwrapAndThrowRateLimitExceededOrAtlasDbDependencyException(e);
        }
    }

    private void insertRangeTombstones(CassandraClient client, Map<Cell, Long> maxTimestampExclusiveByCell,
            TableReference tableRef, boolean deleteSentinel, long rangeTombstoneCassandraTs) throws TException {
        MutationMap mutationMap = new MutationMap();

        maxTimestampExclusiveByCell.forEach((cell, maxTimestampExclusive) -> {
            Mutation mutation = getMutation(cell, maxTimestampExclusive, deleteSentinel, rangeTombstoneCassandraTs);

            mutationMap.addMutationForCell(cell, tableRef, mutation);
        });

        wrappingQueryRunner.batchMutate("deleteAllTimestamps", client, ImmutableSet.of(tableRef), mutationMap,
                deleteConsistency);
    }

    private Mutation getMutation(Cell cell, long maxTimestampExclusive,
            boolean deleteSentinel, long rangeTombstoneCassandraTimestamp) {
        if (deleteSentinel) {
            return Mutations.rangeTombstoneIncludingSentinelForColumn(cell.getColumnName(), maxTimestampExclusive,
                    rangeTombstoneCassandraTimestamp);
        }
        return Mutations.rangeTombstoneForColumn(
                cell.getColumnName(),
                maxTimestampExclusive,
                rangeTombstoneCassandraTimestamp);
    }

    /**
     * Performs non-destructive cleanup when the KVS is no longer needed.
     */
    @Override
    public void close() {
        schemaMutationExecutor.shutdown();
        try {
            schemaMutationExecutor.awaitTermination(SCHEMA_MUTATION_TASK_TIMEOUT_SECONDS, TimeUnit.SECONDS);
        } catch (InterruptedException e) {
            // Continue with further transaction manager clean-up
            Thread.currentThread().interrupt();
        }
        clientPool.shutdown();
        super.close();
    }

    /**
     * Adds a value with timestamp = Value.INVALID_VALUE_TIMESTAMP to each of the given cells. If
     * a value already exists at that time stamp, nothing is written for that cell.
     * <p>
     * Does not require all Cassandra nodes to be up and available, works as long as quorum is achieved.
     *
     * @param tableRef the name of the table to add the value to.
     * @param cells a set of cells to store the values in.
     */
    @Override
    public void addGarbageCollectionSentinelValues(TableReference tableRef, Iterable<Cell> cells) {
        try {
            final Value value = Value.create(PtBytes.EMPTY_BYTE_ARRAY, Value.INVALID_VALUE_TIMESTAMP);
            cellValuePutter.putWithOverriddenTimestamps("addGarbageCollectionSentinelValues",
                    tableRef, Iterables.transform(cells, cell -> Maps.immutableEntry(cell, value)));
        } catch (Exception e) {
            throw QosAwareThrowables.unwrapAndThrowRateLimitExceededOrAtlasDbDependencyException(e);
        }
    }

    /**
     * Gets timestamp values from the key-value store. For each cell, this returns all associated
     * timestamps &lt; given_ts.
     * <p>
     * This method has stronger consistency guarantees than regular read requests. This must return
     * all timestamps stored anywhere in the system (because of sweep). Unless all nodes are up and available, this
     * method will throw a PalantirRuntimeException.
     *
     * @param tableRef the name of the table to retrieve timestamps from.
     * @param cells set containg cells to retrieve timestamps for.
     * @param ts maximum timestamp to get (exclusive).
     * @return multimap of timestamps by cell
     *
     * @throws PalantirRuntimeException if not all hosts respond successfully.
     */
    @Override
    public Multimap<Cell, Long> getAllTimestamps(TableReference tableRef, Set<Cell> cells, long ts) {
        return cellLoader.getAllTimestamps(tableRef, cells, ts, deleteConsistency);
    }

    /**
     * Puts values into the key-value store. This call <i>does not</i> guarantee
     * atomicity across cells. On failure, it is possible that some of the requests will
     * have succeeded (without having been rolled back). Similarly, concurrent batched requests may
     * interleave.  However, concurrent writes to the same Cell will not both report success.
     * One of them will throw {@link KeyAlreadyExistsException}.
     * <p>
     * Does not require all Cassandra nodes to be up and available, works as long as quorum is achieved.
     *
     * @param tableRef the name of the table to put values into.
     * @param values map containing the key-value entries to put.
     *
     * @throws KeyAlreadyExistsException If you are putting a Cell with the same timestamp as one that already exists.
     */
    @Override
    public void putUnlessExists(final TableReference tableRef, final Map<Cell, byte[]> values)
            throws KeyAlreadyExistsException {
        try {
            Optional<KeyAlreadyExistsException> failure = clientPool.runWithRetry(client -> {
                for (Entry<Cell, byte[]> e : values.entrySet()) {
                    CheckAndSetRequest request = CheckAndSetRequest.newCell(tableRef, e.getKey(), e.getValue());
                    CASResult casResult = executeCheckAndSet(client, request);
                    if (!casResult.isSuccess()) {
                        return Optional.of(new KeyAlreadyExistsException(
                                String.format("The row in table %s already exists.", tableRef.getQualifiedName()),
                                ImmutableList.of(e.getKey())));
                    }
                }
                clientPool.markWritesForTable(values, tableRef);
                return Optional.empty();
            });
            failure.ifPresent(exception -> {
                throw exception;
            });
        } catch (KeyAlreadyExistsException e) {
            throw e;
        } catch (Exception e) {
            throw QosAwareThrowables.unwrapAndThrowRateLimitExceededOrAtlasDbDependencyException(e);
        }
    }

    /**
     * Performs a check-and-set into the key-value store.
     * Please see {@link CheckAndSetRequest} for information about how to create this request,
     * and {@link com.palantir.atlasdb.keyvalue.api.KeyValueService} for more detailed documentation.
     * <p>
     * Does not require all Cassandra nodes to be up and available, works as long as quorum is achieved.
     *
     * @param request the request, including table, cell, old value and new value.
     * @throws CheckAndSetException if the stored value for the cell was not as expected.
     */
    @Override
    public void checkAndSet(final CheckAndSetRequest request) throws CheckAndSetException {
        try {
            CASResult casResult = clientPool.runWithRetry(client -> executeCheckAndSet(client, request));
            if (!casResult.isSuccess()) {
                List<byte[]> currentValues = casResult.current_values.stream()
                        .map(Column::getValue)
                        .collect(Collectors.toList());

                throw new CheckAndSetException(
                        request.cell(),
                        request.table(),
                        request.oldValue().orElse(null),
                        currentValues);
            }
        } catch (CheckAndSetException e) {
            throw e;
        } catch (Exception e) {
            throw QosAwareThrowables.unwrapAndThrowRateLimitExceededOrAtlasDbDependencyException(e);
        }
    }

    private CASResult executeCheckAndSet(CassandraClient client, CheckAndSetRequest request)
            throws TException {
        try {
            TableReference table = request.table();
            Cell cell = request.cell();
            long timestamp = AtlasDbConstants.TRANSACTION_TS;

            ByteBuffer rowName = ByteBuffer.wrap(cell.getRowName());
            byte[] colName = CassandraKeyValueServices
                    .makeCompositeBuffer(cell.getColumnName(), timestamp)
                    .array();

            List<Column> oldColumns;
            java.util.Optional<byte[]> oldValue = request.oldValue();
            if (oldValue.isPresent()) {
                oldColumns = ImmutableList.of(makeColumn(colName, oldValue.get(), timestamp));
            } else {
                oldColumns = ImmutableList.of();
            }

            Column newColumn = makeColumn(colName, request.newValue(), timestamp);
            return queryRunner.run(client, table, () -> client.cas(
                    table,
                    rowName,
                    oldColumns,
                    ImmutableList.of(newColumn),
                    ConsistencyLevel.SERIAL,
                    writeConsistency));
        } catch (UnavailableException e) {
            throw new InsufficientConsistencyException(
                    "Check-and-set requires " + writeConsistency + " Cassandra nodes to be up and available.", e);
        }
    }

    private Column makeColumn(byte[] colName, byte[] contents, long timestamp) {
        Column newColumn = new Column();
        newColumn.setName(colName);
        newColumn.setValue(contents);
        newColumn.setTimestamp(timestamp);
        return newColumn;
    }

    @Override
    public void compactInternally(TableReference tableRef) {
        log.info("Called compactInternally on {}, but this is a no-op for Cassandra KVS."
                + "Cassandra should eventually decide to compact this table for itself.",
                LoggingArgs.tableRef(tableRef));
    }

    @Override
    public ClusterAvailabilityStatus getClusterAvailabilityStatus() {
        ClusterAvailabilityStatus clusterStatus = getStatusByRunningOperationsOnEachHost();
        if (isClusterQuorumAvaialble(clusterStatus) && !doesConfigReplicationFactorMatchWithCluster()) {
            return ClusterAvailabilityStatus.TERMINAL;
        }
        return clusterStatus;
    }

    private boolean isClusterQuorumAvaialble(ClusterAvailabilityStatus clusterStatus) {
        return clusterStatus.equals(ClusterAvailabilityStatus.ALL_AVAILABLE)
                || clusterStatus.equals(ClusterAvailabilityStatus.QUORUM_AVAILABLE);
    }

    private boolean doesConfigReplicationFactorMatchWithCluster() {
        return clientPool.run(client -> {
            try {
                CassandraVerifier.currentRfOnKeyspaceMatchesDesiredRf(client, config);
                return true;
            } catch (Exception e) {
                log.warn("The config and Cassandra cluster do not agree on the replication factor.", e);
                return false;
            }
        });
    }

    private ClusterAvailabilityStatus getStatusByRunningOperationsOnEachHost() {
        int countUnreachableNodes = 0;
        for (InetSocketAddress host : clientPool.getCurrentPools().keySet()) {
            try {
                clientPool.runOnHost(host, CassandraVerifier.healthCheck);
                if (!partitionerIsValid(host)) {
                    return ClusterAvailabilityStatus.TERMINAL;
                }
            } catch (Exception e) {
                countUnreachableNodes++;
            }
        }
        return getNodeAvailabilityStatus(countUnreachableNodes);
    }

    private boolean partitionerIsValid(InetSocketAddress host) {
        try {
            clientPool.runOnHost(host, clientPool.getValidatePartitioner());
            return true;
        } catch (Exception e) {
            return false;
        }
    }

    private ClusterAvailabilityStatus getNodeAvailabilityStatus(int countUnreachableNodes) {
        if (countUnreachableNodes == 0) {
            return ClusterAvailabilityStatus.ALL_AVAILABLE;
        } else if (isQuorumAvailable(countUnreachableNodes)) {
            return ClusterAvailabilityStatus.QUORUM_AVAILABLE;
        } else {
            return ClusterAvailabilityStatus.NO_QUORUM_AVAILABLE;
        }
    }

    private boolean isQuorumAvailable(int countUnreachableNodes) {
        int replicationFactor = config.replicationFactor();
        return countUnreachableNodes < (replicationFactor + 1) / 2;
    }

    @Override
    public CassandraClientPool getClientPool() {
        return clientPool;
    }

    @Override
    public TracingQueryRunner getTracingQueryRunner() {
        return queryRunner;
    }

    @Override
    public CassandraTables getCassandraTables() {
        return cassandraTables;
    }

    @Override
    public boolean performanceIsSensitiveToTombstones() {
        return true;
    }

    private static class TableCellAndValue {
        private static final Function<TableCellAndValue, byte[]> EXTRACT_ROW_NAME_FUNCTION =
                input -> input.cell.getRowName();

        private static final Function<TableCellAndValue, Long> SIZING_FUNCTION =
                input -> input.value.length + Cells.getApproxSizeOfCell(input.cell);

        private final TableReference tableRef;
        private final Cell cell;
        private final byte[] value;

        TableCellAndValue(TableReference tableRef, Cell cell, byte[] value) {
            this.tableRef = tableRef;
            this.cell = cell;
            this.value = value;
        }
    }
}<|MERGE_RESOLUTION|>--- conflicted
+++ resolved
@@ -1765,14 +1765,10 @@
                 clientPool, maxTimestampExclusiveByCell.entrySet());
 
         // this is required by the interface of the CassandraMutationTimestampProvider, although it exists for tests
-<<<<<<< HEAD
-        long maxTimestampAllCells = maxTimestampExclusiveByCell.values().stream().mapToLong(x -> x).max().getAsLong();
-=======
         long maxTimestampForAllCells = maxTimestampExclusiveByCell.values().stream()
                 .mapToLong(x -> x).max().getAsLong();
->>>>>>> 794282d6
         long rangeTombstoneCassandraTimestamp =
-                mutationTimestampProvider.getRangeTombstoneTimestamp(maxTimestampAllCells);
+                mutationTimestampProvider.getRangeTombstoneTimestamp(maxTimestampForAllCells);
         for (Map.Entry<InetSocketAddress, Map<Cell, Long>> entry : keysByHost.entrySet()) {
             deleteAllTimestampsOnSingleHost(
                     tableRef,
