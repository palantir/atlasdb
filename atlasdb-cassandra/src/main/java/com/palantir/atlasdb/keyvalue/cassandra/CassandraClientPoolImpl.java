--- conflicted
+++ resolved
@@ -69,13 +69,9 @@
 import com.palantir.atlasdb.keyvalue.api.InsufficientConsistencyException;
 import com.palantir.atlasdb.keyvalue.api.TableReference;
 import com.palantir.atlasdb.keyvalue.cassandra.CassandraClientFactory.ClientCreationFailedException;
-<<<<<<< HEAD
 import com.palantir.atlasdb.keyvalue.cassandra.pool.CassandraClientPoolMetrics;
-=======
 import com.palantir.atlasdb.qos.FakeQosClient;
 import com.palantir.atlasdb.qos.QosClient;
-import com.palantir.atlasdb.util.MetricsManager;
->>>>>>> 0217b964
 import com.palantir.common.base.FunctionCheckedException;
 import com.palantir.common.base.Throwables;
 import com.palantir.common.concurrent.PTExecutors;
@@ -164,53 +160,48 @@
 
     @VisibleForTesting
     static CassandraClientPoolImpl createImplForTest(CassandraKeyValueServiceConfig config,
-<<<<<<< HEAD
-            StartupChecks startupChecks, Blacklist blacklist) {
-        return create(config, startupChecks, AtlasDbConstants.DEFAULT_INITIALIZE_ASYNC, blacklist);
-=======
-            StartupChecks startupChecks) {
-        return create(config, startupChecks, AtlasDbConstants.DEFAULT_INITIALIZE_ASYNC, FakeQosClient.INSTANCE);
->>>>>>> 0217b964
+            StartupChecks startupChecks,
+            Blacklist blacklist) {
+        return create(config,
+                startupChecks,
+                AtlasDbConstants.DEFAULT_INITIALIZE_ASYNC,
+                FakeQosClient.INSTANCE,
+                blacklist);
     }
 
     public static CassandraClientPool create(CassandraKeyValueServiceConfig config) {
         return create(config, AtlasDbConstants.DEFAULT_INITIALIZE_ASYNC, FakeQosClient.INSTANCE);
     }
 
-<<<<<<< HEAD
-    public static CassandraClientPool create(CassandraKeyValueServiceConfig config, boolean initializeAsync) {
+    public static CassandraClientPool create(CassandraKeyValueServiceConfig config,
+            boolean initializeAsync,
+            QosClient qosClient) {
         CassandraClientPoolImpl cassandraClientPool = create(config,
-                StartupChecks.RUN, initializeAsync, new Blacklist(config));
-=======
-    public static CassandraClientPool create(CassandraKeyValueServiceConfig config, boolean initializeAsync,
-            QosClient qosClient) {
-        CassandraClientPoolImpl cassandraClientPool = create(config, StartupChecks.RUN, initializeAsync, qosClient);
->>>>>>> 0217b964
+                StartupChecks.RUN,
+                initializeAsync,
+                qosClient,
+                new Blacklist(config));
         return cassandraClientPool.wrapper.isInitialized() ? cassandraClientPool : cassandraClientPool.wrapper;
     }
 
     private static CassandraClientPoolImpl create(CassandraKeyValueServiceConfig config,
-<<<<<<< HEAD
-            StartupChecks startupChecks, boolean initializeAsync, Blacklist blacklist) {
-        CassandraClientPoolImpl cassandraClientPool = new CassandraClientPoolImpl(config, startupChecks, blacklist);
-=======
-            StartupChecks startupChecks, boolean initializeAsync, QosClient qosClient) {
-        CassandraClientPoolImpl cassandraClientPool = new CassandraClientPoolImpl(config, startupChecks, qosClient);
->>>>>>> 0217b964
+            StartupChecks startupChecks,
+            boolean initializeAsync,
+            QosClient qosClient,
+            Blacklist blacklist) {
+        CassandraClientPoolImpl cassandraClientPool = new CassandraClientPoolImpl(config,
+                startupChecks,
+                qosClient,
+                blacklist);
         cassandraClientPool.wrapper.initialize(initializeAsync);
         return cassandraClientPool;
     }
 
-<<<<<<< HEAD
     private CassandraClientPoolImpl(
             CassandraKeyValueServiceConfig config,
             StartupChecks startupChecks,
+            QosClient qosClient,
             Blacklist blacklist) {
-=======
-
-    private CassandraClientPoolImpl(CassandraKeyValueServiceConfig config, StartupChecks startupChecks,
-            QosClient qosClient) {
->>>>>>> 0217b964
         this.config = config;
         this.startupChecks = startupChecks;
         this.qosClient = qosClient;
@@ -265,26 +256,11 @@
         return currentPools;
     }
 
-<<<<<<< HEAD
-=======
     @Override
     public <V> void markWritesForTable(Map<Cell, V> entries, TableReference tableRef) {
         tokenRangeWritesLogger.markWritesForTable(entries.keySet(), tableRef);
     }
 
-    private void registerAggregateMetrics() {
-        metricsManager.registerMetric(
-                CassandraClientPool.class, "numBlacklistedHosts",
-                () -> blacklist.size());
-        metricsManager.registerMetric(
-                CassandraClientPool.class, "requestFailureProportion",
-                aggregateMetrics::getExceptionProportion);
-        metricsManager.registerMetric(
-                CassandraClientPool.class, "requestConnectionExceptionProportion",
-                aggregateMetrics::getConnectionExceptionProportion);
-    }
-
->>>>>>> 0217b964
     private synchronized void refreshPool() {
         blacklist.checkAndUpdate(getCurrentPools());
 
@@ -854,81 +830,6 @@
         }
     }
 
-<<<<<<< HEAD
-    public static class LightweightOppToken implements Comparable<LightweightOppToken> {
-
-        final byte[] bytes;
-
-        public LightweightOppToken(byte[] bytes) {
-            this.bytes = bytes;
-        }
-
-        @Override
-        public int compareTo(LightweightOppToken other) {
-            return UnsignedBytes.lexicographicalComparator().compare(this.bytes, other.bytes);
-        }
-
-        @Override
-        public boolean equals(Object obj) {
-            if (this == obj) {
-                return true;
-            }
-            if (obj == null || getClass() != obj.getClass()) {
-                return false;
-            }
-            LightweightOppToken that = (LightweightOppToken) obj;
-            return Arrays.equals(bytes, that.bytes);
-        }
-
-        @Override
-        public int hashCode() {
-            return Arrays.hashCode(bytes);
-        }
-
-        @Override
-        public String toString() {
-            return BaseEncoding.base16().encode(bytes);
-        }
-
-=======
-    private class RequestMetrics {
-        private final Meter totalRequests;
-        private final Meter totalRequestExceptions;
-        private final Meter totalRequestConnectionExceptions;
-
-        RequestMetrics(String metricPrefix) {
-            totalRequests = metricsManager.registerOrGetMeter(
-                    CassandraClientPool.class, metricPrefix, "requests");
-            totalRequestExceptions = metricsManager.registerOrGetMeter(
-                    CassandraClientPool.class, metricPrefix, "requestExceptions");
-            totalRequestConnectionExceptions = metricsManager.registerOrGetMeter(
-                    CassandraClientPool.class, metricPrefix, "requestConnectionExceptions");
-        }
-
-        void markRequest() {
-            totalRequests.mark();
-        }
-
-        void markRequestException() {
-            totalRequestExceptions.mark();
-        }
-
-        void markRequestConnectionException() {
-            totalRequestConnectionExceptions.mark();
-        }
-
-        // Approximate
-        double getExceptionProportion() {
-            return ((double) totalRequestExceptions.getCount()) / ((double) totalRequests.getCount());
-        }
-
-        // Approximate
-        double getConnectionExceptionProportion() {
-            return ((double) totalRequestConnectionExceptions.getCount()) / ((double) totalRequests.getCount());
-        }
->>>>>>> 0217b964
-    }
-
     @VisibleForTesting
     enum StartupChecks {
         RUN,
