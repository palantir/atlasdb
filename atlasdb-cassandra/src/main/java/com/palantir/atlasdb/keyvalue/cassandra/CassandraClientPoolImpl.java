/*
 * (c) Copyright 2018 Palantir Technologies Inc. All rights reserved.
 *
 * Licensed under the Apache License, Version 2.0 (the "License");
 * you may not use this file except in compliance with the License.
 * You may obtain a copy of the License at
 *
 *     http://www.apache.org/licenses/LICENSE-2.0
 *
 * Unless required by applicable law or agreed to in writing, software
 * distributed under the License is distributed on an "AS IS" BASIS,
 * WITHOUT WARRANTIES OR CONDITIONS OF ANY KIND, either express or implied.
 * See the License for the specific language governing permissions and
 * limitations under the License.
 */
package com.palantir.atlasdb.keyvalue.cassandra;

import com.google.common.annotations.VisibleForTesting;
import com.google.common.collect.HashMultimap;
import com.google.common.collect.ImmutableList;
import com.google.common.collect.ImmutableSet;
import com.google.common.collect.Iterables;
import com.google.common.collect.Multimap;
import com.google.common.collect.RangeMap;
import com.google.common.collect.Sets;
import com.palantir.async.initializer.AsyncInitializer;
import com.palantir.atlasdb.AtlasDbConstants;
import com.palantir.atlasdb.cassandra.CassandraKeyValueServiceConfig;
import com.palantir.atlasdb.cassandra.CassandraKeyValueServiceRuntimeConfig;
import com.palantir.atlasdb.keyvalue.cassandra.pool.CassandraClientPoolMetrics;
import com.palantir.atlasdb.keyvalue.cassandra.pool.CassandraServer;
import com.palantir.atlasdb.keyvalue.cassandra.pool.CassandraService;
import com.palantir.atlasdb.util.MetricsManager;
import com.palantir.common.base.FunctionCheckedException;
import com.palantir.common.concurrent.InitializeableScheduledExecutorServiceSupplier;
import com.palantir.common.concurrent.NamedThreadFactory;
import com.palantir.common.streams.KeyedStream;
import com.palantir.logsafe.SafeArg;
import com.palantir.logsafe.UnsafeArg;
import com.palantir.logsafe.exceptions.SafeIllegalStateException;
import com.palantir.logsafe.logger.SafeLogger;
import com.palantir.logsafe.logger.SafeLoggerFactory;
import java.util.HashMap;
import java.util.List;
import java.util.Map;
import java.util.Optional;
import java.util.Set;
import java.util.concurrent.ScheduledExecutorService;
import java.util.concurrent.ScheduledFuture;
import java.util.concurrent.TimeUnit;
import java.util.function.Supplier;
import java.util.stream.Collectors;
import org.apache.cassandra.thrift.NotFoundException;
import org.apache.cassandra.thrift.TokenRange;

/**
 * Feature breakdown:
 *   - Pooling
 *   - Token Aware Mapping / Query Routing / Data partitioning
 *   - Retriable Queries
 *   - Pool member error tracking / blacklisting*
 *   - Pool refreshing
 *   - Pool node autodiscovery
 *   - Pool member health checking*
 *
 *   *entirely new features
 *
 *   By our old system, this would be a
 *   RefreshingRetriableTokenAwareHealthCheckingManyHostCassandraClientPoolingContainerManager;
 *   ... this is one of the reasons why there is a new system.
 **/
@SuppressWarnings("checkstyle:FinalClass") // non-final for mocking
public class CassandraClientPoolImpl implements CassandraClientPool {
    private static final InitializeableScheduledExecutorServiceSupplier SHARED_EXECUTOR_SUPPLIER =
            new InitializeableScheduledExecutorServiceSupplier(
                    new NamedThreadFactory("CassandraClientPoolRefresh", true));

    private class InitializingWrapper extends AsyncInitializer implements AutoDelegate_CassandraClientPool {
        @Override
        public CassandraClientPool delegate() {
            checkInitialized();
            return CassandraClientPoolImpl.this;
        }

        @Override
        protected void tryInitialize() {
            CassandraClientPoolImpl.this.tryInitialize();
        }

        @Override
        protected void cleanUpOnInitFailure() {
            CassandraClientPoolImpl.this.cleanUpOnInitFailure();
        }

        @Override
        protected String getInitializingClassName() {
            return "CassandraClientPool";
        }

        @Override
        public void shutdown() {
            cancelInitialization(CassandraClientPoolImpl.this::shutdown);
        }
    }

    private static final SafeLogger log = SafeLoggerFactory.get(CassandraClientPoolImpl.class);

    private final Blacklist blacklist;
    private final CassandraRequestExceptionHandler exceptionHandler;
    private final CassandraService cassandra;

    private final CassandraKeyValueServiceConfig config;
    private final StartupChecks startupChecks;
    private final ScheduledExecutorService refreshDaemon;
    private final CassandraClientPoolMetrics metrics;
    private final InitializingWrapper wrapper = new InitializingWrapper();
    private final CassandraAbsentHostTracker absentHostTracker;

    private ScheduledFuture<?> refreshPoolFuture;

    @VisibleForTesting
    static CassandraClientPoolImpl createImplForTest(
            MetricsManager metricsManager,
            CassandraKeyValueServiceConfig config,
            StartupChecks startupChecks,
            Blacklist blacklist) {
        CassandraRequestExceptionHandler exceptionHandler = testExceptionHandler(blacklist);
        CassandraClientPoolImpl cassandraClientPool = new CassandraClientPoolImpl(
                metricsManager,
                config,
                startupChecks,
                exceptionHandler,
                blacklist,
                new CassandraClientPoolMetrics(metricsManager));
        cassandraClientPool.wrapper.initialize(AtlasDbConstants.DEFAULT_INITIALIZE_ASYNC);
        return cassandraClientPool;
    }

    @VisibleForTesting
    static CassandraClientPoolImpl createImplForTest(
            MetricsManager metricsManager,
            CassandraKeyValueServiceConfig config,
            StartupChecks startupChecks,
            InitializeableScheduledExecutorServiceSupplier initializeableExecutorSupplier,
            Blacklist blacklist,
            CassandraService cassandra) {
        CassandraRequestExceptionHandler exceptionHandler = testExceptionHandler(blacklist);
        CassandraClientPoolImpl cassandraClientPool = new CassandraClientPoolImpl(
                config,
                startupChecks,
                initializeableExecutorSupplier,
                exceptionHandler,
                blacklist,
                cassandra,
                new CassandraClientPoolMetrics(metricsManager));
        cassandraClientPool.wrapper.initialize(AtlasDbConstants.DEFAULT_INITIALIZE_ASYNC);
        return cassandraClientPool;
    }

    public static CassandraClientPool create(
            MetricsManager metricsManager,
            CassandraKeyValueServiceConfig config,
            Supplier<CassandraKeyValueServiceRuntimeConfig> runtimeConfig,
            boolean initializeAsync) {
        Blacklist blacklist = new Blacklist(config);
        CassandraRequestExceptionHandler exceptionHandler = new CassandraRequestExceptionHandler(
                () -> runtimeConfig.get().numberOfRetriesOnSameHost(),
                () -> runtimeConfig.get().numberOfRetriesOnAllHosts(),
                () -> runtimeConfig.get().conservativeRequestExceptionHandler(),
                blacklist);
        CassandraClientPoolImpl cassandraClientPool = new CassandraClientPoolImpl(
                metricsManager,
                config,
                StartupChecks.RUN,
                exceptionHandler,
                blacklist,
                new CassandraClientPoolMetrics(metricsManager));
        cassandraClientPool.wrapper.initialize(initializeAsync);
        return cassandraClientPool.wrapper.isInitialized() ? cassandraClientPool : cassandraClientPool.wrapper;
    }

    private CassandraClientPoolImpl(
            MetricsManager metricsManager,
            CassandraKeyValueServiceConfig config,
            StartupChecks startupChecks,
            CassandraRequestExceptionHandler exceptionHandler,
            Blacklist blacklist,
            CassandraClientPoolMetrics metrics) {
        this(
                config,
                startupChecks,
                SHARED_EXECUTOR_SUPPLIER,
                exceptionHandler,
                blacklist,
                new CassandraService(metricsManager, config, blacklist, metrics),
                metrics);
    }

    private CassandraClientPoolImpl(
            CassandraKeyValueServiceConfig config,
            StartupChecks startupChecks,
            InitializeableScheduledExecutorServiceSupplier initializeableExecutorSupplier,
            CassandraRequestExceptionHandler exceptionHandler,
            Blacklist blacklist,
            CassandraService cassandra,
            CassandraClientPoolMetrics metrics) {
        this.config = config;
        this.startupChecks = startupChecks;
        initializeableExecutorSupplier.initialize(config.numPoolRefreshingThreads());
        this.refreshDaemon = initializeableExecutorSupplier.get();
        this.blacklist = blacklist;
        this.exceptionHandler = exceptionHandler;
        this.cassandra = cassandra;
        this.metrics = metrics;
        this.absentHostTracker = new CassandraAbsentHostTracker(config.consecutiveAbsencesBeforePoolRemoval());
    }

    private void tryInitialize() {
        cassandra.cacheInitialCassandraHosts();

        refreshPoolFuture = refreshDaemon.scheduleWithFixedDelay(
                () -> {
                    try {
                        refreshPool();
                    } catch (Throwable t) {
                        log.warn(
                                "Failed to refresh Cassandra KVS pool."
                                        + " Extended periods of being unable to refresh will cause perf degradation.",
                                t);
                    }
                },
                config.poolRefreshIntervalSeconds(),
                config.poolRefreshIntervalSeconds(),
                TimeUnit.SECONDS);

        // for testability, mock/spy are bad at mockability of things called in constructors
        if (startupChecks == StartupChecks.RUN) {
            runOneTimeStartupChecks();
        }
        refreshPool(); // ensure we've initialized before returning
        metrics.registerAggregateMetrics(blacklist::size);
    }

    private void cleanUpOnInitFailure() {
        refreshPoolFuture.cancel(true);
        cassandra
                .getPools()
                .forEach((address, cassandraClientPoolingContainer) ->
                        cassandraClientPoolingContainer.shutdownPooling());
        cassandra.getPools().clear();
        cassandra.clearInitialCassandraHosts();
    }

    private static CassandraRequestExceptionHandler testExceptionHandler(Blacklist blacklist) {
        return CassandraRequestExceptionHandler.withNoBackoffForTest(
                CassandraClientPoolImpl::getMaxRetriesPerHost, CassandraClientPoolImpl::getMaxTriesTotal, blacklist);
    }

    @Override
    public void shutdown() {
        cassandra.close();
        refreshPoolFuture.cancel(false);
        cassandra
                .getPools()
                .forEach((address, cassandraClientPoolingContainer) ->
                        cassandraClientPoolingContainer.shutdownPooling());
        absentHostTracker.shutDown();
    }

    /**
     * This is the maximum number of times we'll accept connection failures to one host before blacklisting it. Note
     * that subsequent hosts we try in the same call will actually be blacklisted after one connection failure
     */
    @VisibleForTesting
    static int getMaxRetriesPerHost() {
        return CassandraKeyValueServiceRuntimeConfig.getDefault().numberOfRetriesOnSameHost();
    }

    @VisibleForTesting
    static int getMaxTriesTotal() {
        return CassandraKeyValueServiceRuntimeConfig.getDefault().numberOfRetriesOnAllHosts();
    }

    @Override
    public Map<CassandraServer, CassandraClientPoolingContainer> getCurrentPools() {
        return cassandra.getPools();
    }

    @VisibleForTesting
    RangeMap<LightweightOppToken, List<CassandraServer>> getTokenMap() {
        return cassandra.getTokenMap();
    }

    @VisibleForTesting
    Set<CassandraServer> getLocalHosts() {
        return cassandra.getLocalHosts();
    }

    private synchronized void refreshPool() {
        blacklist.checkAndUpdate(cassandra.getPools());

        Set<CassandraServer> resolvedConfigAddresses = cassandra.getInitialServerList();

        if (config.autoRefreshNodes()) {
            setServersInPoolTo(cassandra.refreshTokenRangesAndGetServers());
        } else {
            setServersInPoolTo(resolvedConfigAddresses);
        }

        cassandra.debugLogStateOfPool();
    }

    @VisibleForTesting
    void setServersInPoolTo(Set<CassandraServer> desiredServers) {
        Set<CassandraServer> cachedServers = getCachedServers();
        Set<CassandraServer> serversToAdd = ImmutableSet.copyOf(Sets.difference(desiredServers, cachedServers));
        Set<CassandraServer> absentServers = ImmutableSet.copyOf(Sets.difference(cachedServers, desiredServers));

        serversToAdd.forEach(server -> cassandra.returnOrCreatePool(server, absentHostTracker.returnPool(server)));
        Map<CassandraServer, CassandraClientPoolingContainer> containersForAbsentHosts =
                KeyedStream.of(absentServers).map(cassandra::removePool).collectToMap();
        containersForAbsentHosts.forEach(absentHostTracker::trackAbsentCassandraServer);

        Set<CassandraServer> serversToShutdown = absentHostTracker.incrementAbsenceAndRemove();

        if (!(serversToAdd.isEmpty() && absentServers.isEmpty())) { // if we made any changes
            sanityCheckRingConsistency();
            cassandra.refreshTokenRangesAndGetServers();
        }

        logRefreshedHosts(serversToAdd, serversToShutdown, absentServers);
    }

    private static void logRefreshedHosts(
            Set<CassandraServer> serversToAdd,
            Set<CassandraServer> serversToShutdown,
            Set<CassandraServer> absentServers) {
        if (serversToShutdown.isEmpty() && serversToAdd.isEmpty() && absentServers.isEmpty()) {
            log.debug("No hosts added or removed during Cassandra pool refresh");
        } else {
            log.info(
                    "Cassandra pool refresh added hosts {}, removed hosts {}, absentServers {}.",
                    SafeArg.of("serversToAdd", CassandraLogHelper.collectionOfHosts(serversToAdd)),
                    SafeArg.of("serversToShutdown", CassandraLogHelper.collectionOfHosts(serversToShutdown)),
                    SafeArg.of("absentServers", CassandraLogHelper.collectionOfHosts(absentServers)));
        }
    }

    private Set<CassandraServer> getCachedServers() {
        return cassandra.getPools().keySet();
    }

    @Override
    public CassandraServer getRandomServerForKey(byte[] key) {
        return cassandra.getRandomCassandraNodeForKey(key);
    }

    @VisibleForTesting
    void runOneTimeStartupChecks() {
        try {
            CassandraVerifier.ensureKeyspaceExistsAndIsUpToDate(this, config);
        } catch (Exception e) {
            log.error("Startup checks failed, was not able to create the keyspace or ensure it already existed.", e);
            throw new RuntimeException(e);
        }

        Map<CassandraServer, Exception> completelyUnresponsiveNodes = new HashMap<>();
        Map<CassandraServer, Exception> aliveButInvalidPartitionerNodes = new HashMap<>();
        boolean thisHostResponded = false;
        boolean atLeastOneHostResponded = false;
        for (CassandraServer cassandraServer : getCachedServers()) {
            thisHostResponded = false;
            try {
                runOnCassandraServer(cassandraServer, CassandraVerifier.healthCheck);
                thisHostResponded = true;
                atLeastOneHostResponded = true;
            } catch (Exception e) {
                completelyUnresponsiveNodes.put(cassandraServer, e);
                blacklist.add(cassandraServer);
            }

            if (thisHostResponded) {
                try {
                    runOnCassandraServer(cassandraServer, getValidatePartitioner());
                } catch (Exception e) {
                    aliveButInvalidPartitionerNodes.put(cassandraServer, e);
                }
            }
        }

        StringBuilder errorBuilderForEntireCluster = new StringBuilder();
        if (completelyUnresponsiveNodes.size() > 0) {
            errorBuilderForEntireCluster
                    .append("Performing routine startup checks,")
                    .append(" determined that the following hosts are unreachable for the following reasons: \n");
            completelyUnresponsiveNodes.forEach(
                    (cassandraServer, exception) -> errorBuilderForEntireCluster.append(String.format(
                            "\tServer: %s was marked unreachable via proxy: %s, " + " with exception: %s%n",
                            cassandraServer.cassandraHostName(),
                            cassandraServer.proxy().getHostString(),
                            exception.toString())));
        }

        if (aliveButInvalidPartitionerNodes.size() > 0) {
            errorBuilderForEntireCluster
                    .append("Performing routine startup checks,")
                    .append("determined that the following hosts were alive but are configured")
                    .append("with an invalid partitioner: \n");
            aliveButInvalidPartitionerNodes.forEach(
                    (host, exception) -> errorBuilderForEntireCluster.append(String.format(
                            "\tHost: %s was marked as invalid partitioner" + " via exception: %s%n",
                            host.cassandraHostName(), exception.toString())));
        }

        if (atLeastOneHostResponded && aliveButInvalidPartitionerNodes.size() == 0) {
            return;
        } else {
            throw new RuntimeException(errorBuilderForEntireCluster.toString());
        }
    }

    @Override
    public <V, K extends Exception> V runWithRetry(FunctionCheckedException<CassandraClient, V, K> fn) throws K {
        return runWithRetryOnServer(cassandra.getRandomGoodHost().getCassandraServer(), fn);
    }

    @Override
    public <V, K extends Exception> V runWithRetryOnServer(
            CassandraServer specifiedServer, FunctionCheckedException<CassandraClient, V, K> fn) throws K {
        RetryableCassandraRequest<V, K> req = new RetryableCassandraRequest<>(specifiedServer, fn);

        while (true) {
            if (log.isTraceEnabled()) {
                log.trace("Running function on host {}.", SafeArg.of("server", req.getCassandraServer()));
            }
            CassandraClientPoolingContainer hostPool = getPreferredHostOrFallBack(req);

            try {
                V response = runWithPooledResourceRecordingMetrics(hostPool, req.getFunction());
                removeFromBlacklistAfterResponse(hostPool.getCassandraServer());
                return response;
            } catch (Exception ex) {
                exceptionHandler.handleExceptionFromRequest(req, hostPool.getCassandraServer(), ex);
            }
        }
    }

    private <V, K extends Exception> CassandraClientPoolingContainer getPreferredHostOrFallBack(
            RetryableCassandraRequest<V, K> req) {
        CassandraClientPoolingContainer hostPool = cassandra.getPools().get(req.getCassandraServer());

        if (blacklist.contains(req.getCassandraServer()) || hostPool == null || req.shouldGiveUpOnPreferredHost()) {
            CassandraServer previousHost = hostPool == null ? req.getCassandraServer() : hostPool.getCassandraServer();
            Optional<CassandraClientPoolingContainer> hostPoolCandidate = cassandra.getRandomGoodHostForPredicate(
                    address -> !req.alreadyTriedOnHost(address), req.getTriedHosts());
            hostPool = hostPoolCandidate.orElseGet(cassandra::getRandomGoodHost);
            log.warn(
                    "Randomly redirected a query intended for host {} to {}.",
                    SafeArg.of("previousHost", previousHost),
                    SafeArg.of("randomHost", hostPool.getCassandraServer()));
        }
        return hostPool;
    }

    @Override
    public <V, K extends Exception> V run(FunctionCheckedException<CassandraClient, V, K> fn) throws K {
        return runOnCassandraServer(cassandra.getRandomGoodHost().getCassandraServer(), fn);
    }

    @Override
    public <V, K extends Exception> V runOnCassandraServer(
            CassandraServer specifiedServer, FunctionCheckedException<CassandraClient, V, K> fn) throws K {
        CassandraClientPoolingContainer hostPool = cassandra.getPools().get(specifiedServer);
        V response = runWithPooledResourceRecordingMetrics(hostPool, fn);
        removeFromBlacklistAfterResponse(specifiedServer);
        return response;
    }

    private void removeFromBlacklistAfterResponse(CassandraServer cassandraServer) {
        if (blacklist.contains(cassandraServer)) {
            blacklist.remove(cassandraServer);
            log.info(
                    "Added cassandraServer {} back into the pool after receiving a successful response",
                    SafeArg.of("cassandraServer", cassandraServer));
        }
    }

    private <V, K extends Exception> V runWithPooledResourceRecordingMetrics(
            CassandraClientPoolingContainer hostPool, FunctionCheckedException<CassandraClient, V, K> fn) throws K {

        metrics.recordRequestOnHost(hostPool);
        try {
            return hostPool.runWithPooledResource(fn);
        } catch (Exception e) {
            metrics.recordExceptionOnHost(hostPool);
            if (CassandraRequestExceptionHandler.isConnectionException(e)) {
                metrics.recordConnectionExceptionOnHost(hostPool);
            }
            throw e;
        }
    }

    // This method exists to verify a particularly nasty bug where cassandra doesn't have a
    // consistent ring across all of it's nodes.  One node will think it owns more than the others
    // think it does and they will not send writes to it, but it will respond to requests
    // acting like it does.
    private void sanityCheckRingConsistency() {
        Multimap<Set<TokenRange>, CassandraServer> tokenRangesToHost = HashMultimap.create();
        for (CassandraServer host : getCachedServers()) {
            try (CassandraClient client = CassandraClientFactory.getClientInternal(host.proxy(), config)) {
                try {
                    client.describe_keyspace(config.getKeyspaceOrThrow());
                } catch (NotFoundException e) {
                    return; // don't care to check for ring consistency when we're not even fully initialized
                }
                tokenRangesToHost.put(ImmutableSet.copyOf(client.describe_ring(config.getKeyspaceOrThrow())), host);
            } catch (Exception e) {
                log.warn(
                        "Failed to get ring info from host: {}",
                        SafeArg.of("host", host.cassandraHostName()),
                        SafeArg.of("proxy", CassandraLogHelper.host(host.proxy())),
                        e);
            }
        }

        if (tokenRangesToHost.isEmpty()) {
            log.warn(
                    "Failed to get ring info for entire Cassandra cluster ({});"
                            + " ring could not be checked for consistency.",
                    UnsafeArg.of("keyspace", config.getKeyspaceOrThrow()));
            return;
        }

        if (tokenRangesToHost.keySet().size() == 1) { // all nodes agree on a consistent view of the cluster. Good.
            return;
        }

        if (TokenRangeResolution.viewsAreConsistent(tokenRangesToHost.keySet())) {
            log.info("Although multiple ring descriptions were detected, we believe these to be consistent:"
                    + " ranges detected were identical. This may occur when there are legitimate network routing"
                    + " changes, for instance.");
            return;
        }

        RuntimeException ex = new SafeIllegalStateException(
                "Hosts have differing ring descriptions. This can lead to inconsistent reads and lost data.");
        log.error(
                "Cassandra does not appear to have a consistent ring across all of its nodes. This could cause us to"
                        + " lose writes. The mapping of token ranges to hosts is:\n{}",
<<<<<<< HEAD
                UnsafeArg.of("tokenRangesToHost", CassandraLogHelper.tokenRangesToServer(tokenRangesToHost)),
=======
                UnsafeArg.of("tokenRangesToHost", CassandraLogHelper.tokenRangesToHost(tokenRangesToHost)),
                SafeArg.of(
                        "tokenRangeHashes",
                        CassandraLogHelper.tokenRangeHashes(tokenRangesToHost.keySet().stream()
                                .flatMap(Set::stream)
                                .collect(Collectors.toSet()))),
>>>>>>> 5b7caca4
                ex);

        // provide some easier to grok logging for the two most common cases
        if (tokenRangesToHost.size() > 2) {
            tokenRangesToHost.asMap().entrySet().stream()
                    .filter(entry -> entry.getValue().size() == 1)
                    .forEach(entry -> {
                        // We've checked above that entry.getValue() has one element, so we never NPE here.
                        log.error(
                                "Host: {} disagrees with the other nodes about the ring state.",
                                SafeArg.of("host", Iterables.getFirst(entry.getValue(), null)));
                    });
        }
        if (tokenRangesToHost.keySet().size() == 2) {
            ImmutableList<Set<TokenRange>> sets = ImmutableList.copyOf(tokenRangesToHost.keySet());
            Set<TokenRange> set1 = sets.get(0);
            Set<TokenRange> set2 = sets.get(1);
            log.error(
                    "Hosts are split. group1: {} group2: {}",
                    SafeArg.of("hosts1", CassandraLogHelper.collectionOfHosts(tokenRangesToHost.get(set1))),
                    SafeArg.of("hosts2", CassandraLogHelper.collectionOfHosts(tokenRangesToHost.get(set2))));
        }

        CassandraVerifier.logErrorOrThrow(ex.getMessage(), config.ignoreInconsistentRingChecks());
    }

    @Override
    public FunctionCheckedException<CassandraClient, Void, Exception> getValidatePartitioner() {
        return CassandraUtils.getValidatePartitioner(config);
    }

    public enum StartupChecks {
        RUN,
        DO_NOT_RUN
    }
}<|MERGE_RESOLUTION|>--- conflicted
+++ resolved
@@ -547,16 +547,12 @@
         log.error(
                 "Cassandra does not appear to have a consistent ring across all of its nodes. This could cause us to"
                         + " lose writes. The mapping of token ranges to hosts is:\n{}",
-<<<<<<< HEAD
                 UnsafeArg.of("tokenRangesToHost", CassandraLogHelper.tokenRangesToServer(tokenRangesToHost)),
-=======
-                UnsafeArg.of("tokenRangesToHost", CassandraLogHelper.tokenRangesToHost(tokenRangesToHost)),
                 SafeArg.of(
                         "tokenRangeHashes",
                         CassandraLogHelper.tokenRangeHashes(tokenRangesToHost.keySet().stream()
                                 .flatMap(Set::stream)
                                 .collect(Collectors.toSet()))),
->>>>>>> 5b7caca4
                 ex);
 
         // provide some easier to grok logging for the two most common cases
