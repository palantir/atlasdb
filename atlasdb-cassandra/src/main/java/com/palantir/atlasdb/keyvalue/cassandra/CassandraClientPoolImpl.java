/*
 * Copyright 2015 Palantir Technologies, Inc. All rights reserved.
 *
 * Licensed under the BSD-3 License (the "License");
 * you may not use this file except in compliance with the License.
 * You may obtain a copy of the License at
 *
 * http://opensource.org/licenses/BSD-3-Clause
 *
 * Unless required by applicable law or agreed to in writing, software
 * distributed under the License is distributed on an "AS IS" BASIS,
 * WITHOUT WARRANTIES OR CONDITIONS OF ANY KIND, either express or implied.
 * See the License for the specific language governing permissions and
 * limitations under the License.
 */
package com.palantir.atlasdb.keyvalue.cassandra;

import java.net.InetAddress;
import java.net.InetSocketAddress;
import java.net.UnknownHostException;
import java.util.Comparator;
import java.util.HashMap;
import java.util.List;
import java.util.Map;
import java.util.Map.Entry;
import java.util.NavigableMap;
import java.util.Optional;
import java.util.Set;
import java.util.TreeMap;
import java.util.concurrent.ScheduledExecutorService;
import java.util.concurrent.ScheduledFuture;
import java.util.concurrent.ThreadLocalRandom;
import java.util.concurrent.TimeUnit;
import java.util.function.Predicate;
import java.util.stream.Collectors;

import org.apache.cassandra.thrift.Cassandra;
import org.apache.cassandra.thrift.NotFoundException;
import org.apache.cassandra.thrift.TokenRange;
import org.slf4j.Logger;
import org.slf4j.LoggerFactory;

import com.google.common.annotations.VisibleForTesting;
import com.google.common.base.Preconditions;
import com.google.common.collect.HashMultimap;
import com.google.common.collect.ImmutableList;
import com.google.common.collect.ImmutableRangeMap;
import com.google.common.collect.ImmutableSet;
import com.google.common.collect.Iterables;
import com.google.common.collect.Maps;
import com.google.common.collect.Multimap;
import com.google.common.collect.Range;
import com.google.common.collect.RangeMap;
import com.google.common.collect.Sets;
import com.google.common.io.BaseEncoding;
import com.google.common.util.concurrent.ThreadFactoryBuilder;
import com.palantir.async.initializer.AsyncInitializer;
import com.palantir.atlasdb.AtlasDbConstants;
import com.palantir.atlasdb.cassandra.CassandraKeyValueServiceConfig;
<<<<<<< HEAD
=======
import com.palantir.atlasdb.keyvalue.api.Cell;
import com.palantir.atlasdb.keyvalue.api.InsufficientConsistencyException;
import com.palantir.atlasdb.keyvalue.api.TableReference;
import com.palantir.atlasdb.keyvalue.cassandra.CassandraClientFactory.ClientCreationFailedException;
>>>>>>> 6c2dd9fe
import com.palantir.atlasdb.keyvalue.cassandra.pool.CassandraClientPoolMetrics;
import com.palantir.atlasdb.qos.FakeQosClient;
import com.palantir.atlasdb.qos.QosClient;
import com.palantir.common.base.FunctionCheckedException;
import com.palantir.common.base.Throwables;
import com.palantir.common.concurrent.PTExecutors;
import com.palantir.logsafe.SafeArg;
import com.palantir.logsafe.UnsafeArg;
import com.palantir.processors.AutoDelegate;
import com.palantir.remoting3.tracing.Tracers;

/**
 * Feature breakdown:
 *   - Pooling
 *   - Token Aware Mapping / Query Routing / Data partitioning
 *   - Retriable Queries
 *   - Pool member error tracking / blacklisting*
 *   - Pool refreshing
 *   - Pool node autodiscovery
 *   - Pool member health checking*
 *
 *   *entirely new features
 *
 *   By our old system, this would be a
 *   RefreshingRetriableTokenAwareHealthCheckingManyHostCassandraClientPoolingContainerManager;
 *   ... this is one of the reasons why there is a new system.
 **/
@SuppressWarnings("checkstyle:FinalClass") // non-final for mocking
@AutoDelegate(typeToExtend = CassandraClientPool.class)
public class CassandraClientPoolImpl implements CassandraClientPool {
    private class InitializingWrapper extends AsyncInitializer implements AutoDelegate_CassandraClientPool {
        @Override
        public CassandraClientPool delegate() {
            checkInitialized();
            return CassandraClientPoolImpl.this;
        }

        @Override
        protected void tryInitialize() {
            CassandraClientPoolImpl.this.tryInitialize();
        }

        @Override
        protected void cleanUpOnInitFailure() {
            CassandraClientPoolImpl.this.cleanUpOnInitFailure();
        }

        @Override
        protected String getInitializingClassName() {
            return "CassandraClientPool";
        }

        @Override
        public void shutdown() {
            cancelInitialization(CassandraClientPoolImpl.this::shutdown);
        }
    }

    private static final Logger log = LoggerFactory.getLogger(CassandraClientPool.class);

    @VisibleForTesting
    volatile RangeMap<LightweightOppToken, List<InetSocketAddress>> tokenMap = ImmutableRangeMap.of();

    private final Blacklist blacklist;
    private final CassandraRequestExceptionHandler exceptionHandler;

    final TokenRangeWritesLogger tokenRangeWritesLogger = TokenRangeWritesLogger.createUninitialized();
    private final CassandraKeyValueServiceConfig config;
    private final Map<InetSocketAddress, CassandraClientPoolingContainer> currentPools = Maps.newConcurrentMap();
    private final StartupChecks startupChecks;
    private final QosClient qosClient;
    private final ScheduledExecutorService refreshDaemon;
    private final CassandraClientPoolMetrics metrics = new CassandraClientPoolMetrics();
    private final InitializingWrapper wrapper = new InitializingWrapper();

    private List<InetSocketAddress> cassandraHosts;
    private ScheduledFuture<?> refreshPoolFuture;

    @VisibleForTesting
    static CassandraClientPoolImpl createImplForTest(CassandraKeyValueServiceConfig config,
            StartupChecks startupChecks,
            Blacklist blacklist) {
        return create(config,
                startupChecks,
                AtlasDbConstants.DEFAULT_INITIALIZE_ASYNC,
                FakeQosClient.INSTANCE,
                blacklist);
    }

    public static CassandraClientPool create(CassandraKeyValueServiceConfig config) {
        return create(config, AtlasDbConstants.DEFAULT_INITIALIZE_ASYNC, FakeQosClient.INSTANCE);
    }

    public static CassandraClientPool create(CassandraKeyValueServiceConfig config,
            boolean initializeAsync,
            QosClient qosClient) {
        CassandraClientPoolImpl cassandraClientPool = create(config,
                StartupChecks.RUN,
                initializeAsync,
                qosClient,
                new Blacklist(config));
        return cassandraClientPool.wrapper.isInitialized() ? cassandraClientPool : cassandraClientPool.wrapper;
    }

    private static CassandraClientPoolImpl create(CassandraKeyValueServiceConfig config,
            StartupChecks startupChecks,
            boolean initializeAsync,
            QosClient qosClient,
            Blacklist blacklist) {
        CassandraClientPoolImpl cassandraClientPool = new CassandraClientPoolImpl(config,
                startupChecks,
                qosClient,
                blacklist);
        cassandraClientPool.wrapper.initialize(initializeAsync);
        return cassandraClientPool;
    }

    private CassandraClientPoolImpl(
            CassandraKeyValueServiceConfig config,
            StartupChecks startupChecks,
            QosClient qosClient,
            Blacklist blacklist) {
        this.config = config;
        this.startupChecks = startupChecks;
        this.qosClient = qosClient;
        this.refreshDaemon = Tracers.wrap(PTExecutors.newScheduledThreadPool(1, new ThreadFactoryBuilder()
                .setDaemon(true)
                .setNameFormat("CassandraClientPoolRefresh-%d")
                .build()));
        this.blacklist = blacklist;
        this.exceptionHandler = new CassandraRequestExceptionHandler(
                this::getMaxRetriesPerHost, this::getMaxTriesTotal, blacklist);
    }

    private void tryInitialize() {
        cassandraHosts = config.servers().stream()
                .sorted(Comparator.comparing(InetSocketAddress::toString))
                .collect(Collectors.toList());
        cassandraHosts.forEach(this::addPool);

        refreshPoolFuture = refreshDaemon.scheduleWithFixedDelay(() -> {
            try {
                refreshPool();
            } catch (Throwable t) {
                log.error("Failed to refresh Cassandra KVS pool."
                        + " Extended periods of being unable to refresh will cause perf degradation.", t);
            }
        }, config.poolRefreshIntervalSeconds(), config.poolRefreshIntervalSeconds(), TimeUnit.SECONDS);

        // for testability, mock/spy are bad at mockability of things called in constructors
        if (startupChecks == StartupChecks.RUN) {
            runOneTimeStartupChecks();
        }
        refreshPool(); // ensure we've initialized before returning
        metrics.registerAggregateMetrics(blacklist::size);
    }

    private void cleanUpOnInitFailure() {
        metrics.deregisterMetrics();
        refreshPoolFuture.cancel(true);
        currentPools.forEach((address, cassandraClientPoolingContainer) ->
                cassandraClientPoolingContainer.shutdownPooling());
        currentPools.clear();
    }

    @Override
    public void shutdown() {
        refreshDaemon.shutdown();
        currentPools.forEach((address, cassandraClientPoolingContainer) ->
                cassandraClientPoolingContainer.shutdownPooling());
        metrics.deregisterMetrics();
    }

    /**
     * This is the maximum number of times we'll accept connection failures to one host before blacklisting it. Note
     * that subsequent hosts we try in the same call will actually be blacklisted after one connection failure
     */
    @VisibleForTesting
    int getMaxRetriesPerHost() {
        return 3;
    }

    @VisibleForTesting
    int getMaxTriesTotal() {
        return 6;
    }

    @Override
    public Map<InetSocketAddress, CassandraClientPoolingContainer> getCurrentPools() {
        return currentPools;
    }

    @Override
    public <V> void markWritesForTable(Map<Cell, V> entries, TableReference tableRef) {
        tokenRangeWritesLogger.markWritesForTable(entries.keySet(), tableRef);
    }

    private synchronized void refreshPool() {
        blacklist.checkAndUpdate(getCurrentPools());

        Set<InetSocketAddress> serversToAdd = Sets.newHashSet(config.servers());
        Set<InetSocketAddress> serversToRemove = ImmutableSet.of();

        if (config.autoRefreshNodes()) {
            refreshTokenRanges(); // re-use token mapping as list of hosts in the cluster
            for (List<InetSocketAddress> rangeOwners : tokenMap.asMapOfRanges().values()) {
                for (InetSocketAddress address : rangeOwners) {
                    serversToAdd.add(address);
                }
            }
        }

        serversToAdd = Sets.difference(serversToAdd, currentPools.keySet());

        if (!config.autoRefreshNodes()) { // (we would just add them back in)
            serversToRemove = Sets.difference(currentPools.keySet(), config.servers());
        }

        serversToAdd.forEach(this::addPool);
        serversToRemove.forEach(this::removePool);

        if (!(serversToAdd.isEmpty() && serversToRemove.isEmpty())) { // if we made any changes
            sanityCheckRingConsistency();
            if (!config.autoRefreshNodes()) { // grab new token mapping, if we didn't already do this before
                refreshTokenRanges();
            }
        }

        log.debug("Cassandra pool refresh added hosts {}, removed hosts {}.",
                SafeArg.of("serversToAdd", CassandraLogHelper.collectionOfHosts(serversToAdd)),
                SafeArg.of("serversToRemove", CassandraLogHelper.collectionOfHosts(serversToRemove)));
        debugLogStateOfPool();
    }

    @VisibleForTesting
    void addPool(InetSocketAddress server) {
        int currentPoolNumber = cassandraHosts.indexOf(server) + 1;
        addPool(server, new CassandraClientPoolingContainer(qosClient, server, config, currentPoolNumber));
    }

    @VisibleForTesting
    void addPool(InetSocketAddress server, CassandraClientPoolingContainer container) {
        currentPools.put(server, container);
    }

    @VisibleForTesting
    void removePool(InetSocketAddress removedServerAddress) {
        blacklist.remove(removedServerAddress);
        try {
            currentPools.get(removedServerAddress).shutdownPooling();
        } catch (Exception e) {
            log.warn("While removing a host ({}) from the pool, we were unable to gently cleanup resources.",
                    SafeArg.of("removedServerAddress", CassandraLogHelper.host(removedServerAddress)),
                    e);
        }
        currentPools.remove(removedServerAddress);
    }

    private void debugLogStateOfPool() {
        if (log.isDebugEnabled()) {
            StringBuilder currentState = new StringBuilder();
            currentState.append(
                    String.format("POOL STATUS: Current blacklist = %s,%n current hosts in pool = %s%n",
                            blacklist.describeBlacklistedHosts(),
                            currentPools.keySet().toString()));
            for (Entry<InetSocketAddress, CassandraClientPoolingContainer> entry : currentPools.entrySet()) {
                int activeCheckouts = entry.getValue().getActiveCheckouts();
                int totalAllowed = entry.getValue().getPoolSize();

                currentState.append(
                        String.format("\tPOOL STATUS: Pooled host %s has %s out of %s connections checked out.%n",
                                entry.getKey(),
                                activeCheckouts > 0 ? Integer.toString(activeCheckouts) : "(unknown)",
                                totalAllowed > 0 ? Integer.toString(totalAllowed) : "(not bounded)"));
            }
            log.debug("Current pool state: {}", currentState.toString());
        }
    }

    private CassandraClientPoolingContainer getRandomGoodHost() {
        return getRandomGoodHostForPredicate(address -> true).orElseThrow(
                () -> new IllegalStateException("No hosts available."));
    }

    @VisibleForTesting
    Optional<CassandraClientPoolingContainer> getRandomGoodHostForPredicate(Predicate<InetSocketAddress> predicate) {
        Map<InetSocketAddress, CassandraClientPoolingContainer> pools = currentPools;

        Set<InetSocketAddress> filteredHosts = pools.keySet().stream()
                .filter(predicate)
                .collect(Collectors.toSet());
        if (filteredHosts.isEmpty()) {
            log.error("No hosts match the provided predicate.");
            return Optional.empty();
        }

        Set<InetSocketAddress> livingHosts = blacklist.filterBlacklistedHostsFrom(filteredHosts);
        if (livingHosts.isEmpty()) {
            log.warn("There are no known live hosts in the connection pool matching the predicate. We're choosing"
                    + " one at random in a last-ditch attempt at forward progress.");
            livingHosts = filteredHosts;
        }

        InetSocketAddress randomLivingHost = getRandomHostByActiveConnections(
                Maps.filterKeys(currentPools, livingHosts::contains));
        return Optional.ofNullable(pools.get(randomLivingHost));
    }

    @Override
    public InetSocketAddress getRandomHostForKey(byte[] key) {
        List<InetSocketAddress> hostsForKey = tokenMap.get(new LightweightOppToken(key));

        if (hostsForKey == null) {
            log.debug("We attempted to route your query to a cassandra host that already contains the relevant data."
                    + " However, the mapping of which host contains which data is not available yet."
                    + " We will choose a random host instead.");
            return getRandomGoodHost().getHost();
        }

        Set<InetSocketAddress> liveOwnerHosts = blacklist.filterBlacklistedHostsFrom(hostsForKey);

        if (liveOwnerHosts.isEmpty()) {
            log.warn("Perf / cluster stability issue. Token aware query routing has failed because there are no known "
                    + "live hosts that claim ownership of the given range. Falling back to choosing a random live node."
                    + " Current host blacklist is {}."
                    + " Current state logged at TRACE",
                    SafeArg.of("blacklistedHosts", blacklist.blacklistDetails()));
            log.trace("Current ring view is: {}.",
                    SafeArg.of("tokenMap", CassandraLogHelper.tokenMap(tokenMap)));
            return getRandomGoodHost().getHost();
        } else {
            return getRandomHostByActiveConnections(Maps.filterKeys(currentPools, liveOwnerHosts::contains));
        }
    }

    private static InetSocketAddress getRandomHostByActiveConnections(
            Map<InetSocketAddress, CassandraClientPoolingContainer> pools) {
        return WeightedHosts.create(pools).getRandomHost();
    }

    @VisibleForTesting
    void runOneTimeStartupChecks() {
        try {
            CassandraVerifier.ensureKeyspaceExistsAndIsUpToDate(this, config);
        } catch (Exception e) {
            log.error("Startup checks failed, was not able to create the keyspace or ensure it already existed.");
            throw new RuntimeException(e);
        }

        Map<InetSocketAddress, Exception> completelyUnresponsiveHosts = Maps.newHashMap();
        Map<InetSocketAddress, Exception> aliveButInvalidPartitionerHosts = Maps.newHashMap();
        boolean thisHostResponded = false;
        boolean atLeastOneHostResponded = false;
        for (InetSocketAddress host : currentPools.keySet()) {
            thisHostResponded = false;
            try {
                runOnHost(host, CassandraVerifier.healthCheck);
                thisHostResponded = true;
                atLeastOneHostResponded = true;
            } catch (Exception e) {
                completelyUnresponsiveHosts.put(host, e);
                blacklist.add(host);
            }

            if (thisHostResponded) {
                try {
                    runOnHost(host, getValidatePartitioner());
                } catch (Exception e) {
                    aliveButInvalidPartitionerHosts.put(host, e);
                }
            }
        }

        StringBuilder errorBuilderForEntireCluster = new StringBuilder();
        if (completelyUnresponsiveHosts.size() > 0) {
            errorBuilderForEntireCluster.append("Performing routine startup checks,")
                    .append(" determined that the following hosts are unreachable for the following reasons: \n");
            completelyUnresponsiveHosts.forEach((host, exception) ->
                    errorBuilderForEntireCluster.append(String.format("\tHost: %s was marked unreachable"
                            + " via exception: %s%n", host.getHostString(), exception.toString())));
        }

        if (aliveButInvalidPartitionerHosts.size() > 0) {
            errorBuilderForEntireCluster.append("Performing routine startup checks,")
                    .append("determined that the following hosts were alive but are configured")
                    .append("with an invalid partitioner: \n");
            aliveButInvalidPartitionerHosts.forEach((host, exception) ->
                    errorBuilderForEntireCluster.append(String.format("\tHost: %s was marked as invalid partitioner"
                            + " via exception: %s%n", host.getHostString(), exception.toString())));
        }

        if (atLeastOneHostResponded && aliveButInvalidPartitionerHosts.size() == 0) {
            return;
        } else {
            throw new RuntimeException(errorBuilderForEntireCluster.toString());
        }
    }

    private InetSocketAddress getAddressForHostThrowUnchecked(String host) {
        try {
            return getAddressForHost(host);
        } catch (UnknownHostException e) {
            throw Throwables.rewrapAndThrowUncheckedException(e);
        }
    }

    @Override
    public InetSocketAddress getAddressForHost(String host) throws UnknownHostException {
        InetAddress resolvedHost = InetAddress.getByName(host);

        Set<InetSocketAddress> allKnownHosts = Sets.union(currentPools.keySet(), config.servers());
        for (InetSocketAddress address : allKnownHosts) {
            if (address.getAddress().equals(resolvedHost)) {
                return address;
            }
        }

        Set<Integer> allKnownPorts = allKnownHosts.stream()
                .map(InetSocketAddress::getPort)
                .collect(Collectors.toSet());

        if (allKnownPorts.size() == 1) { // if everyone is on one port, try and use that
            return new InetSocketAddress(resolvedHost, Iterables.getOnlyElement(allKnownPorts));
        } else {
            throw new UnknownHostException("Couldn't find the provided host in server list or current servers");
        }
    }

    private void refreshTokenRanges() {
        try {
            ImmutableRangeMap.Builder<LightweightOppToken, List<InetSocketAddress>> newTokenRing =
                    ImmutableRangeMap.builder();

            // grab latest token ring view from a random node in the cluster
            List<TokenRange> tokenRanges = getRandomGoodHost().runWithPooledResource(getDescribeRing());

            // RangeMap needs a little help with weird 1-node, 1-vnode, this-entire-feature-is-useless case
            if (tokenRanges.size() == 1) {
                String onlyEndpoint = Iterables.getOnlyElement(Iterables.getOnlyElement(tokenRanges).getEndpoints());
                InetSocketAddress onlyHost = getAddressForHost(onlyEndpoint);
                newTokenRing.put(Range.all(), ImmutableList.of(onlyHost));
            } else { // normal case, large cluster with many vnodes
                for (TokenRange tokenRange : tokenRanges) {
                    List<InetSocketAddress> hosts = tokenRange.getEndpoints().stream()
                            .map(host -> getAddressForHostThrowUnchecked(host)).collect(Collectors.toList());
                    LightweightOppToken startToken = new LightweightOppToken(
                            BaseEncoding.base16().decode(tokenRange.getStart_token().toUpperCase()));
                    LightweightOppToken endToken = new LightweightOppToken(
                            BaseEncoding.base16().decode(tokenRange.getEnd_token().toUpperCase()));
                    if (startToken.compareTo(endToken) <= 0) {
                        newTokenRing.put(Range.openClosed(startToken, endToken), hosts);
                    } else {
                        // Handle wrap-around
                        newTokenRing.put(Range.greaterThan(startToken), hosts);
                        newTokenRing.put(Range.atMost(endToken), hosts);
                    }
                }
            }
            tokenMap = newTokenRing.build();
            tokenRangeWritesLogger.updateTokenRanges(tokenMap.asMapOfRanges().keySet());
        } catch (Exception e) {
            log.error("Couldn't grab new token ranges for token aware cassandra mapping!", e);
        }
    }

    @Override
    public <V, K extends Exception> V runWithRetry(FunctionCheckedException<CassandraClient, V, K> fn) throws K {
        return runWithRetryOnHost(getRandomGoodHost().getHost(), fn);
    }

    @Override
    public <V, K extends Exception> V runWithRetryOnHost(
            InetSocketAddress specifiedHost,
            FunctionCheckedException<CassandraClient, V, K> fn) throws K {
        RetryableCassandraRequest<V, K> req = new RetryableCassandraRequest<>(specifiedHost, fn);

        while (true) {
            if (log.isTraceEnabled()) {
                log.trace("Running function on host {}.",
                        SafeArg.of("host", CassandraLogHelper.host(req.getPreferredHost())));
            }
            CassandraClientPoolingContainer hostPool = getPreferredHostOrFallBack(req);

            try {
<<<<<<< HEAD
                return runWithPooledResourceRecordingMetrics(hostPool, req.getFunction());
            } catch (Exception ex) {
                exceptionHandler.handleRequest(req, hostPool.getHost(), ex);
=======
                return runWithPooledResourceRecordingMetrics(hostPool, fn);
            } catch (Exception e) {
                numTries++;
                triedHosts.add(hostPool.getHost());
                this.<K>handleException(numTries, hostPool.getHost(), e);
                if (isRetriableWithBackoffException(e)) {
                    // And value between -500 and +500ms to backoff to better spread load on failover
                    int sleepDuration = numTries * 1000 + (ThreadLocalRandom.current().nextInt(1000) - 500);
                    log.info("Retrying a query, {}, with backoff of {}ms, intended for host {}.",
                            UnsafeArg.of("queryString", fn.toString()),
                            SafeArg.of("sleepDuration", sleepDuration),
                            SafeArg.of("hostName", CassandraLogHelper.host(hostPool.getHost())));

                    try {
                        Thread.sleep(sleepDuration);
                    } catch (InterruptedException i) {
                        throw new RuntimeException(i);
                    }
                    if (numTries >= MAX_TRIES_SAME_HOST) {
                        shouldRetryOnDifferentHost = true;
                    }
                } else if (isFastFailoverException(e)) {
                    log.info("Retrying with fast failover a query intended for host {}.",
                            SafeArg.of("hostName", CassandraLogHelper.host(hostPool.getHost())));
                    shouldRetryOnDifferentHost = true;
                }
>>>>>>> 6c2dd9fe
            }
        }
    }

    private <V, K extends Exception> CassandraClientPoolingContainer getPreferredHostOrFallBack(
            RetryableCassandraRequest<V, K> req) {
        CassandraClientPoolingContainer hostPool = currentPools.get(req.getPreferredHost());

        if (blacklist.contains(req.getPreferredHost()) || hostPool == null || req.shouldGiveUpOnPreferredHost()) {
            InetSocketAddress previousHost = hostPool == null ? req.getPreferredHost() : hostPool.getHost();
            Optional<CassandraClientPoolingContainer> hostPoolCandidate
                    = getRandomGoodHostForPredicate(address -> !req.alreadyTriedOnHost(address));
            hostPool = hostPoolCandidate.orElseGet(this::getRandomGoodHost);
            log.warn("Randomly redirected a query intended for host {} to {}.",
                    SafeArg.of("previousHost", CassandraLogHelper.host(previousHost)),
                    SafeArg.of("randomHost", CassandraLogHelper.host(hostPool.getHost())));
        }
        return hostPool;
    }

    @Override
    public <V, K extends Exception> V run(FunctionCheckedException<CassandraClient, V, K> fn) throws K {
        return runOnHost(getRandomGoodHost().getHost(), fn);
    }

    @Override
    public <V, K extends Exception> V runOnHost(InetSocketAddress specifiedHost,
            FunctionCheckedException<CassandraClient, V, K> fn) throws K {
        CassandraClientPoolingContainer hostPool = currentPools.get(specifiedHost);
        return runWithPooledResourceRecordingMetrics(hostPool, fn);
    }

    private <V, K extends Exception> V runWithPooledResourceRecordingMetrics(
            CassandraClientPoolingContainer hostPool,
            FunctionCheckedException<CassandraClient, V, K> fn) throws K {

        metrics.recordRequestOnHost(hostPool);
        try {
            return hostPool.runWithPooledResource(fn);
        } catch (Exception e) {
            metrics.recordExceptionOnHost(hostPool);
            if (CassandraRequestExceptionHandler.isConnectionException(e)) {
                metrics.recordConnectionExceptionOnHost(hostPool);
            }
            throw e;
        }
    }

<<<<<<< HEAD
=======
    @SuppressWarnings("unchecked")
    private <K extends Exception> void handleException(int numTries, InetSocketAddress host, Exception ex) throws K {
        if (isRetriableException(ex) || isRetriableWithBackoffException(ex) || isFastFailoverException(ex)) {
            if (numTries >= MAX_TRIES_TOTAL) {
                if (ex instanceof TTransportException
                        && ex.getCause() != null
                        && (ex.getCause().getClass() == SocketException.class)) {
                    log.error(CONNECTION_FAILURE_MSG, numTries, ex);
                    String errorMsg = MessageFormatter.format(CONNECTION_FAILURE_MSG, numTries).getMessage();
                    throw (K) new TTransportException(((TTransportException) ex).getType(), errorMsg, ex);
                } else {
                    log.error("Tried to connect to cassandra {} times.", SafeArg.of("numTries", numTries), ex);
                    throw (K) ex;
                }
            } else {
                // Only log the actual exception the first time
                if (numTries > 1) {
                    log.info("Error occurred talking to cassandra. Attempt {} of {}. Exception message was: {} : {}",
                            SafeArg.of("numTries", numTries),
                            SafeArg.of("maxTotalTries", MAX_TRIES_TOTAL),
                            SafeArg.of("exceptionClass", ex.getClass().getTypeName()),
                            UnsafeArg.of("exceptionMessage", ex.getMessage()));
                } else {
                    log.info("Error occurred talking to cassandra. Attempt {} of {}.",
                            SafeArg.of("numTries", numTries),
                            SafeArg.of("maxTotalTries", MAX_TRIES_TOTAL),
                            ex);
                }
                if (isConnectionException(ex) && numTries >= MAX_TRIES_SAME_HOST) {
                    blacklist.add(host);
                }
            }
        } else {
            throw (K) ex;
        }
    }

>>>>>>> 6c2dd9fe
    // This method exists to verify a particularly nasty bug where cassandra doesn't have a
    // consistent ring across all of it's nodes.  One node will think it owns more than the others
    // think it does and they will not send writes to it, but it will respond to requests
    // acting like it does.
    private void sanityCheckRingConsistency() {
        Multimap<Set<TokenRange>, InetSocketAddress> tokenRangesToHost = HashMultimap.create();
        for (InetSocketAddress host : currentPools.keySet()) {
            Cassandra.Client client = null;
            try {
                client = CassandraClientFactory.getClientInternal(host, config);
                try {
                    client.describe_keyspace(config.getKeyspaceOrThrow());
                } catch (NotFoundException e) {
                    return; // don't care to check for ring consistency when we're not even fully initialized
                }
                tokenRangesToHost.put(ImmutableSet.copyOf(client.describe_ring(config.getKeyspaceOrThrow())), host);
            } catch (Exception e) {
                log.warn("Failed to get ring info from host: {}",
                        SafeArg.of("host", CassandraLogHelper.host(host)),
                        e);
            } finally {
                if (client != null) {
                    client.getOutputProtocol().getTransport().close();
                }
            }

            if (tokenRangesToHost.isEmpty()) {
                log.warn("Failed to get ring info for entire Cassandra cluster ({});"
                        + " ring could not be checked for consistency.",
                        UnsafeArg.of("keyspace", config.getKeyspaceOrThrow()));
                return;
            }

            if (tokenRangesToHost.keySet().size() == 1) { // all nodes agree on a consistent view of the cluster. Good.
                return;
            }

            RuntimeException ex = new IllegalStateException("Hosts have differing ring descriptions."
                    + " This can lead to inconsistent reads and lost data. ");
            log.error("QA-86204 {}: The token ranges to host are:\n{}",
                    SafeArg.of("exception", ex.getMessage()),
                    UnsafeArg.of("tokenRangesToHost", CassandraLogHelper.tokenRangesToHost(tokenRangesToHost)),
                    ex);


            // provide some easier to grok logging for the two most common cases
            if (tokenRangesToHost.size() > 2) {
                tokenRangesToHost.asMap().entrySet().stream()
                        .filter(entry -> entry.getValue().size() == 1)
                        .forEach(entry -> {
                            // We've checked above that entry.getValue() has one element, so we never NPE here.
                            String hostString = CassandraLogHelper.host(Iterables.getFirst(entry.getValue(), null));
                            log.error("Host: {} disagrees with the other nodes about the ring state.",
                                    SafeArg.of("host", hostString));
                        });
            }
            if (tokenRangesToHost.keySet().size() == 2) {
                ImmutableList<Set<TokenRange>> sets = ImmutableList.copyOf(tokenRangesToHost.keySet());
                Set<TokenRange> set1 = sets.get(0);
                Set<TokenRange> set2 = sets.get(1);
                log.error("Hosts are split. group1: {} group2: {}",
                        SafeArg.of("hosts1", CassandraLogHelper.collectionOfHosts(tokenRangesToHost.get(set1))),
                        SafeArg.of("hosts2", CassandraLogHelper.collectionOfHosts(tokenRangesToHost.get(set2))));
            }

            CassandraVerifier.logErrorOrThrow(ex.getMessage(), config.ignoreInconsistentRingChecks());
        }
    }

    @Override
    public FunctionCheckedException<CassandraClient, Void, Exception> getValidatePartitioner() {
        return CassandraUtils.getValidatePartitioner(config);
    }

    private FunctionCheckedException<CassandraClient, List<TokenRange>, Exception> getDescribeRing() {
        return CassandraUtils.getDescribeRing(config);
    }

    /**
     * Weights hosts inversely by the number of active connections. {@link #getRandomHost()} should then be used to
     * pick a random host
     */
    @VisibleForTesting
    static final class WeightedHosts {
        final NavigableMap<Integer, InetSocketAddress> hosts;

        private WeightedHosts(NavigableMap<Integer, InetSocketAddress> hosts) {
            this.hosts = hosts;
        }

        static WeightedHosts create(Map<InetSocketAddress, CassandraClientPoolingContainer> pools) {
            Preconditions.checkArgument(!pools.isEmpty(), "pools should be non-empty");
            return new WeightedHosts(buildHostsWeightedByActiveConnections(pools));
        }

        /**
         * The key for a host is the open upper bound of the weight. Since the domain is intended to be contiguous, the
         * closed lower bound of that weight is the key of the previous entry.
         * <p>
         * The closed lower bound of the first entry is 0.
         * <p>
         * Every weight is guaranteed to be non-zero in size. That is, every key is guaranteed to be at least one larger
         * than the previous key.
         */
        private static NavigableMap<Integer, InetSocketAddress> buildHostsWeightedByActiveConnections(
                Map<InetSocketAddress, CassandraClientPoolingContainer> pools) {

            Map<InetSocketAddress, Integer> openRequestsByHost = new HashMap<>(pools.size());
            int totalOpenRequests = 0;
            for (Entry<InetSocketAddress, CassandraClientPoolingContainer> poolEntry : pools.entrySet()) {
                int openRequests = Math.max(poolEntry.getValue().getOpenRequests(), 0);
                openRequestsByHost.put(poolEntry.getKey(), openRequests);
                totalOpenRequests += openRequests;
            }

            int lowerBoundInclusive = 0;
            NavigableMap<Integer, InetSocketAddress> weightedHosts = new TreeMap<>();
            for (Entry<InetSocketAddress, Integer> entry : openRequestsByHost.entrySet()) {
                // We want the weight to be inversely proportional to the number of open requests so that we pick
                // less-active hosts. We add 1 to make sure that all ranges are non-empty
                int weight = totalOpenRequests - entry.getValue() + 1;
                weightedHosts.put(lowerBoundInclusive + weight, entry.getKey());
                lowerBoundInclusive += weight;
            }
            return weightedHosts;
        }

        InetSocketAddress getRandomHost() {
            int index = ThreadLocalRandom.current().nextInt(hosts.lastKey());
            return getRandomHostInternal(index);
        }

        // This basically exists for testing
        InetSocketAddress getRandomHostInternal(int index) {
            return hosts.higherEntry(index).getValue();
        }
    }

    @VisibleForTesting
    enum StartupChecks {
        RUN,
        DO_NOT_RUN
    }
}<|MERGE_RESOLUTION|>--- conflicted
+++ resolved
@@ -57,13 +57,8 @@
 import com.palantir.async.initializer.AsyncInitializer;
 import com.palantir.atlasdb.AtlasDbConstants;
 import com.palantir.atlasdb.cassandra.CassandraKeyValueServiceConfig;
-<<<<<<< HEAD
-=======
 import com.palantir.atlasdb.keyvalue.api.Cell;
-import com.palantir.atlasdb.keyvalue.api.InsufficientConsistencyException;
 import com.palantir.atlasdb.keyvalue.api.TableReference;
-import com.palantir.atlasdb.keyvalue.cassandra.CassandraClientFactory.ClientCreationFailedException;
->>>>>>> 6c2dd9fe
 import com.palantir.atlasdb.keyvalue.cassandra.pool.CassandraClientPoolMetrics;
 import com.palantir.atlasdb.qos.FakeQosClient;
 import com.palantir.atlasdb.qos.QosClient;
@@ -548,38 +543,9 @@
             CassandraClientPoolingContainer hostPool = getPreferredHostOrFallBack(req);
 
             try {
-<<<<<<< HEAD
                 return runWithPooledResourceRecordingMetrics(hostPool, req.getFunction());
             } catch (Exception ex) {
                 exceptionHandler.handleRequest(req, hostPool.getHost(), ex);
-=======
-                return runWithPooledResourceRecordingMetrics(hostPool, fn);
-            } catch (Exception e) {
-                numTries++;
-                triedHosts.add(hostPool.getHost());
-                this.<K>handleException(numTries, hostPool.getHost(), e);
-                if (isRetriableWithBackoffException(e)) {
-                    // And value between -500 and +500ms to backoff to better spread load on failover
-                    int sleepDuration = numTries * 1000 + (ThreadLocalRandom.current().nextInt(1000) - 500);
-                    log.info("Retrying a query, {}, with backoff of {}ms, intended for host {}.",
-                            UnsafeArg.of("queryString", fn.toString()),
-                            SafeArg.of("sleepDuration", sleepDuration),
-                            SafeArg.of("hostName", CassandraLogHelper.host(hostPool.getHost())));
-
-                    try {
-                        Thread.sleep(sleepDuration);
-                    } catch (InterruptedException i) {
-                        throw new RuntimeException(i);
-                    }
-                    if (numTries >= MAX_TRIES_SAME_HOST) {
-                        shouldRetryOnDifferentHost = true;
-                    }
-                } else if (isFastFailoverException(e)) {
-                    log.info("Retrying with fast failover a query intended for host {}.",
-                            SafeArg.of("hostName", CassandraLogHelper.host(hostPool.getHost())));
-                    shouldRetryOnDifferentHost = true;
-                }
->>>>>>> 6c2dd9fe
             }
         }
     }
@@ -628,46 +594,6 @@
         }
     }
 
-<<<<<<< HEAD
-=======
-    @SuppressWarnings("unchecked")
-    private <K extends Exception> void handleException(int numTries, InetSocketAddress host, Exception ex) throws K {
-        if (isRetriableException(ex) || isRetriableWithBackoffException(ex) || isFastFailoverException(ex)) {
-            if (numTries >= MAX_TRIES_TOTAL) {
-                if (ex instanceof TTransportException
-                        && ex.getCause() != null
-                        && (ex.getCause().getClass() == SocketException.class)) {
-                    log.error(CONNECTION_FAILURE_MSG, numTries, ex);
-                    String errorMsg = MessageFormatter.format(CONNECTION_FAILURE_MSG, numTries).getMessage();
-                    throw (K) new TTransportException(((TTransportException) ex).getType(), errorMsg, ex);
-                } else {
-                    log.error("Tried to connect to cassandra {} times.", SafeArg.of("numTries", numTries), ex);
-                    throw (K) ex;
-                }
-            } else {
-                // Only log the actual exception the first time
-                if (numTries > 1) {
-                    log.info("Error occurred talking to cassandra. Attempt {} of {}. Exception message was: {} : {}",
-                            SafeArg.of("numTries", numTries),
-                            SafeArg.of("maxTotalTries", MAX_TRIES_TOTAL),
-                            SafeArg.of("exceptionClass", ex.getClass().getTypeName()),
-                            UnsafeArg.of("exceptionMessage", ex.getMessage()));
-                } else {
-                    log.info("Error occurred talking to cassandra. Attempt {} of {}.",
-                            SafeArg.of("numTries", numTries),
-                            SafeArg.of("maxTotalTries", MAX_TRIES_TOTAL),
-                            ex);
-                }
-                if (isConnectionException(ex) && numTries >= MAX_TRIES_SAME_HOST) {
-                    blacklist.add(host);
-                }
-            }
-        } else {
-            throw (K) ex;
-        }
-    }
-
->>>>>>> 6c2dd9fe
     // This method exists to verify a particularly nasty bug where cassandra doesn't have a
     // consistent ring across all of it's nodes.  One node will think it owns more than the others
     // think it does and they will not send writes to it, but it will respond to requests
