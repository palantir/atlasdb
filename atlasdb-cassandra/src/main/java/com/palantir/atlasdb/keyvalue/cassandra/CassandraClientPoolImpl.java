--- conflicted
+++ resolved
@@ -126,12 +126,7 @@
                 metricsManager,
                 config,
                 startupChecks,
-<<<<<<< HEAD
-                FakeQosClient.INSTANCE,
                 exceptionHandler,
-=======
-                AtlasDbConstants.DEFAULT_INITIALIZE_ASYNC,
->>>>>>> 242428b2
                 blacklist);
         cassandraClientPool.wrapper.initialize(AtlasDbConstants.DEFAULT_INITIALIZE_ASYNC);
         return cassandraClientPool;
@@ -172,11 +167,7 @@
                 metricsManager,
                 config,
                 startupChecks,
-<<<<<<< HEAD
-                qosClient,
                 exceptionHandler,
-=======
->>>>>>> 242428b2
                 blacklist);
         cassandraClientPool.wrapper.initialize(initializeAsync);
         return cassandraClientPool;
@@ -186,11 +177,7 @@
             MetricsManager metricsManager,
             CassandraKeyValueServiceConfig config,
             StartupChecks startupChecks,
-<<<<<<< HEAD
-            QosClient qosClient,
             CassandraRequestExceptionHandler exceptionHandler,
-=======
->>>>>>> 242428b2
             Blacklist blacklist) {
         this.metrics = new CassandraClientPoolMetrics(metricsManager);
         this.config = config;
@@ -200,17 +187,8 @@
                 .setNameFormat("CassandraClientPoolRefresh-%d")
                 .build());
         this.blacklist = blacklist;
-<<<<<<< HEAD
         this.exceptionHandler = exceptionHandler;
-        cassandra = new CassandraService(metricsManager, config, blacklist, qosClient);
-=======
-        this.exceptionHandler = new CassandraRequestExceptionHandler(
-                () -> runtimeConfig.get().numberOfRetriesOnSameHost(),
-                () -> runtimeConfig.get().numberOfRetriesOnAllHosts(),
-                () -> runtimeConfig.get().conservativeRequestExceptionHandler(),
-                blacklist);
         cassandra = new CassandraService(metricsManager, config, blacklist);
->>>>>>> 242428b2
     }
 
     private void tryInitialize() {
