/*
 * Copyright 2015 Palantir Technologies, Inc. All rights reserved.
 *
 * Licensed under the BSD-3 License (the "License");
 * you may not use this file except in compliance with the License.
 * You may obtain a copy of the License at
 *
 * http://opensource.org/licenses/BSD-3-Clause
 *
 * Unless required by applicable law or agreed to in writing, software
 * distributed under the License is distributed on an "AS IS" BASIS,
 * WITHOUT WARRANTIES OR CONDITIONS OF ANY KIND, either express or implied.
 * See the License for the specific language governing permissions and
 * limitations under the License.
 */
package com.palantir.atlasdb.keyvalue.cassandra;

import java.net.InetSocketAddress;
import java.util.List;
import java.util.Map;
import java.util.Optional;
import java.util.Set;
import java.util.concurrent.ScheduledExecutorService;
import java.util.concurrent.ScheduledFuture;
import java.util.concurrent.TimeUnit;

import org.apache.cassandra.thrift.Cassandra;
import org.apache.cassandra.thrift.NotFoundException;
import org.apache.cassandra.thrift.TokenRange;
import org.slf4j.Logger;
import org.slf4j.LoggerFactory;

import com.google.common.annotations.VisibleForTesting;
import com.google.common.collect.HashMultimap;
import com.google.common.collect.ImmutableList;
import com.google.common.collect.ImmutableSet;
import com.google.common.collect.Iterables;
import com.google.common.collect.Maps;
import com.google.common.collect.Multimap;
import com.google.common.collect.RangeMap;
import com.google.common.collect.Sets;
import com.google.common.util.concurrent.ThreadFactoryBuilder;
import com.palantir.async.initializer.AsyncInitializer;
import com.palantir.atlasdb.AtlasDbConstants;
import com.palantir.atlasdb.cassandra.CassandraKeyValueServiceConfig;
import com.palantir.atlasdb.keyvalue.api.Cell;
import com.palantir.atlasdb.keyvalue.api.TableReference;
import com.palantir.atlasdb.keyvalue.cassandra.pool.CassandraClientPoolMetrics;
import com.palantir.atlasdb.keyvalue.cassandra.pool.CassandraService;
import com.palantir.atlasdb.qos.FakeQosClient;
import com.palantir.atlasdb.qos.QosClient;
import com.palantir.common.base.FunctionCheckedException;
import com.palantir.common.concurrent.PTExecutors;
import com.palantir.logsafe.SafeArg;
import com.palantir.logsafe.UnsafeArg;
import com.palantir.processors.AutoDelegate;

/**
 * Feature breakdown:
 *   - Pooling
 *   - Token Aware Mapping / Query Routing / Data partitioning
 *   - Retriable Queries
 *   - Pool member error tracking / blacklisting*
 *   - Pool refreshing
 *   - Pool node autodiscovery
 *   - Pool member health checking*
 *
 *   *entirely new features
 *
 *   By our old system, this would be a
 *   RefreshingRetriableTokenAwareHealthCheckingManyHostCassandraClientPoolingContainerManager;
 *   ... this is one of the reasons why there is a new system.
 **/
@SuppressWarnings("checkstyle:FinalClass") // non-final for mocking
@AutoDelegate(typeToExtend = CassandraClientPool.class)
public class CassandraClientPoolImpl implements CassandraClientPool {
    private class InitializingWrapper extends AsyncInitializer implements AutoDelegate_CassandraClientPool {
        @Override
        public CassandraClientPool delegate() {
            checkInitialized();
            return CassandraClientPoolImpl.this;
        }

        @Override
        protected void tryInitialize() {
            CassandraClientPoolImpl.this.tryInitialize();
        }

        @Override
        protected void cleanUpOnInitFailure() {
            CassandraClientPoolImpl.this.cleanUpOnInitFailure();
        }

        @Override
        protected String getInitializingClassName() {
            return "CassandraClientPool";
        }

        @Override
        public void shutdown() {
            cancelInitialization(CassandraClientPoolImpl.this::shutdown);
        }
    }

    private static final Logger log = LoggerFactory.getLogger(CassandraClientPool.class);

    private final Blacklist blacklist;
    private final CassandraRequestExceptionHandler exceptionHandler;
    private final CassandraService cassandra;

    private final CassandraKeyValueServiceConfig config;
    private final StartupChecks startupChecks;
    private final ScheduledExecutorService refreshDaemon;
    private final CassandraClientPoolMetrics metrics = new CassandraClientPoolMetrics();
    private final InitializingWrapper wrapper = new InitializingWrapper();

    private ScheduledFuture<?> refreshPoolFuture;

    @VisibleForTesting
    static CassandraClientPoolImpl createImplForTest(CassandraKeyValueServiceConfig config,
            StartupChecks startupChecks,
            Blacklist blacklist) {
        return create(config,
                startupChecks,
                AtlasDbConstants.DEFAULT_INITIALIZE_ASYNC,
                FakeQosClient.INSTANCE,
                blacklist);
    }

    public static CassandraClientPool create(CassandraKeyValueServiceConfig config) {
        return create(config, AtlasDbConstants.DEFAULT_INITIALIZE_ASYNC, FakeQosClient.INSTANCE);
    }

    public static CassandraClientPool create(CassandraKeyValueServiceConfig config,
            boolean initializeAsync,
            QosClient qosClient) {
        CassandraClientPoolImpl cassandraClientPool = create(config,
                StartupChecks.RUN,
                initializeAsync,
                qosClient,
                new Blacklist(config));
        return cassandraClientPool.wrapper.isInitialized() ? cassandraClientPool : cassandraClientPool.wrapper;
    }

    private static CassandraClientPoolImpl create(CassandraKeyValueServiceConfig config,
            StartupChecks startupChecks,
            boolean initializeAsync,
            QosClient qosClient,
            Blacklist blacklist) {
        CassandraClientPoolImpl cassandraClientPool = new CassandraClientPoolImpl(config,
                startupChecks,
                qosClient,
                blacklist);
        cassandraClientPool.wrapper.initialize(initializeAsync);
        return cassandraClientPool;
    }

    private CassandraClientPoolImpl(
            CassandraKeyValueServiceConfig config,
            StartupChecks startupChecks,
            QosClient qosClient,
            Blacklist blacklist) {
        this.config = config;
        this.startupChecks = startupChecks;
<<<<<<< HEAD
        this.refreshDaemon = Tracers.wrap(PTExecutors.newScheduledThreadPool(1, new ThreadFactoryBuilder()
=======
        this.qosClient = qosClient;
        this.refreshDaemon = PTExecutors.newScheduledThreadPool(1, new ThreadFactoryBuilder()
>>>>>>> 2be37651
                .setDaemon(true)
                .setNameFormat("CassandraClientPoolRefresh-%d")
                .build());
        this.blacklist = blacklist;
        this.exceptionHandler = new CassandraRequestExceptionHandler(
                this::getMaxRetriesPerHost, this::getMaxTriesTotal, blacklist);
        cassandra = new CassandraService(config, blacklist, qosClient);
    }

    private void tryInitialize() {
        cassandra.cacheInitialCassandraHosts();

        refreshPoolFuture = refreshDaemon.scheduleWithFixedDelay(() -> {
            try {
                refreshPool();
            } catch (Throwable t) {
                log.error("Failed to refresh Cassandra KVS pool."
                        + " Extended periods of being unable to refresh will cause perf degradation.", t);
            }
        }, config.poolRefreshIntervalSeconds(), config.poolRefreshIntervalSeconds(), TimeUnit.SECONDS);

        // for testability, mock/spy are bad at mockability of things called in constructors
        if (startupChecks == StartupChecks.RUN) {
            runOneTimeStartupChecks();
        }
        refreshPool(); // ensure we've initialized before returning
        metrics.registerAggregateMetrics(blacklist::size);
    }

    private void cleanUpOnInitFailure() {
        metrics.deregisterMetrics();
        refreshPoolFuture.cancel(true);
        cassandra.getPools().forEach((address, cassandraClientPoolingContainer) ->
                cassandraClientPoolingContainer.shutdownPooling());
        cassandra.getPools().clear();
        cassandra.clearInitialCassandraHosts();
    }

    @Override
    public void shutdown() {
        refreshDaemon.shutdown();
        cassandra.getPools().forEach((address, cassandraClientPoolingContainer) ->
                cassandraClientPoolingContainer.shutdownPooling());
        metrics.deregisterMetrics();
    }

    /**
     * This is the maximum number of times we'll accept connection failures to one host before blacklisting it. Note
     * that subsequent hosts we try in the same call will actually be blacklisted after one connection failure
     */
    @VisibleForTesting
    int getMaxRetriesPerHost() {
        return 3;
    }

    @VisibleForTesting
    int getMaxTriesTotal() {
        return 6;
    }

    @Override
    public Map<InetSocketAddress, CassandraClientPoolingContainer> getCurrentPools() {
        return cassandra.getPools();
    }

    @Override
    public <V> void markWritesForTable(Map<Cell, V> entries, TableReference tableRef) {
        cassandra.markWritesForTable(entries, tableRef);
    }

    @VisibleForTesting
    TokenRangeWritesLogger getTokenRangeWritesLogger() {
        return cassandra.getTokenRangeWritesLogger();
    }

    @VisibleForTesting
    RangeMap<LightweightOppToken, List<InetSocketAddress>> getTokenMap() {
        return cassandra.getTokenMap();
    }

    private synchronized void refreshPool() {
        blacklist.checkAndUpdate(cassandra.getPools());

        Set<InetSocketAddress> serversToAdd = Sets.newHashSet(config.servers());
        Set<InetSocketAddress> serversToRemove = ImmutableSet.of();

        if (config.autoRefreshNodes()) {
            serversToAdd.addAll(cassandra.refreshTokenRanges());
        }

        serversToAdd = Sets.difference(serversToAdd, cassandra.getPools().keySet());

        if (!config.autoRefreshNodes()) { // (we would just add them back in)
            serversToRemove = Sets.difference(cassandra.getPools().keySet(), config.servers());
        }

        serversToAdd.forEach(cassandra::addPool);
        serversToRemove.forEach(cassandra::removePool);

        if (!(serversToAdd.isEmpty() && serversToRemove.isEmpty())) { // if we made any changes
            sanityCheckRingConsistency();
            if (!config.autoRefreshNodes()) { // grab new token mapping, if we didn't already do this before
                cassandra.refreshTokenRanges();
            }
        }

        log.debug("Cassandra pool refresh added hosts {}, removed hosts {}.",
                SafeArg.of("serversToAdd", CassandraLogHelper.collectionOfHosts(serversToAdd)),
                SafeArg.of("serversToRemove", CassandraLogHelper.collectionOfHosts(serversToRemove)));
        cassandra.debugLogStateOfPool();
    }

    @VisibleForTesting
    void addPool(InetSocketAddress server) {
        cassandra.addPool(server);
    }

    @VisibleForTesting
    void removePool(InetSocketAddress server) {
        cassandra.removePool(server);
    }

    @Override
    public InetSocketAddress getRandomHostForKey(byte[] key) {
        return cassandra.getRandomHostForKey(key);
    }

    @VisibleForTesting
    void runOneTimeStartupChecks() {
        try {
            CassandraVerifier.ensureKeyspaceExistsAndIsUpToDate(this, config);
        } catch (Exception e) {
            log.error("Startup checks failed, was not able to create the keyspace or ensure it already existed.");
            throw new RuntimeException(e);
        }

        Map<InetSocketAddress, Exception> completelyUnresponsiveHosts = Maps.newHashMap();
        Map<InetSocketAddress, Exception> aliveButInvalidPartitionerHosts = Maps.newHashMap();
        boolean thisHostResponded = false;
        boolean atLeastOneHostResponded = false;
        for (InetSocketAddress host : cassandra.getPools().keySet()) {
            thisHostResponded = false;
            try {
                runOnHost(host, CassandraVerifier.healthCheck);
                thisHostResponded = true;
                atLeastOneHostResponded = true;
            } catch (Exception e) {
                completelyUnresponsiveHosts.put(host, e);
                blacklist.add(host);
            }

            if (thisHostResponded) {
                try {
                    runOnHost(host, getValidatePartitioner());
                } catch (Exception e) {
                    aliveButInvalidPartitionerHosts.put(host, e);
                }
            }
        }

        StringBuilder errorBuilderForEntireCluster = new StringBuilder();
        if (completelyUnresponsiveHosts.size() > 0) {
            errorBuilderForEntireCluster.append("Performing routine startup checks,")
                    .append(" determined that the following hosts are unreachable for the following reasons: \n");
            completelyUnresponsiveHosts.forEach((host, exception) ->
                    errorBuilderForEntireCluster.append(String.format("\tHost: %s was marked unreachable"
                            + " via exception: %s%n", host.getHostString(), exception.toString())));
        }

        if (aliveButInvalidPartitionerHosts.size() > 0) {
            errorBuilderForEntireCluster.append("Performing routine startup checks,")
                    .append("determined that the following hosts were alive but are configured")
                    .append("with an invalid partitioner: \n");
            aliveButInvalidPartitionerHosts.forEach((host, exception) ->
                    errorBuilderForEntireCluster.append(String.format("\tHost: %s was marked as invalid partitioner"
                            + " via exception: %s%n", host.getHostString(), exception.toString())));
        }

        if (atLeastOneHostResponded && aliveButInvalidPartitionerHosts.size() == 0) {
            return;
        } else {
            throw new RuntimeException(errorBuilderForEntireCluster.toString());
        }
    }

    @Override
    public <V, K extends Exception> V runWithRetry(FunctionCheckedException<CassandraClient, V, K> fn) throws K {
        return runWithRetryOnHost(cassandra.getRandomGoodHost().getHost(), fn);
    }

    @Override
    public <V, K extends Exception> V runWithRetryOnHost(
            InetSocketAddress specifiedHost,
            FunctionCheckedException<CassandraClient, V, K> fn) throws K {
        RetryableCassandraRequest<V, K> req = new RetryableCassandraRequest<>(specifiedHost, fn);

        while (true) {
            if (log.isTraceEnabled()) {
                log.trace("Running function on host {}.",
                        SafeArg.of("host", CassandraLogHelper.host(req.getPreferredHost())));
            }
            CassandraClientPoolingContainer hostPool = getPreferredHostOrFallBack(req);

            try {
                return runWithPooledResourceRecordingMetrics(hostPool, req.getFunction());
            } catch (Exception ex) {
                exceptionHandler.handleExceptionFromRequest(req, hostPool.getHost(), ex);
            }
        }
    }

    private <V, K extends Exception> CassandraClientPoolingContainer getPreferredHostOrFallBack(
            RetryableCassandraRequest<V, K> req) {
        CassandraClientPoolingContainer hostPool = cassandra.getPools().get(req.getPreferredHost());

        if (blacklist.contains(req.getPreferredHost()) || hostPool == null || req.shouldGiveUpOnPreferredHost()) {
            InetSocketAddress previousHost = hostPool == null ? req.getPreferredHost() : hostPool.getHost();
            Optional<CassandraClientPoolingContainer> hostPoolCandidate
                    = cassandra.getRandomGoodHostForPredicate(address -> !req.alreadyTriedOnHost(address));
            hostPool = hostPoolCandidate.orElseGet(cassandra::getRandomGoodHost);
            log.warn("Randomly redirected a query intended for host {} to {}.",
                    SafeArg.of("previousHost", CassandraLogHelper.host(previousHost)),
                    SafeArg.of("randomHost", CassandraLogHelper.host(hostPool.getHost())));
        }
        return hostPool;
    }

    @Override
    public <V, K extends Exception> V run(FunctionCheckedException<CassandraClient, V, K> fn) throws K {
        return runOnHost(cassandra.getRandomGoodHost().getHost(), fn);
    }

    @Override
    public <V, K extends Exception> V runOnHost(InetSocketAddress specifiedHost,
            FunctionCheckedException<CassandraClient, V, K> fn) throws K {
        CassandraClientPoolingContainer hostPool = cassandra.getPools().get(specifiedHost);
        return runWithPooledResourceRecordingMetrics(hostPool, fn);
    }

    private <V, K extends Exception> V runWithPooledResourceRecordingMetrics(
            CassandraClientPoolingContainer hostPool,
            FunctionCheckedException<CassandraClient, V, K> fn) throws K {

        metrics.recordRequestOnHost(hostPool);
        try {
            return hostPool.runWithPooledResource(fn);
        } catch (Exception e) {
            metrics.recordExceptionOnHost(hostPool);
            if (CassandraRequestExceptionHandler.isConnectionException(e)) {
                metrics.recordConnectionExceptionOnHost(hostPool);
            }
            throw e;
        }
    }

    // This method exists to verify a particularly nasty bug where cassandra doesn't have a
    // consistent ring across all of it's nodes.  One node will think it owns more than the others
    // think it does and they will not send writes to it, but it will respond to requests
    // acting like it does.
    private void sanityCheckRingConsistency() {
        Multimap<Set<TokenRange>, InetSocketAddress> tokenRangesToHost = HashMultimap.create();
        for (InetSocketAddress host : cassandra.getPools().keySet()) {
            Cassandra.Client client = null;
            try {
                client = CassandraClientFactory.getClientInternal(host, config);
                try {
                    client.describe_keyspace(config.getKeyspaceOrThrow());
                } catch (NotFoundException e) {
                    return; // don't care to check for ring consistency when we're not even fully initialized
                }
                tokenRangesToHost.put(ImmutableSet.copyOf(client.describe_ring(config.getKeyspaceOrThrow())), host);
            } catch (Exception e) {
                log.warn("Failed to get ring info from host: {}",
                        SafeArg.of("host", CassandraLogHelper.host(host)),
                        e);
            } finally {
                if (client != null) {
                    client.getOutputProtocol().getTransport().close();
                }
            }

            if (tokenRangesToHost.isEmpty()) {
                log.warn("Failed to get ring info for entire Cassandra cluster ({});"
                        + " ring could not be checked for consistency.",
                        UnsafeArg.of("keyspace", config.getKeyspaceOrThrow()));
                return;
            }

            if (tokenRangesToHost.keySet().size() == 1) { // all nodes agree on a consistent view of the cluster. Good.
                return;
            }

            RuntimeException ex = new IllegalStateException("Hosts have differing ring descriptions."
                    + " This can lead to inconsistent reads and lost data. ");
            log.error("QA-86204 {}: The token ranges to host are:\n{}",
                    SafeArg.of("exception", ex.getMessage()),
                    UnsafeArg.of("tokenRangesToHost", CassandraLogHelper.tokenRangesToHost(tokenRangesToHost)),
                    ex);


            // provide some easier to grok logging for the two most common cases
            if (tokenRangesToHost.size() > 2) {
                tokenRangesToHost.asMap().entrySet().stream()
                        .filter(entry -> entry.getValue().size() == 1)
                        .forEach(entry -> {
                            // We've checked above that entry.getValue() has one element, so we never NPE here.
                            String hostString = CassandraLogHelper.host(Iterables.getFirst(entry.getValue(), null));
                            log.error("Host: {} disagrees with the other nodes about the ring state.",
                                    SafeArg.of("host", hostString));
                        });
            }
            if (tokenRangesToHost.keySet().size() == 2) {
                ImmutableList<Set<TokenRange>> sets = ImmutableList.copyOf(tokenRangesToHost.keySet());
                Set<TokenRange> set1 = sets.get(0);
                Set<TokenRange> set2 = sets.get(1);
                log.error("Hosts are split. group1: {} group2: {}",
                        SafeArg.of("hosts1", CassandraLogHelper.collectionOfHosts(tokenRangesToHost.get(set1))),
                        SafeArg.of("hosts2", CassandraLogHelper.collectionOfHosts(tokenRangesToHost.get(set2))));
            }

            CassandraVerifier.logErrorOrThrow(ex.getMessage(), config.ignoreInconsistentRingChecks());
        }
    }

    @Override
    public FunctionCheckedException<CassandraClient, Void, Exception> getValidatePartitioner() {
        return CassandraUtils.getValidatePartitioner(config);
    }

    @VisibleForTesting
    enum StartupChecks {
        RUN,
        DO_NOT_RUN
    }
}<|MERGE_RESOLUTION|>--- conflicted
+++ resolved
@@ -162,12 +162,7 @@
             Blacklist blacklist) {
         this.config = config;
         this.startupChecks = startupChecks;
-<<<<<<< HEAD
-        this.refreshDaemon = Tracers.wrap(PTExecutors.newScheduledThreadPool(1, new ThreadFactoryBuilder()
-=======
-        this.qosClient = qosClient;
         this.refreshDaemon = PTExecutors.newScheduledThreadPool(1, new ThreadFactoryBuilder()
->>>>>>> 2be37651
                 .setDaemon(true)
                 .setNameFormat("CassandraClientPoolRefresh-%d")
                 .build());
