/*
 * (c) Copyright 2022 Palantir Technologies Inc. All rights reserved.
 *
 * Licensed under the Apache License, Version 2.0 (the "License");
 * you may not use this file except in compliance with the License.
 * You may obtain a copy of the License at
 *
 *     http://www.apache.org/licenses/LICENSE-2.0
 *
 * Unless required by applicable law or agreed to in writing, software
 * distributed under the License is distributed on an "AS IS" BASIS,
 * WITHOUT WARRANTIES OR CONDITIONS OF ANY KIND, either express or implied.
 * See the License for the specific language governing permissions and
 * limitations under the License.
 */

package com.palantir.atlasdb.cassandra.backup;

import com.datastax.driver.core.ConsistencyLevel;
import com.datastax.driver.core.PreparedStatement;
import com.datastax.driver.core.ResultSet;
import com.datastax.driver.core.Row;
import com.datastax.driver.core.Statement;
import com.datastax.driver.core.TableMetadata;
import com.github.rholder.retry.RetryException;
import com.github.rholder.retry.Retryer;
import com.github.rholder.retry.StopStrategies;
import com.github.rholder.retry.WaitStrategies;
import com.google.common.annotations.VisibleForTesting;
import com.google.common.collect.Iterators;
import com.google.common.collect.Streams;
import com.palantir.atlasdb.atomic.AtomicValue;
import com.palantir.atlasdb.cassandra.backup.transaction.TransactionTableEntries;
import com.palantir.atlasdb.cassandra.backup.transaction.TransactionTableEntry;
import com.palantir.atlasdb.cassandra.backup.transaction.TransactionsTableInteraction;
import com.palantir.atlasdb.timelock.api.Namespace;
import com.palantir.atlasdb.transaction.service.TransactionStatuses;
import com.palantir.common.streams.KeyedStream;
import com.palantir.logsafe.Preconditions;
import com.palantir.logsafe.SafeArg;
import com.palantir.logsafe.exceptions.SafeIllegalStateException;
import com.palantir.logsafe.logger.SafeLogger;
import com.palantir.logsafe.logger.SafeLoggerFactory;
import java.util.List;
import java.util.Optional;
import java.util.concurrent.ExecutionException;
import java.util.concurrent.TimeUnit;
import java.util.stream.Stream;

final class TransactionAborter {
    private static final SafeLogger log = SafeLoggerFactory.get(TransactionAborter.class);

    private static final int RETRY_COUNT = 3;

    private final CqlSession cqlSession;
    private final Namespace namespace;
    private final Retryer<Boolean> abortRetryer;

    public TransactionAborter(CqlSession cqlSession, Namespace namespace) {
        this.cqlSession = cqlSession;
        this.namespace = namespace;

        this.abortRetryer = new Retryer<>(
                StopStrategies.stopAfterAttempt(RETRY_COUNT),
                WaitStrategies.fixedWait(1L, TimeUnit.SECONDS),
                attempt -> !attempt.hasResult() || !attempt.getResult());
    }

    public void abortTransactions(long timestamp, List<TransactionsTableInteraction> transactionsTableInteractions) {
        CqlMetadata clusterMetadata = cqlSession.getMetadata();
        transactionsTableInteractions.forEach(
                txnInteraction -> abortTransactions(clusterMetadata, timestamp, txnInteraction));
    }

    private void abortTransactions(
            CqlMetadata clusterMetadata, long timestamp, TransactionsTableInteraction txnInteraction) {
        log.info(
                "Aborting transactions after backup timestamp",
                SafeArg.of("backupTimestamp", timestamp),
                SafeArg.of("keyspace", namespace),
                SafeArg.of("table", txnInteraction.getTransactionsTableName()));

        TableMetadata transactionsTable = ClusterMetadataUtils.getTableMetadata(
                clusterMetadata, namespace, txnInteraction.getTransactionsTableName());

        PreparedStatement preparedAbortStatement = txnInteraction.prepareAbortStatement(transactionsTable, cqlSession);
        PreparedStatement preparedCheckStatement = txnInteraction.prepareCheckStatement(transactionsTable, cqlSession);
        Stream<TransactionTableEntry> keysToAbort =
                getTransactionsToAbort(txnInteraction, transactionsTable, timestamp);
        executeTransactionAborts(txnInteraction, preparedAbortStatement, preparedCheckStatement, keysToAbort);
    }

    @VisibleForTesting
    Stream<TransactionTableEntry> getTransactionsToAbort(
            TransactionsTableInteraction txnInteraction, TableMetadata transactionsTable, long timestamp) {
        Stream<Row> rowResults =
                txnInteraction.createSelectStatementsForScanningFullTimestampRange(transactionsTable).stream()
                        .map(select -> cqlSession.execute(select).iterator())
                        .flatMap(Streams::stream);

        return KeyedStream.of(rowResults)
                .map(txnInteraction::extractTimestamps)
                .filter(entry -> isInRange(namespace, txnInteraction, entry, timestamp))
                .values();
    }

    private static boolean isInRange(
            Namespace namespace,
            TransactionsTableInteraction txnInteraction,
            TransactionTableEntry entry,
            long timestamp) {
        Optional<Long> maybeCommitTimestamp = getCommitTimestamp(entry);
        if (maybeCommitTimestamp.isEmpty()) {
            return false;
        }

        long startTimestamp = TransactionTableEntries.getStartTimestamp(entry);
        long commitTimestamp = maybeCommitTimestamp.get();
        boolean isInRange = txnInteraction.getTimestampRange().contains(startTimestamp);
        if (commitTimestamp <= timestamp || !isInRange) {
            return false;
        }

        log.debug(
                "Found transaction to abort",
                SafeArg.of("startTimestamp", startTimestamp),
                SafeArg.of("commitTimestamp", commitTimestamp),
                SafeArg.of("keyspace", namespace),
                SafeArg.of("table", txnInteraction.getTransactionsTableName()));
        return true;
    }

    @VisibleForTesting
    void executeTransactionAborts(
            TransactionsTableInteraction txnInteraction,
            PreparedStatement preparedAbortStatement,
            PreparedStatement preparedCheckStatement,
            Stream<TransactionTableEntry> entries) {
        entries.forEach(entry -> {
            Statement abortStatement = txnInteraction.bindAbortStatement(preparedAbortStatement, entry);
            Statement checkStatement = txnInteraction.bindCheckStatement(preparedCheckStatement, entry);
            executeWithRetry(txnInteraction, abortStatement, checkStatement, entry);
        });
    }

    private void executeWithRetry(
            TransactionsTableInteraction txnInteraction,
            Statement abortStatement,
            Statement checkStatement,
            TransactionTableEntry entry) {
        long startTs = TransactionTableEntries.getStartTimestamp(entry);
        long commitTs = getCommitTimestamp(entry).orElseThrow();

        Preconditions.checkArgument(
                abortStatement.getSerialConsistencyLevel() == ConsistencyLevel.SERIAL,
                "Abort statement was not at expected consistency level",
                SafeArg.of("consistencyLevel", abortStatement.getSerialConsistencyLevel()),
                SafeArg.of("expectedConsistencyLevel", ConsistencyLevel.SERIAL));
        Preconditions.checkArgument(
                checkStatement.getSerialConsistencyLevel() == ConsistencyLevel.SERIAL,
                "Check statement was not at expected consistency level",
                SafeArg.of("consistencyLevel", checkStatement.getSerialConsistencyLevel()),
                SafeArg.of("expectedConsistencyLevel", ConsistencyLevel.SERIAL));

        try {
            abortRetryer.call(
                    () -> tryAbortTransactions(txnInteraction, abortStatement, checkStatement, startTs, commitTs));
        } catch (ExecutionException e) {
            throw new SafeIllegalStateException(
                    "Failed to execute transaction abort",
                    e,
                    SafeArg.of("startTs", startTs),
                    SafeArg.of("commitTs", commitTs),
                    SafeArg.of("retryCount", RETRY_COUNT),
                    SafeArg.of("keyspace", namespace));

        } catch (RetryException e) {
            throw new SafeIllegalStateException(
                    "Unable to abort transactions even with retry",
                    e,
                    SafeArg.of("startTs", startTs),
                    SafeArg.of("commitTs", commitTs),
                    SafeArg.of("retryCount", RETRY_COUNT),
                    SafeArg.of("keyspace", namespace));
        }
    }

    private boolean tryAbortTransactions(
            TransactionsTableInteraction txnInteraction,
            Statement abortStatement,
            Statement checkStatement,
            long startTs,
            long commitTs) {
        log.info(
                "Aborting transaction",
                SafeArg.of("startTs", startTs),
                SafeArg.of("commitTs", commitTs),
                SafeArg.of("keyspace", namespace));
        ResultSet abortResultSet = cqlSession.execute(abortStatement);
        if (abortResultSet.wasApplied()) {
            return true;
        }

        log.debug(
                "Executing check statement",
                SafeArg.of("startTs", startTs),
                SafeArg.of("commitTs", commitTs),
                SafeArg.of("keyspace", namespace));
        ResultSet checkResultSet = cqlSession.execute(checkStatement);
        Row result = Iterators.getOnlyElement(checkResultSet.all().iterator());

        TransactionTableEntry transactionTableEntry = txnInteraction.extractTimestamps(result);
        if (isAborted(transactionTableEntry)) {
            return true;
        }

        log.warn(
                "Retrying abort statement",
                SafeArg.of("startTs", startTs),
                SafeArg.of("commitTs", commitTs),
                SafeArg.of("keyspace", namespace));
        return false;
    }

    private static boolean isAborted(TransactionTableEntry transactionTableEntry) {
        return TransactionTableEntries.caseOf(transactionTableEntry)
                .explicitlyAborted(_startTs -> true)
                .otherwise(() -> false);
    }

    private static Optional<Long> getCommitTimestamp(TransactionTableEntry entry) {
        return TransactionTableEntries.getCommitTimestamp(entry).or(() -> getCommitValue(entry));
    }

    private static Optional<Long> getCommitValue(TransactionTableEntry entry) {
<<<<<<< HEAD
        return TransactionTableEntries.getCommitValue(entry)
                .map(PutUnlessExistsValue::value)
                .flatMap(TransactionStatuses::getCommitTimestamp);
=======
        return TransactionTableEntries.getCommitValue(entry).map(AtomicValue::value);
>>>>>>> 5740a76a
    }
}<|MERGE_RESOLUTION|>--- conflicted
+++ resolved
@@ -233,12 +233,9 @@
     }
 
     private static Optional<Long> getCommitValue(TransactionTableEntry entry) {
-<<<<<<< HEAD
         return TransactionTableEntries.getCommitValue(entry)
-                .map(PutUnlessExistsValue::value)
+                .map(AtomicValue::value)
                 .flatMap(TransactionStatuses::getCommitTimestamp);
-=======
-        return TransactionTableEntries.getCommitValue(entry).map(AtomicValue::value);
->>>>>>> 5740a76a
+
     }
 }