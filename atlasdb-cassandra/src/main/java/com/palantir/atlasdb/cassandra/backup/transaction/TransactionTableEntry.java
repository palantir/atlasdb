/*
 * (c) Copyright 2021 Palantir Technologies Inc. All rights reserved.
 *
 * Licensed under the Apache License, Version 2.0 (the "License");
 * you may not use this file except in compliance with the License.
 * You may obtain a copy of the License at
 *
 *     http://www.apache.org/licenses/LICENSE-2.0
 *
 * Unless required by applicable law or agreed to in writing, software
 * distributed under the License is distributed on an "AS IS" BASIS,
 * WITHOUT WARRANTIES OR CONDITIONS OF ANY KIND, either express or implied.
 * See the License for the specific language governing permissions and
 * limitations under the License.
 */

package com.palantir.atlasdb.cassandra.backup.transaction;

<<<<<<< HEAD
import com.palantir.atlasdb.pue.PutUnlessExistsValue;
import com.palantir.atlasdb.transaction.service.TransactionStatus;
=======
import com.palantir.atlasdb.atomic.AtomicValue;
>>>>>>> 5740a76a
import org.derive4j.Data;

@Data
public abstract class TransactionTableEntry {
    public interface Cases<R> {
        R explicitlyAborted(long startTimestamp);

        R committedLegacy(long startTimestamp, long commitTimestamp);

<<<<<<< HEAD
        R committedTwoPhase(long startTimestamp, PutUnlessExistsValue<TransactionStatus> commitValue);
=======
        R committedTwoPhase(long startTimestamp, AtomicValue<Long> commitValue);
>>>>>>> 5740a76a
    }

    public abstract <R> R match(Cases<R> cases);
}<|MERGE_RESOLUTION|>--- conflicted
+++ resolved
@@ -16,12 +16,8 @@
 
 package com.palantir.atlasdb.cassandra.backup.transaction;
 
-<<<<<<< HEAD
-import com.palantir.atlasdb.pue.PutUnlessExistsValue;
 import com.palantir.atlasdb.transaction.service.TransactionStatus;
-=======
 import com.palantir.atlasdb.atomic.AtomicValue;
->>>>>>> 5740a76a
 import org.derive4j.Data;
 
 @Data
@@ -31,11 +27,7 @@
 
         R committedLegacy(long startTimestamp, long commitTimestamp);
 
-<<<<<<< HEAD
-        R committedTwoPhase(long startTimestamp, PutUnlessExistsValue<TransactionStatus> commitValue);
-=======
-        R committedTwoPhase(long startTimestamp, AtomicValue<Long> commitValue);
->>>>>>> 5740a76a
+        R committedTwoPhase(long startTimestamp, AtomicValue<TransactionStatus> commitValue);
     }
 
     public abstract <R> R match(Cases<R> cases);
