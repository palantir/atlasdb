/*
 * (c) Copyright 2021 Palantir Technologies Inc. All rights reserved.
 *
 * Licensed under the Apache License, Version 2.0 (the "License");
 * you may not use this file except in compliance with the License.
 * You may obtain a copy of the License at
 *
 *     http://www.apache.org/licenses/LICENSE-2.0
 *
 * Unless required by applicable law or agreed to in writing, software
 * distributed under the License is distributed on an "AS IS" BASIS,
 * WITHOUT WARRANTIES OR CONDITIONS OF ANY KIND, either express or implied.
 * See the License for the specific language governing permissions and
 * limitations under the License.
 */

package com.palantir.atlasdb.cassandra.backup.transaction;

import com.datastax.driver.core.BoundStatement;
import com.datastax.driver.core.ConsistencyLevel;
import com.datastax.driver.core.PreparedStatement;
import com.datastax.driver.core.Row;
import com.datastax.driver.core.Statement;
import com.datastax.driver.core.TableMetadata;
import com.datastax.driver.core.policies.DefaultRetryPolicy;
import com.datastax.driver.core.querybuilder.QueryBuilder;
import com.datastax.driver.core.utils.Bytes;
import com.palantir.atlasdb.atomic.AtomicValue;
import com.palantir.atlasdb.cassandra.backup.CqlSession;
import com.palantir.atlasdb.keyvalue.api.Cell;
import com.palantir.atlasdb.keyvalue.cassandra.CassandraConstants;
import com.palantir.atlasdb.keyvalue.cassandra.CellValuePutter;
import com.palantir.atlasdb.transaction.encoding.TwoPhaseEncodingStrategy;
import com.palantir.atlasdb.transaction.impl.TransactionConstants;
import com.palantir.atlasdb.transaction.service.TransactionStatus;
import com.palantir.timestamp.FullyBoundedTimestampRange;
import java.nio.ByteBuffer;
import java.util.List;
import java.util.Set;
import java.util.stream.Collectors;

public class Transactions3TableInteraction implements TransactionsTableInteraction {
    private final FullyBoundedTimestampRange timestampRange;

    public Transactions3TableInteraction(FullyBoundedTimestampRange timestampRange) {
        this.timestampRange = timestampRange;
    }

    @Override
    public FullyBoundedTimestampRange getTimestampRange() {
        return timestampRange;
    }

    @Override
    public String getTransactionsTableName() {
        return TransactionConstants.TRANSACTIONS2_TABLE.getTableName();
    }

    @Override
    public PreparedStatement prepareAbortStatement(TableMetadata transactionsTable, CqlSession session) {
        // we are declaring bankruptcy if this fails anyway
        ByteBuffer abortCommitTsBb = ByteBuffer.wrap(TwoPhaseEncodingStrategy.ABORTED_TRANSACTION_COMMITTED_VALUE);

        Statement abortStatement = QueryBuilder.update(transactionsTable)
                .with(QueryBuilder.set(CassandraConstants.VALUE, abortCommitTsBb))
                .where(QueryBuilder.eq(CassandraConstants.ROW, QueryBuilder.bindMarker()))
                .and(QueryBuilder.eq(CassandraConstants.COLUMN, QueryBuilder.bindMarker()))
                .and(QueryBuilder.eq(CassandraConstants.TIMESTAMP, CassandraConstants.ENCODED_CAS_TABLE_TIMESTAMP))
                .using(QueryBuilder.timestamp(CellValuePutter.SET_TIMESTAMP + 1));
        // abortRetryPolicy must match the type of operation of the abort statement
        // so if the statement is changed TO a CAS, callers will need to change their policy
        return session.prepare(abortStatement);
    }

    @Override
    public PreparedStatement prepareCheckStatement(TableMetadata transactionsTable, CqlSession session) {
        Statement checkStatement = QueryBuilder.select()
                .from(transactionsTable)
                .where(QueryBuilder.eq(CassandraConstants.ROW, QueryBuilder.bindMarker()))
                .and(QueryBuilder.eq(CassandraConstants.COLUMN, QueryBuilder.bindMarker()))
                .and(QueryBuilder.eq(CassandraConstants.TIMESTAMP, CassandraConstants.ENCODED_CAS_TABLE_TIMESTAMP));
        return session.prepare(checkStatement);
    }

    @Override
    public TransactionTableEntry extractTimestamps(Row row) {
        long startTimestamp = TwoPhaseEncodingStrategy.INSTANCE.decodeCellAsStartTimestamp(Cell.create(
                Bytes.getArray(row.getBytes(CassandraConstants.ROW)),
                Bytes.getArray(row.getBytes(CassandraConstants.COLUMN))));
<<<<<<< HEAD
        PutUnlessExistsValue<TransactionStatus> commitValue =
                TwoPhaseEncodingStrategy.INSTANCE.decodeValueAsCommitTimestamp(
                        startTimestamp, Bytes.getArray(row.getBytes(CassandraConstants.VALUE)));

        if (commitValue.value() == TransactionConstants.ABORTED) {
=======
        AtomicValue<Long> commitValue = TwoPhaseEncodingStrategy.INSTANCE.decodeValueAsCommitTimestamp(
                startTimestamp, Bytes.getArray(row.getBytes(CassandraConstants.VALUE)));
        if (commitValue.value() == TransactionConstants.FAILED_COMMIT_TS) {
>>>>>>> 5740a76a
            return TransactionTableEntries.explicitlyAborted(startTimestamp);
        }

        return TransactionTableEntries.committedTwoPhase(startTimestamp, commitValue);
    }

    @Override
    public Statement bindCheckStatement(PreparedStatement preparedCheckStatement, TransactionTableEntry entry) {
        long startTs = TransactionTableEntries.getStartTimestamp(entry);
        Cell cell = TwoPhaseEncodingStrategy.INSTANCE.encodeStartTimestampAsCell(startTs);
        ByteBuffer rowKeyBb = ByteBuffer.wrap(cell.getRowName());
        ByteBuffer columnNameBb = ByteBuffer.wrap(cell.getColumnName());
        BoundStatement bound = preparedCheckStatement.bind(rowKeyBb, columnNameBb);
        return bound.setConsistencyLevel(ConsistencyLevel.QUORUM)
                .setSerialConsistencyLevel(ConsistencyLevel.SERIAL)
                .setReadTimeoutMillis(LONG_READ_TIMEOUT_MS)
                .setRetryPolicy(DefaultRetryPolicy.INSTANCE);
    }

    @Override
    public Statement bindAbortStatement(PreparedStatement preparedAbortStatement, TransactionTableEntry entry) {
        long startTs = TransactionTableEntries.getStartTimestamp(entry);
        Cell cell = TwoPhaseEncodingStrategy.INSTANCE.encodeStartTimestampAsCell(startTs);
        ByteBuffer rowKeyBb = ByteBuffer.wrap(cell.getRowName());
        ByteBuffer columnNameBb = ByteBuffer.wrap(cell.getColumnName());
        BoundStatement bound = preparedAbortStatement.bind(rowKeyBb, columnNameBb);
        return bound.setConsistencyLevel(ConsistencyLevel.QUORUM)
                .setSerialConsistencyLevel(ConsistencyLevel.SERIAL)
                .setReadTimeoutMillis(LONG_READ_TIMEOUT_MS)
                .setRetryPolicy(DefaultRetryPolicy.INSTANCE);
    }

    @Override
    public List<Statement> createSelectStatementsForScanningFullTimestampRange(TableMetadata transactionsTable) {
        Set<ByteBuffer> encodedRowKeys = TwoPhaseEncodingStrategy.INSTANCE
                .encodeRangeOfStartTimestampsAsRows(
                        timestampRange.inclusiveLowerBound(), timestampRange.inclusiveUpperBound())
                .map(ByteBuffer::wrap)
                .collect(Collectors.toSet());
        return encodedRowKeys.stream()
                .map(rowKey -> QueryBuilder.select()
                        .all()
                        .from(transactionsTable)
                        .where(QueryBuilder.eq(CassandraConstants.ROW, rowKey))
                        .setConsistencyLevel(ConsistencyLevel.QUORUM)
                        .setFetchSize(SELECT_TRANSACTIONS_FETCH_SIZE)
                        .setReadTimeoutMillis(LONG_READ_TIMEOUT_MS))
                .collect(Collectors.toList());
    }
}<|MERGE_RESOLUTION|>--- conflicted
+++ resolved
@@ -87,17 +87,11 @@
         long startTimestamp = TwoPhaseEncodingStrategy.INSTANCE.decodeCellAsStartTimestamp(Cell.create(
                 Bytes.getArray(row.getBytes(CassandraConstants.ROW)),
                 Bytes.getArray(row.getBytes(CassandraConstants.COLUMN))));
-<<<<<<< HEAD
-        PutUnlessExistsValue<TransactionStatus> commitValue =
+        AtomicValue<TransactionStatus> commitValue =
                 TwoPhaseEncodingStrategy.INSTANCE.decodeValueAsCommitTimestamp(
                         startTimestamp, Bytes.getArray(row.getBytes(CassandraConstants.VALUE)));
 
         if (commitValue.value() == TransactionConstants.ABORTED) {
-=======
-        AtomicValue<Long> commitValue = TwoPhaseEncodingStrategy.INSTANCE.decodeValueAsCommitTimestamp(
-                startTimestamp, Bytes.getArray(row.getBytes(CassandraConstants.VALUE)));
-        if (commitValue.value() == TransactionConstants.FAILED_COMMIT_TS) {
->>>>>>> 5740a76a
             return TransactionTableEntries.explicitlyAborted(startTimestamp);
         }
 
