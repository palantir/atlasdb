/*
 * (c) Copyright 2022 Palantir Technologies Inc. All rights reserved.
 *
 * Licensed under the Apache License, Version 2.0 (the "License");
 * you may not use this file except in compliance with the License.
 * You may obtain a copy of the License at
 *
 *     http://www.apache.org/licenses/LICENSE-2.0
 *
 * Unless required by applicable law or agreed to in writing, software
 * distributed under the License is distributed on an "AS IS" BASIS,
 * WITHOUT WARRANTIES OR CONDITIONS OF ANY KIND, either express or implied.
 * See the License for the specific language governing permissions and
 * limitations under the License.
 */

package com.palantir.atlasdb.cassandra.backup;

import static org.assertj.core.api.Assertions.assertThat;
import static org.assertj.core.api.Assertions.assertThatThrownBy;
import static org.mockito.ArgumentMatchers.any;
import static org.mockito.ArgumentMatchers.eq;
import static org.mockito.Mockito.doReturn;
import static org.mockito.Mockito.mock;
import static org.mockito.Mockito.times;
import static org.mockito.Mockito.verify;
import static org.mockito.Mockito.verifyNoMoreInteractions;
import static org.mockito.Mockito.when;

import com.datastax.driver.core.ConsistencyLevel;
import com.datastax.driver.core.KeyspaceMetadata;
import com.datastax.driver.core.PreparedStatement;
import com.datastax.driver.core.ResultSet;
import com.datastax.driver.core.Row;
import com.datastax.driver.core.Statement;
import com.datastax.driver.core.TableMetadata;
import com.google.common.collect.ImmutableList;
import com.google.common.collect.Range;
import com.palantir.atlasdb.AtlasDbConstants;
<<<<<<< HEAD
=======
import com.palantir.atlasdb.atomic.AtomicValue;
import com.palantir.atlasdb.cassandra.CassandraKeyValueServiceConfig;
>>>>>>> 5740a76a
import com.palantir.atlasdb.cassandra.backup.transaction.TransactionTableEntries;
import com.palantir.atlasdb.cassandra.backup.transaction.TransactionTableEntry;
import com.palantir.atlasdb.cassandra.backup.transaction.TransactionsTableInteraction;
import com.palantir.atlasdb.timelock.api.Namespace;
import com.palantir.atlasdb.transaction.impl.TransactionStatusUtils;
import com.palantir.timestamp.FullyBoundedTimestampRange;
import java.util.List;
import java.util.stream.Collectors;
import java.util.stream.Stream;
import org.junit.Before;
import org.junit.Test;
import org.junit.runner.RunWith;
import org.mockito.Mock;
import org.mockito.junit.MockitoJUnitRunner;

@RunWith(MockitoJUnitRunner.class)
public class TransactionAborterTest {
    private static final long BACKUP_TIMESTAMP = 123;

    private static final FullyBoundedTimestampRange TIMESTAMP_RANGE =
            FullyBoundedTimestampRange.of(Range.closed(AtlasDbConstants.STARTING_TS, 200L));

    private static final String TXN_TABLE_NAME = "txn_table";
    private static final Namespace NAMESPACE = Namespace.of("keyspace");

    @Mock
    private CqlSession cqlSession;

    @Mock
    private TransactionsTableInteraction transactionInteraction;

    @Mock
    private Statement selectStatement;

    @Mock
    private PreparedStatement preparedAbortStatement;

    @Mock
    private Statement abortStatement;

    @Mock
    private PreparedStatement preparedCheckStatement;

    @Mock
    private Statement checkStatement;

    @Mock
    private TableMetadata tableMetadata;

    private TransactionAborter transactionAborter;

    @Before
    public void before() {
        when(transactionInteraction.getTransactionsTableName()).thenReturn(TXN_TABLE_NAME);

        when(abortStatement.getSerialConsistencyLevel()).thenReturn(ConsistencyLevel.SERIAL);
        when(transactionInteraction.bindAbortStatement(eq(preparedAbortStatement), any()))
                .thenReturn(abortStatement);

        when(checkStatement.getSerialConsistencyLevel()).thenReturn(ConsistencyLevel.SERIAL);
        when(transactionInteraction.bindCheckStatement(eq(preparedCheckStatement), any()))
                .thenReturn(checkStatement);

        when(tableMetadata.getName()).thenReturn(TXN_TABLE_NAME);
        KeyspaceMetadata keyspaceMetadata = mock(KeyspaceMetadata.class);
        when(keyspaceMetadata.getTables()).thenReturn(ImmutableList.of(tableMetadata));
        CqlMetadata cqlMetadata = mock(CqlMetadata.class);
        when(cqlMetadata.getKeyspaceMetadata(NAMESPACE)).thenReturn(keyspaceMetadata);
        when(cqlSession.getMetadata()).thenReturn(cqlMetadata);

        doReturn(ImmutableList.of(selectStatement))
                .when(transactionInteraction)
                .createSelectStatementsForScanningFullTimestampRange(any());
        ResultSet selectResponse = createSelectResponse(ImmutableList.of());
        when(cqlSession.execute(selectStatement)).thenReturn(selectResponse);

        doReturn(mock(PreparedStatement.class)).when(transactionInteraction).prepareAbortStatement(any(), any());
        doReturn(mock(PreparedStatement.class)).when(transactionInteraction).prepareCheckStatement(any(), any());

        transactionAborter = new TransactionAborter(cqlSession, NAMESPACE);
    }

    @Test
    public void willNotRunAbortWhenNothingToAbort() {
        transactionAborter.abortTransactions(BACKUP_TIMESTAMP, List.of(transactionInteraction));

        verify(cqlSession, times(1)).execute(selectStatement);
        verify(cqlSession, times(1)).getMetadata();
        verifyNoMoreInteractions(cqlSession);
    }

    @Test
    public void willNotAbortTimestampsLowerThanBackupTimestamp() {
        ImmutableList<TransactionTableEntry> rows = ImmutableList.of(
                TransactionTableEntries.committedLegacy(10L, 20L),
<<<<<<< HEAD
                TransactionTableEntries.committedTwoPhase(
                        20L, PutUnlessExistsValue.committed(TransactionStatusUtils.fromTimestamp(30L))),
=======
                TransactionTableEntries.committedTwoPhase(20L, AtomicValue.committed(30L)),
>>>>>>> 5740a76a
                TransactionTableEntries.committedLegacy(30L, BACKUP_TIMESTAMP - 1));
        setupAbortTimestampTask(rows, TIMESTAMP_RANGE);

        Stream<TransactionTableEntry> transactionsToAbort =
                transactionAborter.getTransactionsToAbort(transactionInteraction, tableMetadata, BACKUP_TIMESTAMP);
        assertThat(transactionsToAbort.count()).isZero();
    }

    @Test
    public void willNotAbortTimestampsOutsideRange() {
        ImmutableList<TransactionTableEntry> rows = ImmutableList.of(
                TransactionTableEntries.committedLegacy(BACKUP_TIMESTAMP + 10, BACKUP_TIMESTAMP + 12),
                TransactionTableEntries.committedTwoPhase(
<<<<<<< HEAD
                        BACKUP_TIMESTAMP + 12,
                        PutUnlessExistsValue.committed(TransactionStatusUtils.fromTimestamp(BACKUP_TIMESTAMP + 13))),
=======
                        BACKUP_TIMESTAMP + 12, AtomicValue.committed(BACKUP_TIMESTAMP + 13)),
>>>>>>> 5740a76a
                TransactionTableEntries.committedLegacy(BACKUP_TIMESTAMP + 14, BACKUP_TIMESTAMP + 15));
        setupAbortTimestampTask(rows, FullyBoundedTimestampRange.of(Range.closed(BACKUP_TIMESTAMP + 16, 1000L)));

        Stream<TransactionTableEntry> transactionsToAbort =
                transactionAborter.getTransactionsToAbort(transactionInteraction, tableMetadata, BACKUP_TIMESTAMP);
        assertThat(transactionsToAbort.count()).isZero();
    }

    @Test
    public void willNotAbortTimestampsAlreadyAborted() {
        ImmutableList<TransactionTableEntry> rows =
                ImmutableList.of(TransactionTableEntries.explicitlyAborted(BACKUP_TIMESTAMP + 1));
        setupAbortTimestampTask(rows, TIMESTAMP_RANGE);

        Stream<TransactionTableEntry> transactionsToAbort =
                transactionAborter.getTransactionsToAbort(transactionInteraction, tableMetadata, BACKUP_TIMESTAMP);
        assertThat(transactionsToAbort.count()).isZero();
    }

    @Test
    public void willAbortTimestampInRange() {
        ImmutableList<TransactionTableEntry> rows = ImmutableList.of(
                TransactionTableEntries.committedLegacy(BACKUP_TIMESTAMP + 1, BACKUP_TIMESTAMP + 2),
                TransactionTableEntries.committedTwoPhase(
<<<<<<< HEAD
                        BACKUP_TIMESTAMP + 3,
                        PutUnlessExistsValue.committed(TransactionStatusUtils.fromTimestamp(BACKUP_TIMESTAMP + 4))));
=======
                        BACKUP_TIMESTAMP + 3, AtomicValue.committed(BACKUP_TIMESTAMP + 4)));
>>>>>>> 5740a76a
        setupAbortTimestampTask(rows, FullyBoundedTimestampRange.of(Range.closed(25L, 1000L)));

        Stream<TransactionTableEntry> transactionsToAbort =
                transactionAborter.getTransactionsToAbort(transactionInteraction, tableMetadata, BACKUP_TIMESTAMP);
        assertThat(transactionsToAbort.count()).isEqualTo(2L);
    }

    @Test
    public void willAbortTimestampsHigherThanBackupTimestamp() {
        ImmutableList<TransactionTableEntry> rows = ImmutableList.of(
                TransactionTableEntries.committedLegacy(BACKUP_TIMESTAMP + 1, BACKUP_TIMESTAMP + 2),
                TransactionTableEntries.committedTwoPhase(
<<<<<<< HEAD
                        BACKUP_TIMESTAMP + 3,
                        PutUnlessExistsValue.committed(TransactionStatusUtils.fromTimestamp(BACKUP_TIMESTAMP + 4))));
=======
                        BACKUP_TIMESTAMP + 3, AtomicValue.committed(BACKUP_TIMESTAMP + 4)));
>>>>>>> 5740a76a
        setupAbortTimestampTask(rows, TIMESTAMP_RANGE);

        Stream<TransactionTableEntry> transactionsToAbort =
                transactionAborter.getTransactionsToAbort(transactionInteraction, tableMetadata, BACKUP_TIMESTAMP);
        assertThat(transactionsToAbort.count()).isEqualTo(2L);
    }

    @Test
    public void willAbortTimestampsThatStartBeforeButEndAfterBackupTimestamp() {
        ImmutableList<TransactionTableEntry> rows = ImmutableList.of(
                TransactionTableEntries.committedLegacy(BACKUP_TIMESTAMP - 2, BACKUP_TIMESTAMP + 1),
                TransactionTableEntries.committedTwoPhase(
<<<<<<< HEAD
                        BACKUP_TIMESTAMP - 1,
                        PutUnlessExistsValue.committed(TransactionStatusUtils.fromTimestamp(BACKUP_TIMESTAMP + 2))));
=======
                        BACKUP_TIMESTAMP - 1, AtomicValue.committed(BACKUP_TIMESTAMP + 2)));
>>>>>>> 5740a76a
        setupAbortTimestampTask(rows, TIMESTAMP_RANGE);

        Stream<TransactionTableEntry> transactionsToAbort =
                transactionAborter.getTransactionsToAbort(transactionInteraction, tableMetadata, BACKUP_TIMESTAMP);
        assertThat(transactionsToAbort.count()).isEqualTo(2L);
    }

    @Test
    public void willAbortTimestampsThatStartAfterBackupTimestampAndEndOutsideRange() {
        long endOfRange = TIMESTAMP_RANGE.inclusiveUpperBound();
        ImmutableList<TransactionTableEntry> rows = ImmutableList.of(
                TransactionTableEntries.committedLegacy(BACKUP_TIMESTAMP + 1, endOfRange + 1),
<<<<<<< HEAD
                TransactionTableEntries.committedTwoPhase(
                        BACKUP_TIMESTAMP + 2,
                        PutUnlessExistsValue.committed(TransactionStatusUtils.fromTimestamp(endOfRange + 2))));
=======
                TransactionTableEntries.committedTwoPhase(BACKUP_TIMESTAMP + 2, AtomicValue.committed(endOfRange + 2)));
>>>>>>> 5740a76a
        setupAbortTimestampTask(rows, TIMESTAMP_RANGE);

        Stream<TransactionTableEntry> transactionsToAbort =
                transactionAborter.getTransactionsToAbort(transactionInteraction, tableMetadata, BACKUP_TIMESTAMP);
        assertThat(transactionsToAbort.count()).isEqualTo(2L);
    }

    @Test
    public void willNotAbortTimestampsThatStartAfterRange() {
        long endOfRange = TIMESTAMP_RANGE.inclusiveUpperBound();
        ImmutableList<TransactionTableEntry> rows = ImmutableList.of(
                TransactionTableEntries.committedLegacy(endOfRange + 1, endOfRange + 2),
<<<<<<< HEAD
                TransactionTableEntries.committedTwoPhase(
                        endOfRange + 3,
                        PutUnlessExistsValue.committed(TransactionStatusUtils.fromTimestamp(endOfRange + 4))));
=======
                TransactionTableEntries.committedTwoPhase(endOfRange + 3, AtomicValue.committed(endOfRange + 4)));
>>>>>>> 5740a76a
        setupAbortTimestampTask(rows, TIMESTAMP_RANGE);

        Stream<TransactionTableEntry> transactionsToAbort =
                transactionAborter.getTransactionsToAbort(transactionInteraction, tableMetadata, BACKUP_TIMESTAMP);
        assertThat(transactionsToAbort.count()).isEqualTo(0L);
    }

    @Test
    public void executeWithRetryTriesSingleTimeIfAbortSucceeds() {
        ResultSet abortResponse = createAbortResponse(true);
        when(cqlSession.execute(abortStatement)).thenReturn(abortResponse);

        Stream<TransactionTableEntry> entries = Stream.of(TransactionTableEntries.committedLegacy(100L, 101L));
        transactionAborter.executeTransactionAborts(
                transactionInteraction, preparedAbortStatement, preparedCheckStatement, entries);

        verify(cqlSession).execute(abortStatement);
    }

    @Test
    public void executeWithRetryChecksIfAbortWasNotAppliedAndRetriesIfNoMatch() {
        ResultSet abortResponse1 = createAbortResponse(false);
        ResultSet abortResponse2 = createAbortResponse(true);

        when(cqlSession.execute(abortStatement)).thenReturn(abortResponse1).thenReturn(abortResponse2);

        Row row = mock(Row.class);
        ResultSet checkResponse = createSelectResponse(ImmutableList.of(row));
        when(cqlSession.execute(checkStatement)).thenReturn(checkResponse);

        Stream<TransactionTableEntry> entries = Stream.of(TransactionTableEntries.committedLegacy(100L, 101L));
        transactionAborter.executeTransactionAborts(
                transactionInteraction, preparedAbortStatement, preparedCheckStatement, entries);

        verify(cqlSession, times(2)).execute(abortStatement);
        verify(cqlSession).execute(checkStatement);
    }

    @Test
    public void executeWithRetryChecksIfAbortWasNotAppliedAndDoesNotRetryIfEqualsAbortTimestamp() {
        ResultSet abortResponse = createAbortResponse(false);
        when(cqlSession.execute(abortStatement)).thenReturn(abortResponse);

        Row row = mock(Row.class);
        ResultSet checkResponse = createSelectResponse(ImmutableList.of(row));

        TransactionTableEntry entry = TransactionTableEntries.explicitlyAborted(100L);
        when(cqlSession.execute(checkStatement)).thenReturn(checkResponse);
        when(transactionInteraction.extractTimestamps(row)).thenReturn(entry);

        TransactionTableEntry notYetAborted = TransactionTableEntries.committedLegacy(100L, 101L);
        Stream<TransactionTableEntry> entries = Stream.of(notYetAborted);
        transactionAborter.executeTransactionAborts(
                transactionInteraction, preparedAbortStatement, preparedCheckStatement, entries);

        verify(cqlSession, times(1)).execute(abortStatement);
        verify(cqlSession, times(1)).execute(checkStatement);
    }

    @Test
    public void executeWithRetryChecksEventuallyFails() {
        ResultSet abortResponse = createAbortResponse(false);
        when(cqlSession.execute(abortStatement)).thenReturn(abortResponse);

        Row row = mock(Row.class);
        ResultSet checkResponse = createSelectResponse(ImmutableList.of(row));
        when(cqlSession.execute(checkStatement)).thenReturn(checkResponse);

        Stream<TransactionTableEntry> entries = Stream.of(TransactionTableEntries.committedLegacy(100L, 101L));

        assertThatThrownBy(() -> transactionAborter.executeTransactionAborts(
                        transactionInteraction, preparedAbortStatement, preparedCheckStatement, entries))
                .isInstanceOf(IllegalStateException.class);

        verify(cqlSession, times(3)).execute(abortStatement);
        verify(cqlSession, times(3)).execute(checkStatement);
    }

    private void setupAbortTimestampTask(
            ImmutableList<TransactionTableEntry> entries, FullyBoundedTimestampRange range) {
        when(transactionInteraction.getTimestampRange()).thenReturn(range);
        List<Row> rows = entries.stream()
                .map(entry -> {
                    Row row = mock(Row.class);
                    when(transactionInteraction.extractTimestamps(row)).thenReturn(entry);
                    return row;
                })
                .collect(Collectors.toList());
        ResultSet selectResponse = createSelectResponse(rows);
        when(transactionInteraction.createSelectStatementsForScanningFullTimestampRange(any()))
                .thenReturn(ImmutableList.of(mock(Statement.class)));
        when(cqlSession.execute(any(Statement.class))).thenReturn(selectResponse);
    }

    private static ResultSet createAbortResponse(boolean wasApplied) {
        ResultSet response = mock(ResultSet.class);
        when(response.wasApplied()).thenReturn(wasApplied);
        return response;
    }

    private static ResultSet createSelectResponse(List<Row> transactions) {
        ResultSet response = mock(ResultSet.class);
        when(response.iterator()).thenReturn(transactions.iterator());
        when(response.all()).thenReturn(transactions);
        return response;
    }
}<|MERGE_RESOLUTION|>--- conflicted
+++ resolved
@@ -37,11 +37,7 @@
 import com.google.common.collect.ImmutableList;
 import com.google.common.collect.Range;
 import com.palantir.atlasdb.AtlasDbConstants;
-<<<<<<< HEAD
-=======
 import com.palantir.atlasdb.atomic.AtomicValue;
-import com.palantir.atlasdb.cassandra.CassandraKeyValueServiceConfig;
->>>>>>> 5740a76a
 import com.palantir.atlasdb.cassandra.backup.transaction.TransactionTableEntries;
 import com.palantir.atlasdb.cassandra.backup.transaction.TransactionTableEntry;
 import com.palantir.atlasdb.cassandra.backup.transaction.TransactionsTableInteraction;
@@ -137,12 +133,8 @@
     public void willNotAbortTimestampsLowerThanBackupTimestamp() {
         ImmutableList<TransactionTableEntry> rows = ImmutableList.of(
                 TransactionTableEntries.committedLegacy(10L, 20L),
-<<<<<<< HEAD
-                TransactionTableEntries.committedTwoPhase(
-                        20L, PutUnlessExistsValue.committed(TransactionStatusUtils.fromTimestamp(30L))),
-=======
-                TransactionTableEntries.committedTwoPhase(20L, AtomicValue.committed(30L)),
->>>>>>> 5740a76a
+                TransactionTableEntries.committedTwoPhase(
+                        20L, AtomicValue.committed(TransactionStatusUtils.fromTimestamp(30L))),
                 TransactionTableEntries.committedLegacy(30L, BACKUP_TIMESTAMP - 1));
         setupAbortTimestampTask(rows, TIMESTAMP_RANGE);
 
@@ -156,12 +148,8 @@
         ImmutableList<TransactionTableEntry> rows = ImmutableList.of(
                 TransactionTableEntries.committedLegacy(BACKUP_TIMESTAMP + 10, BACKUP_TIMESTAMP + 12),
                 TransactionTableEntries.committedTwoPhase(
-<<<<<<< HEAD
                         BACKUP_TIMESTAMP + 12,
-                        PutUnlessExistsValue.committed(TransactionStatusUtils.fromTimestamp(BACKUP_TIMESTAMP + 13))),
-=======
-                        BACKUP_TIMESTAMP + 12, AtomicValue.committed(BACKUP_TIMESTAMP + 13)),
->>>>>>> 5740a76a
+                        AtomicValue.committed(TransactionStatusUtils.fromTimestamp(BACKUP_TIMESTAMP + 13))),
                 TransactionTableEntries.committedLegacy(BACKUP_TIMESTAMP + 14, BACKUP_TIMESTAMP + 15));
         setupAbortTimestampTask(rows, FullyBoundedTimestampRange.of(Range.closed(BACKUP_TIMESTAMP + 16, 1000L)));
 
@@ -186,12 +174,8 @@
         ImmutableList<TransactionTableEntry> rows = ImmutableList.of(
                 TransactionTableEntries.committedLegacy(BACKUP_TIMESTAMP + 1, BACKUP_TIMESTAMP + 2),
                 TransactionTableEntries.committedTwoPhase(
-<<<<<<< HEAD
                         BACKUP_TIMESTAMP + 3,
-                        PutUnlessExistsValue.committed(TransactionStatusUtils.fromTimestamp(BACKUP_TIMESTAMP + 4))));
-=======
-                        BACKUP_TIMESTAMP + 3, AtomicValue.committed(BACKUP_TIMESTAMP + 4)));
->>>>>>> 5740a76a
+                        AtomicValue.committed(TransactionStatusUtils.fromTimestamp(BACKUP_TIMESTAMP + 4))));
         setupAbortTimestampTask(rows, FullyBoundedTimestampRange.of(Range.closed(25L, 1000L)));
 
         Stream<TransactionTableEntry> transactionsToAbort =
@@ -204,12 +188,8 @@
         ImmutableList<TransactionTableEntry> rows = ImmutableList.of(
                 TransactionTableEntries.committedLegacy(BACKUP_TIMESTAMP + 1, BACKUP_TIMESTAMP + 2),
                 TransactionTableEntries.committedTwoPhase(
-<<<<<<< HEAD
                         BACKUP_TIMESTAMP + 3,
-                        PutUnlessExistsValue.committed(TransactionStatusUtils.fromTimestamp(BACKUP_TIMESTAMP + 4))));
-=======
-                        BACKUP_TIMESTAMP + 3, AtomicValue.committed(BACKUP_TIMESTAMP + 4)));
->>>>>>> 5740a76a
+                        AtomicValue.committed(TransactionStatusUtils.fromTimestamp(BACKUP_TIMESTAMP + 4))));
         setupAbortTimestampTask(rows, TIMESTAMP_RANGE);
 
         Stream<TransactionTableEntry> transactionsToAbort =
@@ -222,12 +202,8 @@
         ImmutableList<TransactionTableEntry> rows = ImmutableList.of(
                 TransactionTableEntries.committedLegacy(BACKUP_TIMESTAMP - 2, BACKUP_TIMESTAMP + 1),
                 TransactionTableEntries.committedTwoPhase(
-<<<<<<< HEAD
                         BACKUP_TIMESTAMP - 1,
-                        PutUnlessExistsValue.committed(TransactionStatusUtils.fromTimestamp(BACKUP_TIMESTAMP + 2))));
-=======
-                        BACKUP_TIMESTAMP - 1, AtomicValue.committed(BACKUP_TIMESTAMP + 2)));
->>>>>>> 5740a76a
+                        AtomicValue.committed(TransactionStatusUtils.fromTimestamp(BACKUP_TIMESTAMP + 2))));
         setupAbortTimestampTask(rows, TIMESTAMP_RANGE);
 
         Stream<TransactionTableEntry> transactionsToAbort =
@@ -240,13 +216,9 @@
         long endOfRange = TIMESTAMP_RANGE.inclusiveUpperBound();
         ImmutableList<TransactionTableEntry> rows = ImmutableList.of(
                 TransactionTableEntries.committedLegacy(BACKUP_TIMESTAMP + 1, endOfRange + 1),
-<<<<<<< HEAD
                 TransactionTableEntries.committedTwoPhase(
                         BACKUP_TIMESTAMP + 2,
-                        PutUnlessExistsValue.committed(TransactionStatusUtils.fromTimestamp(endOfRange + 2))));
-=======
-                TransactionTableEntries.committedTwoPhase(BACKUP_TIMESTAMP + 2, AtomicValue.committed(endOfRange + 2)));
->>>>>>> 5740a76a
+                        AtomicValue.committed(TransactionStatusUtils.fromTimestamp(endOfRange + 2))));
         setupAbortTimestampTask(rows, TIMESTAMP_RANGE);
 
         Stream<TransactionTableEntry> transactionsToAbort =
@@ -259,13 +231,9 @@
         long endOfRange = TIMESTAMP_RANGE.inclusiveUpperBound();
         ImmutableList<TransactionTableEntry> rows = ImmutableList.of(
                 TransactionTableEntries.committedLegacy(endOfRange + 1, endOfRange + 2),
-<<<<<<< HEAD
                 TransactionTableEntries.committedTwoPhase(
                         endOfRange + 3,
-                        PutUnlessExistsValue.committed(TransactionStatusUtils.fromTimestamp(endOfRange + 4))));
-=======
-                TransactionTableEntries.committedTwoPhase(endOfRange + 3, AtomicValue.committed(endOfRange + 4)));
->>>>>>> 5740a76a
+                        AtomicValue.committed(TransactionStatusUtils.fromTimestamp(endOfRange + 4))));
         setupAbortTimestampTask(rows, TIMESTAMP_RANGE);
 
         Stream<TransactionTableEntry> transactionsToAbort =
