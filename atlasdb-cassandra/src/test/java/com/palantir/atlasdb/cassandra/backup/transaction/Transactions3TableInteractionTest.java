--- conflicted
+++ resolved
@@ -65,32 +65,21 @@
         TransactionTableEntry entry = interaction.extractTimestamps(createRow(150L, 200L));
         TransactionTableEntryAssertions.assertTwoPhase(entry, (startTs, commitValue) -> {
             assertThat(startTs).isEqualTo(150L);
-<<<<<<< HEAD
             assertThat(commitValue.isCommitted()).isTrue();
             assertThat(TransactionStatuses.getCommitTimestamp(commitValue.value()))
                     .hasValue(200L);
-=======
-            assertThat(commitValue).isEqualTo(AtomicValue.committed(200L));
->>>>>>> 5740a76a
         });
     }
 
     @Test
     public void extractStagingCommitTimestampTest() {
-<<<<<<< HEAD
         TransactionTableEntry entry = interaction.extractTimestamps(
-                createRow(150L, PutUnlessExistsValue.staging(TransactionStatusUtils.fromTimestamp(200L))));
+                createRow(150L, AtomicValue.staging(TransactionStatusUtils.fromTimestamp(200L))));
         TransactionTableEntryAssertions.assertTwoPhase(entry, (startTs, commitValue) -> {
             assertThat(startTs).isEqualTo(150L);
             assertThat(commitValue.isCommitted()).isFalse();
             assertThat(TransactionStatuses.getCommitTimestamp(commitValue.value()))
                     .hasValue(200L);
-=======
-        TransactionTableEntry entry = interaction.extractTimestamps(createRow(150L, AtomicValue.staging(200L)));
-        TransactionTableEntryAssertions.assertTwoPhase(entry, (startTs, commitValue) -> {
-            assertThat(startTs).isEqualTo(150L);
-            assertThat(commitValue).isEqualTo(AtomicValue.staging(200L));
->>>>>>> 5740a76a
         });
     }
 
@@ -103,15 +92,10 @@
 
     @Test
     public void extractStagingAbortedTimestampTest() {
-<<<<<<< HEAD
         TransactionTableEntry entry = interaction.extractTimestamps(createRow(
                 150L,
-                PutUnlessExistsValue.staging(
+                AtomicValue.staging(
                         TransactionStatusUtils.fromTimestamp(TransactionConstants.FAILED_COMMIT_TS))));
-=======
-        TransactionTableEntry entry = interaction.extractTimestamps(
-                createRow(150L, AtomicValue.staging(TransactionConstants.FAILED_COMMIT_TS)));
->>>>>>> 5740a76a
         TransactionTableEntryAssertions.assertAborted(
                 entry, startTimestamp -> assertThat(startTimestamp).isEqualTo(150L));
     }
@@ -165,17 +149,10 @@
     }
 
     private static Row createRow(long start, long commit) {
-<<<<<<< HEAD
-        return createRow(start, PutUnlessExistsValue.committed(TransactionStatusUtils.fromTimestamp(commit)));
+        return createRow(start, AtomicValue.committed(TransactionStatusUtils.fromTimestamp(commit)));
     }
 
-    private static Row createRow(long start, PutUnlessExistsValue<TransactionStatus> commit) {
-=======
-        return createRow(start, AtomicValue.committed(commit));
-    }
-
-    private static Row createRow(long start, AtomicValue<Long> commit) {
->>>>>>> 5740a76a
+    private static Row createRow(long start, AtomicValue<TransactionStatus> commit) {
         Row row = mock(Row.class);
         Cell cell = TicketsEncodingStrategy.INSTANCE.encodeStartTimestampAsCell(start);
         when(row.getBytes(CassandraConstants.ROW)).thenReturn(ByteBuffer.wrap(cell.getRowName()));
