/*
 * Copyright 2017 Palantir Technologies, Inc. All rights reserved.
 *
 * Licensed under the BSD-3 License (the "License");
 * you may not use this file except in compliance with the License.
 * You may obtain a copy of the License at
 *
 * http://opensource.org/licenses/BSD-3-Clause
 *
 * Unless required by applicable law or agreed to in writing, software
 * distributed under the License is distributed on an "AS IS" BASIS,
 * WITHOUT WARRANTIES OR CONDITIONS OF ANY KIND, either express or implied.
 * See the License for the specific language governing permissions and
 * limitations under the License.
 */

package com.palantir.atlasdb;

import static org.assertj.core.api.Assertions.assertThat;

import java.nio.ByteBuffer;
import java.util.List;
import java.util.Map;

import org.apache.cassandra.thrift.Column;
import org.apache.cassandra.thrift.ColumnOrSuperColumn;
import org.apache.cassandra.thrift.CqlResult;
import org.apache.cassandra.thrift.CqlResultType;
import org.apache.cassandra.thrift.CqlRow;
import org.apache.cassandra.thrift.Deletion;
import org.apache.cassandra.thrift.KeySlice;
import org.apache.cassandra.thrift.Mutation;
import org.apache.cassandra.thrift.SlicePredicate;
import org.apache.cassandra.thrift.SuperColumn;
import org.junit.Test;

import com.google.common.collect.ImmutableList;
import com.google.common.collect.ImmutableMap;
import com.palantir.atlasdb.keyvalue.cassandra.qos.ThriftObjectSizeUtils;

public class ThriftObjectSizeUtilsTest {

    private static final String TEST_MAME = "foo";
    private static final ByteBuffer TEST_NAME_BYTES = ByteBuffer.wrap(TEST_MAME.getBytes());
    private static final Column TEST_COLUMN = new Column(TEST_NAME_BYTES);

    private static final long TEST_NAME_SIZE = 3L;
    private static final long TEST_NAME_BYTES_SIZE = TEST_NAME_BYTES.remaining();
    private static final long TEST_COLUMN_SIZE = TEST_NAME_BYTES_SIZE + 4L + 4L + 8L;
    private static final ColumnOrSuperColumn EMPTY_COLUMN_OR_SUPERCOLUMN = new ColumnOrSuperColumn();
    private static final long EMPTY_COLUMN_OR_SUPERCOLUMN_SIZE = Integer.BYTES * 4;

    @Test
    public void returnEightForNullColumnOrSuperColumn() {
        assertThat(ThriftObjectSizeUtils.getColumnOrSuperColumnSize(null)).isEqualTo(Integer.BYTES);
    }

    @Test
    public void getSizeForEmptyColumnOrSuperColumn() {
        assertThat(ThriftObjectSizeUtils.getColumnOrSuperColumnSize(EMPTY_COLUMN_OR_SUPERCOLUMN))
                .isEqualTo(EMPTY_COLUMN_OR_SUPERCOLUMN_SIZE);
    }

    @Test
    public void getSizeForColumnOrSuperColumnWithAnEmptyColumn() {
        assertThat(ThriftObjectSizeUtils.getColumnOrSuperColumnSize(new ColumnOrSuperColumn().setColumn(new Column())))
                .isEqualTo(Integer.BYTES * 8);
    }

    @Test
    public void getSizeForColumnOrSuperColumnWithANonEmptyColumn() {
        assertThat(ThriftObjectSizeUtils.getColumnOrSuperColumnSize(new ColumnOrSuperColumn().setColumn(TEST_COLUMN)))
                .isEqualTo(Integer.BYTES * 3 + TEST_COLUMN_SIZE);
    }

    @Test
    public void getSizeForColumnOrSuperColumnWithANonEmptyColumnAndSuperColumn() {
        assertThat(ThriftObjectSizeUtils.getColumnOrSuperColumnSize(new ColumnOrSuperColumn()
                .setColumn(TEST_COLUMN)
                .setSuper_column(new SuperColumn(ByteBuffer.wrap(TEST_MAME.getBytes()),
                        ImmutableList.of(TEST_COLUMN)))))
                .isEqualTo(Integer.BYTES * 2 + TEST_COLUMN_SIZE + TEST_NAME_BYTES_SIZE + TEST_COLUMN_SIZE);
    }

    @Test
    public void getSizeForNullByteBuffer() {
        assertThat(ThriftObjectSizeUtils.getByteBufferSize(null)).isEqualTo(Integer.BYTES);
    }

    @Test
    public void getSizeForEmptyByteBuffer() {
        assertThat(ThriftObjectSizeUtils.getByteBufferSize(ByteBuffer.wrap(new byte[] {})))
                .isEqualTo(0L);
    }

    @Test
    public void getSizeForNonEmptyByteBuffer() {
        assertThat(ThriftObjectSizeUtils.getByteBufferSize(ByteBuffer.wrap(TEST_MAME.getBytes())))
                .isEqualTo(TEST_MAME.getBytes().length);
    }

    @Test
    public void getSizeForNullCqlResult() {
        assertThat(ThriftObjectSizeUtils.getCqlResultSize(null)).isEqualTo(Integer.BYTES);
    }

    @Test
    public void getSizeForVoidCqlResult() {
        assertThat(ThriftObjectSizeUtils.getCqlResultSize(new CqlResult(CqlResultType.VOID)))
                .isEqualTo(Integer.BYTES * 4);
    }

    @Test
    public void getSizeForCqlResultWithRows() {
        assertThat(ThriftObjectSizeUtils.getCqlResultSize(
                new CqlResult(CqlResultType.ROWS).setRows(ImmutableList.of(new CqlRow()))))
                .isEqualTo(Integer.BYTES * 5);
    }

    @Test
    public void getSizeForNullMutation() {
        assertThat(ThriftObjectSizeUtils.getMutationSize(null)).isEqualTo(Integer.BYTES);
    }

    @Test
    public void getSizeForEmptyMutation() {
        assertThat(ThriftObjectSizeUtils.getMutationSize(new Mutation())).isEqualTo(Integer.BYTES * 2);
    }

    @Test
    public void getSizeForMutationWithColumnOrSuperColumn() {
        assertThat(ThriftObjectSizeUtils.getMutationSize(new Mutation()
                .setColumn_or_supercolumn(EMPTY_COLUMN_OR_SUPERCOLUMN)))
                .isEqualTo(Integer.BYTES + EMPTY_COLUMN_OR_SUPERCOLUMN_SIZE);
    }

    @Test
    public void getSizeForMutationWithEmptyDeletion() {
        long emptyDeletionSize = Long.BYTES + 2 * Integer.BYTES;
        assertThat(ThriftObjectSizeUtils.getMutationSize(new Mutation()
                .setDeletion(new Deletion())))
                .isEqualTo(Integer.BYTES + emptyDeletionSize);
    }

    @Test
    public void getSizeForMutationWithDeletionContainingSuperColumn() {
        long nonEmptyDeletionSize = Long.BYTES + TEST_MAME.getBytes().length + Integer.BYTES;
        assertThat(ThriftObjectSizeUtils.getMutationSize(new Mutation()
                .setDeletion(new Deletion().setSuper_column(TEST_MAME.getBytes()))))
                .isEqualTo(Integer.BYTES + nonEmptyDeletionSize);
    }

    @Test
    public void getSizeForMutationWithDeletionContainingEmptySlicePredicate() {
        long deletionSize = Long.BYTES + Integer.BYTES + Integer.BYTES * 2;
        assertThat(ThriftObjectSizeUtils.getMutationSize(new Mutation()
                .setDeletion(new Deletion().setPredicate(new SlicePredicate()))))
                .isEqualTo(Integer.BYTES + deletionSize);
    }

    @Test
    public void getSizeForMutationWithDeletionContainingNonEmptySlicePredicate() {
        long deletionSize = (Long.BYTES) + (Integer.BYTES) + (TEST_MAME.getBytes().length + Integer.BYTES);
        assertThat(ThriftObjectSizeUtils
                .getMutationSize(new Mutation()
                        .setDeletion(new Deletion()
                                .setPredicate(new SlicePredicate()
                                        .setColumn_names(ImmutableList.of(ByteBuffer.wrap(TEST_MAME.getBytes())))))))
                .isEqualTo(Integer.BYTES + deletionSize);
    }

    @Test
    public void getSizeForMutationWithColumnOrSuperColumnAndDeletion() {
        long emptyDeletionSize = Long.BYTES + 2 * Integer.BYTES;
        assertThat(ThriftObjectSizeUtils.getMutationSize(new Mutation()
                .setColumn_or_supercolumn(EMPTY_COLUMN_OR_SUPERCOLUMN)
                .setDeletion(new Deletion())))
                .isEqualTo(EMPTY_COLUMN_OR_SUPERCOLUMN_SIZE + emptyDeletionSize);
    }

    @Test
    public void getSizeForNullKeySlice() {
        assertThat(ThriftObjectSizeUtils.getKeySliceSize(null)).isEqualTo(Integer.BYTES);
    }

    @Test
    public void getSizeForKeySliceWithKeyNotSetButColumnsSet() {
        assertThat(ThriftObjectSizeUtils.getKeySliceSize(new KeySlice()
                .setColumns(ImmutableList.of(EMPTY_COLUMN_OR_SUPERCOLUMN))))
                .isEqualTo(Integer.BYTES + EMPTY_COLUMN_OR_SUPERCOLUMN_SIZE);
    }

    @Test
    public void getSizeForKeySliceWithKeySetSetButColumnsNotSet() {
        assertThat(ThriftObjectSizeUtils.getKeySliceSize(new KeySlice().setKey(TEST_MAME.getBytes())))
                .isEqualTo(Integer.BYTES + TEST_MAME.getBytes().length);
    }

    @Test
    public void getSizeForKeySliceWithKeyAndColumns() {
        assertThat(ThriftObjectSizeUtils.getKeySliceSize(new KeySlice()
                .setKey(TEST_MAME.getBytes())
                .setColumns(ImmutableList.of(EMPTY_COLUMN_OR_SUPERCOLUMN))))
                .isEqualTo(TEST_MAME.getBytes().length + EMPTY_COLUMN_OR_SUPERCOLUMN_SIZE);
    }

    @Test
    public void getSizeForBatchMutate() {
        Map<ByteBuffer, Map<String, List<Mutation>>> batchMutateMap = ImmutableMap.of(
                TEST_NAME_BYTES,
                ImmutableMap.of(
                        TEST_MAME,
                        ImmutableList.of(new Mutation().setColumn_or_supercolumn(EMPTY_COLUMN_OR_SUPERCOLUMN))));

        long expectedSize = TEST_NAME_BYTES_SIZE
                + TEST_NAME_SIZE
                + Integer.BYTES
                + EMPTY_COLUMN_OR_SUPERCOLUMN_SIZE;

<<<<<<< HEAD
        assertThat(ThriftObjectSizeUtils.getApproximateWriteByteCount(batchMutateMap)).isEqualTo(expectedSize);
=======
        assertThat(ThriftObjectSizeUtils.getApproximateSizeOfMutationMap(batchMutateMap)).isEqualTo(expectedSize);
>>>>>>> 89983549
    }

    @Test
    public void getStringSize() {
        assertThat(ThriftObjectSizeUtils.getStringSize(TEST_MAME)).isEqualTo(TEST_NAME_SIZE);
    }

    @Test
    public void getMultigetResultSize() {
        Map<ByteBuffer, List<ColumnOrSuperColumn>> result = ImmutableMap.of(
                TEST_NAME_BYTES, ImmutableList.of(EMPTY_COLUMN_OR_SUPERCOLUMN));

        long expectedSize = TEST_NAME_BYTES_SIZE
                + EMPTY_COLUMN_OR_SUPERCOLUMN_SIZE;

<<<<<<< HEAD
        assertThat(ThriftObjectSizeUtils.getApproximateReadByteCount(result)).isEqualTo(expectedSize);
=======
        assertThat(ThriftObjectSizeUtils.getApproximateSizeOfColsByKey(result)).isEqualTo(expectedSize);
>>>>>>> 89983549
    }

    @Test
    public void getKeySlicesSize() {
        List<KeySlice> slices = ImmutableList.of(
                new KeySlice()
                        .setKey(TEST_NAME_BYTES)
                        .setColumns(ImmutableList.of(EMPTY_COLUMN_OR_SUPERCOLUMN)));

        long expectedSize = TEST_NAME_BYTES_SIZE
                + EMPTY_COLUMN_OR_SUPERCOLUMN_SIZE;

<<<<<<< HEAD
        assertThat(ThriftObjectSizeUtils.getApproximateReadByteCount(slices)).isEqualTo(expectedSize);

=======
        assertThat(ThriftObjectSizeUtils.getApproximateSizeOfKeySlices(slices)).isEqualTo(expectedSize);
    }

    @Test
    public void getCasSize() {
        List<Column> columns = ImmutableList.of(
                TEST_COLUMN,
                TEST_COLUMN);

        long expectedSize = TEST_COLUMN_SIZE * 2;

        assertThat(ThriftObjectSizeUtils.getCasByteCount(columns)).isEqualTo(expectedSize);
>>>>>>> 89983549
    }

}<|MERGE_RESOLUTION|>--- conflicted
+++ resolved
@@ -217,11 +217,7 @@
                 + Integer.BYTES
                 + EMPTY_COLUMN_OR_SUPERCOLUMN_SIZE;
 
-<<<<<<< HEAD
-        assertThat(ThriftObjectSizeUtils.getApproximateWriteByteCount(batchMutateMap)).isEqualTo(expectedSize);
-=======
         assertThat(ThriftObjectSizeUtils.getApproximateSizeOfMutationMap(batchMutateMap)).isEqualTo(expectedSize);
->>>>>>> 89983549
     }
 
     @Test
@@ -237,11 +233,7 @@
         long expectedSize = TEST_NAME_BYTES_SIZE
                 + EMPTY_COLUMN_OR_SUPERCOLUMN_SIZE;
 
-<<<<<<< HEAD
-        assertThat(ThriftObjectSizeUtils.getApproximateReadByteCount(result)).isEqualTo(expectedSize);
-=======
         assertThat(ThriftObjectSizeUtils.getApproximateSizeOfColsByKey(result)).isEqualTo(expectedSize);
->>>>>>> 89983549
     }
 
     @Test
@@ -254,10 +246,6 @@
         long expectedSize = TEST_NAME_BYTES_SIZE
                 + EMPTY_COLUMN_OR_SUPERCOLUMN_SIZE;
 
-<<<<<<< HEAD
-        assertThat(ThriftObjectSizeUtils.getApproximateReadByteCount(slices)).isEqualTo(expectedSize);
-
-=======
         assertThat(ThriftObjectSizeUtils.getApproximateSizeOfKeySlices(slices)).isEqualTo(expectedSize);
     }
 
@@ -270,7 +258,6 @@
         long expectedSize = TEST_COLUMN_SIZE * 2;
 
         assertThat(ThriftObjectSizeUtils.getCasByteCount(columns)).isEqualTo(expectedSize);
->>>>>>> 89983549
     }
 
 }