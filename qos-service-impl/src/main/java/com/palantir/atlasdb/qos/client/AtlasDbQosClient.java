--- conflicted
+++ resolved
@@ -14,13 +14,6 @@
  * limitations under the License.
  */
 package com.palantir.atlasdb.qos.client;
-<<<<<<< HEAD
-
-import org.slf4j.Logger;
-import org.slf4j.LoggerFactory;
-
-import com.google.common.annotations.VisibleForTesting;
-=======
 
 import java.time.Duration;
 import java.util.Optional;
@@ -32,28 +25,18 @@
 
 import com.google.common.annotations.VisibleForTesting;
 import com.google.common.base.Stopwatch;
->>>>>>> 89983549
 import com.google.common.base.Ticker;
 import com.palantir.atlasdb.qos.QosClient;
 import com.palantir.atlasdb.qos.QueryWeight;
 import com.palantir.atlasdb.qos.metrics.QosMetrics;
-<<<<<<< HEAD
-import com.palantir.atlasdb.qos.ratelimit.QosRateLimiters;
-=======
 import com.palantir.atlasdb.qos.ratelimit.QosRateLimiter;
 import com.palantir.atlasdb.qos.ratelimit.QosRateLimiters;
 import com.palantir.atlasdb.qos.ratelimit.RateLimitExceededException;
->>>>>>> 89983549
 
 public class AtlasDbQosClient implements QosClient {
 
     private static final Logger log = LoggerFactory.getLogger(AtlasDbQosClient.class);
 
-<<<<<<< HEAD
-    private static final Void NO_RESULT = null;
-
-=======
->>>>>>> 89983549
     private final QosRateLimiters rateLimiters;
     private final QosMetrics metrics;
     private final Ticker ticker;
@@ -70,39 +53,6 @@
     }
 
     @Override
-<<<<<<< HEAD
-    public <T, E extends Exception> T executeRead(ReadQuery<T, E> query, QueryWeigher<T> weigher) throws E {
-        long estimatedNumBytes = weigher.estimate().numBytes();
-        rateLimiters.read().consumeWithBackoff(estimatedNumBytes);
-        System.out.println("");
-
-        // TODO(nziebart): decide what to do if we encounter a timeout exception
-        long startTimeNanos = ticker.read();
-        T result = query.execute();
-        long totalTimeNanos = ticker.read() - startTimeNanos;
-
-        QueryWeight actualWeight = weigher.weigh(result, totalTimeNanos);
-        metrics.recordRead(actualWeight);
-        rateLimiters.read().recordAdjustment(actualWeight.numBytes() - estimatedNumBytes);
-
-
-        return result;
-    }
-
-    @Override
-    public <T, E extends Exception> void executeWrite(WriteQuery<E> query, QueryWeigher<Void> weigher) throws E {
-        long estimatedNumBytes = weigher.estimate().numBytes();
-        rateLimiters.write().consumeWithBackoff(estimatedNumBytes);
-
-        // TODO(nziebart): decide what to do if we encounter a timeout exception
-        long startTimeNanos = ticker.read();
-        query.execute();
-        long totalTimeNanos = ticker.read() - startTimeNanos;
-
-        QueryWeight actualWeight = weigher.weigh(NO_RESULT, totalTimeNanos);
-        metrics.recordWrite(actualWeight);
-        rateLimiters.write().recordAdjustment(actualWeight.numBytes() - estimatedNumBytes);
-=======
     public <T, E extends Exception> T executeRead(Query<T, E> query, QueryWeigher<T> weigher) throws E {
         return execute(query, weigher, rateLimiters.read(), Optional.of(metrics::recordReadEstimate),
                 metrics::recordRead);
@@ -144,7 +94,6 @@
             weightMetric.accept(actualWeight);
             rateLimiter.recordAdjustment(actualWeight.numBytes() - estimatedWeight.numBytes());
         }
->>>>>>> 89983549
     }
 
 }