--- conflicted
+++ resolved
@@ -33,18 +33,11 @@
 public class QosRateLimiterTest {
 
     private static final long START_TIME_MICROS = 0L;
-<<<<<<< HEAD
-    private static final long MAX_BACKOFF_TIME_MILLIS = 10_000;
-
-    RateLimiter.SleepingStopwatch stopwatch = mock(RateLimiter.SleepingStopwatch.class);
-    QosRateLimiter limiter = new QosRateLimiter(stopwatch, MAX_BACKOFF_TIME_MILLIS);
-=======
     private static final Supplier<Long> MAX_BACKOFF_TIME_MILLIS = () -> 10_000L;
 
     RateLimiter.SleepingStopwatch stopwatch = mock(RateLimiter.SleepingStopwatch.class);
     Supplier<Long> currentRate = mock(Supplier.class);
     QosRateLimiter limiter;
->>>>>>> 89983549
 
     @Before
     public void before() {
@@ -103,23 +96,11 @@
 
     @Test
     public void doesNotThrowIfMaxBackoffTimeIsVeryLarge() {
-<<<<<<< HEAD
-        QosRateLimiter limiterWithLargeBackoffLimit = new QosRateLimiter(stopwatch, Long.MAX_VALUE);
-        limiterWithLargeBackoffLimit.updateRate(10);
-=======
         QosRateLimiter limiterWithLargeBackoffLimit = new QosRateLimiter(stopwatch, () -> Long.MAX_VALUE, () -> 10L);
->>>>>>> 89983549
 
         limiterWithLargeBackoffLimit.consumeWithBackoff(1_000_000_000);
         limiterWithLargeBackoffLimit.consumeWithBackoff(1_000_000_000);
     }
-<<<<<<< HEAD
-
-    @Test
-    public void consumingAdditionalUnitsPenalizesFutureCallers() {
-        limiter.updateRate(10);
-=======
->>>>>>> 89983549
 
     @Test
     public void consumingAdditionalUnitsPenalizesFutureCallers() {
