--- conflicted
+++ resolved
@@ -20,17 +20,12 @@
       base-type: any
       external:
         java: com.palantir.lock.v2.Lease
-<<<<<<< HEAD
-    CommitTimestampsWithWatches:
+    LockWatchStateUpdate:
       base-type: any
       external:
-        java: com.palantir.lock.watch.CommitTimestampsWithWatches
+        java: com.palantir.lock.watch.LockWatchStateUpdate
     Long:
       base-type: any
-=======
-    Long:
-      base-type: safelong
->>>>>>> fcaf77bd
       external:
         java: java.lang.Long
   definitions:
@@ -46,12 +41,6 @@
           immutableTimestamp: LockImmutableTimestampResponse
           timestamps: PartitionedTimestamps
           lease: Lease
-<<<<<<< HEAD
-      GetCommitTimestampsRequest:
-        fields:
-          numTimestamps: integer
-          lastKnownVersion: optional<Long>
-=======
       ConjureGetFreshTimestampsRequest:
         fields:
           numTimestamps: integer
@@ -59,7 +48,15 @@
         fields:
           inclusiveLower: Long
           inclusiveUpper: Long
->>>>>>> fcaf77bd
+      GetCommitTimestampsRequest:
+        fields:
+          numTimestamps: integer
+          lastKnownVersion: optional<Long>
+      GetCommitTimestampsResponse:
+        fields:
+          inclusiveLower: Long
+          inclusiveUpper: Long
+          lockWatchUpdate: LockWatchStateUpdate
 
 services:
   ConjureTimelockService:
@@ -90,7 +87,7 @@
         args:
           namespace: string
           request: GetCommitTimestampsRequest
-        returns: CommitTimestampsWithWatches
+        returns: GetCommitTimestampsResponse
         docs: |
           Batched endpoint for acquiring commit timestamps (a list of fresh timestamps) and the list of all lock watch
           events since the last known version up to after the commit timestamps have been issued.