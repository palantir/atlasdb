--- conflicted
+++ resolved
@@ -21,7 +21,6 @@
       external:
         java: com.palantir.lock.v2.Lease
     Long:
-<<<<<<< HEAD
       base-type: any
       external:
         java: java.lang.Long
@@ -29,11 +28,6 @@
       base-type: any
       external:
         java: com.palantir.lock.watch.LockWatchStateUpdate
-=======
-      base-type: safelong
-      external:
-        java: java.lang.Long
->>>>>>> fcaf77bd
   definitions:
     default-package: com.palantir.atlasdb.timelock.api
     objects:
@@ -48,9 +42,7 @@
           immutableTimestamp: LockImmutableTimestampResponse
           timestamps: PartitionedTimestamps
           lease: Lease
-<<<<<<< HEAD
           lockWatchUpdate: LockWatchStateUpdate
-=======
       ConjureGetFreshTimestampsRequest:
         fields:
           numTimestamps: integer
@@ -58,7 +50,6 @@
         fields:
           inclusiveLower: Long
           inclusiveUpper: Long
->>>>>>> fcaf77bd
 
 services:
   ConjureTimelockService:
