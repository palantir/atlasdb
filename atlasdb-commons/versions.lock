{
    "compileClasspath": {
        "com.fasterxml.jackson.core:jackson-annotations": {
            "locked": "2.6.7",
            "transitive": [
                "com.fasterxml.jackson.core:jackson-databind"
            ]
        },
        "com.fasterxml.jackson.core:jackson-core": {
            "locked": "2.6.7",
            "transitive": [
                "com.fasterxml.jackson.core:jackson-databind",
                "com.fasterxml.jackson.dataformat:jackson-dataformat-cbor",
                "com.fasterxml.jackson.datatype:jackson-datatype-guava",
                "com.fasterxml.jackson.datatype:jackson-datatype-jdk8",
                "com.fasterxml.jackson.datatype:jackson-datatype-jsr310",
                "com.fasterxml.jackson.module:jackson-module-afterburner"
            ]
        },
        "com.fasterxml.jackson.core:jackson-databind": {
            "locked": "2.6.7",
            "transitive": [
                "com.fasterxml.jackson.datatype:jackson-datatype-guava",
                "com.fasterxml.jackson.datatype:jackson-datatype-jdk8",
                "com.fasterxml.jackson.datatype:jackson-datatype-jsr310",
                "com.fasterxml.jackson.module:jackson-module-afterburner",
                "com.palantir.remoting-api:tracing",
                "com.palantir.remoting3:jackson-support",
                "com.palantir.remoting3:tracing"
            ]
        },
        "com.fasterxml.jackson.dataformat:jackson-dataformat-cbor": {
            "locked": "2.6.7",
            "transitive": [
                "com.palantir.remoting3:jackson-support"
            ]
        },
        "com.fasterxml.jackson.datatype:jackson-datatype-guava": {
            "locked": "2.6.7",
            "transitive": [
                "com.palantir.remoting3:jackson-support",
                "com.palantir.remoting3:tracing"
            ]
        },
        "com.fasterxml.jackson.datatype:jackson-datatype-jdk8": {
            "locked": "2.6.7",
            "transitive": [
                "com.palantir.remoting3:jackson-support",
                "com.palantir.remoting3:tracing"
            ]
        },
        "com.fasterxml.jackson.datatype:jackson-datatype-jsr310": {
            "locked": "2.6.7",
            "transitive": [
                "com.palantir.remoting3:jackson-support"
            ]
        },
        "com.fasterxml.jackson.module:jackson-module-afterburner": {
            "locked": "2.6.7",
            "transitive": [
                "com.palantir.remoting3:jackson-support",
                "com.palantir.remoting3:tracing"
            ]
        },
        "com.google.code.findbugs:annotations": {
            "locked": "3.0.1",
            "transitive": [
                "com.palantir.atlasdb:commons-executors"
            ]
        },
        "com.google.code.findbugs:jsr305": {
            "locked": "3.0.1",
            "transitive": [
                "com.google.code.findbugs:annotations"
            ]
        },
        "com.google.guava:guava": {
            "locked": "18.0",
            "transitive": [
                "com.fasterxml.jackson.datatype:jackson-datatype-guava",
                "com.palantir.remoting3:tracing"
            ]
        },
        "com.palantir.atlasdb:commons-executors": {
            "project": true
        },
        "com.palantir.remoting-api:tracing": {
            "locked": "1.4.0",
            "transitive": [
                "com.palantir.remoting3:tracing"
            ]
        },
        "com.palantir.remoting3:jackson-support": {
            "locked": "3.5.1",
            "transitive": [
                "com.palantir.remoting3:tracing"
            ]
        },
        "com.palantir.remoting3:tracing": {
            "locked": "3.5.1",
            "transitive": [
                "com.palantir.atlasdb:commons-executors"
            ]
        },
        "com.palantir.safe-logging:safe-logging": {
            "locked": "0.1.3",
            "transitive": [
                "com.palantir.remoting3:tracing"
            ]
        },
        "io.dropwizard.metrics:metrics-core": {
            "locked": "3.2.3"
        },
        "javax.ws.rs:javax.ws.rs-api": {
            "locked": "2.0.1"
        },
        "net.jcip:jcip-annotations": {
            "locked": "1.0",
            "transitive": [
                "com.google.code.findbugs:annotations"
            ]
        },
        "net.jpountz.lz4:lz4": {
            "locked": "1.3.0"
        },
        "org.apache.commons:commons-math3": {
            "locked": "3.2",
            "requested": "3.2"
        },
        "org.slf4j:slf4j-api": {
<<<<<<< HEAD
            "locked": "1.7.25"
=======
            "locked": "1.7.5",
            "transitive": [
                "com.palantir.remoting3:tracing",
                "io.dropwizard.metrics:metrics-core"
            ]
>>>>>>> f75dc784
        }
    },
    "runtime": {
        "com.fasterxml.jackson.core:jackson-annotations": {
            "locked": "2.6.7",
            "transitive": [
                "com.fasterxml.jackson.core:jackson-databind"
            ]
        },
        "com.fasterxml.jackson.core:jackson-core": {
            "locked": "2.6.7",
            "transitive": [
                "com.fasterxml.jackson.core:jackson-databind",
                "com.fasterxml.jackson.dataformat:jackson-dataformat-cbor",
                "com.fasterxml.jackson.datatype:jackson-datatype-guava",
                "com.fasterxml.jackson.datatype:jackson-datatype-jdk8",
                "com.fasterxml.jackson.datatype:jackson-datatype-jsr310",
                "com.fasterxml.jackson.module:jackson-module-afterburner"
            ]
        },
        "com.fasterxml.jackson.core:jackson-databind": {
            "locked": "2.6.7",
            "transitive": [
                "com.fasterxml.jackson.datatype:jackson-datatype-guava",
                "com.fasterxml.jackson.datatype:jackson-datatype-jdk8",
                "com.fasterxml.jackson.datatype:jackson-datatype-jsr310",
                "com.fasterxml.jackson.module:jackson-module-afterburner",
                "com.palantir.remoting-api:tracing",
                "com.palantir.remoting3:jackson-support",
                "com.palantir.remoting3:tracing"
            ]
        },
        "com.fasterxml.jackson.dataformat:jackson-dataformat-cbor": {
            "locked": "2.6.7",
            "transitive": [
                "com.palantir.remoting3:jackson-support"
            ]
        },
        "com.fasterxml.jackson.datatype:jackson-datatype-guava": {
            "locked": "2.6.7",
            "transitive": [
                "com.palantir.remoting3:jackson-support",
                "com.palantir.remoting3:tracing"
            ]
        },
        "com.fasterxml.jackson.datatype:jackson-datatype-jdk8": {
            "locked": "2.6.7",
            "transitive": [
                "com.palantir.remoting3:jackson-support",
                "com.palantir.remoting3:tracing"
            ]
        },
        "com.fasterxml.jackson.datatype:jackson-datatype-jsr310": {
            "locked": "2.6.7",
            "transitive": [
                "com.palantir.remoting3:jackson-support"
            ]
        },
        "com.fasterxml.jackson.module:jackson-module-afterburner": {
            "locked": "2.6.7",
            "transitive": [
                "com.palantir.remoting3:jackson-support",
                "com.palantir.remoting3:tracing"
            ]
        },
        "com.google.code.findbugs:annotations": {
            "locked": "3.0.1",
            "transitive": [
                "com.palantir.atlasdb:commons-executors"
            ]
        },
        "com.google.code.findbugs:jsr305": {
            "locked": "3.0.1",
            "transitive": [
                "com.google.code.findbugs:annotations"
            ]
        },
        "com.google.guava:guava": {
            "locked": "18.0",
            "transitive": [
                "com.fasterxml.jackson.datatype:jackson-datatype-guava",
                "com.palantir.remoting3:tracing"
            ]
        },
        "com.palantir.atlasdb:commons-executors": {
            "project": true
        },
        "com.palantir.remoting-api:tracing": {
            "locked": "1.4.0",
            "transitive": [
                "com.palantir.remoting3:tracing"
            ]
        },
        "com.palantir.remoting3:jackson-support": {
            "locked": "3.5.1",
            "transitive": [
                "com.palantir.remoting3:tracing"
            ]
        },
        "com.palantir.remoting3:tracing": {
            "locked": "3.5.1",
            "transitive": [
                "com.palantir.atlasdb:commons-executors"
            ]
        },
        "com.palantir.safe-logging:safe-logging": {
            "locked": "0.1.3",
            "transitive": [
                "com.palantir.remoting3:tracing"
            ]
        },
        "io.dropwizard.metrics:metrics-core": {
            "locked": "3.2.3"
        },
        "javax.ws.rs:javax.ws.rs-api": {
            "locked": "2.0.1"
        },
        "net.jcip:jcip-annotations": {
            "locked": "1.0",
            "transitive": [
                "com.google.code.findbugs:annotations"
            ]
        },
        "net.jpountz.lz4:lz4": {
            "locked": "1.3.0"
        },
        "org.apache.commons:commons-math3": {
            "locked": "3.2",
            "requested": "3.2"
        },
        "org.slf4j:slf4j-api": {
<<<<<<< HEAD
            "locked": "1.7.25"
=======
            "locked": "1.7.5",
            "transitive": [
                "com.palantir.remoting3:tracing",
                "io.dropwizard.metrics:metrics-core"
            ]
>>>>>>> f75dc784
        }
    }
}<|MERGE_RESOLUTION|>--- conflicted
+++ resolved
@@ -128,15 +128,8 @@
             "requested": "3.2"
         },
         "org.slf4j:slf4j-api": {
-<<<<<<< HEAD
             "locked": "1.7.25"
-=======
-            "locked": "1.7.5",
-            "transitive": [
                 "com.palantir.remoting3:tracing",
-                "io.dropwizard.metrics:metrics-core"
-            ]
->>>>>>> f75dc784
         }
     },
     "runtime": {
@@ -268,15 +261,8 @@
             "requested": "3.2"
         },
         "org.slf4j:slf4j-api": {
-<<<<<<< HEAD
             "locked": "1.7.25"
-=======
-            "locked": "1.7.5",
-            "transitive": [
                 "com.palantir.remoting3:tracing",
-                "io.dropwizard.metrics:metrics-core"
-            ]
->>>>>>> f75dc784
         }
     }
 }