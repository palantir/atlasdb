acceptedBreaks:
  "0.770.0":
    com.palantir.atlasdb:atlasdb-api:
    - code: "java.class.removed"
      old: "class com.palantir.atlasdb.transaction.api.expectations.ImmutableExpectationsConfig"
      justification: "removing TEX until ready"
    - code: "java.class.removed"
      old: "class com.palantir.atlasdb.transaction.api.expectations.ImmutableExpectationsStatistics"
      justification: "removing TEX until ready"
    - code: "java.class.removed"
      old: "interface com.palantir.atlasdb.transaction.api.expectations.ExpectationsConfig"
      justification: "removing until TEX is ready"
    - code: "java.class.removed"
      old: "interface com.palantir.atlasdb.transaction.api.expectations.ExpectationsStatistics"
      justification: "removing TEX until ready"
<<<<<<< HEAD
  "0.772.0":
    com.palantir.atlasdb:atlasdb-api:
    - code: "java.class.removed"
      old: "interface com.palantir.atlasdb.transaction.api.expectations.ExpectationsAwareTransaction"
      justification: "moving this out of API"
=======
  "0.774.0":
    com.palantir.atlasdb:atlasdb-cassandra:
    - code: "java.method.removed"
      old: "method <T> java.util.Map<java.lang.String, T> com.palantir.atlasdb.keyvalue.cassandra.CassandraLogHelper::mapOfHosts(java.util.Map<com.palantir.atlasdb.keyvalue.cassandra.pool.CassandraServer,\
        \ T>)"
      justification: "internal api, same package"
  "0.780.0":
    com.palantir.atlasdb:atlasdb-cassandra:
    - code: "java.method.exception.checkedRemoved"
      old: "method org.apache.thrift.transport.TSocket com.palantir.atlasdb.keyvalue.cassandra.InstrumentedTSocket.Factory::create(java.lang.String,\
        \ int, int) throws org.apache.thrift.transport.TTransportException"
      new: "method org.apache.thrift.transport.TSocket com.palantir.atlasdb.keyvalue.cassandra.InstrumentedTSocket.Factory::create(java.lang.String,\
        \ int, int)"
      justification: "revert"
>>>>>>> 0df1b6b4
<|MERGE_RESOLUTION|>--- conflicted
+++ resolved
@@ -13,13 +13,11 @@
     - code: "java.class.removed"
       old: "interface com.palantir.atlasdb.transaction.api.expectations.ExpectationsStatistics"
       justification: "removing TEX until ready"
-<<<<<<< HEAD
   "0.772.0":
     com.palantir.atlasdb:atlasdb-api:
     - code: "java.class.removed"
       old: "interface com.palantir.atlasdb.transaction.api.expectations.ExpectationsAwareTransaction"
       justification: "moving this out of API"
-=======
   "0.774.0":
     com.palantir.atlasdb:atlasdb-cassandra:
     - code: "java.method.removed"
@@ -33,5 +31,4 @@
         \ int, int) throws org.apache.thrift.transport.TTransportException"
       new: "method org.apache.thrift.transport.TSocket com.palantir.atlasdb.keyvalue.cassandra.InstrumentedTSocket.Factory::create(java.lang.String,\
         \ int, int)"
-      justification: "revert"
->>>>>>> 0df1b6b4
+      justification: "revert"