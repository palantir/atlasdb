acceptedBreaks:
  "0.1040.0":
    com.palantir.atlasdb:atlasdb-api:
    - code: "java.class.removed"
      old: "interface com.palantir.atlasdb.transaction.api.AutoDelegate_TransactionKeyValueServiceManager"
      justification: "Still iterating on the APIs"
    - code: "java.class.removed"
      old: "interface com.palantir.atlasdb.transaction.api.TransactionKeyValueServiceManager"
      justification: "Still iterating on the APIs"
    - code: "java.method.returnTypeChanged"
      old: "method com.palantir.atlasdb.transaction.api.TransactionKeyValueServiceManager\
        \ com.palantir.atlasdb.spi.TransactionKeyValueServiceManagerFactory<T>::create(com.palantir.atlasdb.coordination.CoordinationService<T>,\
        \ com.palantir.atlasdb.spi.KeyValueServiceManager, com.palantir.atlasdb.spi.TransactionKeyValueServiceConfig,\
        \ com.palantir.refreshable.Refreshable<com.palantir.atlasdb.spi.TransactionKeyValueServiceRuntimeConfig>,\
        \ boolean)"
      new: "method com.palantir.atlasdb.cell.api.TransactionKeyValueServiceManager\
        \ com.palantir.atlasdb.spi.TransactionKeyValueServiceManagerFactory<T>::create(com.palantir.atlasdb.coordination.CoordinationService<T>,\
        \ com.palantir.atlasdb.spi.KeyValueServiceManager, com.palantir.atlasdb.spi.TransactionKeyValueServiceConfig,\
        \ com.palantir.refreshable.Refreshable<com.palantir.atlasdb.spi.TransactionKeyValueServiceRuntimeConfig>,\
        \ boolean)"
      justification: "Still iterating on the APIs"
    com.palantir.atlasdb:atlasdb-config:
    - code: "java.method.numberOfParametersChanged"
      old: "method com.palantir.atlasdb.factory.TransactionManagersInitializer com.palantir.atlasdb.factory.TransactionManagersInitializer::createInitialTables(com.palantir.atlasdb.keyvalue.api.KeyValueService,\
        \ java.util.Set<com.palantir.atlasdb.table.description.Schema>, boolean, boolean)"
      new: "method com.palantir.atlasdb.factory.TransactionManagersInitializer com.palantir.atlasdb.factory.TransactionManagersInitializer::createInitialTables(com.palantir.atlasdb.keyvalue.api.KeyValueService,\
        \ com.palantir.atlasdb.cell.api.TransactionKeyValueServiceManager, java.util.Set<com.palantir.atlasdb.table.description.Schema>,\
        \ boolean, boolean)"
      justification: "New API"
  "0.1045.0":
    com.palantir.atlasdb:atlasdb-api:
    - code: "java.method.numberOfParametersChanged"
      old: "method com.palantir.atlasdb.cell.api.TransactionKeyValueServiceManager\
        \ com.palantir.atlasdb.spi.TransactionKeyValueServiceManagerFactory<T>::create(com.palantir.atlasdb.coordination.CoordinationService<T>,\
        \ com.palantir.atlasdb.spi.KeyValueServiceManager, com.palantir.atlasdb.spi.TransactionKeyValueServiceConfig,\
        \ com.palantir.refreshable.Refreshable<com.palantir.atlasdb.spi.TransactionKeyValueServiceRuntimeConfig>,\
        \ boolean)"
      new: "method com.palantir.atlasdb.cell.api.TransactionKeyValueServiceManager\
        \ com.palantir.atlasdb.spi.TransactionKeyValueServiceManagerFactory<T>::create(java.lang.String,\
        \ com.palantir.dialogue.clients.DialogueClients.ReloadingFactory, com.palantir.atlasdb.util.MetricsManager,\
        \ com.palantir.atlasdb.coordination.CoordinationService<T>, com.palantir.atlasdb.spi.KeyValueServiceManager,\
        \ com.palantir.atlasdb.spi.TransactionKeyValueServiceConfig, com.palantir.refreshable.Refreshable<com.palantir.atlasdb.spi.TransactionKeyValueServiceRuntimeConfig>,\
        \ boolean)"
      justification: "Adding observability to TransactionKeyValueServiceManager"
  "0.1047.0":
    com.palantir.atlasdb:atlasdb-api:
    - code: "java.method.addedToInterface"
      new: "method boolean com.palantir.atlasdb.cell.api.TransactionKeyValueServiceManager::isInitialized()"
      justification: "Adding async init to TransactionKeyValueServiceManager"
  "0.1050.0":
    com.palantir.atlasdb:atlasdb-api:
    - code: "java.method.removed"
      old: "method java.util.Map<com.palantir.atlasdb.keyvalue.api.Cell, com.palantir.atlasdb.keyvalue.api.Value>\
        \ com.palantir.atlasdb.cell.api.AutoDelegate_TransactionKeyValueService::get(com.palantir.atlasdb.keyvalue.api.TableReference,\
        \ java.util.Map<com.palantir.atlasdb.keyvalue.api.Cell, java.lang.Long>)"
      justification: "TransactionKeyValueService is largely internal"
    - code: "java.method.removed"
      old: "method java.util.Map<com.palantir.atlasdb.keyvalue.api.Cell, com.palantir.atlasdb.keyvalue.api.Value>\
        \ com.palantir.atlasdb.cell.api.TransactionKeyValueService::get(com.palantir.atlasdb.keyvalue.api.TableReference,\
        \ java.util.Map<com.palantir.atlasdb.keyvalue.api.Cell, java.lang.Long>)"
      justification: "TransactionKeyValueService is largely internal"
  "0.1059.0":
    com.palantir.atlasdb:atlasdb-api:
    - code: "java.method.addedToInterface"
      new: "method com.google.common.util.concurrent.ListenableFuture<org.eclipse.collections.api.map.primitive.LongLongMap>\
        \ com.palantir.atlasdb.transaction.api.CommitTimestampLoader::getCommitTimestampsNonBlockingForValidation(com.palantir.atlasdb.keyvalue.api.TableReference,\
        \ org.eclipse.collections.api.LongIterable)"
      justification: "CommitTimestampLoader is an internal interface"
    - code: "java.method.numberOfParametersChanged"
      old: "method com.google.common.util.concurrent.ListenableFuture<org.eclipse.collections.api.map.primitive.LongLongMap>\
        \ com.palantir.atlasdb.transaction.api.CommitTimestampLoader::getCommitTimestamps(com.palantir.atlasdb.keyvalue.api.TableReference,\
        \ org.eclipse.collections.api.LongIterable, boolean)"
      new: "method com.google.common.util.concurrent.ListenableFuture<org.eclipse.collections.api.map.primitive.LongLongMap>\
        \ com.palantir.atlasdb.transaction.api.CommitTimestampLoader::getCommitTimestamps(com.palantir.atlasdb.keyvalue.api.TableReference,\
        \ org.eclipse.collections.api.LongIterable)"
      justification: "CommitTimestampLoader is an internal interface"
  "0.1060.0":
    com.palantir.atlasdb:atlasdb-api:
    - code: "java.method.addedToInterface"
      new: "method boolean com.palantir.atlasdb.cell.api.TransactionKeyValueService::isValid(long)"
      justification: "internal API"
  "0.1073.0":
    com.palantir.atlasdb:atlasdb-api:
    - code: "java.method.parameterTypeChanged"
      old: "parameter void com.palantir.atlasdb.keyvalue.api.RetryLimitReachedException::<init>(java.util.List<java.lang.Exception>,\
        \ ===java.util.Map<java.lang.String, java.lang.Integer>===)"
      new: "parameter void com.palantir.atlasdb.keyvalue.api.RetryLimitReachedException::<init>(java.util.List<java.lang.Exception>,\
        \ ===java.util.List<com.palantir.atlasdb.keyvalue.api.RetryLimitReachedException.AttemptedTarget>===)"
      justification: "Only added recently"
  "0.1079.0":
    com.palantir.atlasdb:atlasdb-api:
    - code: "java.class.nowFinal"
      old: "class com.palantir.atlasdb.transaction.api.TransactionSerializableConflictException"
      new: "class com.palantir.atlasdb.transaction.api.TransactionSerializableConflictException"
      justification: "Intentional break"
    - code: "java.class.nowImplementsInterface"
      old: "class com.palantir.atlasdb.transaction.api.TransactionSerializableConflictException"
      new: "class com.palantir.atlasdb.transaction.api.TransactionSerializableConflictException"
      justification: "Intentional break"
    - code: "java.method.numberOfParametersChanged"
      old: "method com.palantir.atlasdb.transaction.api.TransactionConflictException\
        \ com.palantir.atlasdb.transaction.api.TransactionConflictException::create(com.palantir.atlasdb.keyvalue.api.TableReference,\
        \ long, java.util.Collection<com.palantir.atlasdb.transaction.api.TransactionConflictException.CellConflict>,\
        \ java.util.Collection<com.palantir.atlasdb.transaction.api.TransactionConflictException.CellConflict>,\
        \ long)"
      new: "method com.palantir.atlasdb.transaction.api.TransactionConflictException\
        \ com.palantir.atlasdb.transaction.api.TransactionConflictException::create(com.palantir.atlasdb.keyvalue.api.TableReference,\
        \ long, java.util.Collection<com.palantir.atlasdb.transaction.api.TransactionConflictException.CellConflict>,\
        \ java.util.Collection<com.palantir.atlasdb.transaction.api.TransactionConflictException.CellConflict>,\
        \ long, java.util.List<com.palantir.logsafe.Arg<?>>)"
      justification: "Transaction conflict exceptions are only intended to be instantiated\
        \ internally"
    - code: "java.method.numberOfParametersChanged"
      old: "method com.palantir.atlasdb.transaction.api.TransactionSerializableConflictException\
        \ com.palantir.atlasdb.transaction.api.TransactionSerializableConflictException::create(com.palantir.atlasdb.keyvalue.api.TableReference,\
        \ long, long)"
      new: "method com.palantir.atlasdb.transaction.api.TransactionSerializableConflictException\
        \ com.palantir.atlasdb.transaction.api.TransactionSerializableConflictException::create(com.palantir.atlasdb.keyvalue.api.TableReference,\
        \ long, long, java.util.List<com.palantir.logsafe.Arg<?>>)"
      justification: "Transaction conflict exceptions are only intended to be instantiated\
        \ internally"
    - code: "java.method.numberOfParametersChanged"
      old: "method void com.palantir.atlasdb.transaction.api.TransactionSerializableConflictException::<init>(java.lang.String,\
        \ com.palantir.atlasdb.keyvalue.api.TableReference)"
      new: "method void com.palantir.atlasdb.transaction.api.TransactionSerializableConflictException::<init>(java.lang.String,\
        \ com.palantir.atlasdb.keyvalue.api.TableReference, java.util.List<com.palantir.logsafe.Arg<?>>)"
      justification: "Transaction conflict exceptions are only intended to be instantiated\
        \ internally"
  "0.1095.0":
    com.palantir.atlasdb:atlasdb-api:
    - code: "java.method.addedToInterface"
      new: "method com.palantir.atlasdb.cell.api.DdlManager com.palantir.atlasdb.transaction.api.TransactionManager::getDdlManager()"
      justification: "Adding getDdlManager() to TransactionManager will not break\
        \ existing usage"
    - code: "java.method.addedToInterface"
      new: "method void com.palantir.atlasdb.cell.api.DdlManager::dropTables(java.util.Set<com.palantir.atlasdb.keyvalue.api.TableReference>)"
      justification: "Adding getDdlManager() to TransactionManager will not break\
        \ existing usage"
  "0.1101.0":
    com.palantir.atlasdb:atlasdb-cassandra:
    - code: "java.method.parameterTypeChanged"
      old: "parameter void com.palantir.atlasdb.keyvalue.cassandra.TracingQueryRunner::<init>(===org.slf4j.Logger===,\
        \ java.util.function.Supplier<com.palantir.atlasdb.cassandra.CassandraTracingConfig>)"
      new: "parameter void com.palantir.atlasdb.keyvalue.cassandra.TracingQueryRunner::<init>(===com.palantir.logsafe.logger.SafeLogger===,\
        \ java.util.function.Supplier<com.palantir.atlasdb.cassandra.CassandraTracingConfig>)"
      justification: "internal API change on tracingqueryrunner"
  "0.1104.0":
    com.palantir.atlasdb:atlasdb-config:
    - code: "java.method.numberOfParametersChanged"
      old: "method com.palantir.lock.LockState com.palantir.atlasdb.factory.timelock.TimeoutSensitiveLockRpcClient::getLockState(com.palantir.lock.LockDescriptor)"
      new: "method com.palantir.lock.LockState com.palantir.atlasdb.factory.timelock.TimeoutSensitiveLockRpcClient::getLockState(java.lang.String,\
        \ com.palantir.lock.LockDescriptor)"
      justification: "LockRpcClient#getLockState is broken"
  "0.1121.0":
    com.palantir.atlasdb:atlasdb-api:
    - code: "java.method.abstractMethodAdded"
      new: "method void com.palantir.atlasdb.keyvalue.api.watch.LockWatchManager::logState()"
      justification: "internal only"
    - code: "java.method.addedToInterface"
      new: "method void com.palantir.atlasdb.keyvalue.api.KeyValueService::deleteFromAtomicTable(com.palantir.atlasdb.keyvalue.api.TableReference,\
        \ java.util.Set<com.palantir.atlasdb.keyvalue.api.Cell>)"
      justification: "internal KVS API"
  "0.1127.0":
    com.palantir.atlasdb:atlasdb-config:
    - code: "java.method.numberOfParametersChanged"
      old: "method com.palantir.atlasdb.factory.TimeLockHelperServices com.palantir.atlasdb.factory.TimeLockHelperServices::create(java.lang.String,\
        \ com.palantir.atlasdb.util.MetricsManager, java.util.Set<com.palantir.atlasdb.table.description.Schema>,\
        \ com.palantir.lock.client.LockWatchStarter, com.palantir.atlasdb.keyvalue.api.LockWatchCachingConfig,\
        \ java.util.function.Supplier<java.util.Optional<com.palantir.lock.client.RequestBatchersFactory.MultiClientRequestBatchers>>)"
      new: "method com.palantir.atlasdb.factory.TimeLockHelperServices com.palantir.atlasdb.factory.TimeLockHelperServices::create(java.lang.String,\
        \ com.palantir.atlasdb.util.MetricsManager, java.util.Set<com.palantir.atlasdb.table.description.Schema>,\
        \ com.palantir.lock.client.LockWatchStarter, com.palantir.atlasdb.keyvalue.api.LockWatchCachingConfig,\
        \ java.util.function.Supplier<java.util.Optional<com.palantir.lock.client.RequestBatchersFactory.MultiClientRequestBatchers>>,\
        \ com.palantir.lock.client.LockWatchTimeLockDiagnosticsLogger)"
      justification: "used in atlas only"
  "0.1133.0":
    com.palantir.atlasdb:atlasdb-api:
    - code: "java.method.addedToInterface"
      new: "method <T> T com.palantir.atlasdb.transaction.service.TransactionStatus::accept(com.palantir.atlasdb.transaction.service.TransactionStatus.Visitor<T>)"
      justification: "purely addition - adding a visitor to transaction status"
  "0.1134.0":
    com.palantir.atlasdb:atlasdb-api:
    - code: "java.method.abstractMethodAdded"
      new: "method void com.palantir.atlasdb.keyvalue.api.watch.LockWatchManagerInternal::requestTransactionStateRemovalFromCache(long)"
      justification: "Internal API"
    - code: "java.method.addedToInterface"
      new: "method void com.palantir.atlasdb.keyvalue.api.cache.LockWatchValueScopingCache::requestStateRemoved(long)"
      justification: "Internal API"
    - code: "java.method.removed"
      old: "method void com.palantir.atlasdb.keyvalue.api.watch.LockWatchManagerInternal::removeTransactionStateFromCache(long)"
      justification: "Internal API"
    - code: "java.method.removed"
      old: "method void com.palantir.atlasdb.keyvalue.api.watch.NoOpLockWatchManager::removeTransactionStateFromCache(long)"
      justification: "Internal API"
  "0.1150.0":
    com.palantir.atlasdb:atlasdb-cassandra:
    - code: "java.class.nowFinal"
      old: "class com.palantir.atlasdb.keyvalue.cassandra.pool.CassandraService"
      new: "class com.palantir.atlasdb.keyvalue.cassandra.pool.CassandraService"
      justification: "Unused outside atlas"
    - code: "java.method.numberOfParametersChanged"
      old: "method void com.palantir.atlasdb.keyvalue.cassandra.CassandraClientFactory::<init>(com.palantir.atlasdb.util.MetricsManager,\
        \ com.palantir.atlasdb.keyvalue.cassandra.pool.CassandraServer, com.palantir.atlasdb.keyvalue.cassandra.CassandraClientFactory.CassandraClientConfig)"
      new: "method void com.palantir.atlasdb.keyvalue.cassandra.CassandraClientFactory::<init>(com.palantir.atlasdb.util.MetricsManager,\
        \ com.palantir.atlasdb.keyvalue.cassandra.pool.CassandraServer, com.palantir.atlasdb.keyvalue.cassandra.CassandraClientFactory.CassandraClientConfig,\
        \ com.palantir.atlasdb.keyvalue.cassandra.CassandraClientInstrumentation)"
      justification: "Unused outside atlas"
    - code: "java.method.numberOfParametersChanged"
      old: "method void com.palantir.atlasdb.keyvalue.cassandra.CassandraClientFactory::<init>(com.palantir.atlasdb.util.MetricsManager,\
        \ com.palantir.atlasdb.keyvalue.cassandra.pool.CassandraServer, com.palantir.atlasdb.keyvalue.cassandra.CassandraClientFactory.CassandraClientConfig)"
      new: "method void com.palantir.atlasdb.keyvalue.cassandra.CassandraClientFactory::<init>(com.palantir.atlasdb.util.MetricsManager,\
        \ com.palantir.atlasdb.keyvalue.cassandra.pool.CassandraServer, com.palantir.atlasdb.keyvalue.cassandra.CassandraClientFactory.CassandraClientConfig,\
        \ com.palantir.atlasdb.keyvalue.cassandra.CassandraClientMetrics)"
      justification: "Unused outside atlas"
    - code: "java.method.numberOfParametersChanged"
      old: "method void com.palantir.atlasdb.keyvalue.cassandra.CassandraClientPoolingContainer::<init>(com.palantir.atlasdb.util.MetricsManager,\
        \ com.palantir.atlasdb.keyvalue.cassandra.pool.CassandraServer, com.palantir.atlasdb.cassandra.CassandraKeyValueServiceConfig,\
        \ int, com.palantir.atlasdb.keyvalue.cassandra.pool.CassandraClientPoolMetrics)"
      new: "method void com.palantir.atlasdb.keyvalue.cassandra.CassandraClientPoolingContainer::<init>(com.palantir.atlasdb.util.MetricsManager,\
        \ com.palantir.atlasdb.keyvalue.cassandra.pool.CassandraServer, com.palantir.atlasdb.cassandra.CassandraKeyValueServiceConfig,\
        \ int, com.palantir.atlasdb.keyvalue.cassandra.pool.CassandraClientPoolMetrics,\
        \ com.palantir.atlasdb.keyvalue.cassandra.CassandraClientInstrumentation)"
      justification: "Unused outside atlas"
    - code: "java.method.numberOfParametersChanged"
      old: "method void com.palantir.atlasdb.keyvalue.cassandra.CassandraClientPoolingContainer::<init>(com.palantir.atlasdb.util.MetricsManager,\
        \ com.palantir.atlasdb.keyvalue.cassandra.pool.CassandraServer, com.palantir.atlasdb.cassandra.CassandraKeyValueServiceConfig,\
        \ int, com.palantir.atlasdb.keyvalue.cassandra.pool.CassandraClientPoolMetrics)"
      new: "method void com.palantir.atlasdb.keyvalue.cassandra.CassandraClientPoolingContainer::<init>(com.palantir.atlasdb.util.MetricsManager,\
        \ com.palantir.atlasdb.keyvalue.cassandra.pool.CassandraServer, com.palantir.atlasdb.cassandra.CassandraKeyValueServiceConfig,\
        \ int, com.palantir.atlasdb.keyvalue.cassandra.pool.CassandraClientPoolMetrics,\
        \ com.palantir.atlasdb.keyvalue.cassandra.CassandraClientMetrics)"
      justification: "Unused outside atlas"
    - code: "java.method.parameterTypeChanged"
      old: "parameter void com.palantir.atlasdb.keyvalue.cassandra.InstrumentedCassandraClient::<init>(com.palantir.atlasdb.keyvalue.cassandra.CassandraClient,\
        \ ===com.palantir.tritium.metrics.registry.TaggedMetricRegistry===)"
      new: "parameter void com.palantir.atlasdb.keyvalue.cassandra.InstrumentedCassandraClient::<init>(com.palantir.atlasdb.keyvalue.cassandra.CassandraClient,\
        \ ===com.palantir.atlasdb.keyvalue.cassandra.CassandraClientInstrumentation===)"
      justification: "Unused outside atlas"
    - code: "java.method.parameterTypeChanged"
      old: "parameter void com.palantir.atlasdb.keyvalue.cassandra.InstrumentedCassandraClient::<init>(com.palantir.atlasdb.keyvalue.cassandra.CassandraClient,\
        \ ===com.palantir.tritium.metrics.registry.TaggedMetricRegistry===)"
      new: "parameter void com.palantir.atlasdb.keyvalue.cassandra.InstrumentedCassandraClient::<init>(com.palantir.atlasdb.keyvalue.cassandra.CassandraClient,\
        \ ===com.palantir.atlasdb.keyvalue.cassandra.CassandraClientMetrics===)"
      justification: "Unused outside atlas"
    - code: "java.method.visibilityReduced"
      old: "method void com.palantir.atlasdb.keyvalue.cassandra.pool.CassandraService::<init>(com.palantir.atlasdb.util.MetricsManager,\
        \ com.palantir.atlasdb.cassandra.CassandraKeyValueServiceConfig, com.palantir.refreshable.Refreshable<com.palantir.atlasdb.cassandra.CassandraKeyValueServiceRuntimeConfig>,\
        \ com.palantir.atlasdb.keyvalue.cassandra.Blacklist, com.palantir.atlasdb.keyvalue.cassandra.pool.CassandraClientPoolMetrics)"
      new: "method void com.palantir.atlasdb.keyvalue.cassandra.pool.CassandraService::<init>(com.palantir.atlasdb.util.MetricsManager,\
        \ com.palantir.atlasdb.cassandra.CassandraKeyValueServiceConfig, com.palantir.refreshable.Refreshable<com.palantir.atlasdb.cassandra.CassandraKeyValueServiceRuntimeConfig>,\
        \ com.palantir.atlasdb.keyvalue.cassandra.Blacklist, com.palantir.atlasdb.keyvalue.cassandra.pool.CassandraClientPoolMetrics,\
        \ com.palantir.atlasdb.keyvalue.cassandra.CassandraClientInstrumentation)"
      justification: "Unused outside atlas"
    - code: "java.method.visibilityReduced"
      old: "method void com.palantir.atlasdb.keyvalue.cassandra.pool.CassandraService::<init>(com.palantir.atlasdb.util.MetricsManager,\
        \ com.palantir.atlasdb.cassandra.CassandraKeyValueServiceConfig, com.palantir.refreshable.Refreshable<com.palantir.atlasdb.cassandra.CassandraKeyValueServiceRuntimeConfig>,\
        \ com.palantir.atlasdb.keyvalue.cassandra.Blacklist, com.palantir.atlasdb.keyvalue.cassandra.pool.CassandraClientPoolMetrics)"
      new: "method void com.palantir.atlasdb.keyvalue.cassandra.pool.CassandraService::<init>(com.palantir.atlasdb.util.MetricsManager,\
        \ com.palantir.atlasdb.cassandra.CassandraKeyValueServiceConfig, com.palantir.refreshable.Refreshable<com.palantir.atlasdb.cassandra.CassandraKeyValueServiceRuntimeConfig>,\
        \ com.palantir.atlasdb.keyvalue.cassandra.Blacklist, com.palantir.atlasdb.keyvalue.cassandra.pool.CassandraClientPoolMetrics,\
        \ com.palantir.atlasdb.keyvalue.cassandra.CassandraClientMetrics)"
      justification: "Unused outside atlas"
  "0.1152.0":
    com.palantir.atlasdb:atlasdb-api:
    - code: "java.method.parameterTypeChanged"
      old: "parameter java.util.NavigableMap<byte[], com.palantir.atlasdb.keyvalue.api.RowResult<byte[]>>\
        \ com.palantir.atlasdb.transaction.api.snapshot.AutoDelegate_KeyValueSnapshotReader::getRows(com.palantir.atlasdb.keyvalue.api.TableReference,\
        \ java.lang.Iterable<byte[]>, com.palantir.atlasdb.keyvalue.api.ColumnSelection,\
        \ ===com.google.common.collect.ImmutableMap.Builder<com.palantir.atlasdb.keyvalue.api.Cell,\
        \ byte[]>===)"
      new: "parameter java.util.NavigableMap<byte[], com.palantir.atlasdb.keyvalue.api.RowResult<byte[]>>\
        \ com.palantir.atlasdb.transaction.api.snapshot.AutoDelegate_KeyValueSnapshotReader::getRows(com.palantir.atlasdb.keyvalue.api.TableReference,\
        \ java.lang.Iterable<byte[]>, com.palantir.atlasdb.keyvalue.api.ColumnSelection,\
        \ ===java.util.Map<com.palantir.atlasdb.keyvalue.api.Cell, byte[]>===)"
      justification: "KeyValueSnapshotReader is a relatively new API and is not widely\
        \ used"
    - code: "java.method.parameterTypeChanged"
      old: "parameter java.util.NavigableMap<byte[], com.palantir.atlasdb.keyvalue.api.RowResult<byte[]>>\
        \ com.palantir.atlasdb.transaction.api.snapshot.KeyValueSnapshotReader::getRows(com.palantir.atlasdb.keyvalue.api.TableReference,\
        \ java.lang.Iterable<byte[]>, com.palantir.atlasdb.keyvalue.api.ColumnSelection,\
        \ ===com.google.common.collect.ImmutableMap.Builder<com.palantir.atlasdb.keyvalue.api.Cell,\
        \ byte[]>===)"
      new: "parameter java.util.NavigableMap<byte[], com.palantir.atlasdb.keyvalue.api.RowResult<byte[]>>\
        \ com.palantir.atlasdb.transaction.api.snapshot.KeyValueSnapshotReader::getRows(com.palantir.atlasdb.keyvalue.api.TableReference,\
        \ java.lang.Iterable<byte[]>, com.palantir.atlasdb.keyvalue.api.ColumnSelection,\
        \ ===java.util.Map<com.palantir.atlasdb.keyvalue.api.Cell, byte[]>===)"
      justification: "KeyValueSnapshotReader is a relatively new API and is not widely\
        \ used"
  "0.1157.0":
    com.palantir.atlasdb:atlasdb-api:
    - code: "java.class.removed"
      old: "interface com.palantir.atlasdb.cell.api.AutoDelegate_TransactionKeyValueService"
      justification: "Renaming TransactionKeyValueService to DataKeyValueService is\
        \ acceptable as it is marked @Beta and unused in production."
    - code: "java.class.removed"
      old: "interface com.palantir.atlasdb.cell.api.AutoDelegate_TransactionKeyValueServiceManager"
      justification: "Renaming TransactionKeyValueService to DataKeyValueService is\
        \ acceptable as it is marked @Beta and unused in production."
    - code: "java.class.removed"
      old: "interface com.palantir.atlasdb.cell.api.TransactionKeyValueService"
      justification: "Renaming TransactionKeyValueService to DataKeyValueService is\
        \ acceptable as it is marked @Beta and unused in production."
    - code: "java.class.removed"
      old: "interface com.palantir.atlasdb.cell.api.TransactionKeyValueServiceManager"
      justification: "Renaming TransactionKeyValueService to DataKeyValueService is\
        \ acceptable as it is marked @Beta and unused in production."
    - code: "java.class.removed"
      old: "interface com.palantir.atlasdb.spi.TransactionKeyValueServiceConfig"
      justification: "Renaming TransactionKeyValueService to DataKeyValueService is\
        \ acceptable as it is marked @Beta and unused in production."
    - code: "java.class.removed"
      old: "interface com.palantir.atlasdb.spi.TransactionKeyValueServiceManagerFactory<T\
        \ extends java.lang.Object>"
      justification: "Renaming TransactionKeyValueService to DataKeyValueService is\
        \ acceptable as it is marked @Beta and unused in production."
    - code: "java.class.removed"
      old: "interface com.palantir.atlasdb.spi.TransactionKeyValueServiceRuntimeConfig"
      justification: "Renaming TransactionKeyValueService to DataKeyValueService is\
        \ acceptable as it is marked @Beta and unused in production."
    - code: "java.method.parameterTypeChanged"
      old: "parameter com.palantir.atlasdb.transaction.api.snapshot.KeyValueSnapshotReaderManager\
        \ com.palantir.atlasdb.transaction.api.snapshot.KeyValueSnapshotReaderManagerFactory::createKeyValueSnapshotReaderManager(===com.palantir.atlasdb.cell.api.TransactionKeyValueServiceManager===,\
        \ com.palantir.atlasdb.transaction.service.TransactionService, boolean, com.palantir.atlasdb.transaction.api.OrphanedSentinelDeleter,\
        \ com.palantir.atlasdb.transaction.api.DeleteExecutor, com.palantir.atlasdb.util.MetricsManager)"
      new: "parameter com.palantir.atlasdb.transaction.api.snapshot.KeyValueSnapshotReaderManager\
        \ com.palantir.atlasdb.transaction.api.snapshot.KeyValueSnapshotReaderManagerFactory::createKeyValueSnapshotReaderManager(===com.palantir.atlasdb.cell.api.DataKeyValueServiceManager===,\
        \ com.palantir.atlasdb.transaction.service.TransactionService, boolean, com.palantir.atlasdb.transaction.api.OrphanedSentinelDeleter,\
        \ com.palantir.atlasdb.transaction.api.DeleteExecutor, com.palantir.atlasdb.util.MetricsManager)"
      justification: "Renaming TransactionKeyValueService to DataKeyValueService is\
        \ acceptable as it is marked @Beta and unused in production."
    com.palantir.atlasdb:atlasdb-config:
    - code: "java.method.parameterTypeChanged"
      old: "parameter com.palantir.atlasdb.factory.TransactionManagersInitializer\
        \ com.palantir.atlasdb.factory.TransactionManagersInitializer::createInitialTables(com.palantir.atlasdb.keyvalue.api.KeyValueService,\
        \ ===com.palantir.atlasdb.cell.api.TransactionKeyValueServiceManager===, java.util.Set<com.palantir.atlasdb.table.description.Schema>,\
        \ boolean, boolean)"
      new: "parameter com.palantir.atlasdb.factory.TransactionManagersInitializer\
        \ com.palantir.atlasdb.factory.TransactionManagersInitializer::createInitialTables(com.palantir.atlasdb.keyvalue.api.KeyValueService,\
        \ ===com.palantir.atlasdb.cell.api.DataKeyValueServiceManager===, java.util.Set<com.palantir.atlasdb.table.description.Schema>,\
        \ boolean, boolean)"
      justification: "Renaming TransactionKeyValueService to DataKeyValueService is\
        \ acceptable as it is marked @Beta and unused in production."
    - code: "java.method.parameterTypeChanged"
      old: "parameter com.palantir.atlasdb.transaction.api.snapshot.KeyValueSnapshotReaderManagerFactory\
        \ com.palantir.atlasdb.factory.AtlasDbServiceDiscovery::createKeyValueSnapshotReaderManagerFactoryOfCorrectType(===com.palantir.atlasdb.spi.TransactionKeyValueServiceConfig===)"
      new: "parameter com.palantir.atlasdb.transaction.api.snapshot.KeyValueSnapshotReaderManagerFactory\
        \ com.palantir.atlasdb.factory.AtlasDbServiceDiscovery::createKeyValueSnapshotReaderManagerFactoryOfCorrectType(===com.palantir.atlasdb.spi.DataKeyValueServiceConfig===)"
      justification: "Renaming TransactionKeyValueService to DataKeyValueService is\
        \ acceptable as it is marked @Beta and unused in production."
    - code: "java.method.removed"
      old: "method com.palantir.atlasdb.config.ImmutableAtlasDbConfig com.palantir.atlasdb.config.ImmutableAtlasDbConfig::withTransactionKeyValueService(com.palantir.atlasdb.spi.TransactionKeyValueServiceConfig)"
      justification: "Renaming TransactionKeyValueService to DataKeyValueService is\
        \ acceptable as it is marked @Beta and unused in production."
    - code: "java.method.removed"
      old: "method com.palantir.atlasdb.config.ImmutableAtlasDbConfig com.palantir.atlasdb.config.ImmutableAtlasDbConfig::withTransactionKeyValueService(java.util.Optional<?\
        \ extends com.palantir.atlasdb.spi.TransactionKeyValueServiceConfig>)"
      justification: "Renaming TransactionKeyValueService to DataKeyValueService is\
        \ acceptable as it is marked @Beta and unused in production."
    - code: "java.method.removed"
      old: "method com.palantir.atlasdb.config.ImmutableAtlasDbConfig.Builder com.palantir.atlasdb.config.ImmutableAtlasDbConfig.Builder::transactionKeyValueService(com.palantir.atlasdb.spi.TransactionKeyValueServiceConfig)"
      justification: "Renaming TransactionKeyValueService to DataKeyValueService is\
        \ acceptable as it is marked @Beta and unused in production."
    - code: "java.method.removed"
      old: "method com.palantir.atlasdb.config.ImmutableAtlasDbConfig.Builder com.palantir.atlasdb.config.ImmutableAtlasDbConfig.Builder::transactionKeyValueService(java.util.Optional<?\
        \ extends com.palantir.atlasdb.spi.TransactionKeyValueServiceConfig>)"
      justification: "Renaming TransactionKeyValueService to DataKeyValueService is\
        \ acceptable as it is marked @Beta and unused in production."
    - code: "java.method.removed"
      old: "method com.palantir.atlasdb.config.ImmutableAtlasDbRuntimeConfig com.palantir.atlasdb.config.ImmutableAtlasDbRuntimeConfig::withTransactionKeyValueService(com.palantir.atlasdb.spi.TransactionKeyValueServiceRuntimeConfig)"
      justification: "Renaming TransactionKeyValueService to DataKeyValueService is\
        \ acceptable as it is marked @Beta and unused in production."
    - code: "java.method.removed"
      old: "method com.palantir.atlasdb.config.ImmutableAtlasDbRuntimeConfig com.palantir.atlasdb.config.ImmutableAtlasDbRuntimeConfig::withTransactionKeyValueService(java.util.Optional<?\
        \ extends com.palantir.atlasdb.spi.TransactionKeyValueServiceRuntimeConfig>)"
      justification: "Renaming TransactionKeyValueService to DataKeyValueService is\
        \ acceptable as it is marked @Beta and unused in production."
    - code: "java.method.removed"
      old: "method com.palantir.atlasdb.config.ImmutableAtlasDbRuntimeConfig.Builder\
        \ com.palantir.atlasdb.config.ImmutableAtlasDbRuntimeConfig.Builder::transactionKeyValueService(com.palantir.atlasdb.spi.TransactionKeyValueServiceRuntimeConfig)"
      justification: "Renaming TransactionKeyValueService to DataKeyValueService is\
        \ acceptable as it is marked @Beta and unused in production."
    - code: "java.method.removed"
      old: "method com.palantir.atlasdb.config.ImmutableAtlasDbRuntimeConfig.Builder\
        \ com.palantir.atlasdb.config.ImmutableAtlasDbRuntimeConfig.Builder::transactionKeyValueService(java.util.Optional<?\
        \ extends com.palantir.atlasdb.spi.TransactionKeyValueServiceRuntimeConfig>)"
      justification: "Renaming TransactionKeyValueService to DataKeyValueService is\
        \ acceptable as it is marked @Beta and unused in production."
    - code: "java.method.removed"
      old: "method com.palantir.atlasdb.spi.TransactionKeyValueServiceManagerFactory<?>\
        \ com.palantir.atlasdb.factory.AtlasDbServiceDiscovery::createTransactionKeyValueServiceManagerFactoryOfCorrectType(com.palantir.atlasdb.spi.TransactionKeyValueServiceConfig)"
      justification: "Renaming TransactionKeyValueService to DataKeyValueService is\
        \ acceptable as it is marked @Beta and unused in production."
    - code: "java.method.removed"
      old: "method java.util.Optional<com.palantir.atlasdb.spi.TransactionKeyValueServiceConfig>\
        \ com.palantir.atlasdb.config.AtlasDbConfig::transactionKeyValueService()"
      justification: "Renaming TransactionKeyValueService to DataKeyValueService is\
        \ acceptable as it is marked @Beta and unused in production."
    - code: "java.method.removed"
      old: "method java.util.Optional<com.palantir.atlasdb.spi.TransactionKeyValueServiceConfig>\
        \ com.palantir.atlasdb.config.ImmutableAtlasDbConfig::transactionKeyValueService()"
      justification: "Renaming TransactionKeyValueService to DataKeyValueService is\
        \ acceptable as it is marked @Beta and unused in production."
    - code: "java.method.removed"
      old: "method java.util.Optional<com.palantir.atlasdb.spi.TransactionKeyValueServiceRuntimeConfig>\
        \ com.palantir.atlasdb.config.AtlasDbRuntimeConfig::transactionKeyValueService()"
      justification: "Renaming TransactionKeyValueService to DataKeyValueService is\
        \ acceptable as it is marked @Beta and unused in production."
    - code: "java.method.removed"
      old: "method java.util.Optional<com.palantir.atlasdb.spi.TransactionKeyValueServiceRuntimeConfig>\
        \ com.palantir.atlasdb.config.ImmutableAtlasDbRuntimeConfig::transactionKeyValueService()"
      justification: "Renaming TransactionKeyValueService to DataKeyValueService is\
        \ acceptable as it is marked @Beta and unused in production."
  "0.1162.0":
    com.palantir.atlasdb:atlasdb-api:
    - code: "java.method.numberOfParametersChanged"
      old: "method void com.palantir.atlasdb.keyvalue.api.InsufficientConsistencyException::<init>(java.lang.String)"
      new: "method void com.palantir.atlasdb.keyvalue.api.InsufficientConsistencyException::<init>(java.lang.String,\
        \ com.palantir.logsafe.Arg<?>[])"
      justification: "I have fixed all the implementations and it is not used externally"
    - code: "java.method.numberOfParametersChanged"
      old: "method void com.palantir.atlasdb.keyvalue.api.InsufficientConsistencyException::<init>(java.lang.String,\
        \ java.lang.Throwable)"
      new: "method void com.palantir.atlasdb.keyvalue.api.InsufficientConsistencyException::<init>(java.lang.String,\
        \ java.lang.Throwable, com.palantir.logsafe.Arg<?>[])"
      justification: "I have fixed all the implementations and it is not used externally"
<<<<<<< HEAD
  "0.1169.0":
    com.palantir.atlasdb:atlasdb-api:
    - code: "java.method.parameterTypeChanged"
      old: "parameter void com.palantir.atlasdb.keyvalue.api.InsufficientConsistencyException::<init>(===java.lang.String===,\
        \ java.lang.Throwable)"
      new: "parameter void com.palantir.atlasdb.keyvalue.api.InsufficientConsistencyException::<init>(===java.lang.Throwable===,\
        \ com.palantir.logsafe.Arg<?>[])"
      justification: "Not a break as I have handle the implementation in the same\
        \ PR"
    - code: "java.method.parameterTypeChanged"
      old: "parameter void com.palantir.atlasdb.keyvalue.api.InsufficientConsistencyException::<init>(java.lang.String,\
        \ ===java.lang.Throwable===)"
      new: "parameter void com.palantir.atlasdb.keyvalue.api.InsufficientConsistencyException::<init>(java.lang.Throwable,\
        \ ===com.palantir.logsafe.Arg<?>[]===)"
      justification: "Not a break as I have handle the implementation in the same\
        \ PR"
=======
  "0.1168.0":
    com.palantir.atlasdb:atlasdb-api:
    - code: "java.method.numberOfParametersChanged"
      old: "method void com.palantir.atlasdb.transaction.api.precommit.PreCommitRequirementValidator::throwIfImmutableTsOrCommitLocksExpired(com.palantir.lock.v2.LockToken)"
      new: "method void com.palantir.atlasdb.transaction.api.precommit.PreCommitRequirementValidator::throwIfImmutableTsOrCommitLocksExpired()"
      justification: "Internal APIs"
    - code: "java.method.numberOfParametersChanged"
      old: "method void com.palantir.atlasdb.transaction.api.precommit.PreCommitRequirementValidator::throwIfPreCommitRequirementsNotMet(com.palantir.lock.v2.LockToken,\
        \ long)"
      new: "method void com.palantir.atlasdb.transaction.api.precommit.PreCommitRequirementValidator::throwIfPreCommitRequirementsNotMet(long)"
      justification: "Internal APIs"
>>>>>>> dc4d4f91
  "0.770.0":
    com.palantir.atlasdb:atlasdb-api:
    - code: "java.class.removed"
      old: "class com.palantir.atlasdb.transaction.api.expectations.ImmutableExpectationsConfig"
      justification: "removing TEX until ready"
    - code: "java.class.removed"
      old: "class com.palantir.atlasdb.transaction.api.expectations.ImmutableExpectationsStatistics"
      justification: "removing TEX until ready"
    - code: "java.class.removed"
      old: "interface com.palantir.atlasdb.transaction.api.expectations.ExpectationsConfig"
      justification: "removing until TEX is ready"
    - code: "java.class.removed"
      old: "interface com.palantir.atlasdb.transaction.api.expectations.ExpectationsStatistics"
      justification: "removing TEX until ready"
  "0.774.0":
    com.palantir.atlasdb:atlasdb-cassandra:
    - code: "java.method.removed"
      old: "method <T> java.util.Map<java.lang.String, T> com.palantir.atlasdb.keyvalue.cassandra.CassandraLogHelper::mapOfHosts(java.util.Map<com.palantir.atlasdb.keyvalue.cassandra.pool.CassandraServer,\
        \ T>)"
      justification: "internal api, same package"
  "0.780.0":
    com.palantir.atlasdb:atlasdb-cassandra:
    - code: "java.method.exception.checkedRemoved"
      old: "method org.apache.thrift.transport.TSocket com.palantir.atlasdb.keyvalue.cassandra.InstrumentedTSocket.Factory::create(java.lang.String,\
        \ int, int) throws org.apache.thrift.transport.TTransportException"
      new: "method org.apache.thrift.transport.TSocket com.palantir.atlasdb.keyvalue.cassandra.InstrumentedTSocket.Factory::create(java.lang.String,\
        \ int, int)"
      justification: "revert"
  "0.787.0":
    com.palantir.atlasdb:atlasdb-cassandra:
    - code: "java.method.exception.checkedAdded"
      old: "method org.apache.thrift.transport.TSocket com.palantir.atlasdb.keyvalue.cassandra.InstrumentedTSocket.Factory::create(java.lang.String,\
        \ int, int)"
      new: "method org.apache.thrift.transport.TSocket com.palantir.atlasdb.keyvalue.cassandra.InstrumentedTSocket.Factory::create(java.lang.String,\
        \ int, int) throws org.apache.thrift.transport.TTransportException"
      justification: "required for libthrift upgrade"
  "0.792.0":
    com.palantir.atlasdb:atlasdb-cassandra:
    - code: "java.class.removed"
      old: "class com.palantir.atlasdb.cassandra.backup.CassandraRepairHelper"
      justification: "Unused backup restore code"
    - code: "java.class.removed"
      old: "class com.palantir.atlasdb.cassandra.backup.ClusterMetadataUtils"
      justification: "Unused backup restore code"
    - code: "java.class.removed"
      old: "class com.palantir.atlasdb.cassandra.backup.CqlCluster"
      justification: "Unused backup restore code"
    - code: "java.class.removed"
      old: "class com.palantir.atlasdb.cassandra.backup.ImmutableRangesForRepair"
      justification: "Unused backup restore code"
    - code: "java.class.removed"
      old: "class com.palantir.atlasdb.cassandra.backup.RangesForRepair"
      justification: "Unused backup restore code"
    - code: "java.class.removed"
      old: "interface com.palantir.atlasdb.backup.KvsRunner"
      justification: "Unused backup restore code"
    - code: "java.method.removed"
      old: "method java.util.Set<com.palantir.atlasdb.keyvalue.cassandra.LightweightOppToken>\
        \ com.palantir.atlasdb.cassandra.backup.CqlSession::retrieveRowKeysAtConsistencyAll(java.util.List<com.datastax.driver.core.Statement>)"
      justification: "Unused backup restore code"
  "0.795.0":
    com.palantir.atlasdb:atlasdb-cassandra:
    - code: "java.method.removed"
      old: "method com.palantir.atlasdb.keyvalue.cassandra.LightweightOppToken com.palantir.atlasdb.keyvalue.cassandra.LightweightOppToken::getLowerExclusive(com.google.common.collect.Range<com.palantir.atlasdb.keyvalue.cassandra.LightweightOppToken>)"
      justification: "Removing unused ABR code"
    - code: "java.method.removed"
      old: "method com.palantir.atlasdb.keyvalue.cassandra.pool.CassandraService com.palantir.atlasdb.keyvalue.cassandra.pool.CassandraService::createInitialized(com.palantir.atlasdb.util.MetricsManager,\
        \ com.palantir.atlasdb.cassandra.CassandraKeyValueServiceConfig, com.palantir.refreshable.Refreshable<com.palantir.atlasdb.cassandra.CassandraKeyValueServiceRuntimeConfig>,\
        \ com.palantir.atlasdb.keyvalue.cassandra.Blacklist, com.palantir.atlasdb.keyvalue.cassandra.pool.CassandraClientPoolMetrics)"
      justification: "Removing unused ABR code"
  "0.801.0":
    com.palantir.atlasdb:atlasdb-cassandra:
    - code: "java.method.parameterTypeChanged"
      old: "parameter java.util.Set<com.palantir.atlasdb.keyvalue.cassandra.pool.CassandraServer>\
        \ com.palantir.atlasdb.keyvalue.cassandra.CassandraTopologyValidator::getNewHostsWithInconsistentTopologiesAndRetry(===java.util.Set<com.palantir.atlasdb.keyvalue.cassandra.pool.CassandraServer>===,\
        \ java.util.Map<com.palantir.atlasdb.keyvalue.cassandra.pool.CassandraServer,\
        \ com.palantir.atlasdb.keyvalue.cassandra.CassandraClientPoolingContainer>,\
        \ java.time.Duration, java.time.Duration)"
      new: "parameter java.util.Set<com.palantir.atlasdb.keyvalue.cassandra.pool.CassandraServer>\
        \ com.palantir.atlasdb.keyvalue.cassandra.CassandraTopologyValidator::getNewHostsWithInconsistentTopologiesAndRetry(===java.util.Map<com.palantir.atlasdb.keyvalue.cassandra.pool.CassandraServer,\
        \ com.palantir.atlasdb.keyvalue.cassandra.CassandraServerOrigin>===, java.util.Map<com.palantir.atlasdb.keyvalue.cassandra.pool.CassandraServer,\
        \ com.palantir.atlasdb.keyvalue.cassandra.CassandraClientPoolingContainer>,\
        \ java.time.Duration, java.time.Duration)"
      justification: "Internal Cassandra KVS APIs"
    - code: "java.method.returnTypeChanged"
      old: "method com.google.common.collect.ImmutableSet<com.palantir.atlasdb.keyvalue.cassandra.pool.CassandraServer>\
        \ com.palantir.atlasdb.keyvalue.cassandra.pool.CassandraService::getCurrentServerListFromConfig()"
      new: "method com.google.common.collect.ImmutableMap<com.palantir.atlasdb.keyvalue.cassandra.pool.CassandraServer,\
        \ com.palantir.atlasdb.keyvalue.cassandra.CassandraServerOrigin> com.palantir.atlasdb.keyvalue.cassandra.pool.CassandraService::getCurrentServerListFromConfig()"
      justification: "Internal Cassandra KVS APIs"
    - code: "java.method.returnTypeChanged"
      old: "method com.google.common.collect.ImmutableSet<com.palantir.atlasdb.keyvalue.cassandra.pool.CassandraServer>\
        \ com.palantir.atlasdb.keyvalue.cassandra.pool.CassandraService::refreshTokenRangesAndGetServers()"
      new: "method com.google.common.collect.ImmutableMap<com.palantir.atlasdb.keyvalue.cassandra.pool.CassandraServer,\
        \ com.palantir.atlasdb.keyvalue.cassandra.CassandraServerOrigin> com.palantir.atlasdb.keyvalue.cassandra.pool.CassandraService::refreshTokenRangesAndGetServers()"
      justification: "Internal Cassandra KVS APIs"
  "0.808.0":
    com.palantir.atlasdb:atlasdb-api:
    - code: "java.class.removed"
      old: "class com.palantir.atlasdb.transaction.service.TransactionStatuses"
      justification: "Internal methods"
    - code: "java.class.removed"
      old: "interface com.palantir.atlasdb.transaction.service.TransactionStatus.Cases<R\
        \ extends java.lang.Object>"
      justification: "Internal methods"
    - code: "java.method.removed"
      old: "method <R> R com.palantir.atlasdb.transaction.service.TransactionStatus::match(com.palantir.atlasdb.transaction.service.TransactionStatus.Cases<R>)"
      justification: "Internal methods"
    - code: "java.method.removed"
      old: "method boolean com.palantir.atlasdb.transaction.service.TransactionStatus::equals(java.lang.Object)"
      justification: "Internal methods"
  "0.815.0":
    com.palantir.atlasdb:atlasdb-api:
    - code: "java.class.removed"
      old: "interface com.palantir.atlasdb.transaction.api.expectations.ExpectationsAwareTransaction"
      justification: "moving out of API"
  "0.824.0":
    com.palantir.atlasdb:atlasdb-cassandra:
    - code: "java.method.removed"
      old: "method java.util.concurrent.ExecutorService com.palantir.atlasdb.keyvalue.impl.AbstractKeyValueService::createThreadPoolWihtoutSpans(java.lang.String,\
        \ int, int) @ com.palantir.atlasdb.keyvalue.cassandra.CassandraKeyValueServiceImpl"
      justification: "Protected method"
  "0.881.0":
    com.palantir.atlasdb:atlasdb-cassandra:
    - code: "java.method.parameterTypeChanged"
      old: "parameter <T> long com.palantir.atlasdb.keyvalue.cassandra.thrift.ThriftObjectSizeUtils::getCollectionSize(java.util.Collection<T>,\
        \ ===java.util.function.Function<T, java.lang.Long>===)"
      new: "parameter <T> long com.palantir.atlasdb.keyvalue.cassandra.thrift.ThriftObjectSizeUtils::getCollectionSize(java.util.Collection<T>,\
        \ ===java.util.function.ToLongFunction<T>===)"
      justification: "Avoid autoboxing long to Long"
  "0.899.0":
    com.palantir.atlasdb:atlasdb-api:
    - code: "java.method.addedToInterface"
      new: "method com.google.common.util.concurrent.ListenableFuture<java.util.Map<com.palantir.atlasdb.keyvalue.api.Cell,\
        \ byte[]>> com.palantir.atlasdb.keyvalue.api.cache.TransactionScopedCache::getAsyncWithCachedRef(com.palantir.atlasdb.keyvalue.api.TableReference,\
        \ java.util.Set<com.palantir.atlasdb.keyvalue.api.Cell>, java.util.function.Function<com.palantir.atlasdb.keyvalue.api.cache.TransactionScopedCache.CacheLookupResult,\
        \ com.google.common.util.concurrent.ListenableFuture<java.util.Map<com.palantir.atlasdb.keyvalue.api.Cell,\
        \ byte[]>>>)"
      justification: "new Get API for Atlas to specify number of expected cells"
    - code: "java.method.addedToInterface"
      new: "method com.palantir.util.result.Result<java.util.Map<com.palantir.atlasdb.keyvalue.api.Cell,\
        \ byte[]>, com.palantir.atlasdb.transaction.api.exceptions.MoreCellsPresentThanExpectedException>\
        \ com.palantir.atlasdb.transaction.api.Transaction::getWithExpectedNumberOfCells(com.palantir.atlasdb.keyvalue.api.TableReference,\
        \ java.util.Set<com.palantir.atlasdb.keyvalue.api.Cell>, long)"
      justification: "new Get API for Atlas to specify number of expected cells"
    - code: "java.method.addedToInterface"
      new: "method java.util.Map<com.palantir.atlasdb.keyvalue.api.Cell, byte[]> com.palantir.atlasdb.keyvalue.api.cache.TransactionScopedCache::getWithCachedRef(com.palantir.atlasdb.keyvalue.api.TableReference,\
        \ java.util.Set<com.palantir.atlasdb.keyvalue.api.Cell>, java.util.function.Function<com.palantir.atlasdb.keyvalue.api.cache.TransactionScopedCache.CacheLookupResult,\
        \ com.google.common.util.concurrent.ListenableFuture<java.util.Map<com.palantir.atlasdb.keyvalue.api.Cell,\
        \ byte[]>>>)"
      justification: "new Get API for Atlas to specify number of expected cells"
    com.palantir.atlasdb:atlasdb-cassandra:
    - code: "java.method.parameterTypeChanged"
      old: "parameter void com.palantir.atlasdb.keyvalue.cassandra.RangeLoader::<init>(com.palantir.atlasdb.keyvalue.cassandra.CassandraClientPool,\
        \ com.palantir.atlasdb.keyvalue.cassandra.TracingQueryRunner, ===com.palantir.atlasdb.util.MetricsManager===,\
        \ com.palantir.atlasdb.keyvalue.cassandra.ReadConsistencyProvider)"
      new: "parameter void com.palantir.atlasdb.keyvalue.cassandra.RangeLoader::<init>(com.palantir.atlasdb.keyvalue.cassandra.CassandraClientPool,\
        \ com.palantir.atlasdb.keyvalue.cassandra.TracingQueryRunner, ===com.palantir.atlasdb.keyvalue.cassandra.ReadConsistencyProvider===,\
        \ java.util.function.Function<java.util.Map<com.palantir.atlasdb.keyvalue.api.Cell,\
        \ com.palantir.atlasdb.keyvalue.api.Value>, com.palantir.atlasdb.keyvalue.cassandra.ResultsExtractor<com.palantir.atlasdb.keyvalue.api.Value>>)"
      justification: "Reuse notLatestVisibleValueCellFilterCounter"
    - code: "java.method.parameterTypeChanged"
      old: "parameter void com.palantir.atlasdb.keyvalue.cassandra.RangeLoader::<init>(com.palantir.atlasdb.keyvalue.cassandra.CassandraClientPool,\
        \ com.palantir.atlasdb.keyvalue.cassandra.TracingQueryRunner, com.palantir.atlasdb.util.MetricsManager,\
        \ ===com.palantir.atlasdb.keyvalue.cassandra.ReadConsistencyProvider===)"
      new: "parameter void com.palantir.atlasdb.keyvalue.cassandra.RangeLoader::<init>(com.palantir.atlasdb.keyvalue.cassandra.CassandraClientPool,\
        \ com.palantir.atlasdb.keyvalue.cassandra.TracingQueryRunner, com.palantir.atlasdb.keyvalue.cassandra.ReadConsistencyProvider,\
        \ ===java.util.function.Function<java.util.Map<com.palantir.atlasdb.keyvalue.api.Cell,\
        \ com.palantir.atlasdb.keyvalue.api.Value>, com.palantir.atlasdb.keyvalue.cassandra.ResultsExtractor<com.palantir.atlasdb.keyvalue.api.Value>>===)"
      justification: "Reuse notLatestVisibleValueCellFilterCounter"
    - code: "java.method.removed"
      old: "method com.codahale.metrics.Counter com.palantir.atlasdb.keyvalue.cassandra.ResultsExtractor<T>::getNotLatestVisibleValueCellFilterCounter(java.lang.Class<?>)"
      justification: "Reuse notLatestVisibleValueCellFilterCounter"
  "0.900.0":
    com.palantir.atlasdb:atlasdb-api:
    - code: "java.method.numberOfParametersChanged"
      old: "method com.palantir.atlasdb.keyvalue.api.KeyValueService com.palantir.atlasdb.spi.AtlasDbFactory::createRawKeyValueService(com.palantir.atlasdb.util.MetricsManager,\
        \ com.palantir.atlasdb.spi.KeyValueServiceConfig, com.palantir.refreshable.Refreshable<java.util.Optional<com.palantir.atlasdb.spi.KeyValueServiceRuntimeConfig>>,\
        \ java.util.Optional<com.palantir.atlasdb.config.LeaderConfig>, java.util.Optional<java.lang.String>,\
        \ java.util.function.LongSupplier, boolean)"
      new: "method com.palantir.atlasdb.keyvalue.api.KeyValueService com.palantir.atlasdb.spi.AtlasDbFactory::createRawKeyValueService(com.palantir.atlasdb.util.MetricsManager,\
        \ com.palantir.atlasdb.spi.KeyValueServiceConfig, com.palantir.refreshable.Refreshable<java.util.Optional<com.palantir.atlasdb.spi.KeyValueServiceRuntimeConfig>>,\
        \ java.util.Optional<java.lang.String>, java.util.function.LongSupplier, boolean)"
      justification: "all usage or implementations of the two broken methods are entirely\
        \ at compile time of the consumer or within this repo itself"
    - code: "java.method.numberOfParametersChanged"
      old: "method com.palantir.atlasdb.keyvalue.api.KeyValueService com.palantir.atlasdb.timestamp.DbTimeLockFactory::createRawKeyValueService(com.palantir.atlasdb.util.MetricsManager,\
        \ com.palantir.atlasdb.spi.KeyValueServiceConfig, com.palantir.refreshable.Refreshable<java.util.Optional<com.palantir.atlasdb.spi.KeyValueServiceRuntimeConfig>>,\
        \ com.palantir.atlasdb.config.LeaderConfig, boolean)"
      new: "method com.palantir.atlasdb.keyvalue.api.KeyValueService com.palantir.atlasdb.timestamp.DbTimeLockFactory::createRawKeyValueService(com.palantir.atlasdb.util.MetricsManager,\
        \ com.palantir.atlasdb.spi.KeyValueServiceConfig, com.palantir.refreshable.Refreshable<java.util.Optional<com.palantir.atlasdb.spi.KeyValueServiceRuntimeConfig>>,\
        \ boolean)"
      justification: "all usage or implementations of the two broken methods are entirely\
        \ at compile time of the consumer or within this repo itself"
    com.palantir.atlasdb:atlasdb-cassandra:
    - code: "java.method.numberOfParametersChanged"
      old: "method com.palantir.atlasdb.keyvalue.api.KeyValueService com.palantir.atlasdb.cassandra.CassandraAtlasDbFactory::createRawKeyValueService(com.palantir.atlasdb.util.MetricsManager,\
        \ com.palantir.atlasdb.spi.KeyValueServiceConfig, com.palantir.refreshable.Refreshable<java.util.Optional<com.palantir.atlasdb.spi.KeyValueServiceRuntimeConfig>>,\
        \ java.util.Optional<com.palantir.atlasdb.config.LeaderConfig>, java.util.Optional<java.lang.String>,\
        \ java.util.function.LongSupplier, boolean)"
      new: "method com.palantir.atlasdb.keyvalue.api.KeyValueService com.palantir.atlasdb.cassandra.CassandraAtlasDbFactory::createRawKeyValueService(com.palantir.atlasdb.util.MetricsManager,\
        \ com.palantir.atlasdb.spi.KeyValueServiceConfig, com.palantir.refreshable.Refreshable<java.util.Optional<com.palantir.atlasdb.spi.KeyValueServiceRuntimeConfig>>,\
        \ java.util.Optional<java.lang.String>, java.util.function.LongSupplier, boolean)"
      justification: "will only be a compile break at worst for users and consumers"
  "0.908.0":
    com.palantir.atlasdb:atlasdb-api:
    - code: "java.method.addedToInterface"
      new: "method void com.palantir.atlasdb.transaction.api.Transaction::deleteWithMetadata(com.palantir.atlasdb.keyvalue.api.TableReference,\
        \ java.util.Map<com.palantir.atlasdb.keyvalue.api.Cell, com.palantir.lock.watch.ChangeMetadata>)"
      justification: "Adding new metadata interface methods"
    - code: "java.method.addedToInterface"
      new: "method void com.palantir.atlasdb.transaction.api.Transaction::putWithMetadata(com.palantir.atlasdb.keyvalue.api.TableReference,\
        \ java.util.Map<com.palantir.atlasdb.keyvalue.api.Cell, com.palantir.atlasdb.transaction.api.ValueAndChangeMetadata>)"
      justification: "Adding new metadata interface methods"
  "0.909.0":
    com.palantir.atlasdb:atlasdb-config:
    - code: "java.class.removed"
      old: "class com.palantir.atlasdb.factory.ImmutableLocalPaxosServices"
      justification: "None of the impacted classes are used or inherited from any\
        \ other library or product"
    - code: "java.class.removed"
      old: "class com.palantir.atlasdb.factory.ImmutableRemotePaxosServerSpec"
      justification: "None of the impacted classes are used or inherited from any\
        \ other library or product"
    - code: "java.class.removed"
      old: "class com.palantir.atlasdb.factory.Leaders"
      justification: "None of the impacted classes are used or inherited from any\
        \ other library or product"
    - code: "java.method.numberOfParametersChanged"
      old: "method void com.palantir.atlasdb.factory.DefaultLockAndTimestampServiceFactory::<init>(com.palantir.atlasdb.util.MetricsManager,\
        \ com.palantir.atlasdb.config.AtlasDbConfig, com.palantir.refreshable.Refreshable<com.palantir.atlasdb.config.AtlasDbRuntimeConfig>,\
        \ java.util.function.Consumer<java.lang.Object>, java.util.function.Supplier<com.palantir.lock.LockService>,\
        \ java.util.function.Supplier<com.palantir.timestamp.ManagedTimestampService>,\
        \ com.palantir.timestamp.TimestampStoreInvalidator, com.palantir.conjure.java.api.config.service.UserAgent,\
        \ java.util.Optional<com.palantir.atlasdb.debug.LockDiagnosticComponents>,\
        \ com.palantir.dialogue.clients.DialogueClients.ReloadingFactory, java.util.Optional<com.palantir.lock.client.metrics.TimeLockFeedbackBackgroundTask>,\
        \ java.util.Optional<com.palantir.atlasdb.config.TimeLockRequestBatcherProviders>,\
        \ java.util.Set<com.palantir.atlasdb.table.description.Schema>)"
      new: "method void com.palantir.atlasdb.factory.DefaultLockAndTimestampServiceFactory::<init>(com.palantir.atlasdb.util.MetricsManager,\
        \ com.palantir.atlasdb.config.AtlasDbConfig, com.palantir.refreshable.Refreshable<com.palantir.atlasdb.config.AtlasDbRuntimeConfig>,\
        \ java.util.function.Supplier<com.palantir.lock.LockService>, java.util.function.Supplier<com.palantir.timestamp.ManagedTimestampService>,\
        \ com.palantir.timestamp.TimestampStoreInvalidator, com.palantir.conjure.java.api.config.service.UserAgent,\
        \ java.util.Optional<com.palantir.atlasdb.debug.LockDiagnosticComponents>,\
        \ com.palantir.dialogue.clients.DialogueClients.ReloadingFactory, java.util.Optional<com.palantir.lock.client.metrics.TimeLockFeedbackBackgroundTask>,\
        \ java.util.Optional<com.palantir.atlasdb.config.TimeLockRequestBatcherProviders>,\
        \ java.util.Set<com.palantir.atlasdb.table.description.Schema>)"
      justification: "None of the impacted classes are used or inherited from any\
        \ other library or product"
    - code: "java.method.numberOfParametersChanged"
      old: "method void com.palantir.atlasdb.factory.DefaultLockAndTimestampServiceFactory::<init>(com.palantir.atlasdb.util.MetricsManager,\
        \ com.palantir.atlasdb.config.AtlasDbConfig, com.palantir.refreshable.Refreshable<com.palantir.atlasdb.config.AtlasDbRuntimeConfig>,\
        \ java.util.function.Consumer<java.lang.Object>, java.util.function.Supplier<com.palantir.lock.LockService>,\
        \ java.util.function.Supplier<com.palantir.timestamp.ManagedTimestampService>,\
        \ com.palantir.timestamp.TimestampStoreInvalidator, com.palantir.conjure.java.api.config.service.UserAgent,\
        \ java.util.Optional<com.palantir.atlasdb.debug.LockDiagnosticComponents>,\
        \ com.palantir.dialogue.clients.DialogueClients.ReloadingFactory, java.util.Optional<com.palantir.lock.client.metrics.TimeLockFeedbackBackgroundTask>,\
        \ java.util.Optional<com.palantir.atlasdb.config.TimeLockRequestBatcherProviders>,\
        \ java.util.Set<com.palantir.atlasdb.table.description.Schema>, java.util.function.Function<com.palantir.lock.v2.TimelockService,\
        \ com.palantir.lock.client.TimeLockClient>)"
      new: "method void com.palantir.atlasdb.factory.DefaultLockAndTimestampServiceFactory::<init>(com.palantir.atlasdb.util.MetricsManager,\
        \ com.palantir.atlasdb.config.AtlasDbConfig, com.palantir.refreshable.Refreshable<com.palantir.atlasdb.config.AtlasDbRuntimeConfig>,\
        \ java.util.function.Supplier<com.palantir.lock.LockService>, java.util.function.Supplier<com.palantir.timestamp.ManagedTimestampService>,\
        \ com.palantir.timestamp.TimestampStoreInvalidator, com.palantir.conjure.java.api.config.service.UserAgent,\
        \ java.util.Optional<com.palantir.atlasdb.debug.LockDiagnosticComponents>,\
        \ com.palantir.dialogue.clients.DialogueClients.ReloadingFactory, java.util.Optional<com.palantir.lock.client.metrics.TimeLockFeedbackBackgroundTask>,\
        \ java.util.Optional<com.palantir.atlasdb.config.TimeLockRequestBatcherProviders>,\
        \ java.util.Set<com.palantir.atlasdb.table.description.Schema>, java.util.function.Function<com.palantir.lock.v2.TimelockService,\
        \ com.palantir.lock.client.TimeLockClient>)"
      justification: "None of the impacted classes are used or inherited from any\
        \ other library or product"
  "0.936.0":
    com.palantir.atlasdb:atlasdb-cassandra:
    - code: "java.method.visibilityReduced"
      old: "method void com.palantir.atlasdb.keyvalue.cassandra.CassandraTopologyValidator::<init>(com.palantir.atlasdb.CassandraTopologyValidationMetrics)"
      new: "method void com.palantir.atlasdb.keyvalue.cassandra.CassandraTopologyValidator::<init>(com.palantir.atlasdb.CassandraTopologyValidationMetrics,\
        \ java.util.function.Supplier<java.util.Set<java.lang.String>>)"
      justification: "internal API"
  "0.942.0":
    com.palantir.atlasdb:atlasdb-cassandra:
    - code: "java.method.removed"
      old: "method void com.palantir.atlasdb.keyvalue.cassandra.pool.CassandraService::cacheInitialCassandraHosts()"
      justification: "Only used internally"
    - code: "java.method.visibilityReduced"
      old: "method void com.palantir.atlasdb.keyvalue.cassandra.CassandraTopologyValidator::<init>(com.palantir.atlasdb.CassandraTopologyValidationMetrics)"
      new: "method void com.palantir.atlasdb.keyvalue.cassandra.CassandraTopologyValidator::<init>(com.palantir.atlasdb.CassandraTopologyValidationMetrics,\
        \ com.palantir.common.base.FunctionCheckedException<com.palantir.atlasdb.keyvalue.cassandra.pool.CassandraServer,\
        \ com.palantir.atlasdb.keyvalue.cassandra.CassandraClient, org.apache.thrift.TException>,\
        \ java.util.function.Supplier<java.util.Set<java.lang.String>>)"
      justification: "Only used internally"
  "0.947.0":
    com.palantir.atlasdb:atlasdb-cassandra:
    - code: "java.class.removed"
      old: "class com.palantir.atlasdb.keyvalue.cassandra.ImmutableConsistentClusterTopology"
      justification: "Internal validator primitives"
    - code: "java.class.removed"
      old: "interface com.palantir.atlasdb.keyvalue.cassandra.CassandraTopologyValidator.ConsistentClusterTopology"
      justification: "Internal validator primitives"
    - code: "java.method.addedToInterface"
      new: "method java.util.Optional<com.palantir.atlasdb.keyvalue.cassandra.CassandraTopologyValidator.ConsistentClusterTopologies>\
        \ com.palantir.atlasdb.keyvalue.cassandra.CassandraTopologyValidator.ClusterTopologyResult::agreedTopologies()"
      justification: "Internal validator primitives"
    - code: "java.method.parameterTypeChanged"
      old: "parameter com.palantir.atlasdb.keyvalue.cassandra.CassandraTopologyValidator.ClusterTopologyResult\
        \ com.palantir.atlasdb.keyvalue.cassandra.CassandraTopologyValidator.ClusterTopologyResult::consensus(===com.palantir.atlasdb.keyvalue.cassandra.CassandraTopologyValidator.ConsistentClusterTopology===)"
      new: "parameter com.palantir.atlasdb.keyvalue.cassandra.CassandraTopologyValidator.ClusterTopologyResult\
        \ com.palantir.atlasdb.keyvalue.cassandra.CassandraTopologyValidator.ClusterTopologyResult::consensus(===com.palantir.atlasdb.keyvalue.cassandra.CassandraTopologyValidator.ConsistentClusterTopologies===)"
      justification: "Internal validator primitives"
    - code: "java.method.removed"
      old: "method com.palantir.atlasdb.keyvalue.cassandra.ImmutableClusterTopologyResult\
        \ com.palantir.atlasdb.keyvalue.cassandra.ImmutableClusterTopologyResult::withAgreedTopology(com.palantir.atlasdb.keyvalue.cassandra.CassandraTopologyValidator.ConsistentClusterTopology)"
      justification: "Internal validator primitives"
    - code: "java.method.removed"
      old: "method com.palantir.atlasdb.keyvalue.cassandra.ImmutableClusterTopologyResult\
        \ com.palantir.atlasdb.keyvalue.cassandra.ImmutableClusterTopologyResult::withAgreedTopology(java.util.Optional<?\
        \ extends com.palantir.atlasdb.keyvalue.cassandra.CassandraTopologyValidator.ConsistentClusterTopology>)"
      justification: "Internal validator primitives"
    - code: "java.method.removed"
      old: "method com.palantir.atlasdb.keyvalue.cassandra.ImmutableClusterTopologyResult.Builder\
        \ com.palantir.atlasdb.keyvalue.cassandra.ImmutableClusterTopologyResult.Builder::agreedTopology(com.palantir.atlasdb.keyvalue.cassandra.CassandraTopologyValidator.ConsistentClusterTopology)"
      justification: "Internal validator primitives"
    - code: "java.method.removed"
      old: "method com.palantir.atlasdb.keyvalue.cassandra.ImmutableClusterTopologyResult.Builder\
        \ com.palantir.atlasdb.keyvalue.cassandra.ImmutableClusterTopologyResult.Builder::agreedTopology(java.util.Optional<?\
        \ extends com.palantir.atlasdb.keyvalue.cassandra.CassandraTopologyValidator.ConsistentClusterTopology>)"
      justification: "Internal validator primitives"
    - code: "java.method.removed"
      old: "method java.util.Optional<com.palantir.atlasdb.keyvalue.cassandra.CassandraTopologyValidator.ConsistentClusterTopology>\
        \ com.palantir.atlasdb.keyvalue.cassandra.CassandraTopologyValidator.ClusterTopologyResult::agreedTopology()"
      justification: "Internal validator primitives"
    - code: "java.method.removed"
      old: "method java.util.Optional<com.palantir.atlasdb.keyvalue.cassandra.CassandraTopologyValidator.ConsistentClusterTopology>\
        \ com.palantir.atlasdb.keyvalue.cassandra.ImmutableClusterTopologyResult::agreedTopology()"
      justification: "Internal validator primitives"
  "0.956.0":
    com.palantir.atlasdb:atlasdb-api:
    - code: "java.method.numberOfParametersChanged"
      old: "method void com.palantir.atlasdb.keyvalue.api.KeyAlreadyExistsException::<init>(java.lang.String)"
      new: "method void com.palantir.atlasdb.keyvalue.api.KeyAlreadyExistsException::<init>(java.lang.String,\
        \ com.palantir.logsafe.Arg<?>[])"
      justification: "Verified that internal consumers are using compiletimeconstant\
        \ strings"
    - code: "java.method.numberOfParametersChanged"
      old: "method void com.palantir.atlasdb.keyvalue.api.KeyAlreadyExistsException::<init>(java.lang.String,\
        \ java.lang.Iterable<com.palantir.atlasdb.keyvalue.api.Cell>)"
      new: "method void com.palantir.atlasdb.keyvalue.api.KeyAlreadyExistsException::<init>(java.lang.String,\
        \ java.lang.Iterable<com.palantir.atlasdb.keyvalue.api.Cell>, com.palantir.logsafe.Arg<?>[])"
      justification: "Verified that internal consumers are using compiletimeconstant\
        \ strings"
    - code: "java.method.numberOfParametersChanged"
      old: "method void com.palantir.atlasdb.keyvalue.api.KeyAlreadyExistsException::<init>(java.lang.String,\
        \ java.lang.Iterable<com.palantir.atlasdb.keyvalue.api.Cell>, java.lang.Iterable<com.palantir.atlasdb.keyvalue.api.Cell>)"
      new: "method void com.palantir.atlasdb.keyvalue.api.KeyAlreadyExistsException::<init>(java.lang.String,\
        \ java.lang.Iterable<com.palantir.atlasdb.keyvalue.api.Cell>, java.lang.Iterable<com.palantir.atlasdb.keyvalue.api.Cell>,\
        \ com.palantir.logsafe.Arg<?>[])"
      justification: "Verified that internal consumers are using compiletimeconstant\
        \ strings"
    - code: "java.method.numberOfParametersChanged"
      old: "method void com.palantir.atlasdb.keyvalue.api.KeyAlreadyExistsException::<init>(java.lang.String,\
        \ java.lang.Throwable)"
      new: "method void com.palantir.atlasdb.keyvalue.api.KeyAlreadyExistsException::<init>(java.lang.String,\
        \ java.lang.Throwable, com.palantir.logsafe.Arg<?>[])"
      justification: "Verified that internal consumers are using compiletimeconstant\
        \ strings"
    - code: "java.method.numberOfParametersChanged"
      old: "method void com.palantir.atlasdb.keyvalue.api.KeyAlreadyExistsException::<init>(java.lang.String,\
        \ java.lang.Throwable, java.lang.Iterable<com.palantir.atlasdb.keyvalue.api.Cell>)"
      new: "method void com.palantir.atlasdb.keyvalue.api.KeyAlreadyExistsException::<init>(java.lang.String,\
        \ java.lang.Throwable, java.lang.Iterable<com.palantir.atlasdb.keyvalue.api.Cell>,\
        \ com.palantir.logsafe.Arg<?>[])"
      justification: "Verified that internal consumers are using compiletimeconstant\
        \ strings"
  "0.977.0":
    com.palantir.atlasdb:atlasdb-config:
    - code: "java.method.parameterTypeChanged"
      old: "parameter com.palantir.atlasdb.factory.ImmutableTransactionManagers com.palantir.atlasdb.factory.ImmutableTransactionManagers::withDefaultTimelockClientFactory(===java.util.function.Function<com.palantir.lock.v2.TimelockService,\
        \ com.palantir.lock.client.TimeLockClient>===)"
      new: "parameter com.palantir.atlasdb.factory.ImmutableTransactionManagers com.palantir.atlasdb.factory.ImmutableTransactionManagers::withDefaultTimelockClientFactory(===java.util.function.BiFunction<com.palantir.lock.v2.TimelockService,\
        \ com.palantir.timestamp.TimestampManagementService, com.palantir.lock.client.TimeLockClient>===)"
      justification: "This is only used for antithesis tests"
    - code: "java.method.parameterTypeChanged"
      old: "parameter com.palantir.atlasdb.factory.ImmutableTransactionManagers.BuildFinal\
        \ com.palantir.atlasdb.factory.ImmutableTransactionManagers.BuildFinal::defaultTimelockClientFactory(===java.util.function.Function<com.palantir.lock.v2.TimelockService,\
        \ com.palantir.lock.client.TimeLockClient>===)"
      new: "parameter com.palantir.atlasdb.factory.ImmutableTransactionManagers.BuildFinal\
        \ com.palantir.atlasdb.factory.ImmutableTransactionManagers.BuildFinal::defaultTimelockClientFactory(===java.util.function.BiFunction<com.palantir.lock.v2.TimelockService,\
        \ com.palantir.timestamp.TimestampManagementService, com.palantir.lock.client.TimeLockClient>===)"
      justification: "This is only used for antithesis tests"
    - code: "java.method.parameterTypeChanged"
      old: "parameter com.palantir.atlasdb.factory.ImmutableTransactionManagers.Builder\
        \ com.palantir.atlasdb.factory.ImmutableTransactionManagers.Builder::defaultTimelockClientFactory(===java.util.function.Function<com.palantir.lock.v2.TimelockService,\
        \ com.palantir.lock.client.TimeLockClient>===)"
      new: "parameter com.palantir.atlasdb.factory.ImmutableTransactionManagers.Builder\
        \ com.palantir.atlasdb.factory.ImmutableTransactionManagers.Builder::defaultTimelockClientFactory(===java.util.function.BiFunction<com.palantir.lock.v2.TimelockService,\
        \ com.palantir.timestamp.TimestampManagementService, com.palantir.lock.client.TimeLockClient>===)"
      justification: "This is only used for antithesis tests"
    - code: "java.method.parameterTypeChanged"
      old: "parameter void com.palantir.atlasdb.factory.DefaultLockAndTimestampServiceFactory::<init>(com.palantir.atlasdb.util.MetricsManager,\
        \ com.palantir.atlasdb.config.AtlasDbConfig, com.palantir.refreshable.Refreshable<com.palantir.atlasdb.config.AtlasDbRuntimeConfig>,\
        \ java.util.function.Supplier<com.palantir.lock.LockService>, java.util.function.Supplier<com.palantir.timestamp.ManagedTimestampService>,\
        \ com.palantir.timestamp.TimestampStoreInvalidator, com.palantir.conjure.java.api.config.service.UserAgent,\
        \ java.util.Optional<com.palantir.atlasdb.debug.LockDiagnosticComponents>,\
        \ com.palantir.dialogue.clients.DialogueClients.ReloadingFactory, java.util.Optional<com.palantir.lock.client.metrics.TimeLockFeedbackBackgroundTask>,\
        \ java.util.Optional<com.palantir.atlasdb.config.TimeLockRequestBatcherProviders>,\
        \ java.util.Set<com.palantir.atlasdb.table.description.Schema>, ===java.util.function.Function<com.palantir.lock.v2.TimelockService,\
        \ com.palantir.lock.client.TimeLockClient>===)"
      new: "parameter void com.palantir.atlasdb.factory.DefaultLockAndTimestampServiceFactory::<init>(com.palantir.atlasdb.util.MetricsManager,\
        \ com.palantir.atlasdb.config.AtlasDbConfig, com.palantir.refreshable.Refreshable<com.palantir.atlasdb.config.AtlasDbRuntimeConfig>,\
        \ java.util.function.Supplier<com.palantir.lock.LockService>, java.util.function.Supplier<com.palantir.timestamp.ManagedTimestampService>,\
        \ com.palantir.timestamp.TimestampStoreInvalidator, com.palantir.conjure.java.api.config.service.UserAgent,\
        \ java.util.Optional<com.palantir.atlasdb.debug.LockDiagnosticComponents>,\
        \ com.palantir.dialogue.clients.DialogueClients.ReloadingFactory, java.util.Optional<com.palantir.lock.client.metrics.TimeLockFeedbackBackgroundTask>,\
        \ java.util.Optional<com.palantir.atlasdb.config.TimeLockRequestBatcherProviders>,\
        \ java.util.Set<com.palantir.atlasdb.table.description.Schema>, ===java.util.function.BiFunction<com.palantir.lock.v2.TimelockService,\
        \ com.palantir.timestamp.TimestampManagementService, com.palantir.lock.client.TimeLockClient>===)"
      justification: "This is only used for antithesis tests"<|MERGE_RESOLUTION|>--- conflicted
+++ resolved
@@ -423,7 +423,6 @@
       new: "method void com.palantir.atlasdb.keyvalue.api.InsufficientConsistencyException::<init>(java.lang.String,\
         \ java.lang.Throwable, com.palantir.logsafe.Arg<?>[])"
       justification: "I have fixed all the implementations and it is not used externally"
-<<<<<<< HEAD
   "0.1169.0":
     com.palantir.atlasdb:atlasdb-api:
     - code: "java.method.parameterTypeChanged"
@@ -440,7 +439,6 @@
         \ ===com.palantir.logsafe.Arg<?>[]===)"
       justification: "Not a break as I have handle the implementation in the same\
         \ PR"
-=======
   "0.1168.0":
     com.palantir.atlasdb:atlasdb-api:
     - code: "java.method.numberOfParametersChanged"
@@ -452,7 +450,6 @@
         \ long)"
       new: "method void com.palantir.atlasdb.transaction.api.precommit.PreCommitRequirementValidator::throwIfPreCommitRequirementsNotMet(long)"
       justification: "Internal APIs"
->>>>>>> dc4d4f91
   "0.770.0":
     com.palantir.atlasdb:atlasdb-api:
     - code: "java.class.removed"
