--- conflicted
+++ resolved
@@ -115,7 +115,6 @@
       justification: "Adding async init to TransactionKeyValueServiceManager"
   "0.1051.0-rc1":
     com.palantir.atlasdb:atlasdb-api:
-<<<<<<< HEAD
     - code: "java.method.numberOfParametersChanged"
       old: "method com.palantir.atlasdb.transaction.api.KeyValueSnapshotReaderManager\
         \ com.palantir.atlasdb.transaction.api.KeyValueSnapshotReaderManagerFactory::createKeyValueSnapshotReaderManager(com.palantir.atlasdb.cell.api.TransactionKeyValueServiceManager,\
@@ -125,7 +124,6 @@
         \ com.palantir.atlasdb.transaction.api.KeyValueSnapshotReaderManagerFactory::createKeyValueSnapshotReaderManager(com.palantir.atlasdb.cell.api.TransactionKeyValueServiceManager,\
         \ com.palantir.atlasdb.transaction.service.TransactionService, boolean, com.palantir.atlasdb.transaction.api.OrphanedSentinelDeleter,\
         \ com.palantir.atlasdb.transaction.api.DeleteExecutor, com.palantir.atlasdb.util.MetricsManager)"
-=======
     - code: "java.method.removed"
       old: "method java.util.Map<com.palantir.atlasdb.keyvalue.api.Cell, com.palantir.atlasdb.keyvalue.api.Value>\
         \ com.palantir.atlasdb.cell.api.AutoDelegate_TransactionKeyValueService::get(com.palantir.atlasdb.keyvalue.api.TableReference,\
@@ -155,7 +153,6 @@
     com.palantir.atlasdb:atlasdb-api:
     - code: "java.method.addedToInterface"
       new: "method boolean com.palantir.atlasdb.cell.api.TransactionKeyValueService::isValid(long)"
->>>>>>> e980d191
       justification: "internal API"
   "0.770.0":
     com.palantir.atlasdb:atlasdb-api:
