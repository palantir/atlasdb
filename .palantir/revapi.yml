acceptedBreaks:
  "0.770.0":
    com.palantir.atlasdb:atlasdb-api:
    - code: "java.class.removed"
      old: "class com.palantir.atlasdb.transaction.api.expectations.ImmutableExpectationsConfig"
      justification: "removing TEX until ready"
    - code: "java.class.removed"
      old: "class com.palantir.atlasdb.transaction.api.expectations.ImmutableExpectationsStatistics"
      justification: "removing TEX until ready"
    - code: "java.class.removed"
      old: "interface com.palantir.atlasdb.transaction.api.expectations.ExpectationsConfig"
      justification: "removing until TEX is ready"
    - code: "java.class.removed"
      old: "interface com.palantir.atlasdb.transaction.api.expectations.ExpectationsStatistics"
      justification: "removing TEX until ready"
  "0.774.0":
    com.palantir.atlasdb:atlasdb-cassandra:
    - code: "java.method.removed"
      old: "method <T> java.util.Map<java.lang.String, T> com.palantir.atlasdb.keyvalue.cassandra.CassandraLogHelper::mapOfHosts(java.util.Map<com.palantir.atlasdb.keyvalue.cassandra.pool.CassandraServer,\
        \ T>)"
      justification: "internal api, same package"
  "0.780.0":
    com.palantir.atlasdb:atlasdb-cassandra:
    - code: "java.method.exception.checkedRemoved"
      old: "method org.apache.thrift.transport.TSocket com.palantir.atlasdb.keyvalue.cassandra.InstrumentedTSocket.Factory::create(java.lang.String,\
        \ int, int) throws org.apache.thrift.transport.TTransportException"
      new: "method org.apache.thrift.transport.TSocket com.palantir.atlasdb.keyvalue.cassandra.InstrumentedTSocket.Factory::create(java.lang.String,\
        \ int, int)"
      justification: "revert"
  "0.787.0":
    com.palantir.atlasdb:atlasdb-cassandra:
    - code: "java.method.exception.checkedAdded"
      old: "method org.apache.thrift.transport.TSocket com.palantir.atlasdb.keyvalue.cassandra.InstrumentedTSocket.Factory::create(java.lang.String,\
        \ int, int)"
      new: "method org.apache.thrift.transport.TSocket com.palantir.atlasdb.keyvalue.cassandra.InstrumentedTSocket.Factory::create(java.lang.String,\
        \ int, int) throws org.apache.thrift.transport.TTransportException"
      justification: "required for libthrift upgrade"
  "0.792.0":
    com.palantir.atlasdb:atlasdb-cassandra:
    - code: "java.class.removed"
      old: "class com.palantir.atlasdb.cassandra.backup.CassandraRepairHelper"
      justification: "Unused backup restore code"
    - code: "java.class.removed"
      old: "class com.palantir.atlasdb.cassandra.backup.ClusterMetadataUtils"
      justification: "Unused backup restore code"
    - code: "java.class.removed"
      old: "class com.palantir.atlasdb.cassandra.backup.CqlCluster"
      justification: "Unused backup restore code"
    - code: "java.class.removed"
      old: "class com.palantir.atlasdb.cassandra.backup.ImmutableRangesForRepair"
      justification: "Unused backup restore code"
    - code: "java.class.removed"
      old: "class com.palantir.atlasdb.cassandra.backup.RangesForRepair"
      justification: "Unused backup restore code"
    - code: "java.class.removed"
      old: "interface com.palantir.atlasdb.backup.KvsRunner"
      justification: "Unused backup restore code"
    - code: "java.method.removed"
      old: "method java.util.Set<com.palantir.atlasdb.keyvalue.cassandra.LightweightOppToken>\
        \ com.palantir.atlasdb.cassandra.backup.CqlSession::retrieveRowKeysAtConsistencyAll(java.util.List<com.datastax.driver.core.Statement>)"
      justification: "Unused backup restore code"
  "0.795.0":
    com.palantir.atlasdb:atlasdb-cassandra:
    - code: "java.method.removed"
      old: "method com.palantir.atlasdb.keyvalue.cassandra.LightweightOppToken com.palantir.atlasdb.keyvalue.cassandra.LightweightOppToken::getLowerExclusive(com.google.common.collect.Range<com.palantir.atlasdb.keyvalue.cassandra.LightweightOppToken>)"
      justification: "Removing unused ABR code"
    - code: "java.method.removed"
      old: "method com.palantir.atlasdb.keyvalue.cassandra.pool.CassandraService com.palantir.atlasdb.keyvalue.cassandra.pool.CassandraService::createInitialized(com.palantir.atlasdb.util.MetricsManager,\
        \ com.palantir.atlasdb.cassandra.CassandraKeyValueServiceConfig, com.palantir.refreshable.Refreshable<com.palantir.atlasdb.cassandra.CassandraKeyValueServiceRuntimeConfig>,\
        \ com.palantir.atlasdb.keyvalue.cassandra.Blacklist, com.palantir.atlasdb.keyvalue.cassandra.pool.CassandraClientPoolMetrics)"
      justification: "Removing unused ABR code"
  "0.801.0":
    com.palantir.atlasdb:atlasdb-cassandra:
    - code: "java.method.parameterTypeChanged"
      old: "parameter java.util.Set<com.palantir.atlasdb.keyvalue.cassandra.pool.CassandraServer>\
        \ com.palantir.atlasdb.keyvalue.cassandra.CassandraTopologyValidator::getNewHostsWithInconsistentTopologiesAndRetry(===java.util.Set<com.palantir.atlasdb.keyvalue.cassandra.pool.CassandraServer>===,\
        \ java.util.Map<com.palantir.atlasdb.keyvalue.cassandra.pool.CassandraServer,\
        \ com.palantir.atlasdb.keyvalue.cassandra.CassandraClientPoolingContainer>,\
        \ java.time.Duration, java.time.Duration)"
      new: "parameter java.util.Set<com.palantir.atlasdb.keyvalue.cassandra.pool.CassandraServer>\
        \ com.palantir.atlasdb.keyvalue.cassandra.CassandraTopologyValidator::getNewHostsWithInconsistentTopologiesAndRetry(===java.util.Map<com.palantir.atlasdb.keyvalue.cassandra.pool.CassandraServer,\
        \ com.palantir.atlasdb.keyvalue.cassandra.CassandraServerOrigin>===, java.util.Map<com.palantir.atlasdb.keyvalue.cassandra.pool.CassandraServer,\
        \ com.palantir.atlasdb.keyvalue.cassandra.CassandraClientPoolingContainer>,\
        \ java.time.Duration, java.time.Duration)"
      justification: "Internal Cassandra KVS APIs"
    - code: "java.method.returnTypeChanged"
      old: "method com.google.common.collect.ImmutableSet<com.palantir.atlasdb.keyvalue.cassandra.pool.CassandraServer>\
        \ com.palantir.atlasdb.keyvalue.cassandra.pool.CassandraService::getCurrentServerListFromConfig()"
      new: "method com.google.common.collect.ImmutableMap<com.palantir.atlasdb.keyvalue.cassandra.pool.CassandraServer,\
        \ com.palantir.atlasdb.keyvalue.cassandra.CassandraServerOrigin> com.palantir.atlasdb.keyvalue.cassandra.pool.CassandraService::getCurrentServerListFromConfig()"
      justification: "Internal Cassandra KVS APIs"
    - code: "java.method.returnTypeChanged"
      old: "method com.google.common.collect.ImmutableSet<com.palantir.atlasdb.keyvalue.cassandra.pool.CassandraServer>\
        \ com.palantir.atlasdb.keyvalue.cassandra.pool.CassandraService::refreshTokenRangesAndGetServers()"
      new: "method com.google.common.collect.ImmutableMap<com.palantir.atlasdb.keyvalue.cassandra.pool.CassandraServer,\
        \ com.palantir.atlasdb.keyvalue.cassandra.CassandraServerOrigin> com.palantir.atlasdb.keyvalue.cassandra.pool.CassandraService::refreshTokenRangesAndGetServers()"
      justification: "Internal Cassandra KVS APIs"
  "0.808.0":
    com.palantir.atlasdb:atlasdb-api:
    - code: "java.class.removed"
      old: "class com.palantir.atlasdb.transaction.service.TransactionStatuses"
      justification: "Internal methods"
    - code: "java.class.removed"
      old: "interface com.palantir.atlasdb.transaction.service.TransactionStatus.Cases<R\
        \ extends java.lang.Object>"
      justification: "Internal methods"
    - code: "java.method.removed"
      old: "method <R> R com.palantir.atlasdb.transaction.service.TransactionStatus::match(com.palantir.atlasdb.transaction.service.TransactionStatus.Cases<R>)"
      justification: "Internal methods"
    - code: "java.method.removed"
      old: "method boolean com.palantir.atlasdb.transaction.service.TransactionStatus::equals(java.lang.Object)"
      justification: "Internal methods"
  "0.815.0":
    com.palantir.atlasdb:atlasdb-api:
    - code: "java.class.removed"
      old: "interface com.palantir.atlasdb.transaction.api.expectations.ExpectationsAwareTransaction"
      justification: "moving out of API"
  "0.824.0":
    com.palantir.atlasdb:atlasdb-cassandra:
    - code: "java.method.removed"
      old: "method java.util.concurrent.ExecutorService com.palantir.atlasdb.keyvalue.impl.AbstractKeyValueService::createThreadPoolWihtoutSpans(java.lang.String,\
        \ int, int) @ com.palantir.atlasdb.keyvalue.cassandra.CassandraKeyValueServiceImpl"
      justification: "Protected method"
<<<<<<< HEAD
  "0.884.0":
    com.palantir.atlasdb:atlasdb-api:
    - code: "java.method.addedToInterface"
      new: "method java.util.Map<com.palantir.atlasdb.keyvalue.api.Cell, byte[]> com.palantir.atlasdb.transaction.api.Transaction::getWithExpectedNumberOfCells(com.palantir.atlasdb.keyvalue.api.TableReference,\
        \ java.util.Set<com.palantir.atlasdb.keyvalue.api.Cell>, int)"
      justification: "Just introducing new Get API"
=======
  "0.881.0":
    com.palantir.atlasdb:atlasdb-cassandra:
    - code: "java.method.parameterTypeChanged"
      old: "parameter <T> long com.palantir.atlasdb.keyvalue.cassandra.thrift.ThriftObjectSizeUtils::getCollectionSize(java.util.Collection<T>,\
        \ ===java.util.function.Function<T, java.lang.Long>===)"
      new: "parameter <T> long com.palantir.atlasdb.keyvalue.cassandra.thrift.ThriftObjectSizeUtils::getCollectionSize(java.util.Collection<T>,\
        \ ===java.util.function.ToLongFunction<T>===)"
      justification: "Avoid autoboxing long to Long"
>>>>>>> 4e050a9c
<|MERGE_RESOLUTION|>--- conflicted
+++ resolved
@@ -121,14 +121,6 @@
       old: "method java.util.concurrent.ExecutorService com.palantir.atlasdb.keyvalue.impl.AbstractKeyValueService::createThreadPoolWihtoutSpans(java.lang.String,\
         \ int, int) @ com.palantir.atlasdb.keyvalue.cassandra.CassandraKeyValueServiceImpl"
       justification: "Protected method"
-<<<<<<< HEAD
-  "0.884.0":
-    com.palantir.atlasdb:atlasdb-api:
-    - code: "java.method.addedToInterface"
-      new: "method java.util.Map<com.palantir.atlasdb.keyvalue.api.Cell, byte[]> com.palantir.atlasdb.transaction.api.Transaction::getWithExpectedNumberOfCells(com.palantir.atlasdb.keyvalue.api.TableReference,\
-        \ java.util.Set<com.palantir.atlasdb.keyvalue.api.Cell>, int)"
-      justification: "Just introducing new Get API"
-=======
   "0.881.0":
     com.palantir.atlasdb:atlasdb-cassandra:
     - code: "java.method.parameterTypeChanged"
@@ -137,4 +129,9 @@
       new: "parameter <T> long com.palantir.atlasdb.keyvalue.cassandra.thrift.ThriftObjectSizeUtils::getCollectionSize(java.util.Collection<T>,\
         \ ===java.util.function.ToLongFunction<T>===)"
       justification: "Avoid autoboxing long to Long"
->>>>>>> 4e050a9c
+  "0.884.0":
+    com.palantir.atlasdb:atlasdb-api:
+    - code: "java.method.addedToInterface"
+      new: "method java.util.Map<com.palantir.atlasdb.keyvalue.api.Cell, byte[]> com.palantir.atlasdb.transaction.api.Transaction::getWithExpectedNumberOfCells(com.palantir.atlasdb.keyvalue.api.TableReference,\
+        \ java.util.Set<com.palantir.atlasdb.keyvalue.api.Cell>, int)"
+      justification: "Just introducing new Get API"