--- conflicted
+++ resolved
@@ -1,5 +1,4 @@
 acceptedBreaks:
-<<<<<<< HEAD
   "0.1023.0":
     com.palantir.atlasdb:atlasdb-api:
     - code: "java.method.numberOfParametersChanged"
@@ -7,7 +6,6 @@
       new: "method void com.palantir.atlasdb.keyvalue.api.RetryLimitReachedException::<init>(java.util.List<java.lang.Exception>,\
         \ java.util.Map<java.lang.String, java.lang.Integer>)"
       justification: "Remove unused exception constructor"
-=======
   "0.1040.0":
     com.palantir.atlasdb:atlasdb-api:
     - code: "java.class.removed"
@@ -56,7 +54,6 @@
     - code: "java.method.addedToInterface"
       new: "method boolean com.palantir.atlasdb.cell.api.TransactionKeyValueServiceManager::isInitialized()"
       justification: "Adding async init to TransactionKeyValueServiceManager"
->>>>>>> 8745a712
   "0.770.0":
     com.palantir.atlasdb:atlasdb-api:
     - code: "java.class.removed"
