acceptedBreaks:
  "0.770.0":
    com.palantir.atlasdb:atlasdb-api:
    - code: "java.class.removed"
      old: "class com.palantir.atlasdb.transaction.api.expectations.ImmutableExpectationsConfig"
      justification: "removing TEX until ready"
    - code: "java.class.removed"
      old: "class com.palantir.atlasdb.transaction.api.expectations.ImmutableExpectationsStatistics"
      justification: "removing TEX until ready"
    - code: "java.class.removed"
      old: "interface com.palantir.atlasdb.transaction.api.expectations.ExpectationsConfig"
      justification: "removing until TEX is ready"
    - code: "java.class.removed"
      old: "interface com.palantir.atlasdb.transaction.api.expectations.ExpectationsStatistics"
      justification: "removing TEX until ready"
  "0.774.0":
    com.palantir.atlasdb:atlasdb-cassandra:
    - code: "java.method.removed"
      old: "method <T> java.util.Map<java.lang.String, T> com.palantir.atlasdb.keyvalue.cassandra.CassandraLogHelper::mapOfHosts(java.util.Map<com.palantir.atlasdb.keyvalue.cassandra.pool.CassandraServer,\
        \ T>)"
      justification: "internal api, same package"
  "0.780.0":
    com.palantir.atlasdb:atlasdb-cassandra:
    - code: "java.method.exception.checkedRemoved"
      old: "method org.apache.thrift.transport.TSocket com.palantir.atlasdb.keyvalue.cassandra.InstrumentedTSocket.Factory::create(java.lang.String,\
        \ int, int) throws org.apache.thrift.transport.TTransportException"
      new: "method org.apache.thrift.transport.TSocket com.palantir.atlasdb.keyvalue.cassandra.InstrumentedTSocket.Factory::create(java.lang.String,\
        \ int, int)"
      justification: "revert"
  "0.787.0":
    com.palantir.atlasdb:atlasdb-cassandra:
    - code: "java.method.exception.checkedAdded"
      old: "method org.apache.thrift.transport.TSocket com.palantir.atlasdb.keyvalue.cassandra.InstrumentedTSocket.Factory::create(java.lang.String,\
        \ int, int)"
      new: "method org.apache.thrift.transport.TSocket com.palantir.atlasdb.keyvalue.cassandra.InstrumentedTSocket.Factory::create(java.lang.String,\
        \ int, int) throws org.apache.thrift.transport.TTransportException"
      justification: "required for libthrift upgrade"
  "0.792.0":
    com.palantir.atlasdb:atlasdb-cassandra:
    - code: "java.class.removed"
      old: "class com.palantir.atlasdb.cassandra.backup.CassandraRepairHelper"
      justification: "Unused backup restore code"
    - code: "java.class.removed"
      old: "class com.palantir.atlasdb.cassandra.backup.ClusterMetadataUtils"
      justification: "Unused backup restore code"
    - code: "java.class.removed"
      old: "class com.palantir.atlasdb.cassandra.backup.CqlCluster"
      justification: "Unused backup restore code"
    - code: "java.class.removed"
      old: "class com.palantir.atlasdb.cassandra.backup.ImmutableRangesForRepair"
      justification: "Unused backup restore code"
    - code: "java.class.removed"
      old: "class com.palantir.atlasdb.cassandra.backup.RangesForRepair"
      justification: "Unused backup restore code"
    - code: "java.class.removed"
      old: "interface com.palantir.atlasdb.backup.KvsRunner"
      justification: "Unused backup restore code"
    - code: "java.method.removed"
      old: "method java.util.Set<com.palantir.atlasdb.keyvalue.cassandra.LightweightOppToken>\
        \ com.palantir.atlasdb.cassandra.backup.CqlSession::retrieveRowKeysAtConsistencyAll(java.util.List<com.datastax.driver.core.Statement>)"
      justification: "Unused backup restore code"
  "0.795.0":
    com.palantir.atlasdb:atlasdb-cassandra:
    - code: "java.method.removed"
      old: "method com.palantir.atlasdb.keyvalue.cassandra.LightweightOppToken com.palantir.atlasdb.keyvalue.cassandra.LightweightOppToken::getLowerExclusive(com.google.common.collect.Range<com.palantir.atlasdb.keyvalue.cassandra.LightweightOppToken>)"
      justification: "Removing unused ABR code"
    - code: "java.method.removed"
      old: "method com.palantir.atlasdb.keyvalue.cassandra.pool.CassandraService com.palantir.atlasdb.keyvalue.cassandra.pool.CassandraService::createInitialized(com.palantir.atlasdb.util.MetricsManager,\
        \ com.palantir.atlasdb.cassandra.CassandraKeyValueServiceConfig, com.palantir.refreshable.Refreshable<com.palantir.atlasdb.cassandra.CassandraKeyValueServiceRuntimeConfig>,\
        \ com.palantir.atlasdb.keyvalue.cassandra.Blacklist, com.palantir.atlasdb.keyvalue.cassandra.pool.CassandraClientPoolMetrics)"
      justification: "Removing unused ABR code"
  "0.801.0":
    com.palantir.atlasdb:atlasdb-cassandra:
    - code: "java.method.parameterTypeChanged"
      old: "parameter java.util.Set<com.palantir.atlasdb.keyvalue.cassandra.pool.CassandraServer>\
        \ com.palantir.atlasdb.keyvalue.cassandra.CassandraTopologyValidator::getNewHostsWithInconsistentTopologiesAndRetry(===java.util.Set<com.palantir.atlasdb.keyvalue.cassandra.pool.CassandraServer>===,\
        \ java.util.Map<com.palantir.atlasdb.keyvalue.cassandra.pool.CassandraServer,\
        \ com.palantir.atlasdb.keyvalue.cassandra.CassandraClientPoolingContainer>,\
        \ java.time.Duration, java.time.Duration)"
      new: "parameter java.util.Set<com.palantir.atlasdb.keyvalue.cassandra.pool.CassandraServer>\
        \ com.palantir.atlasdb.keyvalue.cassandra.CassandraTopologyValidator::getNewHostsWithInconsistentTopologiesAndRetry(===java.util.Map<com.palantir.atlasdb.keyvalue.cassandra.pool.CassandraServer,\
        \ com.palantir.atlasdb.keyvalue.cassandra.CassandraServerOrigin>===, java.util.Map<com.palantir.atlasdb.keyvalue.cassandra.pool.CassandraServer,\
        \ com.palantir.atlasdb.keyvalue.cassandra.CassandraClientPoolingContainer>,\
        \ java.time.Duration, java.time.Duration)"
      justification: "Internal Cassandra KVS APIs"
    - code: "java.method.returnTypeChanged"
      old: "method com.google.common.collect.ImmutableSet<com.palantir.atlasdb.keyvalue.cassandra.pool.CassandraServer>\
        \ com.palantir.atlasdb.keyvalue.cassandra.pool.CassandraService::getCurrentServerListFromConfig()"
      new: "method com.google.common.collect.ImmutableMap<com.palantir.atlasdb.keyvalue.cassandra.pool.CassandraServer,\
        \ com.palantir.atlasdb.keyvalue.cassandra.CassandraServerOrigin> com.palantir.atlasdb.keyvalue.cassandra.pool.CassandraService::getCurrentServerListFromConfig()"
      justification: "Internal Cassandra KVS APIs"
    - code: "java.method.returnTypeChanged"
      old: "method com.google.common.collect.ImmutableSet<com.palantir.atlasdb.keyvalue.cassandra.pool.CassandraServer>\
        \ com.palantir.atlasdb.keyvalue.cassandra.pool.CassandraService::refreshTokenRangesAndGetServers()"
      new: "method com.google.common.collect.ImmutableMap<com.palantir.atlasdb.keyvalue.cassandra.pool.CassandraServer,\
        \ com.palantir.atlasdb.keyvalue.cassandra.CassandraServerOrigin> com.palantir.atlasdb.keyvalue.cassandra.pool.CassandraService::refreshTokenRangesAndGetServers()"
      justification: "Internal Cassandra KVS APIs"
  "0.808.0":
    com.palantir.atlasdb:atlasdb-api:
    - code: "java.class.removed"
      old: "class com.palantir.atlasdb.transaction.service.TransactionStatuses"
      justification: "Internal methods"
    - code: "java.class.removed"
      old: "interface com.palantir.atlasdb.transaction.service.TransactionStatus.Cases<R\
        \ extends java.lang.Object>"
      justification: "Internal methods"
    - code: "java.method.removed"
      old: "method <R> R com.palantir.atlasdb.transaction.service.TransactionStatus::match(com.palantir.atlasdb.transaction.service.TransactionStatus.Cases<R>)"
      justification: "Internal methods"
    - code: "java.method.removed"
      old: "method boolean com.palantir.atlasdb.transaction.service.TransactionStatus::equals(java.lang.Object)"
      justification: "Internal methods"
  "0.815.0":
    com.palantir.atlasdb:atlasdb-api:
    - code: "java.class.removed"
      old: "interface com.palantir.atlasdb.transaction.api.expectations.ExpectationsAwareTransaction"
      justification: "moving out of API"
  "0.824.0":
    com.palantir.atlasdb:atlasdb-cassandra:
    - code: "java.method.removed"
      old: "method java.util.concurrent.ExecutorService com.palantir.atlasdb.keyvalue.impl.AbstractKeyValueService::createThreadPoolWihtoutSpans(java.lang.String,\
        \ int, int) @ com.palantir.atlasdb.keyvalue.cassandra.CassandraKeyValueServiceImpl"
      justification: "Protected method"
  "0.881.0":
    com.palantir.atlasdb:atlasdb-cassandra:
    - code: "java.method.parameterTypeChanged"
      old: "parameter <T> long com.palantir.atlasdb.keyvalue.cassandra.thrift.ThriftObjectSizeUtils::getCollectionSize(java.util.Collection<T>,\
        \ ===java.util.function.Function<T, java.lang.Long>===)"
      new: "parameter <T> long com.palantir.atlasdb.keyvalue.cassandra.thrift.ThriftObjectSizeUtils::getCollectionSize(java.util.Collection<T>,\
        \ ===java.util.function.ToLongFunction<T>===)"
      justification: "Avoid autoboxing long to Long"
<<<<<<< HEAD
  "0.884.0":
    com.palantir.atlasdb:atlasdb-api:
    - code: "java.method.addedToInterface"
      new: "method java.util.Map<com.palantir.atlasdb.keyvalue.api.Cell, byte[]> com.palantir.atlasdb.transaction.api.Transaction::getWithExpectedNumberOfCells(com.palantir.atlasdb.keyvalue.api.TableReference,\
        \ java.util.Set<com.palantir.atlasdb.keyvalue.api.Cell>, int)"
      justification: "Just introducing new Get API"
  "0.885.0":
    com.palantir.atlasdb:atlasdb-api:
    - code: "java.method.addedToInterface"
      new: "method com.google.common.util.concurrent.ListenableFuture<java.util.Map<com.palantir.atlasdb.keyvalue.api.Cell,\
        \ byte[]>> com.palantir.atlasdb.keyvalue.api.cache.TransactionScopedCache::getAsyncWithCachedRef(com.palantir.atlasdb.keyvalue.api.TableReference,\
        \ java.util.Set<com.palantir.atlasdb.keyvalue.api.Cell>, java.util.function.Function<com.palantir.atlasdb.keyvalue.api.cache.TransactionScopedCache.CacheLookupResult,\
        \ com.google.common.util.concurrent.ListenableFuture<java.util.Map<com.palantir.atlasdb.keyvalue.api.Cell,\
        \ byte[]>>>)"
      justification: "just adding a new get method"
    - code: "java.method.addedToInterface"
      new: "method java.util.Map<com.palantir.atlasdb.keyvalue.api.Cell, byte[]> com.palantir.atlasdb.keyvalue.api.cache.TransactionScopedCache::getWithCachedRef(com.palantir.atlasdb.keyvalue.api.TableReference,\
        \ java.util.Set<com.palantir.atlasdb.keyvalue.api.Cell>, java.util.function.Function<com.palantir.atlasdb.keyvalue.api.cache.TransactionScopedCache.CacheLookupResult,\
        \ com.google.common.util.concurrent.ListenableFuture<java.util.Map<com.palantir.atlasdb.keyvalue.api.Cell,\
        \ byte[]>>>)"
      justification: "just adding a new get method"
    - code: "java.method.addedToInterface"
      new: "method java.util.Map<com.palantir.atlasdb.keyvalue.api.Cell, byte[]> com.palantir.atlasdb.transaction.api.Transaction::getWithExpectedNumberOfCells(com.palantir.atlasdb.keyvalue.api.TableReference,\
        \ java.util.Set<com.palantir.atlasdb.keyvalue.api.Cell>, long)"
      justification: "just adding a new get method"
  "0.899.0":
    com.palantir.atlasdb:atlasdb-api:
    - code: "java.method.addedToInterface"
      new: "method com.palantir.util.result.Result<java.util.Map<com.palantir.atlasdb.keyvalue.api.Cell,\
        \ byte[]>, com.palantir.atlasdb.transaction.api.exceptions.MoreCellsPresentThanExpectedException>\
        \ com.palantir.atlasdb.transaction.api.Transaction::getWithExpectedNumberOfCells(com.palantir.atlasdb.keyvalue.api.TableReference,\
        \ java.util.Set<com.palantir.atlasdb.keyvalue.api.Cell>, long)"
      justification: "just adding a new get method"
=======
  "0.899.0":
    com.palantir.atlasdb:atlasdb-cassandra:
    - code: "java.method.parameterTypeChanged"
      old: "parameter void com.palantir.atlasdb.keyvalue.cassandra.RangeLoader::<init>(com.palantir.atlasdb.keyvalue.cassandra.CassandraClientPool,\
        \ com.palantir.atlasdb.keyvalue.cassandra.TracingQueryRunner, ===com.palantir.atlasdb.util.MetricsManager===,\
        \ com.palantir.atlasdb.keyvalue.cassandra.ReadConsistencyProvider)"
      new: "parameter void com.palantir.atlasdb.keyvalue.cassandra.RangeLoader::<init>(com.palantir.atlasdb.keyvalue.cassandra.CassandraClientPool,\
        \ com.palantir.atlasdb.keyvalue.cassandra.TracingQueryRunner, ===com.palantir.atlasdb.keyvalue.cassandra.ReadConsistencyProvider===,\
        \ java.util.function.Function<java.util.Map<com.palantir.atlasdb.keyvalue.api.Cell,\
        \ com.palantir.atlasdb.keyvalue.api.Value>, com.palantir.atlasdb.keyvalue.cassandra.ResultsExtractor<com.palantir.atlasdb.keyvalue.api.Value>>)"
      justification: "Reuse notLatestVisibleValueCellFilterCounter"
    - code: "java.method.parameterTypeChanged"
      old: "parameter void com.palantir.atlasdb.keyvalue.cassandra.RangeLoader::<init>(com.palantir.atlasdb.keyvalue.cassandra.CassandraClientPool,\
        \ com.palantir.atlasdb.keyvalue.cassandra.TracingQueryRunner, com.palantir.atlasdb.util.MetricsManager,\
        \ ===com.palantir.atlasdb.keyvalue.cassandra.ReadConsistencyProvider===)"
      new: "parameter void com.palantir.atlasdb.keyvalue.cassandra.RangeLoader::<init>(com.palantir.atlasdb.keyvalue.cassandra.CassandraClientPool,\
        \ com.palantir.atlasdb.keyvalue.cassandra.TracingQueryRunner, com.palantir.atlasdb.keyvalue.cassandra.ReadConsistencyProvider,\
        \ ===java.util.function.Function<java.util.Map<com.palantir.atlasdb.keyvalue.api.Cell,\
        \ com.palantir.atlasdb.keyvalue.api.Value>, com.palantir.atlasdb.keyvalue.cassandra.ResultsExtractor<com.palantir.atlasdb.keyvalue.api.Value>>===)"
      justification: "Reuse notLatestVisibleValueCellFilterCounter"
    - code: "java.method.removed"
      old: "method com.codahale.metrics.Counter com.palantir.atlasdb.keyvalue.cassandra.ResultsExtractor<T>::getNotLatestVisibleValueCellFilterCounter(java.lang.Class<?>)"
      justification: "Reuse notLatestVisibleValueCellFilterCounter"
  "0.900.0":
    com.palantir.atlasdb:atlasdb-api:
    - code: "java.method.numberOfParametersChanged"
      old: "method com.palantir.atlasdb.keyvalue.api.KeyValueService com.palantir.atlasdb.spi.AtlasDbFactory::createRawKeyValueService(com.palantir.atlasdb.util.MetricsManager,\
        \ com.palantir.atlasdb.spi.KeyValueServiceConfig, com.palantir.refreshable.Refreshable<java.util.Optional<com.palantir.atlasdb.spi.KeyValueServiceRuntimeConfig>>,\
        \ java.util.Optional<com.palantir.atlasdb.config.LeaderConfig>, java.util.Optional<java.lang.String>,\
        \ java.util.function.LongSupplier, boolean)"
      new: "method com.palantir.atlasdb.keyvalue.api.KeyValueService com.palantir.atlasdb.spi.AtlasDbFactory::createRawKeyValueService(com.palantir.atlasdb.util.MetricsManager,\
        \ com.palantir.atlasdb.spi.KeyValueServiceConfig, com.palantir.refreshable.Refreshable<java.util.Optional<com.palantir.atlasdb.spi.KeyValueServiceRuntimeConfig>>,\
        \ java.util.Optional<java.lang.String>, java.util.function.LongSupplier, boolean)"
      justification: "all usage or implementations of the two broken methods are entirely\
        \ at compile time of the consumer or within this repo itself"
    - code: "java.method.numberOfParametersChanged"
      old: "method com.palantir.atlasdb.keyvalue.api.KeyValueService com.palantir.atlasdb.timestamp.DbTimeLockFactory::createRawKeyValueService(com.palantir.atlasdb.util.MetricsManager,\
        \ com.palantir.atlasdb.spi.KeyValueServiceConfig, com.palantir.refreshable.Refreshable<java.util.Optional<com.palantir.atlasdb.spi.KeyValueServiceRuntimeConfig>>,\
        \ com.palantir.atlasdb.config.LeaderConfig, boolean)"
      new: "method com.palantir.atlasdb.keyvalue.api.KeyValueService com.palantir.atlasdb.timestamp.DbTimeLockFactory::createRawKeyValueService(com.palantir.atlasdb.util.MetricsManager,\
        \ com.palantir.atlasdb.spi.KeyValueServiceConfig, com.palantir.refreshable.Refreshable<java.util.Optional<com.palantir.atlasdb.spi.KeyValueServiceRuntimeConfig>>,\
        \ boolean)"
      justification: "all usage or implementations of the two broken methods are entirely\
        \ at compile time of the consumer or within this repo itself"
    com.palantir.atlasdb:atlasdb-cassandra:
    - code: "java.method.numberOfParametersChanged"
      old: "method com.palantir.atlasdb.keyvalue.api.KeyValueService com.palantir.atlasdb.cassandra.CassandraAtlasDbFactory::createRawKeyValueService(com.palantir.atlasdb.util.MetricsManager,\
        \ com.palantir.atlasdb.spi.KeyValueServiceConfig, com.palantir.refreshable.Refreshable<java.util.Optional<com.palantir.atlasdb.spi.KeyValueServiceRuntimeConfig>>,\
        \ java.util.Optional<com.palantir.atlasdb.config.LeaderConfig>, java.util.Optional<java.lang.String>,\
        \ java.util.function.LongSupplier, boolean)"
      new: "method com.palantir.atlasdb.keyvalue.api.KeyValueService com.palantir.atlasdb.cassandra.CassandraAtlasDbFactory::createRawKeyValueService(com.palantir.atlasdb.util.MetricsManager,\
        \ com.palantir.atlasdb.spi.KeyValueServiceConfig, com.palantir.refreshable.Refreshable<java.util.Optional<com.palantir.atlasdb.spi.KeyValueServiceRuntimeConfig>>,\
        \ java.util.Optional<java.lang.String>, java.util.function.LongSupplier, boolean)"
      justification: "will only be a compile break at worst for users and consumers"
>>>>>>> a2df32a5
<|MERGE_RESOLUTION|>--- conflicted
+++ resolved
@@ -129,41 +129,6 @@
       new: "parameter <T> long com.palantir.atlasdb.keyvalue.cassandra.thrift.ThriftObjectSizeUtils::getCollectionSize(java.util.Collection<T>,\
         \ ===java.util.function.ToLongFunction<T>===)"
       justification: "Avoid autoboxing long to Long"
-<<<<<<< HEAD
-  "0.884.0":
-    com.palantir.atlasdb:atlasdb-api:
-    - code: "java.method.addedToInterface"
-      new: "method java.util.Map<com.palantir.atlasdb.keyvalue.api.Cell, byte[]> com.palantir.atlasdb.transaction.api.Transaction::getWithExpectedNumberOfCells(com.palantir.atlasdb.keyvalue.api.TableReference,\
-        \ java.util.Set<com.palantir.atlasdb.keyvalue.api.Cell>, int)"
-      justification: "Just introducing new Get API"
-  "0.885.0":
-    com.palantir.atlasdb:atlasdb-api:
-    - code: "java.method.addedToInterface"
-      new: "method com.google.common.util.concurrent.ListenableFuture<java.util.Map<com.palantir.atlasdb.keyvalue.api.Cell,\
-        \ byte[]>> com.palantir.atlasdb.keyvalue.api.cache.TransactionScopedCache::getAsyncWithCachedRef(com.palantir.atlasdb.keyvalue.api.TableReference,\
-        \ java.util.Set<com.palantir.atlasdb.keyvalue.api.Cell>, java.util.function.Function<com.palantir.atlasdb.keyvalue.api.cache.TransactionScopedCache.CacheLookupResult,\
-        \ com.google.common.util.concurrent.ListenableFuture<java.util.Map<com.palantir.atlasdb.keyvalue.api.Cell,\
-        \ byte[]>>>)"
-      justification: "just adding a new get method"
-    - code: "java.method.addedToInterface"
-      new: "method java.util.Map<com.palantir.atlasdb.keyvalue.api.Cell, byte[]> com.palantir.atlasdb.keyvalue.api.cache.TransactionScopedCache::getWithCachedRef(com.palantir.atlasdb.keyvalue.api.TableReference,\
-        \ java.util.Set<com.palantir.atlasdb.keyvalue.api.Cell>, java.util.function.Function<com.palantir.atlasdb.keyvalue.api.cache.TransactionScopedCache.CacheLookupResult,\
-        \ com.google.common.util.concurrent.ListenableFuture<java.util.Map<com.palantir.atlasdb.keyvalue.api.Cell,\
-        \ byte[]>>>)"
-      justification: "just adding a new get method"
-    - code: "java.method.addedToInterface"
-      new: "method java.util.Map<com.palantir.atlasdb.keyvalue.api.Cell, byte[]> com.palantir.atlasdb.transaction.api.Transaction::getWithExpectedNumberOfCells(com.palantir.atlasdb.keyvalue.api.TableReference,\
-        \ java.util.Set<com.palantir.atlasdb.keyvalue.api.Cell>, long)"
-      justification: "just adding a new get method"
-  "0.899.0":
-    com.palantir.atlasdb:atlasdb-api:
-    - code: "java.method.addedToInterface"
-      new: "method com.palantir.util.result.Result<java.util.Map<com.palantir.atlasdb.keyvalue.api.Cell,\
-        \ byte[]>, com.palantir.atlasdb.transaction.api.exceptions.MoreCellsPresentThanExpectedException>\
-        \ com.palantir.atlasdb.transaction.api.Transaction::getWithExpectedNumberOfCells(com.palantir.atlasdb.keyvalue.api.TableReference,\
-        \ java.util.Set<com.palantir.atlasdb.keyvalue.api.Cell>, long)"
-      justification: "just adding a new get method"
-=======
   "0.899.0":
     com.palantir.atlasdb:atlasdb-cassandra:
     - code: "java.method.parameterTypeChanged"
@@ -217,5 +182,4 @@
       new: "method com.palantir.atlasdb.keyvalue.api.KeyValueService com.palantir.atlasdb.cassandra.CassandraAtlasDbFactory::createRawKeyValueService(com.palantir.atlasdb.util.MetricsManager,\
         \ com.palantir.atlasdb.spi.KeyValueServiceConfig, com.palantir.refreshable.Refreshable<java.util.Optional<com.palantir.atlasdb.spi.KeyValueServiceRuntimeConfig>>,\
         \ java.util.Optional<java.lang.String>, java.util.function.LongSupplier, boolean)"
-      justification: "will only be a compile break at worst for users and consumers"
->>>>>>> a2df32a5
+      justification: "will only be a compile break at worst for users and consumers"