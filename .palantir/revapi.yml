acceptedBreaks:
  "0.770.0":
    com.palantir.atlasdb:atlasdb-api:
    - code: "java.class.removed"
      old: "class com.palantir.atlasdb.transaction.api.expectations.ImmutableExpectationsConfig"
      justification: "removing TEX until ready"
    - code: "java.class.removed"
      old: "class com.palantir.atlasdb.transaction.api.expectations.ImmutableExpectationsStatistics"
      justification: "removing TEX until ready"
    - code: "java.class.removed"
      old: "interface com.palantir.atlasdb.transaction.api.expectations.ExpectationsConfig"
      justification: "removing until TEX is ready"
    - code: "java.class.removed"
      old: "interface com.palantir.atlasdb.transaction.api.expectations.ExpectationsStatistics"
      justification: "removing TEX until ready"
  "0.774.0":
    com.palantir.atlasdb:atlasdb-cassandra:
    - code: "java.method.removed"
      old: "method <T> java.util.Map<java.lang.String, T> com.palantir.atlasdb.keyvalue.cassandra.CassandraLogHelper::mapOfHosts(java.util.Map<com.palantir.atlasdb.keyvalue.cassandra.pool.CassandraServer,\
        \ T>)"
      justification: "internal api, same package"
  "0.780.0":
    com.palantir.atlasdb:atlasdb-cassandra:
    - code: "java.method.exception.checkedRemoved"
      old: "method org.apache.thrift.transport.TSocket com.palantir.atlasdb.keyvalue.cassandra.InstrumentedTSocket.Factory::create(java.lang.String,\
        \ int, int) throws org.apache.thrift.transport.TTransportException"
      new: "method org.apache.thrift.transport.TSocket com.palantir.atlasdb.keyvalue.cassandra.InstrumentedTSocket.Factory::create(java.lang.String,\
        \ int, int)"
      justification: "revert"
<<<<<<< HEAD
  "0.792.0":
    com.palantir.atlasdb:atlasdb-cassandra:
    - code: "java.class.removed"
      old: "class com.palantir.atlasdb.cassandra.backup.CassandraRepairHelper"
      justification: "Unused backup restore code"
    - code: "java.class.removed"
      old: "class com.palantir.atlasdb.cassandra.backup.ClusterMetadataUtils"
      justification: "Unused backup restore code"
    - code: "java.class.removed"
      old: "class com.palantir.atlasdb.cassandra.backup.CqlCluster"
      justification: "Unused backup restore code"
    - code: "java.class.removed"
      old: "class com.palantir.atlasdb.cassandra.backup.ImmutableRangesForRepair"
      justification: "Unused backup restore code"
    - code: "java.class.removed"
      old: "class com.palantir.atlasdb.cassandra.backup.RangesForRepair"
      justification: "Unused backup restore code"
    - code: "java.class.removed"
      old: "interface com.palantir.atlasdb.backup.KvsRunner"
      justification: "Unused backup restore code"
    - code: "java.method.removed"
      old: "method java.util.Set<com.palantir.atlasdb.keyvalue.cassandra.LightweightOppToken>\
        \ com.palantir.atlasdb.cassandra.backup.CqlSession::retrieveRowKeysAtConsistencyAll(java.util.List<com.datastax.driver.core.Statement>)"
      justification: "Unused backup restore code"
=======
  "0.787.0":
    com.palantir.atlasdb:atlasdb-cassandra:
    - code: "java.method.exception.checkedAdded"
      old: "method org.apache.thrift.transport.TSocket com.palantir.atlasdb.keyvalue.cassandra.InstrumentedTSocket.Factory::create(java.lang.String,\
        \ int, int)"
      new: "method org.apache.thrift.transport.TSocket com.palantir.atlasdb.keyvalue.cassandra.InstrumentedTSocket.Factory::create(java.lang.String,\
        \ int, int) throws org.apache.thrift.transport.TTransportException"
      justification: "required for libthrift upgrade"
>>>>>>> aa3429ba
<|MERGE_RESOLUTION|>--- conflicted
+++ resolved
@@ -27,7 +27,14 @@
       new: "method org.apache.thrift.transport.TSocket com.palantir.atlasdb.keyvalue.cassandra.InstrumentedTSocket.Factory::create(java.lang.String,\
         \ int, int)"
       justification: "revert"
-<<<<<<< HEAD
+  "0.787.0":
+    com.palantir.atlasdb:atlasdb-cassandra:
+      - code: "java.method.exception.checkedAdded"
+        old: "method org.apache.thrift.transport.TSocket com.palantir.atlasdb.keyvalue.cassandra.InstrumentedTSocket.Factory::create(java.lang.String,\
+        \ int, int)"
+        new: "method org.apache.thrift.transport.TSocket com.palantir.atlasdb.keyvalue.cassandra.InstrumentedTSocket.Factory::create(java.lang.String,\
+        \ int, int) throws org.apache.thrift.transport.TTransportException"
+        justification: "required for libthrift upgrade"
   "0.792.0":
     com.palantir.atlasdb:atlasdb-cassandra:
     - code: "java.class.removed"
@@ -51,14 +58,4 @@
     - code: "java.method.removed"
       old: "method java.util.Set<com.palantir.atlasdb.keyvalue.cassandra.LightweightOppToken>\
         \ com.palantir.atlasdb.cassandra.backup.CqlSession::retrieveRowKeysAtConsistencyAll(java.util.List<com.datastax.driver.core.Statement>)"
-      justification: "Unused backup restore code"
-=======
-  "0.787.0":
-    com.palantir.atlasdb:atlasdb-cassandra:
-    - code: "java.method.exception.checkedAdded"
-      old: "method org.apache.thrift.transport.TSocket com.palantir.atlasdb.keyvalue.cassandra.InstrumentedTSocket.Factory::create(java.lang.String,\
-        \ int, int)"
-      new: "method org.apache.thrift.transport.TSocket com.palantir.atlasdb.keyvalue.cassandra.InstrumentedTSocket.Factory::create(java.lang.String,\
-        \ int, int) throws org.apache.thrift.transport.TTransportException"
-      justification: "required for libthrift upgrade"
->>>>>>> aa3429ba
+      justification: "Unused backup restore code"