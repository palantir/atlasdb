--- conflicted
+++ resolved
@@ -151,14 +151,12 @@
       new: "method com.palantir.lock.LockState com.palantir.atlasdb.factory.timelock.TimeoutSensitiveLockRpcClient::getLockState(java.lang.String,\
         \ com.palantir.lock.LockDescriptor)"
       justification: "LockRpcClient#getLockState is broken"
-<<<<<<< HEAD
   "0.1121.0":
     com.palantir.atlasdb:atlasdb-api:
     - code: "java.method.addedToInterface"
       new: "method void com.palantir.atlasdb.keyvalue.api.KeyValueService::deleteFromAtomicTable(com.palantir.atlasdb.keyvalue.api.TableReference,\
         \ java.util.Set<com.palantir.atlasdb.keyvalue.api.Cell>)"
       justification: "internal KVS API"
-=======
   "0.1127.0":
     com.palantir.atlasdb:atlasdb-config:
     - code: "java.method.numberOfParametersChanged"
@@ -409,7 +407,6 @@
         \ com.palantir.atlasdb.config.ImmutableAtlasDbRuntimeConfig::transactionKeyValueService()"
       justification: "Renaming TransactionKeyValueService to DataKeyValueService is\
         \ acceptable as it is marked @Beta and unused in production."
->>>>>>> 3388798b
   "0.770.0":
     com.palantir.atlasdb:atlasdb-api:
     - code: "java.class.removed"
