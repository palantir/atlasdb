--- conflicted
+++ resolved
@@ -19,7 +19,6 @@
 import java.util.Arrays;
 import java.util.List;
 import java.util.Set;
-import java.util.UUID;
 import java.util.concurrent.CompletableFuture;
 import java.util.concurrent.ExecutorService;
 import java.util.concurrent.TimeUnit;
@@ -37,7 +36,6 @@
 import com.palantir.lock.LockRefreshToken;
 import com.palantir.lock.LockService;
 import com.palantir.lock.client.LeasingTimelockClient;
-import com.palantir.lock.v2.ImmutableIdentifiedTimeLockRequest;
 import com.palantir.lock.v2.LockRequest;
 import com.palantir.lock.v2.LockResponse;
 import com.palantir.lock.v2.LockToken;
@@ -197,12 +195,7 @@
 
     public StartIdentifiedAtlasDbTransactionResponse startIdentifiedAtlasDbTransaction(
             StartIdentifiedAtlasDbTransactionRequest request) {
-<<<<<<< HEAD
-        return timelockService(defaultClient, request.requestorId())
-                .startIdentifiedAtlasDbTransaction(ImmutableIdentifiedTimeLockRequest.of(request.requestId()));
-=======
         return rpcClient(defaultClient).startAtlasDbTransaction(request).toStartTransactionResponse();
->>>>>>> 55da5bbd
     }
 
     public TimestampService timestampService() {
@@ -215,10 +208,6 @@
 
     public TimelockService timelockService() {
         return timelockServiceForClient(defaultClient);
-    }
-
-    public TimelockService timelockService(String client, UUID serviceId) {
-        return LeasingTimelockClient.create(proxies.failoverForClient(client, TimelockRpcClient.class), serviceId);
     }
 
     public TimelockService timelockServiceForClient(String client) {
