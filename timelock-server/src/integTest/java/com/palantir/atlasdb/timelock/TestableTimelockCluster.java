--- conflicted
+++ resolved
@@ -36,12 +36,8 @@
 import com.palantir.common.concurrent.PTExecutors;
 import com.palantir.lock.LockRefreshToken;
 import com.palantir.lock.LockService;
-<<<<<<< HEAD
 import com.palantir.lock.client.LeasingTimelockClient;
 import com.palantir.lock.v2.ImmutableIdentifiedTimeLockRequest;
-=======
-import com.palantir.lock.v2.BridgingTimelockService;
->>>>>>> c6745f7c
 import com.palantir.lock.v2.LockRequest;
 import com.palantir.lock.v2.LockResponse;
 import com.palantir.lock.v2.LockToken;
@@ -222,10 +218,7 @@
     }
 
     public TimelockService timelockServiceForClient(String client) {
-<<<<<<< HEAD
         return LeasingTimelockClient.create(proxies.failoverForClient(client, TimelockRpcClient.class));
-=======
-        return BridgingTimelockService.create(timelockRpcClient(client));
     }
 
     public TimelockRpcClient timelockRpcClient() {
@@ -234,7 +227,6 @@
 
     public TimelockRpcClient timelockRpcClient(String client) {
         return proxies.failoverForClient(client, TimelockRpcClient.class);
->>>>>>> c6745f7c
     }
 
     public RuleChain getRuleChain() {
