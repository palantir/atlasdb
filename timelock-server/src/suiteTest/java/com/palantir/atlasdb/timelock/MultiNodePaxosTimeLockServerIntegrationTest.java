/*
 * (c) Copyright 2019 Palantir Technologies Inc. All rights reserved.
 *
 * Licensed under the Apache License, Version 2.0 (the "License");
 * you may not use this file except in compliance with the License.
 * You may obtain a copy of the License at
 *
 *     http://www.apache.org/licenses/LICENSE-2.0
 *
 * Unless required by applicable law or agreed to in writing, software
 * distributed under the License is distributed on an "AS IS" BASIS,
 * WITHOUT WARRANTIES OR CONDITIONS OF ANY KIND, either express or implied.
 * See the License for the specific language governing permissions and
 * limitations under the License.
 */
package com.palantir.atlasdb.timelock;

import static org.assertj.core.api.Assertions.assertThat;
import static org.assertj.core.api.Assertions.assertThatCode;
import static org.assertj.core.api.Assertions.assertThatThrownBy;

import java.lang.management.ManagementFactory;
import java.time.Duration;
import java.util.HashSet;
import java.util.Optional;
import java.util.Set;
import java.util.UUID;
import java.util.concurrent.ExecutionException;
import java.util.stream.Collectors;
import java.util.stream.Stream;

import org.junit.Before;
import org.junit.ClassRule;
import org.junit.Test;
import org.junit.runner.RunWith;
import org.junit.runners.Parameterized;

import com.github.tomakehurst.wiremock.client.WireMock;
import com.google.common.collect.ImmutableList;
import com.google.common.collect.ImmutableSet;
import com.google.common.collect.ImmutableSortedMap;
import com.google.common.collect.Iterables;
import com.google.common.collect.Sets;
import com.google.common.primitives.Ints;
import com.palantir.atlasdb.http.v2.ClientOptionsConstants;
import com.palantir.atlasdb.timelock.api.ConjureLockRequest;
import com.palantir.atlasdb.timelock.api.ConjureLockResponse;
import com.palantir.atlasdb.timelock.api.ConjureLockToken;
import com.palantir.atlasdb.timelock.api.ConjureUnlockRequest;
import com.palantir.atlasdb.timelock.api.SuccessfulLockResponse;
import com.palantir.atlasdb.timelock.api.UnsuccessfulLockResponse;
import com.palantir.atlasdb.timelock.suite.SingleLeaderPaxosSuite;
import com.palantir.atlasdb.timelock.util.ExceptionMatchers;
import com.palantir.atlasdb.timelock.util.ParameterInjector;
import com.palantir.lock.ConjureLockRefreshToken;
import com.palantir.lock.ConjureLockV1Request;
import com.palantir.lock.ConjureSimpleHeldLocksToken;
import com.palantir.lock.HeldLocksToken;
import com.palantir.lock.LockClient;
import com.palantir.lock.LockDescriptor;
import com.palantir.lock.LockMode;
import com.palantir.lock.LockRefreshToken;
import com.palantir.lock.SimpleHeldLocksToken;
import com.palantir.lock.StringLockDescriptor;
import com.palantir.lock.client.ConjureLockRequests;
import com.palantir.lock.v2.LeaderTime;
import com.palantir.lock.v2.LockRequest;
import com.palantir.lock.v2.LockResponse;
import com.palantir.lock.v2.LockToken;
import com.palantir.lock.v2.WaitForLocksRequest;
import com.palantir.lock.v2.WaitForLocksResponse;
import com.palantir.tokens.auth.AuthHeader;

@RunWith(Parameterized.class)
public class MultiNodePaxosTimeLockServerIntegrationTest {

    @ClassRule
    public static ParameterInjector<TestableTimelockCluster> injector =
            ParameterInjector.withFallBackConfiguration(() -> SingleLeaderPaxosSuite.NON_BATCHED_TIMESTAMP_PAXOS);

    @Parameterized.Parameter
    public TestableTimelockCluster cluster;

    @Parameterized.Parameters(name = "{0}")
    public static Iterable<TestableTimelockCluster> params() {
        return injector.getParameter();
    }

    private static final LockDescriptor LOCK = StringLockDescriptor.of("foo");
    private static final Set<LockDescriptor> LOCKS = ImmutableSet.of(LOCK);

    private static final int DEFAULT_LOCK_TIMEOUT_MS = 10_000;
    private static final int LONGER_THAN_READ_TIMEOUT_LOCK_TIMEOUT_MS =
            Ints.saturatedCast(ClientOptionsConstants.SHORT_READ_TIMEOUT
                    .toJavaDuration()
                    .plus(Duration.ofSeconds(1)).toMillis());

    private NamespacedClients client;

    @Before
    public void bringAllNodesOnline() {
        client = cluster.clientForRandomNamespace().throughWireMockProxy();
        cluster.waitUntilAllServersOnlineAndReadyToServeNamespaces(ImmutableList.of(client.namespace()));
    }

    @Test
    public void nonLeadersReturn503() {
        cluster.nonLeaders(client.namespace()).forEach((namespace, server) -> {
            assertThatThrownBy(() -> server.client(namespace).getFreshTimestamp())
                    .satisfies(ExceptionMatchers::isRetryableExceptionWhereLeaderCannotBeFound);
            assertThatThrownBy(() ->
                    server.client(namespace).lock(LockRequest.of(LOCKS, DEFAULT_LOCK_TIMEOUT_MS)))
                    .satisfies(ExceptionMatchers::isRetryableExceptionWhereLeaderCannotBeFound);
        });
    }


    @Test
    public void nonLeadersReturn503_conjure() {
        cluster.nonLeaders(client.namespace()).forEach((namespace, server) -> {
            assertThatThrownBy(() -> server.client(namespace).namespacedConjureTimelockService().leaderTime())
                    .satisfies(ExceptionMatchers::isRetryableExceptionWhereLeaderCannotBeFound);
        });
    }

    @Test
    public void leaderRespondsToRequests() {
        NamespacedClients currentLeader = cluster.currentLeaderFor(client.namespace())
                .client(client.namespace());
        currentLeader.getFreshTimestamp();

        LockToken token = currentLeader.lock(LockRequest.of(LOCKS, DEFAULT_LOCK_TIMEOUT_MS)).getToken();
        currentLeader.unlock(token);
    }

    @Test
    public void newLeaderTakesOverIfCurrentLeaderDies() {
        cluster.currentLeaderFor(client.namespace()).killSync();

        assertThatCode(client::getFreshTimestamp)
                .doesNotThrowAnyException();
    }

    @Test
    public void canUseNamespaceStartingWithTlOnLegacyEndpoints() {
        cluster.client("tl" + "suffix").throughWireMockProxy().getFreshTimestamp();
    }

    @Test
    public void leaderLosesLeadershipIfQuorumIsNotAlive() throws ExecutionException {
        NamespacedClients leader = cluster.currentLeaderFor(client.namespace())
                .client(client.namespace());
        cluster.killAndAwaitTermination(cluster.nonLeaders(client.namespace()).values());

        assertThatThrownBy(leader::getFreshTimestamp)
                .satisfies(ExceptionMatchers::isRetryableExceptionWhereLeaderCannotBeFound);
    }

    @Test
    public void someoneBecomesLeaderAgainAfterQuorumIsRestored() throws ExecutionException {
        Set<TestableTimelockServer> nonLeaders = ImmutableSet.copyOf(cluster.nonLeaders(client.namespace()).values());
        cluster.killAndAwaitTermination(nonLeaders);

        nonLeaders.forEach(TestableTimelockServer::start);
        client.getFreshTimestamp();
    }

    @Test
    public void canHostilelyTakeOverNamespace() {
        TestableTimelockServer currentLeader = cluster.currentLeaderFor(client.namespace());
        TestableTimelockServer nonLeader = Iterables.get(
                cluster.nonLeaders(client.namespace()).get(client.namespace()), 0);

        assertThatThrownBy(nonLeader.client(client.namespace())::getFreshTimestamp)
                .as("non leader is not the leader before the takeover - sanity check")
                .satisfies(ExceptionMatchers::isRetryableExceptionWhereLeaderCannotBeFound);

        assertThat(nonLeader.takeOverLeadershipForNamespace(client.namespace()))
                .as("successfully took over namespace")
                .isTrue();

        assertThatThrownBy(currentLeader.client(client.namespace())::getFreshTimestamp)
                .as("previous leader is no longer the leader after the takeover")
                .satisfies(ExceptionMatchers::isRetryableExceptionWhereLeaderCannotBeFound);

        assertThat(cluster.currentLeaderFor(client.namespace()))
                .as("new leader is the previous non leader (hostile takeover)")
                .isEqualTo(nonLeader);
    }

    @Test
    public void canPerformRollingRestart() {
        bringAllNodesOnline();
        for (TestableTimelockServer server : cluster.servers()) {
            server.killSync();
            cluster.waitUntilAllServersOnlineAndReadyToServeNamespaces(ImmutableList.of(client.namespace()));
            client.getFreshTimestamp();
            server.start();
        }
    }

    @Test
    public void timestampsAreIncreasingAcrossFailovers() {
        long lastTimestamp = client.getFreshTimestamp();

        for (int i = 0; i < 3; i++) {
            cluster.failoverToNewLeader(client.namespace());

            long timestamp = client.getFreshTimestamp();
            assertThat(timestamp).isGreaterThan(lastTimestamp);
            lastTimestamp = timestamp;
        }
    }

    @Test
    public void leaderIdChangesAcrossFailovers() {
        Set<LeaderTime> leaderTimes = new HashSet<>();
        leaderTimes.add(client.namespacedConjureTimelockService().leaderTime());

        for (int i = 0; i < 3; i++) {
            cluster.failoverToNewLeader(client.namespace());

            LeaderTime leaderTime = client.namespacedConjureTimelockService().leaderTime();

            leaderTimes.forEach(previousLeaderTime ->
                    assertThat(previousLeaderTime.isComparableWith(leaderTime)).isFalse());
            leaderTimes.add(leaderTime);
        }
    }

    @Test
    public void locksAreInvalidatedAcrossFailovers() {
        LockToken token = client.lock(LockRequest.of(LOCKS, DEFAULT_LOCK_TIMEOUT_MS)).getToken();

        for (int i = 0; i < 3; i++) {
            cluster.failoverToNewLeader(client.namespace());

            assertThat(client.unlock(token)).isFalse();
            token = client.lock(LockRequest.of(LOCKS, DEFAULT_LOCK_TIMEOUT_MS)).getToken();
        }
    }

    @Test
    public void canCreateNewClientsDynamically() {
        for (int i = 0; i < 5; i++) {
            NamespacedClients randomNamespace = cluster.clientForRandomNamespace().throughWireMockProxy();

            randomNamespace.getFreshTimestamp();
            LockToken token = randomNamespace.lock(LockRequest.of(LOCKS, DEFAULT_LOCK_TIMEOUT_MS)).getToken();
            randomNamespace.unlock(token);
        }
    }

    @Test
    public void lockRequestCanBlockForTheFullTimeout() {
        LockToken token = client.lock(LockRequest.of(LOCKS, DEFAULT_LOCK_TIMEOUT_MS)).getToken();

        try {
            LockResponse response = client.lock(LockRequest.of(LOCKS, LONGER_THAN_READ_TIMEOUT_LOCK_TIMEOUT_MS));
            assertThat(response.wasSuccessful()).isFalse();
        } finally {
            client.unlock(token);
        }
    }

    @Test
    public void waitForLocksRequestCanBlockForTheFullTimeout() {
        LockToken token = client.lock(LockRequest.of(LOCKS, DEFAULT_LOCK_TIMEOUT_MS)).getToken();

        try {
            WaitForLocksResponse response = client.waitForLocks(WaitForLocksRequest.of(LOCKS,
                    LONGER_THAN_READ_TIMEOUT_LOCK_TIMEOUT_MS));
            assertThat(response.wasSuccessful()).isFalse();
        } finally {
            client.unlock(token);
        }
    }

    @Test
    public void multipleLockRequestsWithTheSameIdAreGranted() {
        ConjureLockRequest conjureLockRequest = ConjureLockRequests.toConjure(
                LockRequest.of(LOCKS, DEFAULT_LOCK_TIMEOUT_MS));

        Optional<ConjureLockToken> token1 = client.namespacedConjureTimelockService().lock(conjureLockRequest)
                .accept(ToConjureLockTokenVisitor.INSTANCE);
        Optional<ConjureLockToken> token2 = Optional.empty();
        try {
            token2 = client.namespacedConjureTimelockService().lock(conjureLockRequest)
                    .accept(ToConjureLockTokenVisitor.INSTANCE);

            assertThat(token1).isPresent();
            assertThat(token1).isEqualTo(token2);
        } finally {
            Set<ConjureLockToken> tokens = Stream.of(token1, token2)
                    .filter(Optional::isPresent)
                    .map(Optional::get)
                    .collect(Collectors.toSet());
            client.namespacedConjureTimelockService().unlock(ConjureUnlockRequest.of(tokens));
        }
    }

    @Test
    public void canGetAllNamespaces() {
        String randomNamespace = UUID.randomUUID().toString();
        cluster.client(randomNamespace).throughWireMockProxy().getFreshTimestamp();

        Set<String> knownNamespaces = getKnownNamespaces();
        assertThat(knownNamespaces).contains(randomNamespace);

        for (TestableTimelockServer server : cluster.servers()) {
            server.killSync();
            server.start();
        }

        cluster.waitUntilAllServersOnlineAndReadyToServeNamespaces(
                ImmutableList.of(cluster.clientForRandomNamespace().namespace()));

        Set<String> namespacesAfterRestart = getKnownNamespaces();
        assertThat(namespacesAfterRestart).contains(randomNamespace);
        assertThat(Sets.difference(knownNamespaces, namespacesAfterRestart)).isEmpty();
    }

    private Set<String> getKnownNamespaces() {
        return cluster.servers()
                .stream()
                .map(TestableTimelockServer::timeLockManagementService)
                .map(resource -> resource.getNamespaces(AuthHeader.valueOf("Bearer omitted")))
                .flatMap(Set::stream)
                .collect(Collectors.toSet());
    }

    @Test
    public void directLegacyAndConjureLockServicesInteractCorrectly() throws InterruptedException {
        LockRefreshToken token = client.legacyLockService().lock("tom", com.palantir.lock.LockRequest.builder(
                ImmutableSortedMap.<LockDescriptor, LockMode>naturalOrder()
                .put(StringLockDescriptor.of("lock"), LockMode.WRITE)
                .build())
                .build());
        ConjureLockRefreshToken conjureAnalogue = ConjureLockRefreshToken.of(
                token.getTokenId(), token.getExpirationDateMs());

        // Cannot assert equality because tokens can have different expiration dates.
        assertThat(client.legacyLockService().refreshLockRefreshTokens(ImmutableList.of(token)))
                .as("refreshing a live token should succeed")
                .hasOnlyOneElementSatisfying(refreshed ->
                        assertThat(refreshed.getTokenId()).isEqualTo(refreshed.getTokenId()));
        AuthHeader authHeader = AuthHeader.valueOf("Bearer unused");
        assertThat(client.conjureLegacyLockService().refreshLockRefreshTokens(
                authHeader, client.namespace(), ImmutableList.of(conjureAnalogue)))
                .as("it is possible to refresh a live token through the conjure API")
                .hasOnlyOneElementSatisfying(refreshed ->
                        assertThat(refreshed.getTokenId()).isEqualTo(refreshed.getTokenId()));

        ConjureSimpleHeldLocksToken conjureHeldLocksToken = ConjureSimpleHeldLocksToken.of(token.getTokenId(), 0L);
        assertThat(client.conjureLegacyLockService().unlockSimple(
                authHeader, client.namespace(), conjureHeldLocksToken))
                .as("it is possible to unlock a live token through the conjure API")
                .isTrue();
        assertThat(client.conjureLegacyLockService().unlockSimple(
                authHeader, client.namespace(), conjureHeldLocksToken))
                .as("a token unlocked through the conjure API stays unlocked")
                .isFalse();
        assertThat(client.legacyLockService().unlockSimple(SimpleHeldLocksToken.fromLockRefreshToken(token)))
                .as("a token unlocked through the conjure API stays unlocked even in the legacy API")
                .isFalse();
    }

    @Test
    public void lockAcquiredByConjureLockServiceIsAlsoAcquiredInLegacy() throws InterruptedException {
        com.palantir.lock.LockRequest lockRequest = com.palantir.lock.LockRequest.builder(
                ImmutableSortedMap.<LockDescriptor, LockMode>naturalOrder()
                        .put(StringLockDescriptor.of("lock"), LockMode.WRITE)
                        .build())
                .doNotBlock()
                .build();
        String anonymousId = LockClient.ANONYMOUS.getClientId();
        ConjureLockV1Request conjureLockRequest = ConjureLockV1Request.builder()
                .lockClient(anonymousId)
                .lockRequest(lockRequest)
                .build();

        HeldLocksToken token = client.conjureLegacyLockService().lockAndGetHeldLocks(
                AuthHeader.valueOf("Bearer unused"),
                client.namespace(),
                conjureLockRequest)
                .orElseThrow(() -> new RuntimeException("We should have been able to get the lock"));

        assertThat(client.legacyLockService().lockAndGetHeldLocks(anonymousId, lockRequest))
                .as("if the conjure impl has taken a lock, the legacy impl mustn't be able to take it")
                .isNull();
        assertThat(client.legacyLockService().unlock(token.getLockRefreshToken())).isTrue();
        assertThat(client.legacyLockService().lockAndGetHeldLocks(anonymousId, lockRequest))
<<<<<<< HEAD
                .as("a lock once unlocked by conjure impl can be acquired by legacy impl")
=======
                .as("lock taken by conjure impl that was unlocked can now be acquired by legacy impl")
>>>>>>> 813ff406
                .isNotNull();
        assertThat(client.conjureLegacyLockService().lockAndGetHeldLocks(
                AuthHeader.valueOf("Bearer unused"),
                client.namespace(),
                conjureLockRequest))
                .as("if the legacy impl has taken a lock, the conjure impl mustn't be able to take it")
                .isEmpty();
    }

    @Test
    public void stressTest() {
        TestableTimelockServer nonLeader = Iterables.getFirst(cluster.nonLeaders(client.namespace()).values(), null);
        int startingNumThreads = ManagementFactory.getThreadMXBean().getThreadCount();
        boolean isNonLeaderTakenOut = false;
        try {
            for (int i = 0; i < 10_000; i++) { // Needed as it takes a while for the thread buildup to occur
                client.getFreshTimestamp();
                assertNumberOfThreadsReasonable(
                        startingNumThreads,
                        ManagementFactory.getThreadMXBean().getThreadCount(),
                        isNonLeaderTakenOut);
                if (i == 1_000) {
                    makeServerWaitTwoSecondsAndThenReturn503s(nonLeader);
                    isNonLeaderTakenOut = true;
                }
            }
        } finally {
            nonLeader.serverHolder().resetWireMock();
        }
    }

    private static void assertNumberOfThreadsReasonable(int startingThreads, int threadCount, boolean nonLeaderDown) {
        // TODO (jkong): Lower the amount over the threshold. This needs to be slightly higher for now because of the
        // current threading model in batch mode, where separate threads may be spun up on the autobatcher.
        int threadLimit = startingThreads + 400;
        if (nonLeaderDown) {
            assertThat(threadCount)
                    .as("should not additionally spin up too many threads after a non-leader failed")
                    .isLessThanOrEqualTo(threadLimit);
        } else {
            assertThat(threadCount)
                    .as("should not additionally spin up too many threads in the absence of failures")
                    .isLessThanOrEqualTo(threadLimit);
        }
    }

    private void makeServerWaitTwoSecondsAndThenReturn503s(TestableTimelockServer nonLeader) {
        nonLeader.serverHolder().wireMock().register(
                WireMock.any(WireMock.anyUrl())
                        .atPriority(Integer.MAX_VALUE - 1)
                        .willReturn(WireMock.serviceUnavailable().withFixedDelay(
                                Ints.checkedCast(Duration.ofSeconds(2).toMillis()))).build());
    }

    private enum ToConjureLockTokenVisitor implements ConjureLockResponse.Visitor<Optional<ConjureLockToken>> {
        INSTANCE;

        @Override
        public Optional<ConjureLockToken> visitSuccessful(SuccessfulLockResponse value) {
            return Optional.of(value.getLockToken());
        }

        @Override
        public Optional<ConjureLockToken> visitUnsuccessful(UnsuccessfulLockResponse value) {
            return Optional.empty();
        }

        @Override
        public Optional<ConjureLockToken> visitUnknown(String unknownType) {
            throw new RuntimeException("Unexpected type " + unknownType);
        }
    }
}<|MERGE_RESOLUTION|>--- conflicted
+++ resolved
@@ -390,11 +390,7 @@
                 .isNull();
         assertThat(client.legacyLockService().unlock(token.getLockRefreshToken())).isTrue();
         assertThat(client.legacyLockService().lockAndGetHeldLocks(anonymousId, lockRequest))
-<<<<<<< HEAD
-                .as("a lock once unlocked by conjure impl can be acquired by legacy impl")
-=======
                 .as("lock taken by conjure impl that was unlocked can now be acquired by legacy impl")
->>>>>>> 813ff406
                 .isNotNull();
         assertThat(client.conjureLegacyLockService().lockAndGetHeldLocks(
                 AuthHeader.valueOf("Bearer unused"),
