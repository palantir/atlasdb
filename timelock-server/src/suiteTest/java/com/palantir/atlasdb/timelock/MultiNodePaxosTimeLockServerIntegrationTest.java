/*
 * (c) Copyright 2019 Palantir Technologies Inc. All rights reserved.
 *
 * Licensed under the Apache License, Version 2.0 (the "License");
 * you may not use this file except in compliance with the License.
 * You may obtain a copy of the License at
 *
 *     http://www.apache.org/licenses/LICENSE-2.0
 *
 * Unless required by applicable law or agreed to in writing, software
 * distributed under the License is distributed on an "AS IS" BASIS,
 * WITHOUT WARRANTIES OR CONDITIONS OF ANY KIND, either express or implied.
 * See the License for the specific language governing permissions and
 * limitations under the License.
 */
package com.palantir.atlasdb.timelock;

import static org.assertj.core.api.Assertions.assertThat;
import static org.assertj.core.api.Assertions.assertThatCode;
import static org.assertj.core.api.Assertions.assertThatThrownBy;

import com.google.common.collect.ImmutableList;
import com.google.common.collect.ImmutableSet;
import com.google.common.collect.ImmutableSortedMap;
import com.google.common.collect.Iterables;
import com.google.common.collect.Sets;
import com.google.common.primitives.Ints;
import com.palantir.atlasdb.http.v2.ClientOptionsConstants;
import com.palantir.atlasdb.timelock.api.ConjureLockRequest;
import com.palantir.atlasdb.timelock.api.ConjureLockResponse;
import com.palantir.atlasdb.timelock.api.ConjureLockToken;
import com.palantir.atlasdb.timelock.api.ConjureStartTransactionsRequest;
import com.palantir.atlasdb.timelock.api.ConjureStartTransactionsResponse;
import com.palantir.atlasdb.timelock.api.ConjureUnlockRequest;
import com.palantir.atlasdb.timelock.api.GetCommitTimestampsRequest;
import com.palantir.atlasdb.timelock.api.GetCommitTimestampsResponse;
import com.palantir.atlasdb.timelock.api.LeaderTimes;
import com.palantir.atlasdb.timelock.api.MultiClientConjureTimelockService;
import com.palantir.atlasdb.timelock.api.Namespace;
import com.palantir.atlasdb.timelock.api.SuccessfulLockResponse;
import com.palantir.atlasdb.timelock.api.UnsuccessfulLockResponse;
import com.palantir.atlasdb.timelock.suite.DbTimeLockSingleLeaderPaxosSuite;
import com.palantir.atlasdb.timelock.util.ExceptionMatchers;
import com.palantir.atlasdb.timelock.util.ParameterInjector;
import com.palantir.common.streams.KeyedStream;
import com.palantir.lock.ConjureLockRefreshToken;
import com.palantir.lock.ConjureLockV1Request;
import com.palantir.lock.ConjureSimpleHeldLocksToken;
import com.palantir.lock.HeldLocksToken;
import com.palantir.lock.LockClient;
import com.palantir.lock.LockDescriptor;
import com.palantir.lock.LockMode;
import com.palantir.lock.LockRefreshToken;
import com.palantir.lock.SimpleHeldLocksToken;
import com.palantir.lock.StringLockDescriptor;
import com.palantir.lock.client.ConjureLockRequests;
import com.palantir.lock.v2.LeaderTime;
import com.palantir.lock.v2.LeadershipId;
import com.palantir.lock.v2.LockRequest;
import com.palantir.lock.v2.LockResponse;
import com.palantir.lock.v2.LockToken;
import com.palantir.lock.v2.PartitionedTimestamps;
import com.palantir.lock.v2.WaitForLocksRequest;
import com.palantir.lock.v2.WaitForLocksResponse;
import com.palantir.lock.watch.LockWatchStateUpdate;
import com.palantir.logsafe.exceptions.SafeIllegalStateException;
import com.palantir.tokens.auth.AuthHeader;
import java.time.Duration;
import java.util.HashSet;
import java.util.List;
import java.util.Map;
import java.util.Optional;
import java.util.Set;
import java.util.UUID;
import java.util.concurrent.ExecutionException;
import java.util.stream.Collectors;
import java.util.stream.Stream;
import org.junit.Assume;
import org.junit.Before;
import org.junit.ClassRule;
import org.junit.Test;
import org.junit.runner.RunWith;
import org.junit.runners.Parameterized;

@RunWith(Parameterized.class)
public class MultiNodePaxosTimeLockServerIntegrationTest {

    @ClassRule
    public static ParameterInjector<TestableTimelockCluster> injector =
            ParameterInjector.withFallBackConfiguration(() -> DbTimeLockSingleLeaderPaxosSuite.DB_TIMELOCK_CLUSTER);

    @Parameterized.Parameter
    public TestableTimelockCluster cluster;

    @Parameterized.Parameters(name = "{0}")
    public static Iterable<TestableTimelockCluster> params() {
        return injector.getParameter();
    }

    private static final TestableTimelockCluster FIRST_CLUSTER =
            params().iterator().next();

    private static final LockDescriptor LOCK = StringLockDescriptor.of("foo");
    private static final ImmutableSet<LockDescriptor> LOCKS = ImmutableSet.of(LOCK);

    private static final int DEFAULT_LOCK_TIMEOUT_MS = 10_000;
    private static final int LONGER_THAN_READ_TIMEOUT_LOCK_TIMEOUT_MS =
            Ints.saturatedCast(ClientOptionsConstants.SHORT_READ_TIMEOUT
                    .toJavaDuration()
                    .plus(Duration.ofSeconds(1))
                    .toMillis());
    private static final AuthHeader AUTH_HEADER = AuthHeader.valueOf("Bearer omitted");

    private NamespacedClients client;

    @Before
    public void bringAllNodesOnline() {
        client = cluster.clientForRandomNamespace().throughWireMockProxy();
        cluster.waitUntilAllServersOnlineAndReadyToServeNamespaces(ImmutableList.of(client.namespace()));
    }

    @Test
    public void nonLeadersReturn503() {
        cluster.nonLeaders(client.namespace()).forEach((namespace, server) -> {
            assertThatThrownBy(() -> server.client(namespace).getFreshTimestamp())
                    .satisfies(ExceptionMatchers::isRetryableExceptionWhereLeaderCannotBeFound);
            assertThatThrownBy(() -> server.client(namespace).lock(LockRequest.of(LOCKS, DEFAULT_LOCK_TIMEOUT_MS)))
                    .satisfies(ExceptionMatchers::isRetryableExceptionWhereLeaderCannotBeFound);
        });
    }

    @Test
    public void nonLeadersReturn503_conjure() {
        cluster.nonLeaders(client.namespace()).forEach((namespace, server) -> {
            assertThatThrownBy(() -> server.client(namespace)
                            .namespacedConjureTimelockService()
                            .leaderTime())
                    .satisfies(ExceptionMatchers::isRetryableExceptionWhereLeaderCannotBeFound);
        });
    }

    @Test
    public void leaderRespondsToRequests() {
        NamespacedClients currentLeader =
                cluster.currentLeaderFor(client.namespace()).client(client.namespace());
        currentLeader.getFreshTimestamp();

        LockToken token = currentLeader
                .lock(LockRequest.of(LOCKS, DEFAULT_LOCK_TIMEOUT_MS))
                .getToken();
        currentLeader.unlock(token);
    }

    @Test
    public void newLeaderTakesOverIfCurrentLeaderDies() {
        cluster.currentLeaderFor(client.namespace()).killSync();

        assertThatCode(client::getFreshTimestamp).doesNotThrowAnyException();
    }

    @Test
    public void canUseNamespaceStartingWithTlOnLegacyEndpoints() {
        cluster.client("tl" + "suffix").throughWireMockProxy().getFreshTimestamp();
    }

    @Test
    public void leaderLosesLeadershipIfQuorumIsNotAlive() throws ExecutionException {
        NamespacedClients leader = cluster.currentLeaderFor(client.namespace()).client(client.namespace());
        cluster.killAndAwaitTermination(cluster.nonLeaders(client.namespace()).values());

        assertThatThrownBy(leader::getFreshTimestamp)
                .satisfies(ExceptionMatchers::isRetryableExceptionWhereLeaderCannotBeFound);
    }

    @Test
    public void someoneBecomesLeaderAgainAfterQuorumIsRestored() throws ExecutionException {
        Set<TestableTimelockServer> nonLeaders =
                ImmutableSet.copyOf(cluster.nonLeaders(client.namespace()).values());
        cluster.killAndAwaitTermination(nonLeaders);

        nonLeaders.forEach(TestableTimelockServer::start);
        client.getFreshTimestamp();
    }

    @Test
    public void canHostilelyTakeOverNamespace() {
        TestableTimelockServer currentLeader = cluster.currentLeaderFor(client.namespace());
        TestableTimelockServer nonLeader =
                Iterables.get(cluster.nonLeaders(client.namespace()).get(client.namespace()), 0);

        assertThatThrownBy(nonLeader.client(client.namespace())::getFreshTimestamp)
                .as("non leader is not the leader before the takeover - sanity check")
                .satisfies(ExceptionMatchers::isRetryableExceptionWhereLeaderCannotBeFound);

        assertThat(nonLeader.takeOverLeadershipForNamespace(client.namespace()))
                .as("successfully took over namespace")
                .isTrue();

        assertThatThrownBy(currentLeader.client(client.namespace())::getFreshTimestamp)
                .as("previous leader is no longer the leader after the takeover")
                .satisfies(ExceptionMatchers::isRetryableExceptionWhereLeaderCannotBeFound);

        assertThat(cluster.currentLeaderFor(client.namespace()))
                .as("new leader is the previous non leader (hostile takeover)")
                .isEqualTo(nonLeader);
    }

    @Test
    public void canPerformRollingRestart() {
        bringAllNodesOnline();
        for (TestableTimelockServer server : cluster.servers()) {
            server.killSync();
            cluster.waitUntilAllServersOnlineAndReadyToServeNamespaces(ImmutableList.of(client.namespace()));
            client.getFreshTimestamp();
            server.start();
        }
    }

    @Test
    public void timestampsAreIncreasingAcrossFailovers() {
        long lastTimestamp = client.getFreshTimestamp();

        for (int i = 0; i < 3; i++) {
            cluster.failoverToNewLeader(client.namespace());

            long timestamp = client.getFreshTimestamp();
            assertThat(timestamp).isGreaterThan(lastTimestamp);
            lastTimestamp = timestamp;
        }
    }

    @Test
    public void leaderIdChangesAcrossFailovers() {
        Set<LeaderTime> leaderTimes = new HashSet<>();
        leaderTimes.add(client.namespacedConjureTimelockService().leaderTime());

        for (int i = 0; i < 3; i++) {
            cluster.failoverToNewLeader(client.namespace());

            LeaderTime leaderTime = client.namespacedConjureTimelockService().leaderTime();

            leaderTimes.forEach(previousLeaderTime ->
                    assertThat(previousLeaderTime.isComparableWith(leaderTime)).isFalse());
            leaderTimes.add(leaderTime);
        }
    }

    @Test
    public void locksAreInvalidatedAcrossFailovers() {
        LockToken token =
                client.lock(LockRequest.of(LOCKS, DEFAULT_LOCK_TIMEOUT_MS)).getToken();

        for (int i = 0; i < 3; i++) {
            cluster.failoverToNewLeader(client.namespace());

            assertThat(client.unlock(token)).isFalse();
            token = client.lock(LockRequest.of(LOCKS, DEFAULT_LOCK_TIMEOUT_MS)).getToken();
        }
    }

    @Test
    public void canCreateNewClientsDynamically() {
        for (int i = 0; i < 5; i++) {
            NamespacedClients randomNamespace =
                    cluster.clientForRandomNamespace().throughWireMockProxy();

            randomNamespace.getFreshTimestamp();
            LockToken token = randomNamespace
                    .lock(LockRequest.of(LOCKS, DEFAULT_LOCK_TIMEOUT_MS))
                    .getToken();
            randomNamespace.unlock(token);
        }
    }

    @Test
    public void lockRequestCanBlockForTheFullTimeout() {
        abandonLeadershipPaxosModeAgnosticTestIfRunElsewhere();
        LockToken token =
                client.lock(LockRequest.of(LOCKS, DEFAULT_LOCK_TIMEOUT_MS)).getToken();

        try {
            LockResponse response = client.lock(LockRequest.of(LOCKS, LONGER_THAN_READ_TIMEOUT_LOCK_TIMEOUT_MS));
            assertThat(response.wasSuccessful()).isFalse();
        } finally {
            client.unlock(token);
        }
    }

    @Test
    public void waitForLocksRequestCanBlockForTheFullTimeout() {
        abandonLeadershipPaxosModeAgnosticTestIfRunElsewhere();
        LockToken token =
                client.lock(LockRequest.of(LOCKS, DEFAULT_LOCK_TIMEOUT_MS)).getToken();

        try {
            WaitForLocksResponse response =
                    client.waitForLocks(WaitForLocksRequest.of(LOCKS, LONGER_THAN_READ_TIMEOUT_LOCK_TIMEOUT_MS));
            assertThat(response.wasSuccessful()).isFalse();
        } finally {
            client.unlock(token);
        }
    }

    @Test
    public void multipleLockRequestsWithTheSameIdAreGranted() {
        ConjureLockRequest conjureLockRequest =
                ConjureLockRequests.toConjure(LockRequest.of(LOCKS, DEFAULT_LOCK_TIMEOUT_MS));

        Optional<ConjureLockToken> token1 = client.namespacedConjureTimelockService()
                .lock(conjureLockRequest)
                .accept(ToConjureLockTokenVisitor.INSTANCE);
        Optional<ConjureLockToken> token2 = Optional.empty();
        try {
            token2 = client.namespacedConjureTimelockService()
                    .lock(conjureLockRequest)
                    .accept(ToConjureLockTokenVisitor.INSTANCE);

            assertThat(token1).isPresent();
            assertThat(token1).isEqualTo(token2);
        } finally {
            Set<ConjureLockToken> tokens = Stream.of(token1, token2)
                    .filter(Optional::isPresent)
                    .map(Optional::get)
                    .collect(Collectors.toSet());
            client.namespacedConjureTimelockService().unlock(ConjureUnlockRequest.of(tokens));
        }
    }

    @Test
    public void canGetAllNamespaces() {
        String randomNamespace = UUID.randomUUID().toString();
        cluster.client(randomNamespace).throughWireMockProxy().getFreshTimestamp();

        Set<String> knownNamespaces = getKnownNamespaces();
        assertThat(knownNamespaces).contains(randomNamespace);

        for (TestableTimelockServer server : cluster.servers()) {
            server.killSync();
            server.start();
        }

        cluster.waitUntilAllServersOnlineAndReadyToServeNamespaces(
                ImmutableList.of(cluster.clientForRandomNamespace().namespace()));

        Set<String> namespacesAfterRestart = getKnownNamespaces();
        assertThat(namespacesAfterRestart).contains(randomNamespace);
        assertThat(namespacesAfterRestart).doesNotContain("learner", "acceptor");
        assertThat(Sets.difference(knownNamespaces, namespacesAfterRestart)).isEmpty();
    }

    private Set<String> getKnownNamespaces() {
        return cluster.servers().stream()
                .map(TestableTimelockServer::timeLockManagementService)
                .map(resource -> resource.getNamespaces(AuthHeader.valueOf("Bearer omitted")))
                .flatMap(Set::stream)
                .collect(Collectors.toSet());
    }

    @Test
    public void directLegacyAndConjureLockServicesInteractCorrectly() throws InterruptedException {
        LockRefreshToken token = client.legacyLockService()
                .lock(
                        "tom",
                        com.palantir.lock.LockRequest.builder(
                                        ImmutableSortedMap.<LockDescriptor, LockMode>naturalOrder()
                                                .put(StringLockDescriptor.of("lock"), LockMode.WRITE)
                                                .build())
                                .build());
        ConjureLockRefreshToken conjureAnalogue =
                ConjureLockRefreshToken.of(token.getTokenId(), token.getExpirationDateMs());

        // Cannot assert equality because tokens can have different expiration dates.
        assertThat(client.legacyLockService().refreshLockRefreshTokens(ImmutableList.of(token)))
                .as("refreshing a live token should succeed")
                .hasOnlyOneElementSatisfying(
                        refreshed -> assertThat(refreshed.getTokenId()).isEqualTo(refreshed.getTokenId()));
        AuthHeader authHeader = AuthHeader.valueOf("Bearer unused");
        assertThat(client.conjureLegacyLockService()
                        .refreshLockRefreshTokens(authHeader, client.namespace(), ImmutableList.of(conjureAnalogue)))
                .as("it is possible to refresh a live token through the conjure API")
                .hasOnlyOneElementSatisfying(
                        refreshed -> assertThat(refreshed.getTokenId()).isEqualTo(refreshed.getTokenId()));

        ConjureSimpleHeldLocksToken conjureHeldLocksToken = ConjureSimpleHeldLocksToken.of(token.getTokenId(), 0L);
        assertThat(client.conjureLegacyLockService()
                        .unlockSimple(authHeader, client.namespace(), conjureHeldLocksToken))
                .as("it is possible to unlock a live token through the conjure API")
                .isTrue();
        assertThat(client.conjureLegacyLockService()
                        .unlockSimple(authHeader, client.namespace(), conjureHeldLocksToken))
                .as("a token unlocked through the conjure API stays unlocked")
                .isFalse();
        assertThat(client.legacyLockService().unlockSimple(SimpleHeldLocksToken.fromLockRefreshToken(token)))
                .as("a token unlocked through the conjure API stays unlocked even in the legacy API")
                .isFalse();
    }

    @Test
    public void lockAcquiredByConjureLockServiceIsAlsoAcquiredInLegacy() throws InterruptedException {
        com.palantir.lock.LockRequest lockRequest = com.palantir.lock.LockRequest.builder(
                        ImmutableSortedMap.<LockDescriptor, LockMode>naturalOrder()
                                .put(StringLockDescriptor.of("lock"), LockMode.WRITE)
                                .build())
                .doNotBlock()
                .build();
        String anonymousId = LockClient.ANONYMOUS.getClientId();
        ConjureLockV1Request conjureLockRequest = ConjureLockV1Request.builder()
                .lockClient(anonymousId)
                .lockRequest(lockRequest)
                .build();

        HeldLocksToken token = client.conjureLegacyLockService()
                .lockAndGetHeldLocks(AuthHeader.valueOf("Bearer unused"), client.namespace(), conjureLockRequest)
                .orElseThrow(() -> new RuntimeException("We should have been able to get the lock"));

        assertThat(client.legacyLockService().lockAndGetHeldLocks(anonymousId, lockRequest))
                .as("if the conjure impl has taken a lock, the legacy impl mustn't be able to take it")
                .isNull();
        assertThat(client.legacyLockService().unlock(token.getLockRefreshToken()))
                .as("legacy impl can unlock a lock taken by conjure impl")
                .isTrue();
        assertThat(client.legacyLockService().lockAndGetHeldLocks(anonymousId, lockRequest))
                .as("lock taken by conjure impl that was unlocked can now be acquired by legacy impl")
                .isNotNull();
        assertThat(client.conjureLegacyLockService()
                        .lockAndGetHeldLocks(
                                AuthHeader.valueOf("Bearer unused"), client.namespace(), conjureLockRequest))
                .as("if the legacy impl has taken a lock, the conjure impl mustn't be able to take it")
                .isEmpty();
    }

    @Test
    public void fastForwardDoesNotGoBack() {
        long freshTimestamp = client.getFreshTimestamp();

        long fastForwardTimestamp = freshTimestamp + 100_000_000;
        client.timestampManagementService().fastForwardTimestamp(fastForwardTimestamp);
        client.timestampManagementService().fastForwardTimestamp(freshTimestamp);
        assertThat(client.getFreshTimestamp()).isGreaterThan(fastForwardTimestamp);
    }

    @Test
    public void fastForwardsDoNotHaveCrossNamespaceImpact() {
        long freshTimestamp = client.getFreshTimestamp();

        long fastForwardTimestamp = freshTimestamp + 100_000_000;
        NamespacedClients other = cluster.clientForRandomNamespace().throughWireMockProxy();
        other.timestampManagementService().fastForwardTimestamp(fastForwardTimestamp);

        cluster.failoverToNewLeader(client.namespace());
        assertThat(client.getFreshTimestamp()).isGreaterThan(freshTimestamp).isLessThan(fastForwardTimestamp);
        assertThat(other.getFreshTimestamp()).isGreaterThan(fastForwardTimestamp);
    }

    @Test
    public void sanityCheckMultiClientLeaderTime() {
        Set<Namespace> expectedNamespaces = ImmutableSet.of(Namespace.of("client1"), Namespace.of("client2"));
        LeaderTimes leaderTimes = assertSanityAndGetLeaderTimes(expectedNamespaces);

        // leaderTimes for namespaces are computed by their respective underlying AsyncTimelockService instances
        Set<UUID> leadershipIds = leaderTimes.getLeaderTimes().values().stream()
                .map(LeaderTime::id)
                .map(LeadershipId::id)
                .collect(Collectors.toSet());
        assertThat(leadershipIds).hasSameSizeAs(expectedNamespaces);
    }

    @Test
    public void sanityCheckMultiClientLeaderTimeAgainstConjureTimelockService() {
        Set<Namespace> expectedNamespaces = ImmutableSet.of(Namespace.of("alpha"), Namespace.of("beta"));
        TestableTimelockServer leader = cluster.currentLeaderFor(client.namespace());
        LeaderTimes leaderTimes = assertSanityAndGetLeaderTimes(expectedNamespaces);

        // Whether we hit the multi client endpoint or conjureTimelockService endpoint(services one client in one
        // call), for a namespace, the underlying service to process the request is the same
        leaderTimes.getLeaderTimes().forEach((namespace, leaderTime) -> {
            LeaderTime conjureTimelockServiceLeaderTime = leader.client(namespace.get())
                    .namespacedConjureTimelockService()
                    .leaderTime();
            assertThat(conjureTimelockServiceLeaderTime.id()).isEqualTo(leaderTime.id());
        });
    }

    @Test
    public void sanityCheckMultiClientStartTransactions() {
        TestableTimelockServer leader = cluster.currentLeaderFor(client.namespace());
        List<String> expectedNamespaces = ImmutableList.of("alpha", "beta");

        Map<Namespace, ConjureStartTransactionsResponse> startTransactions =
                assertSanityAndStartTransactions(leader, expectedNamespaces);

        Set<UUID> leadershipIds = startTransactions.values().stream()
                .map(ConjureStartTransactionsResponse::getLockWatchUpdate)
                .map(LockWatchStateUpdate::logId)
                .collect(Collectors.toSet());
        assertThat(leadershipIds).hasSameSizeAs(expectedNamespaces);
    }

    @Test
    public void sanityCheckMultiClientStartTransactionsAgainstConjureTimelockService() {
        TestableTimelockServer leader = cluster.currentLeaderFor(client.namespace());
        MultiClientConjureTimelockService multiClientConjureTimelockService = leader.multiClientService();

        List<String> expectedNamespaces = ImmutableList.of("alpha", "beta");
        int numTransactions = 7;
        Map<Namespace, ConjureStartTransactionsRequest> namespaceToRequestMap =
                defaultStartTransactionsRequests(expectedNamespaces, numTransactions);

        Map<Namespace, ConjureStartTransactionsResponse> startedTransactions =
                multiClientConjureTimelockService.startTransactions(AUTH_HEADER, namespaceToRequestMap);

        // Whether we hit the multi client endpoint or conjureTimelockService endpoint, for a namespace, the underlying
        // service to process the request is the same
        startedTransactions.forEach((namespace, responseFromBatchedEndpoint) -> {
            ConjureStartTransactionsResponse responseFromLegacyEndpoint = leader.client(namespace.get())
                    .namespacedConjureTimelockService()
                    .startTransactions(namespaceToRequestMap.get(namespace));
            assertThat(responseFromLegacyEndpoint.getLockWatchUpdate().logId())
                    .isEqualTo(responseFromBatchedEndpoint.getLockWatchUpdate().logId());

            PartitionedTimestamps batchedEndpointTimestamps = responseFromBatchedEndpoint.getTimestamps();
            long lastTimestamp = batchedEndpointTimestamps.stream().max().orElseThrow(SafeIllegalStateException::new);
            assertThat(responseFromLegacyEndpoint.getTimestamps().start()).isGreaterThan(lastTimestamp);
        });
    }

    @Test
    public void multiClientStartTransactionsReturnsCorrectStartTimestamps() {
        TestableTimelockServer leader = cluster.currentLeaderFor(client.namespace());
        Namespace delta = Namespace.of("delta");
        Namespace gamma = Namespace.of("gamma");

        NamespacedClients deltaClient = leader.client(delta.get()).throughWireMockProxy();
        NamespacedClients gammaClient = leader.client(gamma.get()).throughWireMockProxy();
        List<String> expectedNamespaces = ImmutableList.of(delta.get(), gamma.get());

        int deltaFastForwardedTimestamp = 155_200_000;
        int gammaFastForwardedTimestamp = 988_000_000;

        deltaClient.timestampManagementService().fastForwardTimestamp(deltaFastForwardedTimestamp);
        gammaClient.timestampManagementService().fastForwardTimestamp(gammaFastForwardedTimestamp);

        Map<Namespace, ConjureStartTransactionsResponse> startedTransactions =
                assertSanityAndStartTransactions(leader, expectedNamespaces);

        assertThat(startedTransactions.get(delta).getTimestamps().start())
                .isGreaterThanOrEqualTo(deltaFastForwardedTimestamp)
                .isLessThan(gammaFastForwardedTimestamp);
        assertThat(startedTransactions.get(gamma).getTimestamps().start())
                .isGreaterThanOrEqualTo(gammaFastForwardedTimestamp);
    }

<<<<<<< HEAD
=======
    @Test
    public void sanityCheckMultiClientGetCommitTimestamps() {
        MultiClientConjureTimelockService service =
                cluster.currentLeaderFor(client.namespace()).multiClientService();

        Set<String> expectedNamespaces = ImmutableSet.of("cli-1", "cli-2");
        Map<Namespace, GetCommitTimestampsResponse> multiClientResponses =
                service.getCommitTimestamps(AUTH_HEADER, defaultGetCommitTimestampsRequests(expectedNamespaces));

        assertSanityOfNamespacesServed(expectedNamespaces, multiClientResponses);

        Set<UUID> leadershipIds = multiClientResponses.values().stream()
                .map(GetCommitTimestampsResponse::getLockWatchUpdate)
                .map(LockWatchStateUpdate::logId)
                .collect(Collectors.toSet());
        assertThat(leadershipIds).hasSameSizeAs(expectedNamespaces);
    }

    @Test
    public void sanityCheckMultiClientGetCommitTimestampsAgainstConjureTimelockService() {
        TestableTimelockServer leader = cluster.currentLeaderFor(client.namespace());
        MultiClientConjureTimelockService multiClientService = leader.multiClientService();

        Set<String> expectedNamespaces = ImmutableSet.of("alta", "mp");

        Map<Namespace, GetCommitTimestampsResponse> multiClientResponses = multiClientService.getCommitTimestamps(
                AUTH_HEADER, defaultGetCommitTimestampsRequests(expectedNamespaces));

        assertSanityOfNamespacesServed(expectedNamespaces, multiClientResponses);

        // Whether we hit the multi client endpoint or conjureTimelockService endpoint(services one client in one
        // call), for a namespace, the underlying service to process the request is the same
        multiClientResponses.forEach((namespace, responseFromBatchedEndpoint) -> {
            GetCommitTimestampsResponse conjureGetCommitTimestampResponse = leader.client(namespace.get())
                    .namespacedConjureTimelockService()
                    .getCommitTimestamps(defaultCommitTimestampRequest());
            assertThat(conjureGetCommitTimestampResponse.getLockWatchUpdate().logId())
                    .isEqualTo(responseFromBatchedEndpoint.getLockWatchUpdate().logId());
            assertThat(conjureGetCommitTimestampResponse.getInclusiveLower())
                    .as("timestamps should contiguously increase per namespace if there are no elections.")
                    .isEqualTo(responseFromBatchedEndpoint.getInclusiveUpper() + 1);
        });
    }

    private void assertSanityOfNamespacesServed(
            Set<String> expectedNamespaces, Map<Namespace, GetCommitTimestampsResponse> commitTimestamps) {
        Set<String> namespaces =
                commitTimestamps.keySet().stream().map(Namespace::get).collect(Collectors.toSet());
        assertThat(namespaces).hasSameElementsAs(expectedNamespaces);
    }

    private Map<Namespace, GetCommitTimestampsRequest> defaultGetCommitTimestampsRequests(Set<String> namespaces) {
        return KeyedStream.of(namespaces)
                .map(_unused -> GetCommitTimestampsRequest.builder()
                        .numTimestamps(defaultCommitTimestampRequest().getNumTimestamps())
                        .build())
                .mapKeys(Namespace::of)
                .collectToMap();
    }

    private GetCommitTimestampsRequest defaultCommitTimestampRequest() {
        return GetCommitTimestampsRequest.builder().numTimestamps(5).build();
    }

>>>>>>> 2ab50064
    private Map<Namespace, ConjureStartTransactionsResponse> assertSanityAndStartTransactions(
            TestableTimelockServer leader, List<String> expectedNamespaces) {
        MultiClientConjureTimelockService multiClientConjureTimelockService = leader.multiClientService();
        int numTransactions = 5;

        Map<Namespace, ConjureStartTransactionsRequest> namespaceToRequestMap =
                defaultStartTransactionsRequests(expectedNamespaces, numTransactions);

        Map<Namespace, ConjureStartTransactionsResponse> startedTransactions =
                multiClientConjureTimelockService.startTransactions(AUTH_HEADER, namespaceToRequestMap);

        Set<String> namespaces =
                startedTransactions.keySet().stream().map(Namespace::get).collect(Collectors.toSet());
        assertThat(namespaces).hasSameElementsAs(expectedNamespaces);

        assertThat(startedTransactions.values().stream()
                        .map(ConjureStartTransactionsResponse::getTimestamps)
                        .mapToLong(partitionedTimestamps ->
                                partitionedTimestamps.stream().count())
                        .sum())
                .isEqualTo(namespaces.size() * numTransactions);
        return startedTransactions;
    }

    private Map<Namespace, ConjureStartTransactionsRequest> defaultStartTransactionsRequests(
            List<String> namespaces, int numTransactions) {
        return KeyedStream.of(namespaces)
                .map(namespace -> ConjureStartTransactionsRequest.builder()
                        .numTransactions(numTransactions)
                        .requestId(UUID.randomUUID())
                        .requestorId(UUID.randomUUID())
                        .build())
                .mapKeys(Namespace::of)
                .collectToMap();
    }

    private LeaderTimes assertSanityAndGetLeaderTimes(Set<Namespace> expectedNamespaces) {
        TestableTimelockServer leader = cluster.currentLeaderFor(client.namespace());
        MultiClientConjureTimelockService multiClientConjureTimelockService = leader.multiClientService();

        LeaderTimes leaderTimes = multiClientConjureTimelockService.leaderTimes(AUTH_HEADER, expectedNamespaces);
        Set<Namespace> namespaces = leaderTimes.getLeaderTimes().keySet();
        assertThat(namespaces).hasSameElementsAs(expectedNamespaces);

        return leaderTimes;
    }

    private void abandonLeadershipPaxosModeAgnosticTestIfRunElsewhere() {
        Assume.assumeTrue(cluster == FIRST_CLUSTER);
        Assume.assumeFalse(cluster.isDbTimelock()); // We will never test only DB timelock when releasing.
    }

    private enum ToConjureLockTokenVisitor implements ConjureLockResponse.Visitor<Optional<ConjureLockToken>> {
        INSTANCE;

        @Override
        public Optional<ConjureLockToken> visitSuccessful(SuccessfulLockResponse value) {
            return Optional.of(value.getLockToken());
        }

        @Override
        public Optional<ConjureLockToken> visitUnsuccessful(UnsuccessfulLockResponse value) {
            return Optional.empty();
        }

        @Override
        public Optional<ConjureLockToken> visitUnknown(String unknownType) {
            throw new RuntimeException("Unexpected type " + unknownType);
        }
    }
}<|MERGE_RESOLUTION|>--- conflicted
+++ resolved
@@ -550,8 +550,6 @@
                 .isGreaterThanOrEqualTo(gammaFastForwardedTimestamp);
     }
 
-<<<<<<< HEAD
-=======
     @Test
     public void sanityCheckMultiClientGetCommitTimestamps() {
         MultiClientConjureTimelockService service =
@@ -616,7 +614,6 @@
         return GetCommitTimestampsRequest.builder().numTimestamps(5).build();
     }
 
->>>>>>> 2ab50064
     private Map<Namespace, ConjureStartTransactionsResponse> assertSanityAndStartTransactions(
             TestableTimelockServer leader, List<String> expectedNamespaces) {
         MultiClientConjureTimelockService multiClientConjureTimelockService = leader.multiClientService();
