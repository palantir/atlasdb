/*
 * (c) Copyright 2019 Palantir Technologies Inc. All rights reserved.
 *
 * Licensed under the Apache License, Version 2.0 (the "License");
 * you may not use this file except in compliance with the License.
 * You may obtain a copy of the License at
 *
 *     http://www.apache.org/licenses/LICENSE-2.0
 *
 * Unless required by applicable law or agreed to in writing, software
 * distributed under the License is distributed on an "AS IS" BASIS,
 * WITHOUT WARRANTIES OR CONDITIONS OF ANY KIND, either express or implied.
 * See the License for the specific language governing permissions and
 * limitations under the License.
 */
package com.palantir.atlasdb.timelock;

import static org.assertj.core.api.Assertions.assertThat;
import static org.assertj.core.api.Assertions.assertThatCode;
import static org.assertj.core.api.Assertions.assertThatThrownBy;

import java.lang.management.ManagementFactory;
import java.time.Duration;
import java.util.HashSet;
import java.util.Optional;
import java.util.Set;
import java.util.UUID;
import java.util.concurrent.ExecutionException;
import java.util.stream.Collectors;
import java.util.stream.Stream;

import org.junit.Assume;
import org.junit.Before;
import org.junit.ClassRule;
import org.junit.Test;
import org.junit.runner.RunWith;
import org.junit.runners.Parameterized;

import com.github.tomakehurst.wiremock.client.WireMock;
import com.google.common.collect.ImmutableList;
import com.google.common.collect.ImmutableSet;
import com.google.common.collect.ImmutableSortedMap;
import com.google.common.collect.Iterables;
import com.google.common.collect.Sets;
import com.google.common.primitives.Ints;
import com.palantir.atlasdb.http.v2.ClientOptionsConstants;
import com.palantir.atlasdb.timelock.api.ConjureLockRequest;
import com.palantir.atlasdb.timelock.api.ConjureLockResponse;
import com.palantir.atlasdb.timelock.api.ConjureLockToken;
import com.palantir.atlasdb.timelock.api.ConjureUnlockRequest;
import com.palantir.atlasdb.timelock.api.SuccessfulLockResponse;
import com.palantir.atlasdb.timelock.api.UnsuccessfulLockResponse;
import com.palantir.atlasdb.timelock.suite.SingleLeaderPaxosSuite;
import com.palantir.atlasdb.timelock.util.ExceptionMatchers;
import com.palantir.atlasdb.timelock.util.ParameterInjector;
import com.palantir.lock.ConjureLockRefreshToken;
import com.palantir.lock.ConjureLockV1Request;
import com.palantir.lock.ConjureSimpleHeldLocksToken;
import com.palantir.lock.HeldLocksToken;
import com.palantir.lock.LockClient;
import com.palantir.lock.LockDescriptor;
import com.palantir.lock.LockMode;
import com.palantir.lock.LockRefreshToken;
import com.palantir.lock.SimpleHeldLocksToken;
import com.palantir.lock.StringLockDescriptor;
import com.palantir.lock.client.ConjureLockRequests;
import com.palantir.lock.v2.LeaderTime;
import com.palantir.lock.v2.LockRequest;
import com.palantir.lock.v2.LockResponse;
import com.palantir.lock.v2.LockToken;
import com.palantir.lock.v2.WaitForLocksRequest;
import com.palantir.lock.v2.WaitForLocksResponse;
import com.palantir.tokens.auth.AuthHeader;

@RunWith(Parameterized.class)
public class MultiNodePaxosTimeLockServerIntegrationTest {

    @ClassRule
    public static ParameterInjector<TestableTimelockCluster> injector =
            ParameterInjector.withFallBackConfiguration(() -> SingleLeaderPaxosSuite.NON_BATCHED_TIMESTAMP_PAXOS);

    @Parameterized.Parameter
    public TestableTimelockCluster cluster;

    @Parameterized.Parameters(name = "{0}")
    public static Iterable<TestableTimelockCluster> params() {
        return injector.getParameter();
    }

    private static final TestableTimelockCluster FIRST_CLUSTER = params().iterator().next();

    private static final LockDescriptor LOCK = StringLockDescriptor.of("foo");
    private static final Set<LockDescriptor> LOCKS = ImmutableSet.of(LOCK);

    private static final int DEFAULT_LOCK_TIMEOUT_MS = 10_000;
    private static final int LONGER_THAN_READ_TIMEOUT_LOCK_TIMEOUT_MS =
            Ints.saturatedCast(ClientOptionsConstants.SHORT_READ_TIMEOUT
                    .toJavaDuration()
                    .plus(Duration.ofSeconds(1)).toMillis());

    private NamespacedClients client;

    @Before
    public void bringAllNodesOnline() {
        client = cluster.clientForRandomNamespace().throughWireMockProxy();
        cluster.waitUntilAllServersOnlineAndReadyToServeNamespaces(ImmutableList.of(client.namespace()));
    }

    @Test
    public void nonLeadersReturn503() {
        cluster.nonLeaders(client.namespace()).forEach((namespace, server) -> {
            assertThatThrownBy(() -> server.client(namespace).getFreshTimestamp())
                    .satisfies(ExceptionMatchers::isRetryableExceptionWhereLeaderCannotBeFound);
            assertThatThrownBy(() ->
                    server.client(namespace).lock(LockRequest.of(LOCKS, DEFAULT_LOCK_TIMEOUT_MS)))
                    .satisfies(ExceptionMatchers::isRetryableExceptionWhereLeaderCannotBeFound);
        });
    }


    @Test
    public void nonLeadersReturn503_conjure() {
        cluster.nonLeaders(client.namespace()).forEach((namespace, server) -> {
            assertThatThrownBy(() -> server.client(namespace).namespacedConjureTimelockService().leaderTime())
                    .satisfies(ExceptionMatchers::isRetryableExceptionWhereLeaderCannotBeFound);
        });
    }

    @Test
    public void leaderRespondsToRequests() {
        NamespacedClients currentLeader = cluster.currentLeaderFor(client.namespace())
                .client(client.namespace());
        currentLeader.getFreshTimestamp();

        LockToken token = currentLeader.lock(LockRequest.of(LOCKS, DEFAULT_LOCK_TIMEOUT_MS)).getToken();
        currentLeader.unlock(token);
    }

    @Test
    public void newLeaderTakesOverIfCurrentLeaderDies() {
        cluster.currentLeaderFor(client.namespace()).killSync();

        assertThatCode(client::getFreshTimestamp)
                .doesNotThrowAnyException();
    }

    @Test
    public void canUseNamespaceStartingWithTlOnLegacyEndpoints() {
        cluster.client("tl" + "suffix").throughWireMockProxy().getFreshTimestamp();
    }

    @Test
    public void leaderLosesLeadershipIfQuorumIsNotAlive() throws ExecutionException {
        NamespacedClients leader = cluster.currentLeaderFor(client.namespace())
                .client(client.namespace());
        cluster.killAndAwaitTermination(cluster.nonLeaders(client.namespace()).values());

        assertThatThrownBy(leader::getFreshTimestamp)
                .satisfies(ExceptionMatchers::isRetryableExceptionWhereLeaderCannotBeFound);
    }

    @Test
    public void someoneBecomesLeaderAgainAfterQuorumIsRestored() throws ExecutionException {
        Set<TestableTimelockServer> nonLeaders = ImmutableSet.copyOf(cluster.nonLeaders(client.namespace()).values());
        cluster.killAndAwaitTermination(nonLeaders);

        nonLeaders.forEach(TestableTimelockServer::start);
        client.getFreshTimestamp();
    }

    @Test
    public void canHostilelyTakeOverNamespace() {
        TestableTimelockServer currentLeader = cluster.currentLeaderFor(client.namespace());
        TestableTimelockServer nonLeader = Iterables.get(
                cluster.nonLeaders(client.namespace()).get(client.namespace()), 0);

        assertThatThrownBy(nonLeader.client(client.namespace())::getFreshTimestamp)
                .as("non leader is not the leader before the takeover - sanity check")
                .satisfies(ExceptionMatchers::isRetryableExceptionWhereLeaderCannotBeFound);

        assertThat(nonLeader.takeOverLeadershipForNamespace(client.namespace()))
                .as("successfully took over namespace")
                .isTrue();

        assertThatThrownBy(currentLeader.client(client.namespace())::getFreshTimestamp)
                .as("previous leader is no longer the leader after the takeover")
                .satisfies(ExceptionMatchers::isRetryableExceptionWhereLeaderCannotBeFound);

        assertThat(cluster.currentLeaderFor(client.namespace()))
                .as("new leader is the previous non leader (hostile takeover)")
                .isEqualTo(nonLeader);
    }

    @Test
    public void canPerformRollingRestart() {
        bringAllNodesOnline();
        for (TestableTimelockServer server : cluster.servers()) {
            server.killSync();
            cluster.waitUntilAllServersOnlineAndReadyToServeNamespaces(ImmutableList.of(client.namespace()));
            client.getFreshTimestamp();
            server.start();
        }
    }

    @Test
    public void timestampsAreIncreasingAcrossFailovers() {
        long lastTimestamp = client.getFreshTimestamp();

        for (int i = 0; i < 3; i++) {
            cluster.failoverToNewLeader(client.namespace());

            long timestamp = client.getFreshTimestamp();
            assertThat(timestamp).isGreaterThan(lastTimestamp);
            lastTimestamp = timestamp;
        }
    }

    @Test
    public void leaderIdChangesAcrossFailovers() {
        Set<LeaderTime> leaderTimes = new HashSet<>();
        leaderTimes.add(client.namespacedConjureTimelockService().leaderTime());

        for (int i = 0; i < 3; i++) {
            cluster.failoverToNewLeader(client.namespace());

            LeaderTime leaderTime = client.namespacedConjureTimelockService().leaderTime();

            leaderTimes.forEach(previousLeaderTime ->
                    assertThat(previousLeaderTime.isComparableWith(leaderTime)).isFalse());
            leaderTimes.add(leaderTime);
        }
    }

    @Test
    public void locksAreInvalidatedAcrossFailovers() {
        LockToken token = client.lock(LockRequest.of(LOCKS, DEFAULT_LOCK_TIMEOUT_MS)).getToken();

        for (int i = 0; i < 3; i++) {
            cluster.failoverToNewLeader(client.namespace());

            assertThat(client.unlock(token)).isFalse();
            token = client.lock(LockRequest.of(LOCKS, DEFAULT_LOCK_TIMEOUT_MS)).getToken();
        }
    }

    @Test
    public void canCreateNewClientsDynamically() {
        for (int i = 0; i < 5; i++) {
            NamespacedClients randomNamespace = cluster.clientForRandomNamespace().throughWireMockProxy();

            randomNamespace.getFreshTimestamp();
            LockToken token = randomNamespace.lock(LockRequest.of(LOCKS, DEFAULT_LOCK_TIMEOUT_MS)).getToken();
            randomNamespace.unlock(token);
        }
    }

    @Test
    public void lockRequestCanBlockForTheFullTimeout() {
        abandonLeadershipPaxosModeAgnosticTestIfRunElsewhere();
        LockToken token = client.lock(LockRequest.of(LOCKS, DEFAULT_LOCK_TIMEOUT_MS)).getToken();

        try {
            LockResponse response = client.lock(LockRequest.of(LOCKS, LONGER_THAN_READ_TIMEOUT_LOCK_TIMEOUT_MS));
            assertThat(response.wasSuccessful()).isFalse();
        } finally {
            client.unlock(token);
        }
    }

    @Test
    public void waitForLocksRequestCanBlockForTheFullTimeout() {
        abandonLeadershipPaxosModeAgnosticTestIfRunElsewhere();
        LockToken token = client.lock(LockRequest.of(LOCKS, DEFAULT_LOCK_TIMEOUT_MS)).getToken();

        try {
            WaitForLocksResponse response = client.waitForLocks(WaitForLocksRequest.of(LOCKS,
                    LONGER_THAN_READ_TIMEOUT_LOCK_TIMEOUT_MS));
            assertThat(response.wasSuccessful()).isFalse();
        } finally {
            client.unlock(token);
        }
    }

    @Test
    public void multipleLockRequestsWithTheSameIdAreGranted() {
        ConjureLockRequest conjureLockRequest = ConjureLockRequests.toConjure(
                LockRequest.of(LOCKS, DEFAULT_LOCK_TIMEOUT_MS));

        Optional<ConjureLockToken> token1 = client.namespacedConjureTimelockService().lock(conjureLockRequest)
                .accept(ToConjureLockTokenVisitor.INSTANCE);
        Optional<ConjureLockToken> token2 = Optional.empty();
        try {
            token2 = client.namespacedConjureTimelockService().lock(conjureLockRequest)
                    .accept(ToConjureLockTokenVisitor.INSTANCE);

            assertThat(token1).isPresent();
            assertThat(token1).isEqualTo(token2);
        } finally {
            Set<ConjureLockToken> tokens = Stream.of(token1, token2)
                    .filter(Optional::isPresent)
                    .map(Optional::get)
                    .collect(Collectors.toSet());
            client.namespacedConjureTimelockService().unlock(ConjureUnlockRequest.of(tokens));
        }
    }

    @Test
    public void canGetAllNamespaces() {
        String randomNamespace = UUID.randomUUID().toString();
        cluster.client(randomNamespace).throughWireMockProxy().getFreshTimestamp();

        Set<String> knownNamespaces = getKnownNamespaces();
        assertThat(knownNamespaces).contains(randomNamespace);

        for (TestableTimelockServer server : cluster.servers()) {
            server.killSync();
            server.start();
        }

        cluster.waitUntilAllServersOnlineAndReadyToServeNamespaces(
                ImmutableList.of(cluster.clientForRandomNamespace().namespace()));

        Set<String> namespacesAfterRestart = getKnownNamespaces();
        assertThat(namespacesAfterRestart).contains(randomNamespace);
        assertThat(Sets.difference(knownNamespaces, namespacesAfterRestart)).isEmpty();
    }

    private Set<String> getKnownNamespaces() {
        return cluster.servers()
                .stream()
                .map(TestableTimelockServer::timeLockManagementService)
                .map(resource -> resource.getNamespaces(AuthHeader.valueOf("Bearer omitted")))
                .flatMap(Set::stream)
                .collect(Collectors.toSet());
    }

    @Test
    public void directLegacyAndConjureLockServicesInteractCorrectly() throws InterruptedException {
        LockRefreshToken token = client.legacyLockService().lock("tom", com.palantir.lock.LockRequest.builder(
                ImmutableSortedMap.<LockDescriptor, LockMode>naturalOrder()
                .put(StringLockDescriptor.of("lock"), LockMode.WRITE)
                .build())
                .build());
        ConjureLockRefreshToken conjureAnalogue = ConjureLockRefreshToken.of(
                token.getTokenId(), token.getExpirationDateMs());

        // Cannot assert equality because tokens can have different expiration dates.
        assertThat(client.legacyLockService().refreshLockRefreshTokens(ImmutableList.of(token)))
                .as("refreshing a live token should succeed")
                .hasOnlyOneElementSatisfying(refreshed ->
                        assertThat(refreshed.getTokenId()).isEqualTo(refreshed.getTokenId()));
        AuthHeader authHeader = AuthHeader.valueOf("Bearer unused");
        assertThat(client.conjureLegacyLockService().refreshLockRefreshTokens(
                authHeader, client.namespace(), ImmutableList.of(conjureAnalogue)))
                .as("it is possible to refresh a live token through the conjure API")
                .hasOnlyOneElementSatisfying(refreshed ->
                        assertThat(refreshed.getTokenId()).isEqualTo(refreshed.getTokenId()));

        ConjureSimpleHeldLocksToken conjureHeldLocksToken = ConjureSimpleHeldLocksToken.of(token.getTokenId(), 0L);
        assertThat(client.conjureLegacyLockService().unlockSimple(
                authHeader, client.namespace(), conjureHeldLocksToken))
                .as("it is possible to unlock a live token through the conjure API")
                .isTrue();
        assertThat(client.conjureLegacyLockService().unlockSimple(
                authHeader, client.namespace(), conjureHeldLocksToken))
                .as("a token unlocked through the conjure API stays unlocked")
                .isFalse();
        assertThat(client.legacyLockService().unlockSimple(SimpleHeldLocksToken.fromLockRefreshToken(token)))
                .as("a token unlocked through the conjure API stays unlocked even in the legacy API")
                .isFalse();
    }

    @Test
    public void lockAcquiredByConjureLockServiceIsAlsoAcquiredInLegacy() throws InterruptedException {
        com.palantir.lock.LockRequest lockRequest = com.palantir.lock.LockRequest.builder(
                ImmutableSortedMap.<LockDescriptor, LockMode>naturalOrder()
                        .put(StringLockDescriptor.of("lock"), LockMode.WRITE)
                        .build())
                .doNotBlock()
                .build();
        String anonymousId = LockClient.ANONYMOUS.getClientId();
        ConjureLockV1Request conjureLockRequest = ConjureLockV1Request.builder()
                .lockClient(anonymousId)
                .lockRequest(lockRequest)
                .build();

        HeldLocksToken token = client.conjureLegacyLockService().lockAndGetHeldLocks(
                AuthHeader.valueOf("Bearer unused"),
                client.namespace(),
                conjureLockRequest)
                .orElseThrow(() -> new RuntimeException("We should have been able to get the lock"));

        assertThat(client.legacyLockService().lockAndGetHeldLocks(anonymousId, lockRequest))
                .as("if the conjure impl has taken a lock, the legacy impl mustn't be able to take it")
                .isNull();
<<<<<<< HEAD
        assertThat(client.legacyLockService().unlock(token.getLockRefreshToken())).isTrue();
=======
        assertThat(client.legacyLockService().unlock(token.getLockRefreshToken()))
                .as("legacy impl can unlock a lock taken by conjure impl")
                .isTrue();
>>>>>>> e1a9c12f
        assertThat(client.legacyLockService().lockAndGetHeldLocks(anonymousId, lockRequest))
                .as("lock taken by conjure impl that was unlocked can now be acquired by legacy impl")
                .isNotNull();
        assertThat(client.conjureLegacyLockService().lockAndGetHeldLocks(
                AuthHeader.valueOf("Bearer unused"),
                client.namespace(),
                conjureLockRequest))
                .as("if the legacy impl has taken a lock, the conjure impl mustn't be able to take it")
                .isEmpty();
    }

    @Test
    public void stressTest() {
        abandonLeadershipPaxosModeAgnosticTestIfRunElsewhere();
        TestableTimelockServer nonLeader = Iterables.getFirst(cluster.nonLeaders(client.namespace()).values(), null);
        int startingNumThreads = ManagementFactory.getThreadMXBean().getThreadCount();
        boolean isNonLeaderTakenOut = false;
        try {
            for (int i = 0; i < 10_000; i++) { // Needed as it takes a while for the thread buildup to occur
                client.getFreshTimestamp();
                assertNumberOfThreadsReasonable(
                        startingNumThreads,
                        ManagementFactory.getThreadMXBean().getThreadCount(),
                        isNonLeaderTakenOut);
                if (i == 1_000) {
                    makeServerWaitTwoSecondsAndThenReturn503s(nonLeader);
                    isNonLeaderTakenOut = true;
                }
            }
        } finally {
            nonLeader.serverHolder().resetWireMock();
        }
    }

    private static void assertNumberOfThreadsReasonable(int startingThreads, int threadCount, boolean nonLeaderDown) {
        // TODO (jkong): Lower the amount over the threshold. This needs to be slightly higher for now because of the
        // current threading model in batch mode, where separate threads may be spun up on the autobatcher.
        int threadLimit = startingThreads + 400;
        if (nonLeaderDown) {
            assertThat(threadCount)
                    .as("should not additionally spin up too many threads after a non-leader failed")
                    .isLessThanOrEqualTo(threadLimit);
        } else {
            assertThat(threadCount)
                    .as("should not additionally spin up too many threads in the absence of failures")
                    .isLessThanOrEqualTo(threadLimit);
        }
    }

    private void abandonLeadershipPaxosModeAgnosticTestIfRunElsewhere() {
        Assume.assumeTrue(cluster == FIRST_CLUSTER);
    }

    private void makeServerWaitTwoSecondsAndThenReturn503s(TestableTimelockServer nonLeader) {
        nonLeader.serverHolder().wireMock().register(
                WireMock.any(WireMock.anyUrl())
                        .atPriority(Integer.MAX_VALUE - 1)
                        .willReturn(WireMock.serviceUnavailable().withFixedDelay(
                                Ints.checkedCast(Duration.ofSeconds(2).toMillis()))).build());
    }

    private enum ToConjureLockTokenVisitor implements ConjureLockResponse.Visitor<Optional<ConjureLockToken>> {
        INSTANCE;

        @Override
        public Optional<ConjureLockToken> visitSuccessful(SuccessfulLockResponse value) {
            return Optional.of(value.getLockToken());
        }

        @Override
        public Optional<ConjureLockToken> visitUnsuccessful(UnsuccessfulLockResponse value) {
            return Optional.empty();
        }

        @Override
        public Optional<ConjureLockToken> visitUnknown(String unknownType) {
            throw new RuntimeException("Unexpected type " + unknownType);
        }
    }
}<|MERGE_RESOLUTION|>--- conflicted
+++ resolved
@@ -393,13 +393,9 @@
         assertThat(client.legacyLockService().lockAndGetHeldLocks(anonymousId, lockRequest))
                 .as("if the conjure impl has taken a lock, the legacy impl mustn't be able to take it")
                 .isNull();
-<<<<<<< HEAD
-        assertThat(client.legacyLockService().unlock(token.getLockRefreshToken())).isTrue();
-=======
         assertThat(client.legacyLockService().unlock(token.getLockRefreshToken()))
                 .as("legacy impl can unlock a lock taken by conjure impl")
                 .isTrue();
->>>>>>> e1a9c12f
         assertThat(client.legacyLockService().lockAndGetHeldLocks(anonymousId, lockRequest))
                 .as("lock taken by conjure impl that was unlocked can now be acquired by legacy impl")
                 .isNotNull();
