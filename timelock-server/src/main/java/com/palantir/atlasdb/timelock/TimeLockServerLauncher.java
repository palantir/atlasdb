--- conflicted
+++ resolved
@@ -27,12 +27,8 @@
 import com.palantir.atlasdb.util.AtlasDbMetrics;
 import com.palantir.remoting3.servers.jersey.HttpRemotingJerseyFeature;
 import com.palantir.timelock.paxos.TimeLockAgent;
-<<<<<<< HEAD
-=======
-import com.palantir.tritium.metrics.MetricRegistries;
 import com.palantir.tritium.metrics.registry.DefaultTaggedMetricRegistry;
 import com.palantir.tritium.metrics.registry.TaggedMetricRegistry;
->>>>>>> 6eca7f32
 
 import io.dropwizard.Application;
 import io.dropwizard.setup.Bootstrap;
@@ -48,14 +44,9 @@
 
     @Override
     public void initialize(Bootstrap<TimeLockServerConfiguration> bootstrap) {
-<<<<<<< HEAD
         MetricRegistry metricRegistry = SharedMetricRegistries.getOrCreate("AtlasDbTest");
-        AtlasDbMetrics.setMetricRegistry(metricRegistry);
-=======
-        MetricRegistry metricRegistry = MetricRegistries.createWithHdrHistogramReservoirs();
         TaggedMetricRegistry taggedMetricRegistry = new DefaultTaggedMetricRegistry();
         AtlasDbMetrics.setMetricRegistries(metricRegistry, taggedMetricRegistry);
->>>>>>> 6eca7f32
         bootstrap.setMetricRegistry(metricRegistry);
         bootstrap.getObjectMapper().registerSubtypes(NonBlockingFileAppenderFactory.class);
         bootstrap.getObjectMapper().registerModule(new Jdk8Module());
