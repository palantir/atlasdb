--- conflicted
+++ resolved
@@ -1127,10 +1127,7 @@
             "locked": "2.1.10",
             "transitive": [
                 "com.palantir.atlasdb:atlasdb-client",
-<<<<<<< HEAD
-=======
-                "com.palantir.atlasdb:atlasdb-config",
->>>>>>> 2584c8fd
+                "com.palantir.atlasdb:atlasdb-config",
                 "com.palantir.tritium:tritium-metrics"
             ]
         },
@@ -2581,10 +2578,7 @@
             "locked": "2.1.10",
             "transitive": [
                 "com.palantir.atlasdb:atlasdb-client",
-<<<<<<< HEAD
-=======
-                "com.palantir.atlasdb:atlasdb-config",
->>>>>>> 2584c8fd
+                "com.palantir.atlasdb:atlasdb-config",
                 "com.palantir.tritium:tritium-metrics"
             ]
         },
