/*
 * Copyright 2016 Palantir Technologies, Inc. All rights reserved.
 * ​
 * Licensed under the BSD-3 License (the "License");
 * you may not use this file except in compliance with the License.
 * You may obtain a copy of the License at
 * ​
 * http://opensource.org/licenses/BSD-3-Clause
 * ​
 * Unless required by applicable law or agreed to in writing, software
 * distributed under the License is distributed on an "AS IS" BASIS,
 * WITHOUT WARRANTIES OR CONDITIONS OF ANY KIND, either express or implied.
 * See the License for the specific language governing permissions and
 * limitations under the License.
 */
package com.palantir.atlasdb.spi;

import java.util.Optional;

import org.slf4j.Logger;
import org.slf4j.LoggerFactory;

import com.palantir.atlasdb.config.LeaderConfig;
import com.palantir.atlasdb.keyvalue.api.KeyValueService;
import com.palantir.atlasdb.keyvalue.api.TableReference;
import com.palantir.timestamp.TimestampService;
import com.palantir.timestamp.TimestampStoreInvalidator;

public interface AtlasDbFactory {
    long NO_OP_FAST_FORWARD_TIMESTAMP = Long.MIN_VALUE + 1; // Note: Long.MIN_VALUE itself is not allowed.
    boolean DEFAULT_INITIALIZE_ASYNC = false;

    String getType();

    default KeyValueService createRawKeyValueService(
            KeyValueServiceConfig config, Optional<LeaderConfig> leaderConfig) {
        return createRawKeyValueService(config, leaderConfig, Optional.empty(), DEFAULT_INITIALIZE_ASYNC);
    }

    /**
     * Creates a KeyValueService instance of type according to the config parameter.
     *
     * @param config Configuration file.
     * @param leaderConfig If the implementation supports it, the optional leader configuration.
     * @param namespace If the implementation supports it, this is the namespace to use when the namespace in config is
     * absent. If both are present, they must match.
     * @param initializeAsync If the implementations supports it, and initializeAsync is true, the KVS will initialize
     * asynchronously when synchronous initialization fails.
     * @return The requested KeyValueService instance
     */
    KeyValueService createRawKeyValueService(
            KeyValueServiceConfig config,
            Optional<LeaderConfig> leaderConfig,
            Optional<String> namespace,
            boolean initializeAsync);

<<<<<<< HEAD
    default TimestampService createTimestampService(KeyValueService rawKvs) {
        return createTimestampService(rawKvs, DEFAULT_INITIALIZE_ASYNC);
    }

    TimestampService createTimestampService(KeyValueService rawKvs, boolean initializeAsync);
=======
    TimestampService createTimestampService(KeyValueService rawKvs,
            Optional<TableReference> timestampTable);
>>>>>>> 7b51510f

    default TimestampStoreInvalidator createTimestampStoreInvalidator(KeyValueService rawKvs) {
        return () -> {
            Logger log = LoggerFactory.getLogger(AtlasDbFactory.class);
            log.warn("AtlasDB doesn't yet support automated migration for KVS type {}.", getType());
            return NO_OP_FAST_FORWARD_TIMESTAMP;
        };
    }
}<|MERGE_RESOLUTION|>--- conflicted
+++ resolved
@@ -54,16 +54,14 @@
             Optional<String> namespace,
             boolean initializeAsync);
 
-<<<<<<< HEAD
     default TimestampService createTimestampService(KeyValueService rawKvs) {
-        return createTimestampService(rawKvs, DEFAULT_INITIALIZE_ASYNC);
+        return createTimestampService(rawKvs, Optional.empty(), DEFAULT_INITIALIZE_ASYNC);
     }
 
-    TimestampService createTimestampService(KeyValueService rawKvs, boolean initializeAsync);
-=======
-    TimestampService createTimestampService(KeyValueService rawKvs,
-            Optional<TableReference> timestampTable);
->>>>>>> 7b51510f
+    TimestampService createTimestampService(
+            KeyValueService rawKvs,
+            Optional<TableReference> timestampTable,
+            boolean initializeAsync);
 
     default TimestampStoreInvalidator createTimestampStoreInvalidator(KeyValueService rawKvs) {
         return () -> {
