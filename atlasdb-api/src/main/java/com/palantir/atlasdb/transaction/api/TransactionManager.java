--- conflicted
+++ resolved
@@ -317,11 +317,7 @@
 
     // todo(gmaretic): implement
     default KvsLockWatchingService getLockWatchingService() {
-<<<<<<< HEAD
-        return null;
-=======
         return NoOpKvsLockWatchingService.INSTANCE;
->>>>>>> d9eaa3a7
     }
 
     /**
