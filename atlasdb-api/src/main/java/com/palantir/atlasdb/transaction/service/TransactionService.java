/*
 * (c) Copyright 2018 Palantir Technologies Inc. All rights reserved.
 *
 * Licensed under the Apache License, Version 2.0 (the "License");
 * you may not use this file except in compliance with the License.
 * You may obtain a copy of the License at
 *
 *     http://www.apache.org/licenses/LICENSE-2.0
 *
 * Unless required by applicable law or agreed to in writing, software
 * distributed under the License is distributed on an "AS IS" BASIS,
 * WITHOUT WARRANTIES OR CONDITIONS OF ANY KIND, either express or implied.
 * See the License for the specific language governing permissions and
 * limitations under the License.
 */
package com.palantir.atlasdb.transaction.service;

import com.palantir.atlasdb.keyvalue.api.KeyAlreadyExistsException;
import com.palantir.atlasdb.metrics.Timed;
import java.util.Map;
import javax.annotation.CheckForNull;

/**
 * Transaction service is used by the atlas protocol to determine is a given transaction has been
 * committed or aborted. Transaction services may assume that data tables are written at timestamps greater than
 * or equal to AtlasDbConstants.STARTING_TS (1).
 *
 * A given startTimestamp will only ever have one non-null value.  This means that non-null values
 * returned from this service can be aggressively cached.  Caching negative look ups should not be
 * done for performance reasons.  If a null value is returned, that startTimestamp will likely be
 * rolled back and set to TransactionConstants.FAILED_COMMIT_TS (-1).
 *
 * @author carrino
 */
public interface TransactionService extends AutoCloseable, AsyncTransactionService {
    /**
     * Gets the commit timestamp associated with a given start timestamp.
     * Non-null responses may be cached on the client-side. Null responses must not be cached, as they could
     * subsequently be updated.
     *
     * This function may return null, which means that the transaction in question had not been committed, at
     * least at some point between the request being made and it returning.
     *
     * @param startTimestamp start timestamp of the transaction being looked up
     * @return timestamp which the transaction committed at, or null if the transaction had not committed yet
     */
    @CheckForNull
    @Timed
    Long get(long startTimestamp);

    @Timed
    Map<Long, Long> get(Iterable<Long> startTimestamps);

    /**
     * In practice, a transaction on schema version >= 4 must call this method before any information about its start
     * timestamp is persisted into the KVS; i.e. KVS writes, writing to the sweep queue, etc. i.e.
     * this method MUST be called for each start timestamp before {@link #putUnlessExists(long, long) is ever called}.
<<<<<<< HEAD
     *
     * For safety, it is advisable that implementations of this method result in a no-op if this method is called after
     * a successful call of {@link #putUnlessExists(long, long)} for the same startTimestamp.
=======
>>>>>>> 9ce449ad
     */
    void markInProgress(long startTimestamp);

    default void markInProgress(Iterable<Long> startTimestamps) {
        startTimestamps.forEach(this::markInProgress);
    }

    /**
     * This operation is guaranteed to be atomic and only commit the value if it hasn't already been
     * committed. The naming is not accurate as this operation can differ in implementation.
     *
     * @throws KeyAlreadyExistsException If this transaction was already committed, but {@link #get(long)} should
     * be called to check what the value was set to. This may throw spuriously due to retry.
     * @throws RuntimeException If a runtime exception is thrown, this operation may or may
     * not have ran.
     */
    @Timed
    void putUnlessExists(long startTimestamp, long commitTimestamp) throws KeyAlreadyExistsException;

    /**
     * This operation seeks to commit multiple transactions; implementations may override it if this can be
     * done more efficiently than performing individual {@link TransactionService#putUnlessExists(long, long)}
     * operations.
     *
     * This operation is NOT atomic. On success, it is guaranteed that all start/commit timestamp pairs have been
     * successfully stored. However, on failure, start/commit timestamp pairs may or may not have been stored;
     * users should check the state of the transaction service with {@link TransactionService#get(Iterable)} if
     * they need to know what has happened.
     *
     * @param startTimestampToCommitTimestamp map of start timestamps to corresponding commit timestamps
     * @throws KeyAlreadyExistsException if the value corresponding to some start timestamp in the map already existed.
     * @throws RuntimeException if an error occurred; in this case, the operation may or may not have ran.
     */
    default void putUnlessExists(Map<Long, Long> startTimestampToCommitTimestamp) {
        startTimestampToCommitTimestamp.forEach(this::putUnlessExists);
    }

    /**
     * Frees up resources associated with the transaction service.
     */
    @Override
    void close();
}<|MERGE_RESOLUTION|>--- conflicted
+++ resolved
@@ -55,12 +55,6 @@
      * In practice, a transaction on schema version >= 4 must call this method before any information about its start
      * timestamp is persisted into the KVS; i.e. KVS writes, writing to the sweep queue, etc. i.e.
      * this method MUST be called for each start timestamp before {@link #putUnlessExists(long, long) is ever called}.
-<<<<<<< HEAD
-     *
-     * For safety, it is advisable that implementations of this method result in a no-op if this method is called after
-     * a successful call of {@link #putUnlessExists(long, long)} for the same startTimestamp.
-=======
->>>>>>> 9ce449ad
      */
     void markInProgress(long startTimestamp);
 
