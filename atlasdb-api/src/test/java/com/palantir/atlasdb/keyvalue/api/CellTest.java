/*
 * (c) Copyright 2022 Palantir Technologies Inc. All rights reserved.
 *
 * Licensed under the Apache License, Version 2.0 (the "License");
 * you may not use this file except in compliance with the License.
 * You may obtain a copy of the License at
 *
 *     http://www.apache.org/licenses/LICENSE-2.0
 *
 * Unless required by applicable law or agreed to in writing, software
 * distributed under the License is distributed on an "AS IS" BASIS,
 * WITHOUT WARRANTIES OR CONDITIONS OF ANY KIND, either express or implied.
 * See the License for the specific language governing permissions and
 * limitations under the License.
 */
package com.palantir.atlasdb.keyvalue.api;

import static org.assertj.core.api.Assertions.assertThat;
import static org.assertj.core.api.Assertions.assertThatThrownBy;

<<<<<<< HEAD
import com.google.common.collect.ImmutableSet;
import com.google.common.collect.Sets;
=======
import com.palantir.logsafe.Preconditions;
>>>>>>> 30cd296a
import com.palantir.logsafe.exceptions.SafeIllegalArgumentException;
import com.palantir.logsafe.exceptions.SafeNullPointerException;
import com.palantir.util.Pair;
import java.nio.charset.StandardCharsets;
import java.util.Arrays;
import java.util.Set;
import java.util.stream.Collectors;
import org.junit.Test;

public final class CellTest {
    private static final ImmutableSet<Integer> THREE_CELL_NAME_SIZES =
            ImmutableSet.of(1, Cell.MAX_NAME_LENGTH / 2, Cell.MAX_NAME_LENGTH);
    private static final ImmutableSet<Byte> TWO_BYTES = ImmutableSet.of((byte) 0xa, (byte) 0xb);

    @Test
    public void testCreate() {
        Cell cell = Cell.create(bytes("row"), bytes("col"));
        assertThat(cell.getRowName()).isEqualTo(bytes("row"));
        assertThat(cell.getColumnName()).isEqualTo(bytes("col"));
        assertThatThrownBy(() -> Cell.create(null, bytes("col"))).isInstanceOf(SafeNullPointerException.class);
        assertThatThrownBy(() -> Cell.create(bytes("row"), null)).isInstanceOf(SafeNullPointerException.class);
        assertThatThrownBy(() -> Cell.create(bytes(""), bytes(""))).isInstanceOf(SafeIllegalArgumentException.class);
        assertThatThrownBy(() -> Cell.create(bytes("row"), bytes(""))).isInstanceOf(SafeIllegalArgumentException.class);
        assertThatThrownBy(() -> Cell.create(bytes(""), bytes("col"))).isInstanceOf(SafeIllegalArgumentException.class);
        assertThatThrownBy(() -> Cell.create(bytes("row"), bytes("x".repeat(Cell.MAX_NAME_LENGTH + 1))))
                .isInstanceOf(SafeIllegalArgumentException.class);
        assertThatThrownBy(() -> Cell.create(bytes("x".repeat(Cell.MAX_NAME_LENGTH + 1)), bytes("col")))
                .isInstanceOf(SafeIllegalArgumentException.class);
    }

    @Test
    @SuppressWarnings("ConstantConditions") // explicitly testing conditions
    public void testIsNameValid() {
        assertThat(Cell.isNameValid(bytes("row"))).isTrue();
        assertThat(Cell.isNameValid(null)).isFalse();
        assertThat(Cell.isNameValid(new byte[0])).isFalse();
        assertThat(Cell.isNameValid(bytes("x"))).isTrue();
        assertThat(Cell.isNameValid(bytes("x".repeat(Cell.MAX_NAME_LENGTH + 1))))
                .isFalse();
    }

    @Test
    public void testCompareTo() {
        assertThat(Cell.create(bytes("row"), bytes("col")))
                .isEqualByComparingTo(Cell.create(bytes("row"), bytes("col")));
        assertThat(Cell.create(bytes("row1"), bytes("col1")))
                .isNotEqualByComparingTo(Cell.create(bytes("row2"), bytes("col1")));
        assertThat(Cell.create(bytes("row1"), bytes("col1")))
                .isNotEqualByComparingTo(Cell.create(bytes("row1"), bytes("col2")));
        assertThat(Cell.create(bytes("row1"), bytes("col1"))).isLessThan(Cell.create(bytes("row2"), bytes("col1")));
        assertThat(Cell.create(bytes("row1"), bytes("col1"))).isLessThan(Cell.create(bytes("row1"), bytes("col2")));
    }

    @Test
    public void testEquals() {
        assertThat(Cell.create(bytes("row"), bytes("col"))).isEqualTo(Cell.create(bytes("row"), bytes("col")));
        assertThat(Cell.create(bytes("row"), bytes("col"))).isNotEqualTo(Cell.create(bytes("col"), bytes("row")));
    }

    @Test
    public void testHashCode() {
        assertThat(Cell.create(bytes("row"), bytes("col")).hashCode()).isNotZero();
        assertThat(Cell.create(bytes("row"), bytes("col")))
                .describedAs("Cell unfortunately has a non-ideal hashCode where swapped "
                        + "row and column values lead to the same hashCode and cannot be changed due "
                        + "to backward compatibility. See CellReference#goodHash")
                .hasSameHashCodeAs(Cell.create(bytes("col"), bytes("row")));
    }

    @Test
    public void testSizeInBytes() {
<<<<<<< HEAD
        for (Pair<Integer, Integer> sizes : allPairs(THREE_CELL_NAME_SIZES)) {
            for (Pair<Byte, Byte> bytes : allPairs(TWO_BYTES)) {
                assertThat(Cell.create(
                                        spawnBytes(sizes.getLhSide(), bytes.getLhSide()),
                                        spawnBytes(sizes.getRhSide(), bytes.getRhSide()))
                                .sizeInBytes())
                        .isEqualTo(sizes.getLhSide() + sizes.getRhSide());
            }
        }
    }

    private static <T> Set<Pair<T, T>> allPairs(Set<T> set) {
        return Sets.cartesianProduct(set, set).stream()
                .map(list -> Pair.create(list.get(0), list.get(1)))
                .collect(Collectors.toSet());
    }

    private static byte[] spawnBytes(int size, byte element) {
        byte[] bytes = new byte[size];
        Arrays.fill(bytes, element);
        return bytes;
=======
        assertThat(createCellWithByteSize(2).sizeInBytes()).isEqualTo(2);
        assertThat(createCellWithByteSize(63).sizeInBytes()).isEqualTo(63);
        assertThat(createCellWithByteSize(256).sizeInBytes()).isEqualTo(256);
    }

    private static Cell createCellWithByteSize(int size) {
        Preconditions.checkArgument(size >= 2, "Size should be at least 2");
        return Cell.create(new byte[size / 2], new byte[size - (size / 2)]);
>>>>>>> 30cd296a
    }

    private static byte[] bytes(String value) {
        return value.getBytes(StandardCharsets.UTF_8);
    }
}<|MERGE_RESOLUTION|>--- conflicted
+++ resolved
@@ -18,25 +18,13 @@
 import static org.assertj.core.api.Assertions.assertThat;
 import static org.assertj.core.api.Assertions.assertThatThrownBy;
 
-<<<<<<< HEAD
-import com.google.common.collect.ImmutableSet;
-import com.google.common.collect.Sets;
-=======
 import com.palantir.logsafe.Preconditions;
->>>>>>> 30cd296a
 import com.palantir.logsafe.exceptions.SafeIllegalArgumentException;
 import com.palantir.logsafe.exceptions.SafeNullPointerException;
-import com.palantir.util.Pair;
 import java.nio.charset.StandardCharsets;
-import java.util.Arrays;
-import java.util.Set;
-import java.util.stream.Collectors;
 import org.junit.Test;
 
 public final class CellTest {
-    private static final ImmutableSet<Integer> THREE_CELL_NAME_SIZES =
-            ImmutableSet.of(1, Cell.MAX_NAME_LENGTH / 2, Cell.MAX_NAME_LENGTH);
-    private static final ImmutableSet<Byte> TWO_BYTES = ImmutableSet.of((byte) 0xa, (byte) 0xb);
 
     @Test
     public void testCreate() {
@@ -95,29 +83,6 @@
 
     @Test
     public void testSizeInBytes() {
-<<<<<<< HEAD
-        for (Pair<Integer, Integer> sizes : allPairs(THREE_CELL_NAME_SIZES)) {
-            for (Pair<Byte, Byte> bytes : allPairs(TWO_BYTES)) {
-                assertThat(Cell.create(
-                                        spawnBytes(sizes.getLhSide(), bytes.getLhSide()),
-                                        spawnBytes(sizes.getRhSide(), bytes.getRhSide()))
-                                .sizeInBytes())
-                        .isEqualTo(sizes.getLhSide() + sizes.getRhSide());
-            }
-        }
-    }
-
-    private static <T> Set<Pair<T, T>> allPairs(Set<T> set) {
-        return Sets.cartesianProduct(set, set).stream()
-                .map(list -> Pair.create(list.get(0), list.get(1)))
-                .collect(Collectors.toSet());
-    }
-
-    private static byte[] spawnBytes(int size, byte element) {
-        byte[] bytes = new byte[size];
-        Arrays.fill(bytes, element);
-        return bytes;
-=======
         assertThat(createCellWithByteSize(2).sizeInBytes()).isEqualTo(2);
         assertThat(createCellWithByteSize(63).sizeInBytes()).isEqualTo(63);
         assertThat(createCellWithByteSize(256).sizeInBytes()).isEqualTo(256);
@@ -126,7 +91,6 @@
     private static Cell createCellWithByteSize(int size) {
         Preconditions.checkArgument(size >= 2, "Size should be at least 2");
         return Cell.create(new byte[size / 2], new byte[size - (size / 2)]);
->>>>>>> 30cd296a
     }
 
     private static byte[] bytes(String value) {
