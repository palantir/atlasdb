--- conflicted
+++ resolved
@@ -59,33 +59,15 @@
 
     @Test
     public void sizeInBytesForTableReferenceWithEmptyNamespaceIsSizeOfAsciiTableName() {
-<<<<<<< HEAD
-        assertThat(TableReference.createWithEmptyNamespace("").sizeInBytes()).isEqualTo(0);
-        assertThat(TableReference.createWithEmptyNamespace("FOO").sizeInBytes()).isEqualTo(3 * Character.BYTES);
-        assertThat(TableReference.createWithEmptyNamespace("FOOBA").sizeInBytes())
-                .isEqualTo(5 * Character.BYTES);
-=======
         assertThat(TableReference.createWithEmptyNamespace("").sizeInBytes()).isEqualTo(Character.BYTES);
         assertThat(TableReference.createWithEmptyNamespace("FOO").sizeInBytes()).isEqualTo(4L * Character.BYTES);
         assertThat(TableReference.createWithEmptyNamespace("FOOBA").sizeInBytes())
                 .isEqualTo(6 * Character.BYTES);
->>>>>>> 459e6768
     }
 
     @Test
     public void sizeInBytesForTableReferenceWithAsciiNamespaceAndTableNameIsCorrect() {
         assertThat(TableReference.create(Namespace.create("FOO"), "").sizeInBytes())
-<<<<<<< HEAD
-                .isEqualTo(3 * Character.BYTES);
-        assertThat(TableReference.create(Namespace.create("FO"), "BAR").sizeInBytes())
-                .isEqualTo(5 * Character.BYTES);
-        assertThat(TableReference.create(Namespace.create("FOO"), "BAR").sizeInBytes())
-                .isEqualTo(6 * Character.BYTES);
-        assertThat(TableReference.create(Namespace.create("FOO"), "BABAZ").sizeInBytes())
-                .isEqualTo(8 * Character.BYTES);
-        assertThat(TableReference.create(Namespace.create("FOOBAR"), "BAZ").sizeInBytes())
-                .isEqualTo(9 * Character.BYTES);
-=======
                 .isEqualTo(4 * Character.BYTES);
         assertThat(TableReference.create(Namespace.create("FO"), "BAR").sizeInBytes())
                 .isEqualTo(6 * Character.BYTES);
@@ -95,6 +77,5 @@
                 .isEqualTo(9 * Character.BYTES);
         assertThat(TableReference.create(Namespace.create("FOOBAR"), "BAZ").sizeInBytes())
                 .isEqualTo(10 * Character.BYTES);
->>>>>>> 459e6768
     }
 }