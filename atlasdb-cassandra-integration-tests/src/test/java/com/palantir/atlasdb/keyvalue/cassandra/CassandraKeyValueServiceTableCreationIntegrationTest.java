/*
 * Copyright 2015 Palantir Technologies, Inc. All rights reserved.
 *
 * Licensed under the BSD-3 License (the "License");
 * you may not use this file except in compliance with the License.
 * You may obtain a copy of the License at
 *
 * http://opensource.org/licenses/BSD-3-Clause
 *
 * Unless required by applicable law or agreed to in writing, software
 * distributed under the License is distributed on an "AS IS" BASIS,
 * WITHOUT WARRANTIES OR CONDITIONS OF ANY KIND, either express or implied.
 * See the License for the specific language governing permissions and
 * limitations under the License.
 */
package com.palantir.atlasdb.keyvalue.cassandra;

import static org.hamcrest.Matchers.is;
import static org.junit.Assert.assertThat;

import java.nio.charset.StandardCharsets;
import java.util.concurrent.BrokenBarrierException;
import java.util.concurrent.CyclicBarrier;
import java.util.concurrent.ForkJoinPool;
import java.util.concurrent.TimeUnit;
import java.util.stream.IntStream;

import org.junit.After;
import org.junit.Before;
import org.junit.ClassRule;
import org.junit.Test;

import com.google.common.base.Preconditions;
import com.google.common.collect.ImmutableMap;
import com.google.common.collect.ImmutableMultimap;
import com.google.common.collect.Iterables;
import com.palantir.atlasdb.AtlasDbConstants;
import com.palantir.atlasdb.cassandra.ImmutableCassandraKeyValueServiceConfig;
import com.palantir.atlasdb.containers.CassandraContainer;
import com.palantir.atlasdb.containers.Containers;
import com.palantir.atlasdb.keyvalue.api.Cell;
import com.palantir.atlasdb.keyvalue.api.TableReference;
import com.palantir.atlasdb.keyvalue.api.Value;
import com.palantir.atlasdb.protos.generated.TableMetadataPersistence;
import com.palantir.atlasdb.table.description.TableDefinition;
import com.palantir.atlasdb.table.description.ValueType;
import com.palantir.atlasdb.transaction.api.ConflictHandler;
import com.palantir.atlasdb.util.MetricsManager;
import com.palantir.atlasdb.util.MetricsManagers;

public class CassandraKeyValueServiceTableCreationIntegrationTest {
    public static final TableReference GOOD_TABLE = TableReference.createFromFullyQualifiedName("foo.bar");
    public static final TableReference BAD_TABLE = TableReference.createFromFullyQualifiedName("foo.b@r");

    @ClassRule
    public static final Containers CONTAINERS =
            new Containers(CassandraKeyValueServiceTableCreationIntegrationTest.class)
                    .with(new CassandraContainer());

    private final MetricsManager metricsManager = MetricsManagers.createForTests();

    protected CassandraKeyValueService kvs;
    protected CassandraKeyValueService slowTimeoutKvs;

    @Before
    public void setUp() {
        ImmutableCassandraKeyValueServiceConfig quickTimeoutConfig = ImmutableCassandraKeyValueServiceConfig
                .copyOf(CassandraContainer.KVS_CONFIG)
                .withSchemaMutationTimeoutMillis(500);
<<<<<<< HEAD
        kvs = CassandraKeyValueServiceImpl.create(
                metricsManager,
=======
        kvs = CassandraKeyValueServiceImpl.createForTesting(
>>>>>>> 8e208e09
                quickTimeoutConfig,
                CassandraContainer.LEADER_CONFIG);

        ImmutableCassandraKeyValueServiceConfig slowTimeoutConfig = ImmutableCassandraKeyValueServiceConfig
                .copyOf(CassandraContainer.KVS_CONFIG)
                .withSchemaMutationTimeoutMillis(6 * 1000);
<<<<<<< HEAD
        slowTimeoutKvs = CassandraKeyValueServiceImpl.create(
                metricsManager,
=======
        slowTimeoutKvs = CassandraKeyValueServiceImpl.createForTesting(
>>>>>>> 8e208e09
                slowTimeoutConfig,
                CassandraContainer.LEADER_CONFIG);

        kvs.dropTable(AtlasDbConstants.TIMESTAMP_TABLE);
    }

    @After
    public void close() {
        kvs.close();
    }

    @Test(timeout = 10 * 1000)
    public void testTableCreationCanOccurAfterError() {
        try {
            kvs.createTable(BAD_TABLE, AtlasDbConstants.GENERIC_TABLE_METADATA);
        } catch (Exception e) {
            // failure expected
        }
        kvs.createTable(GOOD_TABLE, AtlasDbConstants.GENERIC_TABLE_METADATA);
        kvs.dropTable(GOOD_TABLE);
    }

    @Test
    public void testCreatingMultipleTablesAtOnce() throws InterruptedException {
        int threadCount = 16;
        CyclicBarrier barrier = new CyclicBarrier(threadCount);
        ForkJoinPool threadPool = new ForkJoinPool(threadCount);

        threadPool.submit(() ->
                IntStream.range(0, threadCount).parallel().forEach(i -> {
                    try {
                        barrier.await();
                        slowTimeoutKvs.createTable(GOOD_TABLE, AtlasDbConstants.GENERIC_TABLE_METADATA);
                    } catch (BrokenBarrierException | InterruptedException e) {
                        // Do nothing
                    }
                }));

        threadPool.shutdown();
        Preconditions.checkState(threadPool.awaitTermination(90, TimeUnit.SECONDS),
                "Not all table creation threads completed within the time limit");

        slowTimeoutKvs.dropTable(GOOD_TABLE);
    }

    @Test
    public void describeVersionBehavesCorrectly() throws Exception {
        kvs.getClientPool().runWithRetry(CassandraVerifier.underlyingCassandraClusterSupportsCASOperations);
    }


    @Test
    public void testCreateTableCanRestoreLostMetadata() {
        // setup a basic table
        TableReference missingMetadataTable = TableReference.createFromFullyQualifiedName("test.metadata_missing");
        byte[] initialMetadata = new TableDefinition() {
            {
                rowName();
                rowComponent("blob", ValueType.BLOB);
                columns();
                column("bar", "b", ValueType.BLOB);
                conflictHandler(ConflictHandler.IGNORE_ALL);
                sweepStrategy(TableMetadataPersistence.SweepStrategy.NOTHING);
            }
        }.toTableMetadata().persistToBytes();

        kvs.createTable(missingMetadataTable, initialMetadata);


        // retrieve the metadata and see that it's the same as what we just put in
        byte[] existingMetadata = kvs.getMetadataForTable(missingMetadataTable);
        assertThat(initialMetadata, is(existingMetadata));

        // Directly get and delete the metadata (`get` necessary to get the fake timestamp putMetadataForTables used)
        Cell cell = Cell.create(
                missingMetadataTable.getQualifiedName().getBytes(StandardCharsets.UTF_8),
                "m".getBytes(StandardCharsets.UTF_8));
        Value persistedMetadata = Iterables.getLast(
                kvs.get(AtlasDbConstants.DEFAULT_METADATA_TABLE, ImmutableMap.of(cell, Long.MAX_VALUE)).values());
        kvs.delete(AtlasDbConstants.DEFAULT_METADATA_TABLE,
                ImmutableMultimap.of(cell, persistedMetadata.getTimestamp()));

        // pretend we started up again and did a createTable() for our existing table, that no longer has metadata
        kvs.createTable(missingMetadataTable, initialMetadata);

        // retrieve the metadata again and see that it's the same as what we just put in
        existingMetadata = kvs.getMetadataForTable(missingMetadataTable);
        assertThat(initialMetadata, is(existingMetadata));
    }

    @Test
    public void testGetMetadataCaseInsensitive() {
        // Make two casewise-different references to the "same" table
        TableReference caseSensitiveTable = TableReference.createFromFullyQualifiedName("test.cased_table");
        TableReference wackyCasedTable = TableReference.createFromFullyQualifiedName("test.CaSeD_TaBlE");

        byte[] initialMetadata = new TableDefinition() {
            {
                rowName();
                rowComponent("blob", ValueType.BLOB);
                columns();
                column("bar", "b", ValueType.BLOB);
                conflictHandler(ConflictHandler.IGNORE_ALL);
                sweepStrategy(TableMetadataPersistence.SweepStrategy.NOTHING);
            }
        }.toTableMetadata().persistToBytes();

        kvs.createTable(caseSensitiveTable, initialMetadata);

        // retrieve the metadata and see that it's the same as what we just put in
        byte[] existingMetadata = kvs.getMetadataForTable(caseSensitiveTable);
        assertThat(initialMetadata, is(existingMetadata));

        // retrieve same metadata with a wacky cased version of the "same" name
        existingMetadata = kvs.getMetadataForTable(wackyCasedTable);
        assertThat(initialMetadata, is(existingMetadata));

        kvs.dropTable(caseSensitiveTable);
    }
}<|MERGE_RESOLUTION|>--- conflicted
+++ resolved
@@ -67,24 +67,14 @@
         ImmutableCassandraKeyValueServiceConfig quickTimeoutConfig = ImmutableCassandraKeyValueServiceConfig
                 .copyOf(CassandraContainer.KVS_CONFIG)
                 .withSchemaMutationTimeoutMillis(500);
-<<<<<<< HEAD
-        kvs = CassandraKeyValueServiceImpl.create(
-                metricsManager,
-=======
         kvs = CassandraKeyValueServiceImpl.createForTesting(
->>>>>>> 8e208e09
                 quickTimeoutConfig,
                 CassandraContainer.LEADER_CONFIG);
 
         ImmutableCassandraKeyValueServiceConfig slowTimeoutConfig = ImmutableCassandraKeyValueServiceConfig
                 .copyOf(CassandraContainer.KVS_CONFIG)
                 .withSchemaMutationTimeoutMillis(6 * 1000);
-<<<<<<< HEAD
-        slowTimeoutKvs = CassandraKeyValueServiceImpl.create(
-                metricsManager,
-=======
         slowTimeoutKvs = CassandraKeyValueServiceImpl.createForTesting(
->>>>>>> 8e208e09
                 slowTimeoutConfig,
                 CassandraContainer.LEADER_CONFIG);
 
