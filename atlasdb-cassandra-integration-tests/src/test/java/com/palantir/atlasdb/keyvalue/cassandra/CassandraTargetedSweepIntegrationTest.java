--- conflicted
+++ resolved
@@ -61,26 +61,14 @@
     public void setup() {
         super.setup();
 
-<<<<<<< HEAD
-        sweepQueue = TargetedSweeper.createUninitialized(
-                metricsManager,
-                () -> true, () -> 1, 0, 0);
-        sweepQueue.initialize(timestampsSupplier, kvs);
-=======
         sweepQueue = TargetedSweeper.createUninitializedForTest(() -> 1);
         sweepQueue.initialize(timestampsSupplier, kvs, mock(TargetedSweepFollower.class));
->>>>>>> 8e208e09
     }
 
     @Override
     protected KeyValueService getKeyValueService() {
         CassandraKeyValueServiceConfig config = CassandraContainer.KVS_CONFIG;
-
-<<<<<<< HEAD
-        return CassandraKeyValueServiceImpl.create(metricsManager, config, CassandraContainer.LEADER_CONFIG);
-=======
         return CassandraKeyValueServiceImpl.createForTesting(config, CassandraContainer.LEADER_CONFIG);
->>>>>>> 8e208e09
     }
 
     @Override
