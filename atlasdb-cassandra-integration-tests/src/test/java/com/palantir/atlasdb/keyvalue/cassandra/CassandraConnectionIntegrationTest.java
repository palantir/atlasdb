/*
 * Copyright 2015 Palantir Technologies, Inc. All rights reserved.
 * <p>
 * Licensed under the BSD-3 License (the "License");
 * you may not use this file except in compliance with the License.
 * You may obtain a copy of the License at
 * <p>
 * http://opensource.org/licenses/BSD-3-Clause
 * <p>
 * Unless required by applicable law or agreed to in writing, software
 * distributed under the License is distributed on an "AS IS" BASIS,
 * WITHOUT WARRANTIES OR CONDITIONS OF ANY KIND, either express or implied.
 * See the License for the specific language governing permissions and
 * limitations under the License.
 */
package com.palantir.atlasdb.keyvalue.cassandra;

import java.util.Optional;

import org.junit.ClassRule;
import org.junit.Test;

import com.palantir.atlasdb.cassandra.CassandraKeyValueServiceConfig;
import com.palantir.atlasdb.cassandra.ImmutableCassandraKeyValueServiceConfig;
import com.palantir.atlasdb.containers.CassandraContainer;
import com.palantir.atlasdb.containers.Containers;
import com.palantir.atlasdb.util.MetricsManager;
import com.palantir.atlasdb.util.MetricsManagers;

public class CassandraConnectionIntegrationTest {
    @ClassRule
    public static final Containers CONTAINERS = new Containers(CassandraConnectionIntegrationTest.class)
            .with(new CassandraContainer());

    private static final CassandraKeyValueServiceConfig NO_CREDS_CKVS_CONFIG = ImmutableCassandraKeyValueServiceConfig
            .copyOf(CassandraContainer.KVS_CONFIG)
            .withCredentials(Optional.empty());

    private final MetricsManager metricsManager = MetricsManagers.createForTests();

    @Test
    public void testAuthProvided() {
<<<<<<< HEAD
        CassandraKeyValueServiceImpl.create(
                metricsManager,
=======
        CassandraKeyValueServiceImpl.createForTesting(
>>>>>>> 8e208e09
                CassandraContainer.KVS_CONFIG,
                CassandraContainer.LEADER_CONFIG).close();
    }

    @Test
    public void testAuthMissing() {
<<<<<<< HEAD
        CassandraKeyValueServiceImpl.create(
                metricsManager,
=======
        CassandraKeyValueServiceImpl.createForTesting(
>>>>>>> 8e208e09
                NO_CREDS_CKVS_CONFIG,
                CassandraContainer.LEADER_CONFIG).close();
    }
}<|MERGE_RESOLUTION|>--- conflicted
+++ resolved
@@ -24,8 +24,6 @@
 import com.palantir.atlasdb.cassandra.ImmutableCassandraKeyValueServiceConfig;
 import com.palantir.atlasdb.containers.CassandraContainer;
 import com.palantir.atlasdb.containers.Containers;
-import com.palantir.atlasdb.util.MetricsManager;
-import com.palantir.atlasdb.util.MetricsManagers;
 
 public class CassandraConnectionIntegrationTest {
     @ClassRule
@@ -36,28 +34,16 @@
             .copyOf(CassandraContainer.KVS_CONFIG)
             .withCredentials(Optional.empty());
 
-    private final MetricsManager metricsManager = MetricsManagers.createForTests();
-
     @Test
     public void testAuthProvided() {
-<<<<<<< HEAD
-        CassandraKeyValueServiceImpl.create(
-                metricsManager,
-=======
         CassandraKeyValueServiceImpl.createForTesting(
->>>>>>> 8e208e09
                 CassandraContainer.KVS_CONFIG,
                 CassandraContainer.LEADER_CONFIG).close();
     }
 
     @Test
     public void testAuthMissing() {
-<<<<<<< HEAD
-        CassandraKeyValueServiceImpl.create(
-                metricsManager,
-=======
         CassandraKeyValueServiceImpl.createForTesting(
->>>>>>> 8e208e09
                 NO_CREDS_CKVS_CONFIG,
                 CassandraContainer.LEADER_CONFIG).close();
     }
