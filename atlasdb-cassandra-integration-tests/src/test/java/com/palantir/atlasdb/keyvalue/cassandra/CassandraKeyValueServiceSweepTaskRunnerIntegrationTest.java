/*
 * Copyright 2015 Palantir Technologies, Inc. All rights reserved.
 *
 * Licensed under the BSD-3 License (the "License");
 * you may not use this file except in compliance with the License.
 * You may obtain a copy of the License at
 *
 * http://opensource.org/licenses/BSD-3-Clause
 *
 * Unless required by applicable law or agreed to in writing, software
 * distributed under the License is distributed on an "AS IS" BASIS,
 * WITHOUT WARRANTIES OR CONDITIONS OF ANY KIND, either express or implied.
 * See the License for the specific language governing permissions and
 * limitations under the License.
 */
package com.palantir.atlasdb.keyvalue.cassandra;

import java.util.Arrays;

import org.apache.commons.lang3.RandomStringUtils;
import org.junit.Assert;
import org.junit.Assume;
import org.junit.ClassRule;
import org.junit.Rule;
import org.junit.Test;
import org.junit.rules.RuleChain;
import org.junit.runner.RunWith;
import org.junit.runners.Parameterized;

import com.palantir.atlasdb.cassandra.CassandraKeyValueServiceConfig;
import com.palantir.atlasdb.cassandra.ImmutableCassandraKeyValueServiceConfig;
import com.palantir.atlasdb.containers.CassandraContainer;
import com.palantir.atlasdb.containers.Containers;
import com.palantir.atlasdb.keyvalue.api.KeyValueService;
import com.palantir.atlasdb.keyvalue.api.SweepResults;
import com.palantir.atlasdb.protos.generated.TableMetadataPersistence;
import com.palantir.atlasdb.sweep.AbstractSweepTaskRunnerTest;
import com.palantir.atlasdb.util.MetricsManager;
import com.palantir.atlasdb.util.MetricsManagers;
import com.palantir.flake.ShouldRetry;

@RunWith(Parameterized.class)
@ShouldRetry // Some tests can fail with "could not stop heartbeat" - see also HeartbeatServiceIntegrationTest.
public class CassandraKeyValueServiceSweepTaskRunnerIntegrationTest extends AbstractSweepTaskRunnerTest {
    @ClassRule
    public static final Containers CONTAINERS = new Containers(
                CassandraKeyValueServiceSweepTaskRunnerIntegrationTest.class)
            .with(new CassandraContainer());

    private final MetricsManager metricsManager = MetricsManagers.createForTests();

    @Rule
    public final RuleChain ruleChain = SchemaMutationLockReleasingRule.createChainedReleaseAndRetry(
            getKeyValueService(), CassandraContainer.KVS_CONFIG);

    @Parameterized.Parameter
    public boolean useColumnBatchSize;

    @Parameterized.Parameters(name = "Use column batch size parameter = {0}")
    public static Iterable<?> parameters() {
        return Arrays.asList(true, false);
    }

    @Override
    protected KeyValueService getKeyValueService() {
        CassandraKeyValueServiceConfig config = useColumnBatchSize
                ? ImmutableCassandraKeyValueServiceConfig.copyOf(CassandraContainer.KVS_CONFIG)
                        .withTimestampsGetterBatchSize(10)
                : CassandraContainer.KVS_CONFIG;

<<<<<<< HEAD
        return CassandraKeyValueServiceImpl.create(metricsManager, config, CassandraContainer.LEADER_CONFIG);
=======
        // Timestamp of 1,000,000 is done to ensure that tombstones are written at a Cassandra timestamp that is
        // greater than the Atlas timestamp for any values written during the test.
        return CassandraKeyValueServiceImpl.create(
                config,
                CassandraContainer.LEADER_CONFIG,
                CassandraTestTools.getMutationProviderWithStartingTimestamp(1_000_000));
>>>>>>> 8e208e09
    }

    @Test
    public void should_not_oom_when_there_are_many_large_values_to_sweep() {
        Assume.assumeTrue("should_not_oom test will always fail if column batch size is not set!", useColumnBatchSize);

        createTable(TableMetadataPersistence.SweepStrategy.CONSERVATIVE);

        long numInsertions = 100;
        insertMultipleValues(numInsertions);

        long sweepTimestamp = numInsertions + 1;
        SweepResults results = completeSweep(sweepTimestamp).get();
        Assert.assertEquals(numInsertions - 1, results.getStaleValuesDeleted());
    }

    @Test
    public void should_return_values_for_multiple_columns_when_sweeping() {
        createTable(TableMetadataPersistence.SweepStrategy.CONSERVATIVE);

        for (int ts = 10; ts <= 150; ts += 10) {
            put("row", "col1", "value", ts);
            put("row", "col2", "value", ts + 5);
        }

        SweepResults results = completeSweep(350).get();
        Assert.assertEquals(28, results.getStaleValuesDeleted());
    }

    private void insertMultipleValues(long numInsertions) {
        for (int ts = 1; ts <= numInsertions; ts++) {
            System.out.println("putting with ts = " + ts);
            putIntoDefaultColumn("row", makeLongRandomString(), ts);
        }
    }

    private String makeLongRandomString() {
        return RandomStringUtils.random(1_000_000);
    }
}<|MERGE_RESOLUTION|>--- conflicted
+++ resolved
@@ -68,16 +68,13 @@
                         .withTimestampsGetterBatchSize(10)
                 : CassandraContainer.KVS_CONFIG;
 
-<<<<<<< HEAD
-        return CassandraKeyValueServiceImpl.create(metricsManager, config, CassandraContainer.LEADER_CONFIG);
-=======
         // Timestamp of 1,000,000 is done to ensure that tombstones are written at a Cassandra timestamp that is
         // greater than the Atlas timestamp for any values written during the test.
         return CassandraKeyValueServiceImpl.create(
+                metricsManager,
                 config,
                 CassandraContainer.LEADER_CONFIG,
                 CassandraTestTools.getMutationProviderWithStartingTimestamp(1_000_000));
->>>>>>> 8e208e09
     }
 
     @Test
