--- conflicted
+++ resolved
@@ -38,13 +38,7 @@
 @ShouldRetry
 public class CassandraTimestampStoreInvalidatorIntegrationTest {
     @ClassRule
-<<<<<<< HEAD
     public static final CassandraResource CASSANDRA = new CassandraResource();
-
-=======
-    public static final CassandraResource CASSANDRA = new CassandraResource(
-            CassandraTimestampStoreInvalidatorIntegrationTest.class);
->>>>>>> c26679fa
 
     private static final long ONE_MILLION = 1_000_000;
 
@@ -53,21 +47,13 @@
     private final CassandraTimestampStoreInvalidator invalidator = CassandraTimestampStoreInvalidator.create(kv);
 
     @Rule
-<<<<<<< HEAD
     public final RuleChain ruleChain = SchemaMutationLockReleasingRule.createChainedReleaseAndRetry(CASSANDRA);
-=======
-    public final RuleChain ruleChain = SchemaMutationLockReleasingRule.createChainedReleaseAndRetry(kv,
-            CASSANDRA.getConfig());
->>>>>>> c26679fa
 
     @Before
     public void setUp() {
         kv.createTable(AtlasDbConstants.TIMESTAMP_TABLE,
                 CassandraTimestampUtils.TIMESTAMP_TABLE_METADATA.persistToBytes());
-<<<<<<< HEAD
         kv.truncateTable(AtlasDbConstants.TIMESTAMP_TABLE);
-=======
->>>>>>> c26679fa
     }
 
     @Test
