/*
 * (c) Copyright 2018 Palantir Technologies Inc. All rights reserved.
 *
 * Licensed under the Apache License, Version 2.0 (the "License");
 * you may not use this file except in compliance with the License.
 * You may obtain a copy of the License at
 *
 *     http://www.apache.org/licenses/LICENSE-2.0
 *
 * Unless required by applicable law or agreed to in writing, software
 * distributed under the License is distributed on an "AS IS" BASIS,
 * WITHOUT WARRANTIES OR CONDITIONS OF ANY KIND, either express or implied.
 * See the License for the specific language governing permissions and
 * limitations under the License.
 */

package com.palantir.atlasdb.keyvalue.cassandra;

import static org.assertj.core.api.Assertions.assertThat;
import static org.assertj.core.api.Assertions.assertThatThrownBy;

import java.util.List;
import java.util.stream.Collectors;

import org.junit.After;
import org.junit.ClassRule;
import org.junit.Test;

import com.google.common.collect.ImmutableList;
import com.google.common.collect.ImmutableMap;
import com.palantir.atlasdb.AtlasDbConstants;
import com.palantir.atlasdb.containers.CassandraResource;
import com.palantir.atlasdb.keyvalue.api.Cell;
import com.palantir.atlasdb.keyvalue.api.KeyValueService;
import com.palantir.atlasdb.keyvalue.api.RetryLimitReachedException;
import com.palantir.atlasdb.keyvalue.api.TableReference;

public class CassandraStrangeBehaviourTest {
    private static final TableReference UPPER_UPPER = TableReference.createFromFullyQualifiedName("TEST.TABLE");
    private static final TableReference LOWER_UPPER = TableReference.createFromFullyQualifiedName("test.TABLE");
    private static final TableReference LOWER_LOWER = TableReference.createFromFullyQualifiedName("test.table");
    private static final List<TableReference> TABLES = ImmutableList.of(UPPER_UPPER, LOWER_UPPER, LOWER_LOWER);
    public static final byte[] BYTE_ARRAY = new byte[] {1};
    public static final byte[] SECOND_BYTE_ARRAY = new byte[] {2};
    public static final Cell CELL = Cell.create(BYTE_ARRAY, BYTE_ARRAY);

    private KeyValueService kvs = CASSANDRA.getDefaultKvs();

    @ClassRule
    public static final CassandraResource CASSANDRA = new CassandraResource();

    @After
    public void cleanup() {
        kvs.dropTables(kvs.getAllTableNames());
        kvs.truncateTable(AtlasDbConstants.DEFAULT_METADATA_TABLE);
    }

    @Test
    public void createTablesWithDifferentCapitalizationAndNoMetadata() {
        createTablesIgnoringException();

        assertThat(kvs.getAllTableNames()).containsExactlyInAnyOrderElementsOf(TABLES);
        assertThat(kvs.getMetadataForTables()).isEmpty();
    }

    @Test
    public void tablesWithDifferentCapitalizationClaimToHaveMetadata() {
        kvs.createTable(UPPER_UPPER, AtlasDbConstants.GENERIC_TABLE_METADATA);
        kvs.createTable(LOWER_UPPER, AtlasDbConstants.GENERIC_TABLE_METADATA);

        TABLES.forEach(table -> assertThat(kvs.getMetadataForTable(table)).isNotEmpty());
        assertThat(kvs.getMetadataForTable(TableReference.createFromFullyQualifiedName("other.table"))).isEmpty();
    }

    @Test
    public void getMetadataMapsToLowerCasedTableRef() {
        kvs.createTable(UPPER_UPPER, AtlasDbConstants.GENERIC_TABLE_METADATA);

        assertThat(kvs.getMetadataForTables().keySet())
                .contains(UPPER_UPPER)
                .doesNotContain(LOWER_LOWER);
    }

    @Test
    public void droppedTableMetadataDoesNotShowUpInGetMetadataForTables() {
        kvs.createTable(LOWER_UPPER, AtlasDbConstants.GENERIC_TABLE_METADATA);
        kvs.dropTable(LOWER_UPPER);

<<<<<<< HEAD
        assertThat(kvs.getMetadataForTables().keySet()).isEmpty();
=======
        assertThat(kvs.getMetadataForTables()).isEmpty();
    }

    @Test
    public void droppedTableMetadataDoesNotShowUpInGetMetadataForLegacyTables() {
        createTableWithMetadataInLegacyCell(LOWER_UPPER);
        kvs.dropTable(LOWER_UPPER);

        assertThat(kvs.getMetadataForTable(LOWER_UPPER)).isEmpty();
        assertThat(kvs.getMetadataForTables()).isEmpty();
>>>>>>> ea462459
    }

    @Test
    public void tablesAreActuallyCaseSensitive() {
        createTablesIgnoringException();

        kvs.put(UPPER_UPPER, ImmutableMap.of(CELL, BYTE_ARRAY), 1);
        kvs.put(LOWER_LOWER, ImmutableMap.of(CELL, SECOND_BYTE_ARRAY), 1);

        assertThat(kvs.get(UPPER_UPPER, ImmutableMap.of(CELL, 2L)).get(CELL).getContents()).contains(BYTE_ARRAY);
        assertThat(kvs.get(LOWER_UPPER, ImmutableMap.of(CELL, 2L))).doesNotContainKey(CELL);
        assertThat(kvs.get(LOWER_LOWER, ImmutableMap.of(CELL, 2L)).get(CELL).getContents()).contains(SECOND_BYTE_ARRAY);
    }

    @Test
    public void weTellYouTableIsCreatedButWeLie() {
        kvs.createTable(UPPER_UPPER, AtlasDbConstants.GENERIC_TABLE_METADATA);
        kvs.createTable(LOWER_LOWER, AtlasDbConstants.GENERIC_TABLE_METADATA);

        kvs.put(UPPER_UPPER, ImmutableMap.of(CELL, BYTE_ARRAY), 1);
        assertThat(kvs.get(UPPER_UPPER, ImmutableMap.of(CELL, 2L)).get(CELL).getContents()).contains(BYTE_ARRAY);

        assertThatThrownBy(() -> kvs.get(LOWER_LOWER, ImmutableMap.of(CELL, 2L)))
                .isInstanceOf(RetryLimitReachedException.class);

        assertThatThrownBy(() -> kvs.put(LOWER_LOWER, ImmutableMap.of(CELL, SECOND_BYTE_ARRAY), 1))
                .isInstanceOf(RetryLimitReachedException.class);
    }

    private void createTablesIgnoringException() {
        assertThatThrownBy(() -> kvs.createTables(
                TABLES.stream().collect(Collectors.toMap(x -> x, no -> AtlasDbConstants.GENERIC_TABLE_METADATA))))
                .isInstanceOf(IllegalStateException.class);
    }

    private void createTableWithMetadataInLegacyCell(TableReference tableRef) {
        kvs.createTable(tableRef, AtlasDbConstants.GENERIC_TABLE_METADATA);

        Cell metadataCell = CassandraKeyValueServices.getMetadataCell(tableRef);
        kvs.deleteAllTimestamps(AtlasDbConstants.DEFAULT_METADATA_TABLE,
                ImmutableMap.of(metadataCell, Long.MAX_VALUE),
                true);

        Cell legacyMetadataCell = CassandraKeyValueServices.getOldMetadataCell(tableRef);
        kvs.put(AtlasDbConstants.DEFAULT_METADATA_TABLE,
                ImmutableMap.of(legacyMetadataCell, AtlasDbConstants.GENERIC_TABLE_METADATA),
                System.currentTimeMillis());

        assertThat(kvs.getMetadataForTable(LOWER_UPPER)).isNotEmpty();
        assertThat(kvs.getMetadataForTables()).isNotEmpty();
    }
}<|MERGE_RESOLUTION|>--- conflicted
+++ resolved
@@ -34,6 +34,8 @@
 import com.palantir.atlasdb.keyvalue.api.KeyValueService;
 import com.palantir.atlasdb.keyvalue.api.RetryLimitReachedException;
 import com.palantir.atlasdb.keyvalue.api.TableReference;
+import com.palantir.atlasdb.protos.generated.TableMetadataPersistence;
+import com.palantir.atlasdb.table.description.TableMetadata;
 
 public class CassandraStrangeBehaviourTest {
     private static final TableReference UPPER_UPPER = TableReference.createFromFullyQualifiedName("TEST.TABLE");
@@ -56,24 +58,7 @@
     }
 
     @Test
-    public void createTablesWithDifferentCapitalizationAndNoMetadata() {
-        createTablesIgnoringException();
-
-        assertThat(kvs.getAllTableNames()).containsExactlyInAnyOrderElementsOf(TABLES);
-        assertThat(kvs.getMetadataForTables()).isEmpty();
-    }
-
-    @Test
-    public void tablesWithDifferentCapitalizationClaimToHaveMetadata() {
-        kvs.createTable(UPPER_UPPER, AtlasDbConstants.GENERIC_TABLE_METADATA);
-        kvs.createTable(LOWER_UPPER, AtlasDbConstants.GENERIC_TABLE_METADATA);
-
-        TABLES.forEach(table -> assertThat(kvs.getMetadataForTable(table)).isNotEmpty());
-        assertThat(kvs.getMetadataForTable(TableReference.createFromFullyQualifiedName("other.table"))).isEmpty();
-    }
-
-    @Test
-    public void getMetadataMapsToLowerCasedTableRef() {
+    public void getMetadataForTablesReturnsWithCorrectCapitalization() {
         kvs.createTable(UPPER_UPPER, AtlasDbConstants.GENERIC_TABLE_METADATA);
 
         assertThat(kvs.getMetadataForTables().keySet())
@@ -82,28 +67,72 @@
     }
 
     @Test
-    public void droppedTableMetadataDoesNotShowUpInGetMetadataForTables() {
+    public void droppedTableHasNoObservableMetadata() {
         kvs.createTable(LOWER_UPPER, AtlasDbConstants.GENERIC_TABLE_METADATA);
         kvs.dropTable(LOWER_UPPER);
 
-<<<<<<< HEAD
-        assertThat(kvs.getMetadataForTables().keySet()).isEmpty();
-=======
         assertThat(kvs.getMetadataForTables()).isEmpty();
-    }
-
-    @Test
-    public void droppedTableMetadataDoesNotShowUpInGetMetadataForLegacyTables() {
-        createTableWithMetadataInLegacyCell(LOWER_UPPER);
+        assertThat(kvs.getMetadataForTable(LOWER_UPPER)).isEmpty();
+    }
+
+    @Test
+    public void nonExistentTablesWithMetadataDoNotAppearInGetMetadataForTables() {
+        insertMetadataIntoNewCell(LOWER_UPPER);
+
+        assertThat(kvs.getMetadataForTables()).isEmpty();
+        assertThat(kvs.getMetadataForTable(LOWER_UPPER)).contains(AtlasDbConstants.GENERIC_TABLE_METADATA);
+    }
+
+    @Test
+    public void getMetadataReturnsResultFromNewMetadataCellOnConflict() {
+        kvs.createTable(LOWER_UPPER, nonGenericMetadata());
+        insertMetadataIntoLegacyCell(LOWER_UPPER);
+
+        assertThat(kvs.getMetadataForTables().get(LOWER_UPPER)).contains(nonGenericMetadata());
+        assertThat(kvs.getMetadataForTable(LOWER_UPPER)).contains(nonGenericMetadata());
+    }
+
+
+    @Test
+    public void droppingTablesCleansUpLegacyMetadataAndDoesNotAffectOtherTables() {
+        kvs.createTable(LOWER_UPPER, AtlasDbConstants.GENERIC_TABLE_METADATA);
+        insertMetadataIntoLegacyCell(LOWER_UPPER);
+        insertMetadataIntoLegacyCell(UPPER_UPPER);
+
+        TableReference longerInRange = TableReference.createFromFullyQualifiedName("test.TABLEs");
+        TableReference shorterInRange = TableReference.createFromFullyQualifiedName("test.TABL");
+
+        createTableWithMetadataInLegacyCell(longerInRange);
+        createTableWithMetadataInLegacyCell(shorterInRange);
+
         kvs.dropTable(LOWER_UPPER);
 
+        assertThat(kvs.getMetadataForTables().keySet()).containsExactlyInAnyOrder(longerInRange, shorterInRange);
         assertThat(kvs.getMetadataForTable(LOWER_UPPER)).isEmpty();
+    }
+
+    /**
+     * Tests below document strange or inconsistent behaviour. We should decide if and how to fix it.
+     */
+
+    @Test
+    public void createTablesWithDifferentCapitalizationCreatesInCassandraAndDoesNotUpdateMetadata() {
+        createTablesIgnoringException();
+        assertThat(kvs.getAllTableNames()).containsExactlyInAnyOrderElementsOf(TABLES);
         assertThat(kvs.getMetadataForTables()).isEmpty();
->>>>>>> ea462459
-    }
-
-    @Test
-    public void tablesAreActuallyCaseSensitive() {
+    }
+
+    @Test
+    public void tablesWithDifferentCapitalizationClaimToHaveMetadata() {
+        kvs.createTable(UPPER_UPPER, AtlasDbConstants.GENERIC_TABLE_METADATA);
+        kvs.createTable(LOWER_UPPER, AtlasDbConstants.GENERIC_TABLE_METADATA);
+
+        TABLES.forEach(table -> assertThat(kvs.getMetadataForTable(table)).isNotEmpty());
+        assertThat(kvs.getMetadataForTable(TableReference.createFromFullyQualifiedName("other.table"))).isEmpty();
+    }
+
+    @Test
+    public void tableReferencesAreCaseSensitiveForPutAndGet() {
         createTablesIgnoringException();
 
         kvs.put(UPPER_UPPER, ImmutableMap.of(CELL, BYTE_ARRAY), 1);
@@ -115,7 +144,16 @@
     }
 
     @Test
-    public void weTellYouTableIsCreatedButWeLie() {
+    public void tableReferencesAreCaseSensitiveForDrop() {
+        kvs.createTable(LOWER_UPPER, AtlasDbConstants.GENERIC_TABLE_METADATA);
+        kvs.dropTable(LOWER_LOWER);
+
+        assertThat(kvs.getAllTableNames()).containsExactly(LOWER_UPPER);
+        assertThat(kvs.getMetadataForTable(LOWER_UPPER)).contains(AtlasDbConstants.GENERIC_TABLE_METADATA);
+    }
+
+    @Test
+    public void tableCreationAppearsToSucceedButIsNoop() {
         kvs.createTable(UPPER_UPPER, AtlasDbConstants.GENERIC_TABLE_METADATA);
         kvs.createTable(LOWER_LOWER, AtlasDbConstants.GENERIC_TABLE_METADATA);
 
@@ -143,12 +181,27 @@
                 ImmutableMap.of(metadataCell, Long.MAX_VALUE),
                 true);
 
+        insertMetadataIntoLegacyCell(tableRef);
+
+        assertThat(kvs.getMetadataForTable(LOWER_UPPER)).isNotEmpty();
+        assertThat(kvs.getMetadataForTables()).isNotEmpty();
+    }
+
+    private void insertMetadataIntoNewCell(TableReference tableRef) {
+        Cell metadataCell = CassandraKeyValueServices.getMetadataCell(tableRef);
+        kvs.put(AtlasDbConstants.DEFAULT_METADATA_TABLE,
+                ImmutableMap.of(metadataCell, AtlasDbConstants.GENERIC_TABLE_METADATA),
+                System.currentTimeMillis());
+    }
+
+    private void insertMetadataIntoLegacyCell(TableReference tableRef) {
         Cell legacyMetadataCell = CassandraKeyValueServices.getOldMetadataCell(tableRef);
         kvs.put(AtlasDbConstants.DEFAULT_METADATA_TABLE,
                 ImmutableMap.of(legacyMetadataCell, AtlasDbConstants.GENERIC_TABLE_METADATA),
                 System.currentTimeMillis());
-
-        assertThat(kvs.getMetadataForTable(LOWER_UPPER)).isNotEmpty();
-        assertThat(kvs.getMetadataForTables()).isNotEmpty();
+    }
+
+    private static byte[] nonGenericMetadata() {
+        return new TableMetadata(TableMetadataPersistence.LogSafety.UNSAFE).persistToBytes();
     }
 }