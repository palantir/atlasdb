
apply from: "../gradle/shared.gradle"
apply from: "../gradle/tests.gradle"

dependencies {
    testImplementation 'com.google.guava:guava'
    testImplementation 'com.palantir.common:streams'
    testImplementation 'com.palantir.safe-logging:safe-logging'
    testImplementation 'com.squareup.okio:okio'
    testImplementation 'org.apache.commons:commons-lang3'
    testImplementation 'org.apache.thrift:libthrift'
    testImplementation 'org.awaitility:awaitility'
    testImplementation 'org.slf4j:slf4j-api'
    testImplementation project(':atlasdb-api')
    testImplementation project(':atlasdb-client')
    testImplementation project(':atlasdb-client-protobufs')
    testImplementation project(':atlasdb-commons')
    testImplementation project(':atlasdb-impl-shared')
    testImplementation project(':timestamp-api')

    testImplementation project(":atlasdb-cassandra")
    testImplementation project(":atlasdb-cli")
    testImplementation project(":atlasdb-tests-shared")
    testImplementation project(":atlasdb-container-test-utils")
    testImplementation project(":atlasdb-ete-test-utils")
    testImplementation project(":timelock-impl")

<<<<<<< HEAD
    annotationProcessor group: 'org.immutables', name: 'value'
    compileOnly 'org.immutables:value::annotations'
    testCompileOnly 'org.immutables:value::annotations'
    annotationProcessor project(":atlasdb-processors")
    compileOnly project(":atlasdb-processors")

    testCompile('com.palantir.cassandra:cassandra-all:' + libVersions.palantir_cassandra_thrift) {
=======
    testImplementation('com.palantir.cassandra:cassandra-all:' + libVersions.palantir_cassandra_thrift) {
>>>>>>> 9fafbf96
        exclude module: 'junit'

      exclude group: 'org.apache.httpcomponents'
  }
  testImplementation ('com.palantir.cassandra:cassandra-thrift:' + libVersions.palantir_cassandra_thrift) {
    exclude module: 'junit'

    exclude group: 'org.apache.httpcomponents'
  }

    testImplementation project(':flake-rule')

    testImplementation('com.datastax.cassandra:cassandra-driver-core:' + libVersions.cassandra_driver_core) {
        exclude(group: 'com.codahale.metrics', module: 'metrics-core')
    }

    testImplementation group: 'org.mockito', name: 'mockito-core'
    testImplementation group: 'com.palantir.docker.compose', name: 'docker-compose-rule-core'
}

task longTest(type: Test) {
    include '**/CassandraKeyValueServiceTransactionIntegrationTest.class'
}

task memorySensitiveTest(type: Test) {
    include '**/CassandraKeyValueServiceSweepTaskRunnerIntegrationTest.class'
}

test {
    dependsOn longTest
    exclude '**/CassandraKeyValueServiceTransactionIntegrationTest.class'
    exclude '**/CassandraKeyValueServiceSweepTaskRunnerIntegrationTest.class'
}

tasks.withType(Test) {
    testLogging {
        // set options for log level LIFECYCLE
        events "passed", "skipped", "failed"
    }
}<|MERGE_RESOLUTION|>--- conflicted
+++ resolved
@@ -25,17 +25,13 @@
     testImplementation project(":atlasdb-ete-test-utils")
     testImplementation project(":timelock-impl")
 
-<<<<<<< HEAD
     annotationProcessor group: 'org.immutables', name: 'value'
     compileOnly 'org.immutables:value::annotations'
     testCompileOnly 'org.immutables:value::annotations'
     annotationProcessor project(":atlasdb-processors")
     compileOnly project(":atlasdb-processors")
 
-    testCompile('com.palantir.cassandra:cassandra-all:' + libVersions.palantir_cassandra_thrift) {
-=======
     testImplementation('com.palantir.cassandra:cassandra-all:' + libVersions.palantir_cassandra_thrift) {
->>>>>>> 9fafbf96
         exclude module: 'junit'
 
       exclude group: 'org.apache.httpcomponents'
