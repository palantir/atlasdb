--- conflicted
+++ resolved
@@ -101,11 +101,7 @@
     }
 
     @Override
-<<<<<<< HEAD
-    public List<ColumnValue> getRowColumnRange(String table, Integer row, ColumnRangeSelection columnRangeSelection) {
-=======
     public List<ColumnValue> getRowColumnRange(String table, int row, ColumnRangeSelection columnRangeSelection) {
->>>>>>> 7f8f1fd7
         return run(
                 tableReference -> {
                     // Having a non-configurable batch hint is a bit iffy, but suffices as this won't be used in
@@ -115,36 +111,22 @@
                             List.of(AtlasDbUtils.toAtlasKey(row)),
                             BatchColumnRangeSelection.create(
                                     AtlasDbUtils.toAtlasColumnRangeSelection(columnRangeSelection), 100));
-<<<<<<< HEAD
-=======
                     Preconditions.checkState(
                             iterators.size() == 1,
                             "Expected exactly one iterator to be returned",
                             SafeArg.of("iteratorsReturned", iterators.size()));
->>>>>>> 7f8f1fd7
                     List<ColumnValue> columnsAndValues = EntryStream.of(iterators.get(AtlasDbUtils.toAtlasKey(row)))
                             .mapKeys(Cell::getColumnName)
                             .mapKeys(AtlasDbUtils::fromAtlasColumn)
                             .mapValues(AtlasDbUtils::fromAtlasValue)
                             .map(entry -> ColumnValue.of(entry.getKey(), entry.getValue()))
                             .collect(Collectors.toList());
-<<<<<<< HEAD
-                    witnessedTransactionActions.add(WitnessedRowColumnRangeReadTransactionAction.builder()
-                            .originalQuery(RowColumnRangeReadTransactionAction.builder()
-                                    .table(table)
-                                    .row(row)
-                                    .columnRangeSelection(columnRangeSelection)
-                                    .build())
-                            .columnsAndValues(columnsAndValues)
-                            .build());
-=======
                     witnessedTransactionActions.add(RowColumnRangeReadTransactionAction.builder()
                             .table(table)
                             .row(row)
                             .columnRangeSelection(columnRangeSelection)
                             .build()
                             .witness(columnsAndValues));
->>>>>>> 7f8f1fd7
                     return columnsAndValues;
                 },
                 table);
