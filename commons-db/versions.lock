{
    "compileClasspath": {
        "com.fasterxml.jackson.core:jackson-annotations": {
            "locked": "2.6.7",
            "transitive": [
                "com.fasterxml.jackson.core:jackson-databind",
                "com.palantir.atlasdb:atlasdb-commons"
            ]
        },
        "com.fasterxml.jackson.core:jackson-core": {
            "locked": "2.6.7",
            "transitive": [
                "com.fasterxml.jackson.core:jackson-databind",
                "com.fasterxml.jackson.dataformat:jackson-dataformat-cbor",
                "com.fasterxml.jackson.datatype:jackson-datatype-guava",
                "com.fasterxml.jackson.datatype:jackson-datatype-jdk8",
                "com.fasterxml.jackson.datatype:jackson-datatype-jsr310",
                "com.fasterxml.jackson.module:jackson-module-afterburner"
            ]
        },
        "com.fasterxml.jackson.core:jackson-databind": {
            "locked": "2.6.7",
            "transitive": [
                "com.fasterxml.jackson.datatype:jackson-datatype-guava",
                "com.fasterxml.jackson.datatype:jackson-datatype-jdk8",
                "com.fasterxml.jackson.datatype:jackson-datatype-jsr310",
                "com.fasterxml.jackson.module:jackson-module-afterburner",
                "com.palantir.remoting-api:tracing",
                "com.palantir.remoting2:jackson-support",
                "com.palantir.remoting2:tracing",
                "com.palantir.remoting3:jackson-support",
                "com.palantir.remoting3:tracing"
            ]
        },
        "com.fasterxml.jackson.dataformat:jackson-dataformat-cbor": {
            "locked": "2.6.7",
            "transitive": [
                "com.palantir.remoting3:jackson-support"
            ]
        },
        "com.fasterxml.jackson.datatype:jackson-datatype-guava": {
            "locked": "2.6.7",
            "transitive": [
                "com.palantir.remoting2:jackson-support",
                "com.palantir.remoting2:tracing",
                "com.palantir.remoting3:jackson-support",
                "com.palantir.remoting3:tracing"
            ]
        },
        "com.fasterxml.jackson.datatype:jackson-datatype-jdk8": {
            "locked": "2.6.7",
            "transitive": [
                "com.palantir.remoting2:jackson-support",
                "com.palantir.remoting2:tracing",
                "com.palantir.remoting3:jackson-support",
                "com.palantir.remoting3:tracing"
            ]
        },
        "com.fasterxml.jackson.datatype:jackson-datatype-jsr310": {
            "locked": "2.6.7",
            "transitive": [
                "com.palantir.remoting2:jackson-support",
                "com.palantir.remoting3:jackson-support"
            ]
        },
        "com.fasterxml.jackson.module:jackson-module-afterburner": {
            "locked": "2.6.7",
            "transitive": [
                "com.palantir.remoting2:jackson-support",
                "com.palantir.remoting2:tracing",
                "com.palantir.remoting3:jackson-support",
                "com.palantir.remoting3:tracing"
            ]
        },
        "com.google.code.findbugs:annotations": {
            "locked": "3.0.1",
            "transitive": [
                "com.palantir.atlasdb:atlasdb-commons",
                "com.palantir.atlasdb:commons-annotations",
                "com.palantir.atlasdb:commons-api",
                "com.palantir.atlasdb:commons-executors",
                "com.palantir.atlasdb:commons-proxy"
            ]
        },
        "com.google.code.findbugs:jsr305": {
            "locked": "3.0.1",
            "transitive": [
                "com.google.code.findbugs:annotations",
                "com.palantir.atlasdb:atlasdb-commons"
            ]
        },
        "com.google.guava:guava": {
            "locked": "18.0",
            "transitive": [
                "com.fasterxml.jackson.datatype:jackson-datatype-guava",
                "com.palantir.atlasdb:atlasdb-commons",
                "com.palantir.remoting2:tracing",
                "com.palantir.remoting3:tracing"
            ]
        },
        "com.mchange:c3p0": {
            "locked": "0.9.5.1",
            "requested": "0.9.5.1"
        },
        "com.mchange:mchange-commons-java": {
            "locked": "0.2.10",
            "transitive": [
                "com.mchange:c3p0"
            ]
        },
        "com.palantir.atlasdb:atlasdb-commons": {
            "project": true,
            "transitive": [
                "com.palantir.atlasdb:commons-api"
            ]
        },
        "com.palantir.atlasdb:commons-annotations": {
            "project": true,
            "transitive": [
                "com.palantir.atlasdb:commons-api"
            ]
        },
        "com.palantir.atlasdb:commons-api": {
            "project": true
        },
        "com.palantir.atlasdb:commons-executors": {
            "project": true,
            "transitive": [
                "com.palantir.atlasdb:atlasdb-commons"
            ]
        },
        "com.palantir.atlasdb:commons-proxy": {
            "project": true
        },
        "com.palantir.remoting-api:tracing": {
            "locked": "1.4.0",
            "transitive": [
                "com.palantir.remoting3:tracing"
            ]
        },
        "com.palantir.remoting2:jackson-support": {
            "locked": "2.3.0",
            "transitive": [
                "com.palantir.remoting2:tracing"
            ]
        },
        "com.palantir.remoting2:tracing": {
            "locked": "2.3.0"
        },
        "com.palantir.remoting3:jackson-support": {
            "locked": "3.5.1",
            "transitive": [
                "com.palantir.remoting3:tracing"
            ]
        },
        "com.palantir.remoting3:tracing": {
            "locked": "3.5.1",
            "transitive": [
                "com.palantir.atlasdb:commons-executors"
            ]
        },
        "com.palantir.safe-logging:safe-logging": {
            "locked": "0.1.3",
            "transitive": [
                "com.palantir.atlasdb:atlasdb-commons",
                "com.palantir.remoting3:tracing"
            ]
        },
        "com.zaxxer:HikariCP": {
            "locked": "2.4.7",
            "requested": "2.4.7"
        },
        "commons-dbutils:commons-dbutils": {
            "locked": "1.3",
            "requested": "1.3"
        },
        "commons-io:commons-io": {
            "locked": "2.1"
        },
        "io.dropwizard.metrics:metrics-core": {
            "locked": "3.2.3",
            "transitive": [
                "com.palantir.atlasdb:atlasdb-commons"
            ]
        },
        "javax.ws.rs:javax.ws.rs-api": {
            "locked": "2.0.1",
            "transitive": [
                "com.palantir.atlasdb:atlasdb-commons"
            ]
        },
        "joda-time:joda-time": {
            "locked": "2.7"
        },
        "net.jcip:jcip-annotations": {
            "locked": "1.0",
            "transitive": [
                "com.google.code.findbugs:annotations"
            ]
        },
        "net.jpountz.lz4:lz4": {
            "locked": "1.3.0",
            "transitive": [
                "com.palantir.atlasdb:atlasdb-commons"
            ]
        },
        "org.apache.commons:commons-lang3": {
            "locked": "3.4"
        },
        "org.apache.commons:commons-math3": {
            "locked": "3.2",
            "transitive": [
                "com.palantir.atlasdb:atlasdb-commons"
            ]
        },
        "org.postgresql:postgresql": {
            "locked": "9.4.1209",
            "requested": "9.4.1209"
        },
        "org.slf4j:slf4j-api": {
            "locked": "1.7.25",
            "transitive": [
                "com.palantir.atlasdb:atlasdb-commons",
                "com.palantir.atlasdb:commons-proxy",
                "com.palantir.remoting2:tracing",
<<<<<<< HEAD
                "com.zaxxer:HikariCP"
=======
                "com.palantir.remoting3:tracing",
                "com.zaxxer:HikariCP",
                "io.dropwizard.metrics:metrics-core"
>>>>>>> f75dc784
            ]
        }
    },
    "runtime": {
        "com.fasterxml.jackson.core:jackson-annotations": {
            "locked": "2.6.7",
            "transitive": [
                "com.fasterxml.jackson.core:jackson-databind",
                "com.palantir.atlasdb:atlasdb-commons"
            ]
        },
        "com.fasterxml.jackson.core:jackson-core": {
            "locked": "2.6.7",
            "transitive": [
                "com.fasterxml.jackson.core:jackson-databind",
                "com.fasterxml.jackson.dataformat:jackson-dataformat-cbor",
                "com.fasterxml.jackson.datatype:jackson-datatype-guava",
                "com.fasterxml.jackson.datatype:jackson-datatype-jdk8",
                "com.fasterxml.jackson.datatype:jackson-datatype-jsr310",
                "com.fasterxml.jackson.module:jackson-module-afterburner"
            ]
        },
        "com.fasterxml.jackson.core:jackson-databind": {
            "locked": "2.6.7",
            "transitive": [
                "com.fasterxml.jackson.datatype:jackson-datatype-guava",
                "com.fasterxml.jackson.datatype:jackson-datatype-jdk8",
                "com.fasterxml.jackson.datatype:jackson-datatype-jsr310",
                "com.fasterxml.jackson.module:jackson-module-afterburner",
                "com.palantir.remoting-api:tracing",
                "com.palantir.remoting2:jackson-support",
                "com.palantir.remoting2:tracing",
                "com.palantir.remoting3:jackson-support",
                "com.palantir.remoting3:tracing"
            ]
        },
        "com.fasterxml.jackson.dataformat:jackson-dataformat-cbor": {
            "locked": "2.6.7",
            "transitive": [
                "com.palantir.remoting3:jackson-support"
            ]
        },
        "com.fasterxml.jackson.datatype:jackson-datatype-guava": {
            "locked": "2.6.7",
            "transitive": [
                "com.palantir.remoting2:jackson-support",
                "com.palantir.remoting2:tracing",
                "com.palantir.remoting3:jackson-support",
                "com.palantir.remoting3:tracing"
            ]
        },
        "com.fasterxml.jackson.datatype:jackson-datatype-jdk8": {
            "locked": "2.6.7",
            "transitive": [
                "com.palantir.remoting2:jackson-support",
                "com.palantir.remoting2:tracing",
                "com.palantir.remoting3:jackson-support",
                "com.palantir.remoting3:tracing"
            ]
        },
        "com.fasterxml.jackson.datatype:jackson-datatype-jsr310": {
            "locked": "2.6.7",
            "transitive": [
                "com.palantir.remoting2:jackson-support",
                "com.palantir.remoting3:jackson-support"
            ]
        },
        "com.fasterxml.jackson.module:jackson-module-afterburner": {
            "locked": "2.6.7",
            "transitive": [
                "com.palantir.remoting2:jackson-support",
                "com.palantir.remoting2:tracing",
                "com.palantir.remoting3:jackson-support",
                "com.palantir.remoting3:tracing"
            ]
        },
        "com.google.code.findbugs:annotations": {
            "locked": "3.0.1",
            "transitive": [
                "com.palantir.atlasdb:atlasdb-commons",
                "com.palantir.atlasdb:commons-annotations",
                "com.palantir.atlasdb:commons-api",
                "com.palantir.atlasdb:commons-executors",
                "com.palantir.atlasdb:commons-proxy"
            ]
        },
        "com.google.code.findbugs:jsr305": {
            "locked": "3.0.1",
            "transitive": [
                "com.google.code.findbugs:annotations",
                "com.palantir.atlasdb:atlasdb-commons"
            ]
        },
        "com.google.guava:guava": {
            "locked": "18.0",
            "transitive": [
                "com.fasterxml.jackson.datatype:jackson-datatype-guava",
                "com.palantir.atlasdb:atlasdb-commons",
                "com.palantir.remoting2:tracing",
                "com.palantir.remoting3:tracing"
            ]
        },
        "com.mchange:c3p0": {
            "locked": "0.9.5.1",
            "requested": "0.9.5.1"
        },
        "com.mchange:mchange-commons-java": {
            "locked": "0.2.10",
            "transitive": [
                "com.mchange:c3p0"
            ]
        },
        "com.palantir.atlasdb:atlasdb-commons": {
            "project": true,
            "transitive": [
                "com.palantir.atlasdb:commons-api"
            ]
        },
        "com.palantir.atlasdb:commons-annotations": {
            "project": true,
            "transitive": [
                "com.palantir.atlasdb:commons-api"
            ]
        },
        "com.palantir.atlasdb:commons-api": {
            "project": true
        },
        "com.palantir.atlasdb:commons-executors": {
            "project": true,
            "transitive": [
                "com.palantir.atlasdb:atlasdb-commons"
            ]
        },
        "com.palantir.atlasdb:commons-proxy": {
            "project": true
        },
        "com.palantir.remoting-api:tracing": {
            "locked": "1.4.0",
            "transitive": [
                "com.palantir.remoting3:tracing"
            ]
        },
        "com.palantir.remoting2:jackson-support": {
            "locked": "2.3.0",
            "transitive": [
                "com.palantir.remoting2:tracing"
            ]
        },
        "com.palantir.remoting2:tracing": {
            "locked": "2.3.0"
        },
        "com.palantir.remoting3:jackson-support": {
            "locked": "3.5.1",
            "transitive": [
                "com.palantir.remoting3:tracing"
            ]
        },
        "com.palantir.remoting3:tracing": {
            "locked": "3.5.1",
            "transitive": [
                "com.palantir.atlasdb:commons-executors"
            ]
        },
        "com.palantir.safe-logging:safe-logging": {
            "locked": "0.1.3",
            "transitive": [
                "com.palantir.atlasdb:atlasdb-commons",
                "com.palantir.remoting3:tracing"
            ]
        },
        "com.zaxxer:HikariCP": {
            "locked": "2.4.7",
            "requested": "2.4.7"
        },
        "commons-dbutils:commons-dbutils": {
            "locked": "1.3",
            "requested": "1.3"
        },
        "commons-io:commons-io": {
            "locked": "2.1"
        },
        "io.dropwizard.metrics:metrics-core": {
            "locked": "3.2.3",
            "transitive": [
                "com.palantir.atlasdb:atlasdb-commons"
            ]
        },
        "javax.ws.rs:javax.ws.rs-api": {
            "locked": "2.0.1",
            "transitive": [
                "com.palantir.atlasdb:atlasdb-commons"
            ]
        },
        "joda-time:joda-time": {
            "locked": "2.7"
        },
        "net.jcip:jcip-annotations": {
            "locked": "1.0",
            "transitive": [
                "com.google.code.findbugs:annotations"
            ]
        },
        "net.jpountz.lz4:lz4": {
            "locked": "1.3.0",
            "transitive": [
                "com.palantir.atlasdb:atlasdb-commons"
            ]
        },
        "org.apache.commons:commons-lang3": {
            "locked": "3.4"
        },
        "org.apache.commons:commons-math3": {
            "locked": "3.2",
            "transitive": [
                "com.palantir.atlasdb:atlasdb-commons"
            ]
        },
        "org.postgresql:postgresql": {
            "locked": "9.4.1209",
            "requested": "9.4.1209"
        },
        "org.slf4j:slf4j-api": {
            "locked": "1.7.25",
            "transitive": [
                "com.palantir.atlasdb:atlasdb-commons",
                "com.palantir.atlasdb:commons-proxy",
                "com.palantir.remoting2:tracing",
<<<<<<< HEAD
                "com.zaxxer:HikariCP"
=======
                "com.palantir.remoting3:tracing",
                "com.zaxxer:HikariCP",
                "io.dropwizard.metrics:metrics-core"
>>>>>>> f75dc784
            ]
        }
    }
}<|MERGE_RESOLUTION|>--- conflicted
+++ resolved
@@ -223,13 +223,7 @@
                 "com.palantir.atlasdb:atlasdb-commons",
                 "com.palantir.atlasdb:commons-proxy",
                 "com.palantir.remoting2:tracing",
-<<<<<<< HEAD
                 "com.zaxxer:HikariCP"
-=======
-                "com.palantir.remoting3:tracing",
-                "com.zaxxer:HikariCP",
-                "io.dropwizard.metrics:metrics-core"
->>>>>>> f75dc784
             ]
         }
     },
@@ -457,13 +451,7 @@
                 "com.palantir.atlasdb:atlasdb-commons",
                 "com.palantir.atlasdb:commons-proxy",
                 "com.palantir.remoting2:tracing",
-<<<<<<< HEAD
                 "com.zaxxer:HikariCP"
-=======
-                "com.palantir.remoting3:tracing",
-                "com.zaxxer:HikariCP",
-                "io.dropwizard.metrics:metrics-core"
->>>>>>> f75dc784
             ]
         }
     }
