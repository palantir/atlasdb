--- conflicted
+++ resolved
@@ -60,10 +60,6 @@
   compile group: 'com.fasterxml.jackson.datatype', name: 'jackson-datatype-guava'
   compile group: 'com.palantir.remoting3', name: 'tracing'
   compile group: 'com.palantir.safe-logging', name: 'safe-logging'
-<<<<<<< HEAD
-  compile group: 'com.palantir.tritium', name: 'tritium-registry'
-  compile group: 'com.palantir.tritium', name: 'tritium-metrics'
-=======
   compile (group: 'com.palantir.tritium', name: 'tritium-registry') {
     exclude (group: 'com.palantir.remoting3', module: 'tracing')
     exclude (group: 'io.dropwizard.metrics', module: 'metrics-core')
@@ -74,7 +70,6 @@
     exclude (group: 'io.dropwizard.metrics', module: 'metrics-core')
     exclude (group: 'org.hdrhistogram', module: 'HdrHistogram')
   }
->>>>>>> 6eca7f32
   compile (group: 'com.palantir.tritium', name: 'tritium-lib') {
     exclude (group: 'com.palantir.remoting3', module: 'tracing')
     exclude (group: 'io.dropwizard.metrics', module: 'metrics-core')
