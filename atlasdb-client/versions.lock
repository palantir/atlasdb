{
    "compileClasspath": {
        "com.fasterxml.jackson.core:jackson-annotations": {
            "locked": "2.8.6",
            "transitive": [
                "com.fasterxml.jackson.core:jackson-databind",
                "com.palantir.atlasdb:atlasdb-api",
                "com.palantir.atlasdb:atlasdb-commons",
                "com.palantir.atlasdb:timestamp-api"
            ]
        },
        "com.fasterxml.jackson.core:jackson-core": {
            "locked": "2.8.6",
            "transitive": [
                "com.fasterxml.jackson.core:jackson-databind",
                "com.fasterxml.jackson.datatype:jackson-datatype-guava",
                "com.fasterxml.jackson.module:jackson-module-afterburner"
            ]
        },
        "com.fasterxml.jackson.core:jackson-databind": {
            "locked": "2.8.6",
            "transitive": [
                "com.fasterxml.jackson.datatype:jackson-datatype-guava",
                "com.fasterxml.jackson.module:jackson-module-afterburner",
                "com.netflix.feign:feign-jackson",
                "com.palantir.atlasdb:atlasdb-api",
                "com.palantir.remoting1:tracing",
                "com.palantir.remoting:ssl-config"
            ]
        },
        "com.fasterxml.jackson.datatype:jackson-datatype-guava": {
<<<<<<< HEAD
            "locked": "2.8.6"
=======
            "locked": "2.6.7",
            "transitive": [
                "com.palantir.remoting1:tracing"
            ]
        },
        "com.fasterxml.jackson.module:jackson-module-afterburner": {
            "locked": "2.6.7",
            "transitive": [
                "com.palantir.remoting1:tracing"
            ]
>>>>>>> 33b82941
        },
        "com.google.code.findbugs:annotations": {
            "locked": "2.0.3",
            "transitive": [
                "com.palantir.atlasdb:atlasdb-api",
                "com.palantir.atlasdb:atlasdb-client-protobufs",
                "com.palantir.atlasdb:atlasdb-commons",
                "com.palantir.atlasdb:commons-executors",
                "com.palantir.atlasdb:timestamp-api"
            ]
        },
        "com.google.code.findbugs:jsr305": {
            "locked": "1.3.9",
            "transitive": [
                "com.palantir.atlasdb:atlasdb-commons"
            ]
        },
        "com.google.guava:guava": {
            "locked": "18.0",
            "transitive": [
                "com.fasterxml.jackson.datatype:jackson-datatype-guava",
                "com.palantir.atlasdb:atlasdb-commons",
                "com.palantir.remoting1:tracing",
                "com.palantir.remoting:ssl-config"
            ]
        },
        "com.google.protobuf:protobuf-java": {
            "locked": "2.6.0",
            "requested": "2.6.0",
            "transitive": [
                "com.palantir.atlasdb:atlasdb-client-protobufs"
            ]
        },
        "com.googlecode.json-simple:json-simple": {
            "locked": "1.1.1"
        },
        "com.googlecode.protobuf-java-format:protobuf-java-format": {
            "locked": "1.2",
            "requested": "1.2"
        },
        "com.netflix.feign:feign-core": {
            "locked": "8.6.1",
            "transitive": [
                "com.netflix.feign:feign-jackson",
                "com.netflix.feign:feign-jaxrs"
            ]
        },
        "com.netflix.feign:feign-jackson": {
            "locked": "8.6.1"
        },
        "com.netflix.feign:feign-jaxrs": {
            "locked": "8.6.1"
        },
        "com.palantir.atlasdb:atlasdb-api": {
            "project": true
        },
        "com.palantir.atlasdb:atlasdb-client-protobufs": {
            "project": true
        },
        "com.palantir.atlasdb:atlasdb-commons": {
            "project": true,
            "transitive": [
                "com.palantir.atlasdb:atlasdb-api"
            ]
        },
        "com.palantir.atlasdb:commons-executors": {
            "project": true,
            "transitive": [
                "com.palantir.atlasdb:atlasdb-commons"
            ]
        },
        "com.palantir.atlasdb:timestamp-api": {
            "project": true,
            "transitive": [
                "com.palantir.atlasdb:atlasdb-api"
            ]
        },
        "com.palantir.remoting1:tracing": {
            "locked": "1.0.3"
        },
        "com.palantir.remoting:ssl-config": {
            "locked": "0.13.0",
            "transitive": [
                "com.palantir.atlasdb:atlasdb-api"
            ]
        },
        "commons-lang:commons-lang": {
            "locked": "2.6",
            "requested": "2.6"
        },
        "io.dropwizard.metrics:metrics-core": {
            "locked": "3.1.1",
            "transitive": [
                "com.palantir.atlasdb:atlasdb-commons"
            ]
        },
        "javax.validation:validation-api": {
            "locked": "1.1.0.Final",
            "transitive": [
                "com.palantir.atlasdb:atlasdb-api"
            ]
        },
        "javax.ws.rs:javax.ws.rs-api": {
            "locked": "2.0.1",
            "transitive": [
                "com.palantir.atlasdb:atlasdb-api",
                "com.palantir.atlasdb:atlasdb-commons",
                "com.palantir.atlasdb:timestamp-api"
            ]
        },
        "net.jpountz.lz4:lz4": {
            "locked": "1.3.0",
            "transitive": [
                "com.palantir.atlasdb:atlasdb-commons"
            ]
        },
        "org.apache.commons:commons-lang3": {
            "locked": "3.1",
            "transitive": [
                "com.palantir.atlasdb:atlasdb-api"
            ]
        },
        "org.slf4j:slf4j-api": {
            "locked": "1.7.5",
            "transitive": [
                "com.palantir.atlasdb:atlasdb-commons",
                "com.palantir.remoting1:tracing",
                "io.dropwizard.metrics:metrics-core"
            ]
        },
        "org.xerial.snappy:snappy-java": {
            "locked": "1.1.1.7",
            "requested": "1.1.1.7"
        }
    },
    "runtime": {
        "com.fasterxml.jackson.core:jackson-annotations": {
            "locked": "2.8.6",
            "transitive": [
                "com.fasterxml.jackson.core:jackson-databind",
                "com.palantir.atlasdb:atlasdb-api",
                "com.palantir.atlasdb:atlasdb-commons",
                "com.palantir.atlasdb:timestamp-api"
            ]
        },
        "com.fasterxml.jackson.core:jackson-core": {
            "locked": "2.8.6",
            "transitive": [
                "com.fasterxml.jackson.core:jackson-databind",
                "com.fasterxml.jackson.datatype:jackson-datatype-guava",
                "com.fasterxml.jackson.module:jackson-module-afterburner"
            ]
        },
        "com.fasterxml.jackson.core:jackson-databind": {
            "locked": "2.8.6",
            "transitive": [
                "com.fasterxml.jackson.datatype:jackson-datatype-guava",
                "com.fasterxml.jackson.module:jackson-module-afterburner",
                "com.netflix.feign:feign-jackson",
                "com.palantir.atlasdb:atlasdb-api",
                "com.palantir.remoting1:tracing",
                "com.palantir.remoting:ssl-config"
            ]
        },
        "com.fasterxml.jackson.datatype:jackson-datatype-guava": {
<<<<<<< HEAD
            "locked": "2.8.6"
=======
            "locked": "2.6.7",
            "transitive": [
                "com.palantir.remoting1:tracing"
            ]
        },
        "com.fasterxml.jackson.module:jackson-module-afterburner": {
            "locked": "2.6.7",
            "transitive": [
                "com.palantir.remoting1:tracing"
            ]
>>>>>>> 33b82941
        },
        "com.google.code.findbugs:annotations": {
            "locked": "2.0.3",
            "transitive": [
                "com.palantir.atlasdb:atlasdb-api",
                "com.palantir.atlasdb:atlasdb-client-protobufs",
                "com.palantir.atlasdb:atlasdb-commons",
                "com.palantir.atlasdb:commons-executors",
                "com.palantir.atlasdb:timestamp-api"
            ]
        },
        "com.google.code.findbugs:jsr305": {
            "locked": "1.3.9",
            "transitive": [
                "com.palantir.atlasdb:atlasdb-commons"
            ]
        },
        "com.google.guava:guava": {
            "locked": "18.0",
            "transitive": [
                "com.fasterxml.jackson.datatype:jackson-datatype-guava",
                "com.palantir.atlasdb:atlasdb-commons",
                "com.palantir.remoting1:tracing",
                "com.palantir.remoting:ssl-config"
            ]
        },
        "com.google.protobuf:protobuf-java": {
            "locked": "2.6.0",
            "requested": "2.6.0",
            "transitive": [
                "com.palantir.atlasdb:atlasdb-client-protobufs"
            ]
        },
        "com.googlecode.json-simple:json-simple": {
            "locked": "1.1.1"
        },
        "com.googlecode.protobuf-java-format:protobuf-java-format": {
            "locked": "1.2",
            "requested": "1.2"
        },
        "com.netflix.feign:feign-core": {
            "locked": "8.6.1",
            "transitive": [
                "com.netflix.feign:feign-jackson",
                "com.netflix.feign:feign-jaxrs"
            ]
        },
        "com.netflix.feign:feign-jackson": {
            "locked": "8.6.1"
        },
        "com.netflix.feign:feign-jaxrs": {
            "locked": "8.6.1"
        },
        "com.palantir.atlasdb:atlasdb-api": {
            "project": true
        },
        "com.palantir.atlasdb:atlasdb-client-protobufs": {
            "project": true
        },
        "com.palantir.atlasdb:atlasdb-commons": {
            "project": true,
            "transitive": [
                "com.palantir.atlasdb:atlasdb-api"
            ]
        },
        "com.palantir.atlasdb:commons-executors": {
            "project": true,
            "transitive": [
                "com.palantir.atlasdb:atlasdb-commons"
            ]
        },
        "com.palantir.atlasdb:timestamp-api": {
            "project": true,
            "transitive": [
                "com.palantir.atlasdb:atlasdb-api"
            ]
        },
        "com.palantir.remoting1:tracing": {
            "locked": "1.0.3"
        },
        "com.palantir.remoting:ssl-config": {
            "locked": "0.13.0",
            "transitive": [
                "com.palantir.atlasdb:atlasdb-api"
            ]
        },
        "commons-lang:commons-lang": {
            "locked": "2.6",
            "requested": "2.6"
        },
        "io.dropwizard.metrics:metrics-core": {
            "locked": "3.1.1",
            "transitive": [
                "com.palantir.atlasdb:atlasdb-commons"
            ]
        },
        "javax.validation:validation-api": {
            "locked": "1.1.0.Final",
            "transitive": [
                "com.palantir.atlasdb:atlasdb-api"
            ]
        },
        "javax.ws.rs:javax.ws.rs-api": {
            "locked": "2.0.1",
            "transitive": [
                "com.palantir.atlasdb:atlasdb-api",
                "com.palantir.atlasdb:atlasdb-commons",
                "com.palantir.atlasdb:timestamp-api"
            ]
        },
        "net.jpountz.lz4:lz4": {
            "locked": "1.3.0",
            "transitive": [
                "com.palantir.atlasdb:atlasdb-commons"
            ]
        },
        "org.apache.commons:commons-lang3": {
            "locked": "3.1",
            "transitive": [
                "com.palantir.atlasdb:atlasdb-api"
            ]
        },
        "org.slf4j:slf4j-api": {
            "locked": "1.7.5",
            "transitive": [
                "com.palantir.atlasdb:atlasdb-commons",
                "com.palantir.remoting1:tracing",
                "io.dropwizard.metrics:metrics-core"
            ]
        },
        "org.xerial.snappy:snappy-java": {
            "locked": "1.1.1.7",
            "requested": "1.1.1.7"
        }
    }
}<|MERGE_RESOLUTION|>--- conflicted
+++ resolved
@@ -29,20 +29,16 @@
             ]
         },
         "com.fasterxml.jackson.datatype:jackson-datatype-guava": {
-<<<<<<< HEAD
-            "locked": "2.8.6"
-=======
-            "locked": "2.6.7",
+            "locked": "2.8.6",
             "transitive": [
                 "com.palantir.remoting1:tracing"
             ]
         },
         "com.fasterxml.jackson.module:jackson-module-afterburner": {
-            "locked": "2.6.7",
+            "locked": "2.8.6",
             "transitive": [
                 "com.palantir.remoting1:tracing"
             ]
->>>>>>> 33b82941
         },
         "com.google.code.findbugs:annotations": {
             "locked": "2.0.3",
@@ -208,20 +204,16 @@
             ]
         },
         "com.fasterxml.jackson.datatype:jackson-datatype-guava": {
-<<<<<<< HEAD
-            "locked": "2.8.6"
-=======
-            "locked": "2.6.7",
+            "locked": "2.8.6",
             "transitive": [
                 "com.palantir.remoting1:tracing"
             ]
         },
         "com.fasterxml.jackson.module:jackson-module-afterburner": {
-            "locked": "2.6.7",
+            "locked": "2.8.6",
             "transitive": [
                 "com.palantir.remoting1:tracing"
             ]
->>>>>>> 33b82941
         },
         "com.google.code.findbugs:annotations": {
             "locked": "2.0.3",
