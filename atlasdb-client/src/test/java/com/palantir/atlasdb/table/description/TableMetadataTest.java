--- conflicted
+++ resolved
@@ -108,15 +108,6 @@
                 NAME_METADATA_DESCRIPTION,
                 COLUMN_METADATA_DESCRIPTION,
                 CONFLICT_HANDLER,
-<<<<<<< HEAD
-=======
-                TableMetadataPersistence.CachePriority.WARM,
-                false,
-                0,
-                false,
-                TableMetadataPersistence.SweepStrategy.CONSERVATIVE,
-                false,
->>>>>>> 50d020a6
                 logSafety);
     }
 }