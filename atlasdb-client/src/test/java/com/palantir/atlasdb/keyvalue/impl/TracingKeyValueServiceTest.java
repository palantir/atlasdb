/*
 * Copyright 2017 Palantir Technologies, Inc. All rights reserved.
 * <p>
 * Licensed under the BSD-3 License (the "License");
 * you may not use this file except in compliance with the License.
 * You may obtain a copy of the License at
 * <p>
 * http://opensource.org/licenses/BSD-3-Clause
 * <p>
 * Unless required by applicable law or agreed to in writing, software
 * distributed under the License is distributed on an "AS IS" BASIS,
 * WITHOUT WARRANTIES OR CONDITIONS OF ANY KIND, either express or implied.
 * See the License for the specific language governing permissions and
 * limitations under the License.
 */
package com.palantir.atlasdb.keyvalue.impl;

import static org.hamcrest.Matchers.equalTo;
import static org.hamcrest.Matchers.greaterThanOrEqualTo;
import static org.hamcrest.Matchers.hasSize;
import static org.junit.Assert.assertFalse;
import static org.junit.Assert.assertThat;
import static org.junit.Assert.assertTrue;
import static org.mockito.Mockito.atLeast;
import static org.mockito.Mockito.mock;
import static org.mockito.Mockito.verify;
import static org.mockito.Mockito.verifyNoMoreInteractions;
import static org.mockito.Mockito.when;

import java.util.Collection;
import java.util.List;
import java.util.Map;
import java.util.Optional;
import java.util.Set;

import org.junit.After;
import org.junit.Before;
import org.junit.Test;
import org.junit.runner.RunWith;
import org.mockito.runners.MockitoJUnitRunner;

import com.google.common.base.Charsets;
import com.google.common.collect.ImmutableList;
import com.google.common.collect.ImmutableMap;
import com.google.common.collect.ImmutableMultimap;
import com.google.common.collect.ImmutableSet;
import com.google.common.collect.Multimap;
import com.palantir.atlasdb.keyvalue.api.BatchColumnRangeSelection;
import com.palantir.atlasdb.keyvalue.api.Cell;
import com.palantir.atlasdb.keyvalue.api.CheckAndSetRequest;
import com.palantir.atlasdb.keyvalue.api.ColumnSelection;
import com.palantir.atlasdb.keyvalue.api.KeyValueService;
import com.palantir.atlasdb.keyvalue.api.Namespace;
import com.palantir.atlasdb.keyvalue.api.RangeRequest;
import com.palantir.atlasdb.keyvalue.api.RowColumnRangeIterator;
import com.palantir.atlasdb.keyvalue.api.RowResult;
import com.palantir.atlasdb.keyvalue.api.TableReference;
import com.palantir.atlasdb.keyvalue.api.Value;
import com.palantir.atlasdb.tracing.TestSpanObserver;
import com.palantir.remoting.api.tracing.SpanType;
import com.palantir.remoting3.tracing.Tracer;
import com.palantir.util.paging.TokenBackedBasicResultsPage;

@RunWith(MockitoJUnitRunner.class)
public class TracingKeyValueServiceTest {

    private static final Namespace NAMESPACE = Namespace.create("test");
    private static final byte[] ROW_NAME = "row".getBytes(Charsets.UTF_8);
    private static final byte[] COL_NAME = "col".getBytes(Charsets.UTF_8);
    private static final TableReference TABLE_REF = TableReference.create(NAMESPACE, "testTable");
    private static final Cell CELL = Cell.create(ROW_NAME, COL_NAME);
    private static final RangeRequest RANGE_REQUEST = RangeRequest.all();
    private static final ImmutableList<RangeRequest> RANGE_REQUESTS = ImmutableList.of(RANGE_REQUEST);
    private static final long TIMESTAMP = 1L;
    private static final byte[] VALUE_BYTES = "value".getBytes(Charsets.UTF_8);
    private static final Value VALUE = Value.create(VALUE_BYTES, TIMESTAMP);
    private static final byte[] METADATA_BYTES = "metadata".getBytes(Charsets.UTF_8);

    private KeyValueService delegate;
    private KeyValueService kvs;

    private final TestSpanObserver observer = new TestSpanObserver();

    @Before
    public void before() throws Exception {
        Tracer.initTrace(Optional.of(true), getClass().getSimpleName() + "." + Math.random());
        Tracer.subscribe(getClass().getName(), observer);
        delegate = mock(KeyValueService.class);
        kvs = TracingKeyValueService.create(delegate);
        assertThat(observer.spans(), hasSize(0));
    }

    @After
    public void after() throws Exception {
        Tracer.unsubscribe(getClass().getName());
        kvs.close();
        verify(delegate, atLeast(1)).close();
    }

    @Test(expected = NullPointerException.class)
    public void createNullThrows() throws Exception {
        TracingKeyValueService.create(null);
    }

    @Test
    public void delegatesInitializationCheck() {
        when(delegate.isInitialized())
                .thenReturn(false)
                .thenReturn(true);

        assertFalse(kvs.isInitialized());
        assertTrue(kvs.isInitialized());
    }

    @Test
    public void addGarbageCollectionSentinelValues() throws Exception {
        ImmutableSet<Cell> cells = ImmutableSet.of(CELL);
        kvs.addGarbageCollectionSentinelValues(TABLE_REF, cells);

        checkSpan("atlasdb-kvs.addGarbageCollectionSentinelValues({table}, 1 cells)");
        verify(delegate).addGarbageCollectionSentinelValues(TABLE_REF, cells);
        verifyNoMoreInteractions(delegate);
    }

    @Test
    public void checkAndSet() throws Exception {
        CheckAndSetRequest request = CheckAndSetRequest.singleCell(TABLE_REF, CELL, ROW_NAME, ROW_NAME);
        kvs.checkAndSet(request);

<<<<<<< HEAD
        checkSpan("atlasdb-kvs.checkAndSet(test.testTable, Cell{rowName=726f77, columnName=636f6c})");
=======
        checkSpan("atlasdb-kvs.checkAndSet({table})");
>>>>>>> bb6f6a81
        verify(delegate).checkAndSet(request);
        verifyNoMoreInteractions(delegate);
    }

    @Test
    public void close() throws Exception {
        kvs.close();

        checkSpan("atlasdb-kvs.close()");
        verify(delegate).close();
        verifyNoMoreInteractions(delegate);
    }

    @Test
    public void compactInternally() throws Exception {
        kvs.compactInternally(TABLE_REF);

        checkSpan("atlasdb-kvs.compactInternally({table})");
        verify(delegate).compactInternally(TABLE_REF);
        verifyNoMoreInteractions(delegate);
    }

    @Test
    public void createTable() throws Exception {
        byte[] metadata = new byte[0];
        kvs.createTable(TABLE_REF, metadata);

        checkSpan("atlasdb-kvs.createTable({table})");
        verify(delegate).createTable(TABLE_REF, metadata);
        verifyNoMoreInteractions(delegate);
    }

    @Test
    public void createTables() throws Exception {
        byte[] metadata = new byte[0];
        kvs.createTables(ImmutableMap.of(TABLE_REF, metadata));

        checkSpan("atlasdb-kvs.createTables([{table}])");
        verify(delegate).createTables(ImmutableMap.of(TABLE_REF, metadata));
        verifyNoMoreInteractions(delegate);
    }

    @Test
    public void delete() throws Exception {
        Multimap<Cell, Long> cells = ImmutableMultimap.of(CELL, 1L);
        kvs.delete(TABLE_REF, cells);

        checkSpan("atlasdb-kvs.delete({table}, 1 keys)");
        verify(delegate).delete(TABLE_REF, cells);
        verifyNoMoreInteractions(delegate);
    }

    @Test
    public void dropTable() throws Exception {
        kvs.dropTable(TABLE_REF);

        checkSpan("atlasdb-kvs.dropTable({table})");
        verify(delegate).dropTable(TABLE_REF);
        verifyNoMoreInteractions(delegate);
    }

    @Test
    public void dropTables() throws Exception {
        kvs.dropTables(ImmutableSet.of(TABLE_REF));

        checkSpan("atlasdb-kvs.dropTables([{table}])");
        verify(delegate).dropTables(ImmutableSet.of(TABLE_REF));
        verifyNoMoreInteractions(delegate);
    }

    @Test
    public void get() throws Exception {
        Map<Cell, Value> expectedResult = ImmutableMap.of(CELL, VALUE);
        Map<Cell, Long> cells = ImmutableMap.of(CELL, 1L);
        when(delegate.get(TABLE_REF, cells)).thenReturn(expectedResult);

        Map<Cell, Value> result = kvs.get(TABLE_REF, cells);

        assertThat(result, equalTo(expectedResult));
        checkSpan("atlasdb-kvs.get({table}, 1 cells)");
        verify(delegate).get(TABLE_REF, cells);
        verifyNoMoreInteractions(delegate);
    }

    @Test
    public void getAllTableNames() throws Exception {
        kvs.getAllTableNames();

        checkSpan("atlasdb-kvs.getAllTableNames()");
        verify(delegate).getAllTableNames();
        verifyNoMoreInteractions(delegate);
    }

    @Test
    public void getAllTimestamps() throws Exception {
        Set<Cell> cells = ImmutableSet.of(CELL);
        kvs.getAllTimestamps(TABLE_REF, cells, 1L);

        checkSpan("atlasdb-kvs.getAllTimestamps({table}, 1 keys, ts 1)");
        verify(delegate).getAllTimestamps(TABLE_REF, cells, 1L);
        verifyNoMoreInteractions(delegate);
    }

    @Test
    public void getDelegates() throws Exception {
        Collection<? extends KeyValueService> delegates = kvs.getDelegates();

        checkSpan("atlasdb-kvs.getDelegates()");
        assertThat(delegates, hasSize(1));
        assertThat(delegates.iterator().next(), equalTo(delegate));
        verify(delegate).getDelegates();
        verifyNoMoreInteractions(delegate);
    }

    @Test
    public void getFirstBatchForRanges() throws Exception {
        Map<RangeRequest, TokenBackedBasicResultsPage<RowResult<Value>, byte[]>> expectedResult = ImmutableMap.of();
        Map<RangeRequest, TokenBackedBasicResultsPage<RowResult<Value>, byte[]>> result = kvs.getFirstBatchForRanges(
                TABLE_REF, RANGE_REQUESTS, TIMESTAMP);

        assertThat(result, equalTo(expectedResult));
        checkSpan("atlasdb-kvs.getFirstBatchForRanges({table}, 1 ranges, ts 1)");
        verify(delegate).getFirstBatchForRanges(TABLE_REF, RANGE_REQUESTS, TIMESTAMP);
        verifyNoMoreInteractions(delegate);
    }

    @Test
    public void getLatestTimestamps() throws Exception {
        Map<Cell, Long> cells = ImmutableMap.of(CELL, TIMESTAMP);
        when(delegate.getLatestTimestamps(TABLE_REF, cells)).thenReturn(cells);

        Map<Cell, Long> result = kvs.getLatestTimestamps(TABLE_REF, cells);

        assertThat(result.entrySet(), hasSize(1));
        checkSpan("atlasdb-kvs.getLatestTimestamps({table}, 1 cells)");
        verify(delegate).getLatestTimestamps(TABLE_REF, cells);
        verifyNoMoreInteractions(delegate);
    }

    @Test
    public void getMetadataForTable() throws Exception {
        when(delegate.getMetadataForTable(TABLE_REF)).thenReturn(METADATA_BYTES);

        byte[] result = kvs.getMetadataForTable(TABLE_REF);

        assertThat(result, equalTo(METADATA_BYTES));
        checkSpan("atlasdb-kvs.getMetadataForTable({table})");
        verify(delegate).getMetadataForTable(TABLE_REF);
        verifyNoMoreInteractions(delegate);
    }

    @Test
    public void getMetadataForTables() throws Exception {
        Map<TableReference, byte[]> expectedResult = ImmutableMap.of(TABLE_REF, METADATA_BYTES);
        when(delegate.getMetadataForTables()).thenReturn(expectedResult);

        Map<TableReference, byte[]> result = kvs.getMetadataForTables();

        assertThat(result, equalTo(expectedResult));
        checkSpan("atlasdb-kvs.getMetadataForTables()");
        verify(delegate).getMetadataForTables();
        verifyNoMoreInteractions(delegate);
    }

    @Test
    public void getRows() throws Exception {
        ImmutableList<byte[]> rows = ImmutableList.of(ROW_NAME);
        Map<Cell, Value> expectedResult = ImmutableMap.of();
        when(delegate.getRows(TABLE_REF, rows, ColumnSelection.all(), TIMESTAMP)).thenReturn(expectedResult);

        Map<Cell, Value> result = kvs.getRows(TABLE_REF, rows, ColumnSelection.all(), TIMESTAMP);

        assertThat(result, equalTo(expectedResult));
        checkSpan("atlasdb-kvs.getRows({table}, 1 rows, ts 1)");
        verify(delegate).getRows(TABLE_REF, rows, ColumnSelection.all(), TIMESTAMP);
        verifyNoMoreInteractions(delegate);
    }

    @Test
    public void getRowsColumnRangeBatch() throws Exception {
        RowColumnRangeIterator rowColumnIterator = mock(RowColumnRangeIterator.class);
        List<byte[]> rows = ImmutableList.of(ROW_NAME);
        Map<byte[], RowColumnRangeIterator> expectedResult = ImmutableMap.of(ROW_NAME, rowColumnIterator);
        BatchColumnRangeSelection range = BatchColumnRangeSelection.create(COL_NAME, COL_NAME, 2);
        when(delegate.getRowsColumnRange(TABLE_REF, rows, range, TIMESTAMP)).thenReturn(expectedResult);

        Map<byte[], RowColumnRangeIterator> result = kvs.getRowsColumnRange(TABLE_REF, rows, range, TIMESTAMP);

        assertThat(result, equalTo(expectedResult));
        checkSpan("atlasdb-kvs.getRowsColumnRange({table}, 1 rows, ts 1)");
        verify(delegate).getRowsColumnRange(TABLE_REF, rows, range, TIMESTAMP);
        verifyNoMoreInteractions(delegate);
    }

    @Test
    public void multiPut() throws Exception {
        Map<TableReference, Map<Cell, byte[]>> values = ImmutableMap.of(TABLE_REF, ImmutableMap.of(CELL, VALUE_BYTES));
        kvs.multiPut(values, TIMESTAMP);

        checkSpan("atlasdb-kvs.multiPut(1 values, ts 1)");
        verify(delegate).multiPut(values, TIMESTAMP);
        verifyNoMoreInteractions(delegate);
    }

    @Test
    public void put() throws Exception {
        Map<Cell, byte[]> values = ImmutableMap.of(CELL, VALUE_BYTES);
        kvs.put(TABLE_REF, values, TIMESTAMP);

        checkSpan("atlasdb-kvs.put({table}, 1 values, ts 1)");
        verify(delegate).put(TABLE_REF, values, TIMESTAMP);
        verifyNoMoreInteractions(delegate);
    }

    @Test
    public void putMetadataForTable() throws Exception {
        kvs.putMetadataForTable(TABLE_REF, METADATA_BYTES);

        checkSpan("atlasdb-kvs.putMetadataForTable({table}, 8 bytes)");
        verify(delegate).putMetadataForTable(TABLE_REF, METADATA_BYTES);
        verifyNoMoreInteractions(delegate);
    }

    @Test
    public void putMetadataForTables() throws Exception {
        kvs.putMetadataForTables(ImmutableMap.of(TABLE_REF, METADATA_BYTES));

        checkSpan("atlasdb-kvs.putMetadataForTables([{table}])");
        verify(delegate).putMetadataForTables(ImmutableMap.of(TABLE_REF, METADATA_BYTES));
        verifyNoMoreInteractions(delegate);
    }

    @Test
    public void putUnlessExists() throws Exception {
        Map<Cell, byte[]> values = ImmutableMap.of(CELL, VALUE_BYTES);
        kvs.putUnlessExists(TABLE_REF, values);

        checkSpan("atlasdb-kvs.putUnlessExists({table}, 1 values)");
        verify(delegate).putUnlessExists(TABLE_REF, values);
        verifyNoMoreInteractions(delegate);
    }

    @Test
    public void putWithTimestamps() throws Exception {
        Multimap<Cell, Value> values = ImmutableMultimap.of(CELL, VALUE);
        kvs.putWithTimestamps(TABLE_REF, values);

        checkSpan("atlasdb-kvs.putWithTimestamps({table}, 1 values)");
        verify(delegate).putWithTimestamps(TABLE_REF, values);
        verifyNoMoreInteractions(delegate);
    }

    @Test
    public void truncateTable() throws Exception {
        kvs.truncateTable(TABLE_REF);

        checkSpan("atlasdb-kvs.truncateTable({table})");
        verify(delegate).truncateTable(TABLE_REF);
        verifyNoMoreInteractions(delegate);
    }

    @Test
    public void truncateTables() throws Exception {
        kvs.truncateTables(ImmutableSet.of(TABLE_REF));

        checkSpan("atlasdb-kvs.truncateTables([{table}])");
        verify(delegate).truncateTables(ImmutableSet.of(TABLE_REF));
        verifyNoMoreInteractions(delegate);
    }

    private void checkSpan(String opName) {
        assertThat(observer.spans(), hasSize(1));
        assertThat(observer.spans().get(0).getOperation(), equalTo(opName));
        assertThat(observer.spans().get(0).type(), equalTo(SpanType.LOCAL));
        assertThat(observer.spans().get(0).getDurationNanoSeconds(), greaterThanOrEqualTo(0L));
    }

}<|MERGE_RESOLUTION|>--- conflicted
+++ resolved
@@ -127,11 +127,7 @@
         CheckAndSetRequest request = CheckAndSetRequest.singleCell(TABLE_REF, CELL, ROW_NAME, ROW_NAME);
         kvs.checkAndSet(request);
 
-<<<<<<< HEAD
-        checkSpan("atlasdb-kvs.checkAndSet(test.testTable, Cell{rowName=726f77, columnName=636f6c})");
-=======
         checkSpan("atlasdb-kvs.checkAndSet({table})");
->>>>>>> bb6f6a81
         verify(delegate).checkAndSet(request);
         verifyNoMoreInteractions(delegate);
     }
