--- conflicted
+++ resolved
@@ -19,24 +19,16 @@
 
 import com.codahale.metrics.ConsoleReporter;
 import com.codahale.metrics.MetricRegistry;
-<<<<<<< HEAD
 import com.codahale.metrics.SharedMetricRegistries;
-=======
-import com.palantir.tritium.metrics.MetricRegistries;
 import com.palantir.tritium.metrics.registry.DefaultTaggedMetricRegistry;
->>>>>>> 6eca7f32
 
 public class MetricsRule extends ExternalResource {
 
     @Override
     protected void before() throws Throwable {
         super.before();
-<<<<<<< HEAD
-        AtlasDbMetrics.setMetricRegistry(SharedMetricRegistries.getOrCreate("AtlasDbTest"));
-=======
-        AtlasDbMetrics.setMetricRegistries(MetricRegistries.createWithHdrHistogramReservoirs(),
+        AtlasDbMetrics.setMetricRegistries(SharedMetricRegistries.getOrCreate("AtlasDbTest"),
                 new DefaultTaggedMetricRegistry());
->>>>>>> 6eca7f32
     }
 
     @Override
