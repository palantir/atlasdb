--- conflicted
+++ resolved
@@ -28,11 +28,7 @@
     protected void before() throws Throwable {
         super.before();
         AtlasDbMetrics.setMetricRegistries(MetricRegistries.createWithHdrHistogramReservoirs(),
-<<<<<<< HEAD
-                DefaultTaggedMetricRegistry.getDefault());
-=======
                 new DefaultTaggedMetricRegistry());
->>>>>>> 6eca7f32
     }
 
     @Override
