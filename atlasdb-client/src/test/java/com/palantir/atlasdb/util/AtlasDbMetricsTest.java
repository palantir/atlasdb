--- conflicted
+++ resolved
@@ -37,7 +37,7 @@
     private static final String PING_RESPONSE = "pong";
 
     private static final MetricRegistry metricRegistry = mock(MetricRegistry.class);
-    private static final TaggedMetricRegistry taggedMetrics = mock(TaggedMetricRegistry.class);
+    private static final TaggedMetricRegistry taggedMetricRegistry = mock(TaggedMetricRegistry.class);
 
     @Rule
     public MetricsRule metricsRule = new MetricsRule();
@@ -55,7 +55,6 @@
     }
 
     @Test
-<<<<<<< HEAD
     public void taggedMetricsIsDefaultWhenNotSet() {
         assertThat(AtlasDbMetrics.getTaggedMetricRegistry(),
                 is(equalTo(DefaultTaggedMetricRegistry.getDefault())));
@@ -63,34 +62,24 @@
 
     @Test
     public void metricsAreNotDefaultWhenSet() {
-        AtlasDbMetrics.setMetricRegistries(metricRegistry, taggedMetrics);
-=======
-    public void metricsIsNotDefaultWhenSet() {
-        MetricRegistry metricRegistry = mock(MetricRegistry.class);
-        TaggedMetricRegistry taggedMetricRegistry = mock(TaggedMetricRegistry.class);
         AtlasDbMetrics.setMetricRegistries(metricRegistry, taggedMetricRegistry);
->>>>>>> 6eca7f32
         assertThat(AtlasDbMetrics.getMetricRegistry(), is(equalTo(metricRegistry)));
-        assertThat(AtlasDbMetrics.getTaggedMetricRegistry(), is(equalTo(taggedMetrics)));
+        assertThat(AtlasDbMetrics.getTaggedMetricRegistry(), is(equalTo(taggedMetricRegistry)));
+    }
+
+    @Test(expected = NullPointerException.class)
+    public void nullCannotBeSet() {
+        AtlasDbMetrics.setMetricRegistries(null, null);
     }
 
     @Test(expected = NullPointerException.class)
     public void nullMetricsCannotBeSet() {
-<<<<<<< HEAD
-        AtlasDbMetrics.setMetricRegistries(null, taggedMetrics);
+        AtlasDbMetrics.setMetricRegistries(null, taggedMetricRegistry);
     }
 
     @Test(expected = NullPointerException.class)
     public void nullTaggedMetricsCannotBeSet() {
         AtlasDbMetrics.setMetricRegistries(metricRegistry, null);
-=======
-        AtlasDbMetrics.setMetricRegistries(null, null);
-    }
-
-    @Test(expected = NullPointerException.class)
-    public void nullTaggedMetricRegistryCannotBeSet() {
-        AtlasDbMetrics.setMetricRegistries(new MetricRegistry(), null);
->>>>>>> 6eca7f32
     }
 
     @Test
@@ -98,9 +87,7 @@
         MetricRegistry metrics = setMetricRegistry();
         TestService service = AtlasDbMetrics.instrument(TestService.class, () -> PING_RESPONSE);
 
-        String methodTimerName = MetricRegistry.name(TestService.class, PING_REQUEST);
-
-        assertMetricCountIncrementsAfterPing(metrics, service, methodTimerName);
+        assertMetricCountIncrementsAfterPing(metrics, service, MetricRegistry.name(TestService.class, PING_REQUEST));
     }
 
     @Test
@@ -108,19 +95,13 @@
         MetricRegistry metrics = setMetricRegistry();
         TestService service = AtlasDbMetrics.instrument(TestService.class, () -> PING_RESPONSE, CUSTOM_METRIC_NAME);
 
-        String methodTimerName = MetricRegistry.name(CUSTOM_METRIC_NAME, PING_REQUEST);
-
-        assertMetricCountIncrementsAfterPing(metrics, service, methodTimerName);
+        assertMetricCountIncrementsAfterPing(metrics, service, MetricRegistry.name(CUSTOM_METRIC_NAME, PING_REQUEST));
     }
 
     private MetricRegistry setMetricRegistry() {
         MetricRegistry metrics = MetricRegistries.createWithHdrHistogramReservoirs();
-<<<<<<< HEAD
+        TaggedMetricRegistry taggedMetrics = DefaultTaggedMetricRegistry.getDefault();
         AtlasDbMetrics.setMetricRegistries(metrics, taggedMetrics);
-=======
-        TaggedMetricRegistry taggedMetricRegistry = DefaultTaggedMetricRegistry.getDefault();
-        AtlasDbMetrics.setMetricRegistries(metrics, taggedMetricRegistry);
->>>>>>> 6eca7f32
         return metrics;
     }
 
@@ -138,5 +119,4 @@
     public interface TestService {
         String ping();
     }
-
 }