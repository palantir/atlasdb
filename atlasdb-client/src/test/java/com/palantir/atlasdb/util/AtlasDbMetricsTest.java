--- conflicted
+++ resolved
@@ -67,18 +67,8 @@
     }
 
     @Test(expected = NullPointerException.class)
-<<<<<<< HEAD
-    public void nullCannotBeSet() {
-        AtlasDbMetrics.setMetricRegistries(null, null);
-=======
     public void nullMetricsCannotBeSet() {
         AtlasDbMetrics.setMetricRegistries(null, new DefaultTaggedMetricRegistry());
->>>>>>> f0ad00b7
-    }
-
-    @Test(expected = NullPointerException.class)
-    public void nullMetricsCannotBeSet() {
-        AtlasDbMetrics.setMetricRegistries(null, taggedMetricRegistry);
     }
 
     @Test(expected = NullPointerException.class)
@@ -103,15 +93,9 @@
     }
 
     private MetricRegistry setMetricRegistry() {
-<<<<<<< HEAD
-        MetricRegistry metrics = MetricRegistries.createWithHdrHistogramReservoirs();
-        TaggedMetricRegistry taggedMetrics = DefaultTaggedMetricRegistry.getDefault();
-        AtlasDbMetrics.setMetricRegistries(metrics, taggedMetrics);
-=======
         MetricRegistry metrics = SharedMetricRegistries.getOrCreate("AtlasDbTest");
         TaggedMetricRegistry taggedMetricRegistry = DefaultTaggedMetricRegistry.getDefault();
         AtlasDbMetrics.setMetricRegistries(metrics, taggedMetricRegistry);
->>>>>>> f0ad00b7
         return metrics;
     }
 
