/*
 * (c) Copyright 2018 Palantir Technologies Inc. All rights reserved.
 *
 * Licensed under the Apache License, Version 2.0 (the "License");
 * you may not use this file except in compliance with the License.
 * You may obtain a copy of the License at
 *
 *     http://www.apache.org/licenses/LICENSE-2.0
 *
 * Unless required by applicable law or agreed to in writing, software
 * distributed under the License is distributed on an "AS IS" BASIS,
 * WITHOUT WARRANTIES OR CONDITIONS OF ANY KIND, either express or implied.
 * See the License for the specific language governing permissions and
 * limitations under the License.
 */
package com.palantir.atlasdb.logging;

import static org.assertj.core.api.Assertions.assertThat;
import static org.mockito.ArgumentMatchers.any;
import static org.mockito.Mockito.when;

import java.util.List;
import java.util.Map;

import org.junit.AfterClass;
import org.junit.BeforeClass;
import org.junit.Test;
import org.mockito.Mockito;

import com.google.common.collect.ImmutableList;
import com.google.common.collect.ImmutableMap;
import com.google.common.collect.Lists;
import com.palantir.atlasdb.AtlasDbConstants;
import com.palantir.atlasdb.encoding.PtBytes;
import com.palantir.atlasdb.keyvalue.api.BatchColumnRangeSelection;
import com.palantir.atlasdb.keyvalue.api.ColumnRangeSelection;
import com.palantir.atlasdb.keyvalue.api.RangeRequest;
import com.palantir.atlasdb.keyvalue.api.TableReference;
import com.palantir.atlasdb.keyvalue.impl.AbstractKeyValueService;
import com.palantir.atlasdb.protos.generated.TableMetadataPersistence;
import com.palantir.atlasdb.table.description.TableMetadata;
import com.palantir.logsafe.Arg;
import com.palantir.logsafe.SafeArg;
import com.palantir.logsafe.UnsafeArg;

public class LoggingArgsTest {
    private static final String ARG_NAME = "argName";
    private static final TableReference SAFE_TABLE_REFERENCE = TableReference.createFromFullyQualifiedName("foo.safe");
    private static final TableReference UNSAFE_TABLE_REFERENCE = TableReference.createFromFullyQualifiedName("foo.bar");
    private static final List<TableReference> LIST_OF_SAFE_AND_UNSAFE_TABLE_REFERENCES = Lists.newArrayList(
            SAFE_TABLE_REFERENCE,
            UNSAFE_TABLE_REFERENCE
    );
    private static final byte[] SAFE_TABLE_METADATA = AtlasDbConstants.GENERIC_TABLE_METADATA;
    private static final byte[] UNSAFE_TABLE_METADATA = TableMetadata.builder()
            .nameLogSafety(TableMetadataPersistence.LogSafety.UNSAFE)
            .build()
            .persistToBytes();
    private static final Map<TableReference, byte[]> TABLE_REF_TO_METADATA = ImmutableMap.of(
            SAFE_TABLE_REFERENCE, SAFE_TABLE_METADATA,
            UNSAFE_TABLE_REFERENCE, UNSAFE_TABLE_METADATA);

    private static final String SAFE_ROW_NAME = "saferow";
    private static final String UNSAFE_ROW_NAME = "row";
    private static final String SAFE_COLUMN_NAME = "safecolumn";
<<<<<<< HEAD
=======
    private static final String SAFE_COLUMN_NAME_2 = "safecolumn2";
    private static final String UNSAFE_COLUMN_NAME = "column";
    private static final String UNSAFE_COLUMN_NAME_2 = "column2";
>>>>>>> a83ac9de

    private static final byte[] SAFE_ROW_NAME_BYTES = PtBytes.toBytes(SAFE_ROW_NAME);
    private static final byte[] UNSAFE_ROW_NAME_BYTES = PtBytes.toBytes(UNSAFE_ROW_NAME);
    private static final byte[] SAFE_COLUMN_NAME_BYTES = PtBytes.toBytes(SAFE_COLUMN_NAME);
<<<<<<< HEAD
=======
    private static final byte[] UNSAFE_COLUMN_NAME_BYTES = PtBytes.toBytes(UNSAFE_COLUMN_NAME);
    private static final byte[] SAFE_COLUMN_NAME_BYTES_2 = PtBytes.toBytes(SAFE_COLUMN_NAME_2);
    private static final byte[] UNSAFE_COLUMN_NAME_BYTES_2 = PtBytes.toBytes(UNSAFE_COLUMN_NAME_2);
>>>>>>> a83ac9de

    private static final RangeRequest SAFE_RANGE_REQUEST = RangeRequest.builder()
            .retainColumns(ImmutableList.of(SAFE_ROW_NAME_BYTES)).build();
    private static final RangeRequest UNSAFE_RANGE_REQUEST = RangeRequest.builder()
            .retainColumns(ImmutableList.of(UNSAFE_ROW_NAME_BYTES)).build();
    private static final RangeRequest MIXED_RANGE_REQUEST = RangeRequest.builder()
            .retainColumns(ImmutableList.of(SAFE_ROW_NAME_BYTES, UNSAFE_ROW_NAME_BYTES)).build();

    private static final ColumnRangeSelection SAFE_COLUMN_RANGE = new ColumnRangeSelection(
<<<<<<< HEAD
            SAFE_COLUMN_NAME_BYTES, SAFE_COLUMN_NAME_BYTES);
=======
            SAFE_COLUMN_NAME_BYTES, SAFE_COLUMN_NAME_BYTES_2);
    private static final ColumnRangeSelection UNSAFE_COLUMN_RANGE = new ColumnRangeSelection(
            UNSAFE_COLUMN_NAME_BYTES, UNSAFE_COLUMN_NAME_BYTES_2);
    private static final ColumnRangeSelection MIXED_COLUMN_RANGE = new ColumnRangeSelection(
            SAFE_COLUMN_NAME_BYTES, PtBytes.toBytes("zzzzzzz")); // This is unsafe, and later than "saferow"
>>>>>>> a83ac9de
    private static final BatchColumnRangeSelection SAFE_BATCH_COLUMN_RANGE = BatchColumnRangeSelection.create(
            SAFE_COLUMN_RANGE, 1);

    public static final boolean ALL_SAFE_FOR_LOGGING = true;
    public static final boolean NOT_ALL_SAFE_FOR_LOGGING = false;

    private static final KeyValueServiceLogArbitrator arbitrator = Mockito.mock(KeyValueServiceLogArbitrator.class);

    @BeforeClass
    public static void setUpMocks() {
        when(arbitrator.isTableReferenceSafe(any())).thenAnswer(invocation -> {
            TableReference tableReference = (TableReference) invocation.getArguments()[0];
            return tableReference.getQualifiedName().contains("safe");
        });

        // Technically this may be inconsistent with the above, but this will do for our testing purposes
        when(arbitrator.isInternalTableReferenceSafe(any())).thenAnswer(invocation -> {
            String internalTableReference = (String) invocation.getArguments()[0];
            return internalTableReference.contains("safe");
        });

        when(arbitrator.isRowComponentNameSafe(any(), any(String.class))).thenAnswer(invocation -> {
            String rowName = (String) invocation.getArguments()[1];
            return rowName.contains("safe");
        });

        when(arbitrator.isColumnNameSafe(any(), any(String.class))).thenAnswer(invocation -> {
            String columnName = (String) invocation.getArguments()[1];
            return columnName.contains("safe");
        });

        LoggingArgs.setLogArbitrator(arbitrator);
    }

    @AfterClass
    public static void tearDownClass() {
        LoggingArgs.setLogArbitrator(KeyValueServiceLogArbitrator.ALL_UNSAFE);
    }

    @Test
    public void returnsSafeInternalTableNameCorrectly() {
        Arg<String> internalTableNameArg = LoggingArgs.internalTableName(SAFE_TABLE_REFERENCE);
        assertThat(internalTableNameArg.getName()).isEqualTo("tableRef");
        assertThat(internalTableNameArg.getValue()).isEqualTo(
                AbstractKeyValueService.internalTableName(SAFE_TABLE_REFERENCE));
        assertThat(internalTableNameArg).isInstanceOf(SafeArg.class);
    }

    @Test
    public void returnsUnsafeInternalTableNameCorrectly() {
        Arg<String> internalTableNameArg = LoggingArgs.internalTableName(UNSAFE_TABLE_REFERENCE);
        assertThat(internalTableNameArg.getName()).isEqualTo("unsafeTableRef");
        assertThat(internalTableNameArg.getValue()).isEqualTo(
                AbstractKeyValueService.internalTableName(UNSAFE_TABLE_REFERENCE));
        assertThat(internalTableNameArg).isInstanceOf(UnsafeArg.class);
    }

    @Test
    public void propagatesNameAndTableReferenceIfSafe() {
        Arg<String> tableReferenceArg = LoggingArgs.tableRef(ARG_NAME, SAFE_TABLE_REFERENCE);
        assertThat(tableReferenceArg.getName()).isEqualTo(ARG_NAME);
        assertThat(tableReferenceArg.getValue()).isEqualTo(SAFE_TABLE_REFERENCE.toString());
    }

    @Test
    public void canReturnBothSafeAndUnsafeTableReferences() {
        assertThat(LoggingArgs.tableRef(ARG_NAME, SAFE_TABLE_REFERENCE)).isInstanceOf(SafeArg.class);
        assertThat(LoggingArgs.tableRef(ARG_NAME, UNSAFE_TABLE_REFERENCE)).isInstanceOf(UnsafeArg.class);
    }

    @Test
    @SuppressWarnings("CheckReturnValue") // We test that returnedArgs will contain both a safe and unsafe references.
    public void canReturnListOfSafeTableReferences() {
        LoggingArgs.SafeAndUnsafeTableReferences returnedArgs =
                LoggingArgs.tableRefs(LIST_OF_SAFE_AND_UNSAFE_TABLE_REFERENCES);

        assertThat(returnedArgs.safeTableRefs().getValue()).contains(SAFE_TABLE_REFERENCE);
        assertThat(returnedArgs.unsafeTableRefs().getValue()).contains(UNSAFE_TABLE_REFERENCE);
    }

    @Test
    public void returnsSafeRangeWhenAllSafe() {
        assertThat(LoggingArgs.range(SAFE_TABLE_REFERENCE, SAFE_RANGE_REQUEST))
                .isInstanceOf(SafeArg.class);
    }

    @Test
    public void returnsUnsafeRangeWhenAllColumnsUnsafe() {
        assertThat(LoggingArgs.range(SAFE_TABLE_REFERENCE, UNSAFE_RANGE_REQUEST))
                .isInstanceOf(UnsafeArg.class);
    }

    @Test
    public void returnsUnsafeRangeEvenWhenContainsSafeColumns() {
        assertThat(LoggingArgs.range(SAFE_TABLE_REFERENCE, MIXED_RANGE_REQUEST))
                .isInstanceOf(UnsafeArg.class);
    }

    @Test
    public void returnsUnsafeColumnRangeEvenWhenContainsSafeColumns() {
        assertThat(LoggingArgs.columnRangeSelection(SAFE_COLUMN_RANGE)).isInstanceOf(UnsafeArg.class);
    }

    @Test
    public void returnsUnsafeBatchColumnRangeEvenWhenContainsSafeColumns() {
        assertThat(LoggingArgs.batchColumnRangeSelection(SAFE_BATCH_COLUMN_RANGE)).isInstanceOf(UnsafeArg.class);
    }

    @Test
    public void returnsSafeTableWhenTableIsSafe() {
        assertThat(LoggingArgs.safeTableOrPlaceholder(SAFE_TABLE_REFERENCE)).isEqualTo(SAFE_TABLE_REFERENCE);
    }

    @Test
    public void returnsPlaceholderWhenTableIsUnsafe() {
        assertThat(LoggingArgs.safeTableOrPlaceholder(UNSAFE_TABLE_REFERENCE))
                .isEqualTo(LoggingArgs.PLACEHOLDER_TABLE_REFERENCE);
    }

    @Test
    public void returnsTablesAndPlaceholderWhenTablesAreSafeAndUnsafe() {
        List<TableReference> tables = ImmutableList.of(SAFE_TABLE_REFERENCE, UNSAFE_TABLE_REFERENCE);
        List<TableReference> returnedList = Lists.newArrayList(LoggingArgs.safeTablesOrPlaceholder(tables));
        List<TableReference> expectedList = Lists.newArrayList(SAFE_TABLE_REFERENCE,
                LoggingArgs.PLACEHOLDER_TABLE_REFERENCE);

        assertThat(returnedList).containsOnly(expectedList.toArray(new TableReference[expectedList.size()]));
    }

    @Test
    public void hydrateDoesNotThrowOnInvalidMetadata() {
        LoggingArgs.hydrate(ImmutableMap.of(SAFE_TABLE_REFERENCE, AtlasDbConstants.EMPTY_TABLE_METADATA));
        LoggingArgs.setLogArbitrator(arbitrator);
    }

    @Test
    public void allSafeForLoggingIsOnlyTrueWhenAllKeyValueServicesAreTrue() {
        assertThat(LoggingArgs.isSafe(SAFE_TABLE_REFERENCE)).isTrue();
        assertThat(LoggingArgs.isSafe(UNSAFE_TABLE_REFERENCE)).isFalse();

        // If the initial allSafeForLogging is true, use ALL_SAFE log arbitrator
        LoggingArgs.combineAndSetNewAllSafeForLoggingFlag(ALL_SAFE_FOR_LOGGING);
        assertThat(LoggingArgs.isSafe(SAFE_TABLE_REFERENCE)).isTrue();
        assertThat(LoggingArgs.isSafe(UNSAFE_TABLE_REFERENCE)).isTrue();

        // If a new keyValueService is not all safe for logging, take the safe data info during hydrate
        LoggingArgs.combineAndSetNewAllSafeForLoggingFlag(NOT_ALL_SAFE_FOR_LOGGING);
        LoggingArgs.hydrate(TABLE_REF_TO_METADATA);
        assertThat(LoggingArgs.isSafe(SAFE_TABLE_REFERENCE)).isTrue();
        assertThat(LoggingArgs.isSafe(UNSAFE_TABLE_REFERENCE)).isFalse();

        // Even if a new keyValueService is all safe for logging now, if won't change the safe data info
        LoggingArgs.combineAndSetNewAllSafeForLoggingFlag(ALL_SAFE_FOR_LOGGING);
        assertThat(LoggingArgs.isSafe(SAFE_TABLE_REFERENCE)).isTrue();
        assertThat(LoggingArgs.isSafe(UNSAFE_TABLE_REFERENCE)).isFalse();

        LoggingArgs.setLogArbitrator(arbitrator);
    }
}<|MERGE_RESOLUTION|>--- conflicted
+++ resolved
@@ -63,22 +63,10 @@
     private static final String SAFE_ROW_NAME = "saferow";
     private static final String UNSAFE_ROW_NAME = "row";
     private static final String SAFE_COLUMN_NAME = "safecolumn";
-<<<<<<< HEAD
-=======
-    private static final String SAFE_COLUMN_NAME_2 = "safecolumn2";
-    private static final String UNSAFE_COLUMN_NAME = "column";
-    private static final String UNSAFE_COLUMN_NAME_2 = "column2";
->>>>>>> a83ac9de
 
     private static final byte[] SAFE_ROW_NAME_BYTES = PtBytes.toBytes(SAFE_ROW_NAME);
     private static final byte[] UNSAFE_ROW_NAME_BYTES = PtBytes.toBytes(UNSAFE_ROW_NAME);
     private static final byte[] SAFE_COLUMN_NAME_BYTES = PtBytes.toBytes(SAFE_COLUMN_NAME);
-<<<<<<< HEAD
-=======
-    private static final byte[] UNSAFE_COLUMN_NAME_BYTES = PtBytes.toBytes(UNSAFE_COLUMN_NAME);
-    private static final byte[] SAFE_COLUMN_NAME_BYTES_2 = PtBytes.toBytes(SAFE_COLUMN_NAME_2);
-    private static final byte[] UNSAFE_COLUMN_NAME_BYTES_2 = PtBytes.toBytes(UNSAFE_COLUMN_NAME_2);
->>>>>>> a83ac9de
 
     private static final RangeRequest SAFE_RANGE_REQUEST = RangeRequest.builder()
             .retainColumns(ImmutableList.of(SAFE_ROW_NAME_BYTES)).build();
@@ -88,15 +76,7 @@
             .retainColumns(ImmutableList.of(SAFE_ROW_NAME_BYTES, UNSAFE_ROW_NAME_BYTES)).build();
 
     private static final ColumnRangeSelection SAFE_COLUMN_RANGE = new ColumnRangeSelection(
-<<<<<<< HEAD
             SAFE_COLUMN_NAME_BYTES, SAFE_COLUMN_NAME_BYTES);
-=======
-            SAFE_COLUMN_NAME_BYTES, SAFE_COLUMN_NAME_BYTES_2);
-    private static final ColumnRangeSelection UNSAFE_COLUMN_RANGE = new ColumnRangeSelection(
-            UNSAFE_COLUMN_NAME_BYTES, UNSAFE_COLUMN_NAME_BYTES_2);
-    private static final ColumnRangeSelection MIXED_COLUMN_RANGE = new ColumnRangeSelection(
-            SAFE_COLUMN_NAME_BYTES, PtBytes.toBytes("zzzzzzz")); // This is unsafe, and later than "saferow"
->>>>>>> a83ac9de
     private static final BatchColumnRangeSelection SAFE_BATCH_COLUMN_RANGE = BatchColumnRangeSelection.create(
             SAFE_COLUMN_RANGE, 1);
 
