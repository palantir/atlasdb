--- conflicted
+++ resolved
@@ -455,11 +455,7 @@
         @Override
         public Pair<String, Integer> convertToJson(byte[] value, int offset) {
             Pair<String, Integer> p = convertToString(value, offset);
-<<<<<<< HEAD
-            return Pair.create(writeJson(p.getLhSide()), p.getRhSide());
-=======
             return Pair.create(ValueType.writeJson(p.getLhSide()), p.getRhSide());
->>>>>>> 9ffe23fe
         }
 
         @Override
@@ -469,11 +465,7 @@
 
         @Override
         public byte[] convertFromJson(String jsonValue) {
-<<<<<<< HEAD
-            return convertFromString(readJson(jsonValue, String.class));
-=======
             return convertFromString(ValueType.readJson(jsonValue, String.class));
->>>>>>> 9ffe23fe
         }
 
         @Override
@@ -534,11 +526,7 @@
         @Override
         public Pair<String, Integer> convertToJson(byte[] value, int offset) {
             Pair<String, Integer> p = convertToString(value, offset);
-<<<<<<< HEAD
-            return Pair.create(writeJson(p.getLhSide()), p.getRhSide());
-=======
             return Pair.create(ValueType.writeJson(p.getLhSide()), p.getRhSide());
->>>>>>> 9ffe23fe
         }
 
         @Override
@@ -837,20 +825,12 @@
 
         @Override
         public Pair<String, Integer> convertToJson(byte[] value, int offset) {
-<<<<<<< HEAD
-            return Pair.create(writeJson(convertToJava(value, offset).toString()), 16);
-=======
             return Pair.create(ValueType.writeJson(convertToJava(value, offset).toString()), 16);
->>>>>>> 9ffe23fe
-        }
-
-        @Override
-        public byte[] convertFromJson(String jsonValue) {
-<<<<<<< HEAD
-            return convertFromString(readJson(jsonValue, String.class));
-=======
+        }
+
+        @Override
+        public byte[] convertFromJson(String jsonValue) {
             return convertFromString(ValueType.readJson(jsonValue, String.class));
->>>>>>> 9ffe23fe
         }
 
         @Override
@@ -886,27 +866,7 @@
     }
     ;
 
-<<<<<<< HEAD
-    private static final ObjectMapper mapper = new ObjectMapper();
-
-    private static <T> T readJson(String json, Class<T> clazz) {
-        try {
-            return mapper.readValue(json, clazz);
-        } catch (IOException e) {
-            throw new RuntimeException(e);
-        }
-    }
-
-    private static String writeJson(Object value) {
-        try {
-            return mapper.writeValueAsString(value);
-        } catch (IOException e) {
-            throw new RuntimeException(e);
-        }
-    }
-=======
     private static final ObjectMapper OBJECT_MAPPER = new ObjectMapper();
->>>>>>> 9ffe23fe
 
     public abstract Object convertToJava(byte[] value, int offset);
     public abstract Pair<String, Integer> convertToJson(byte[] value, int offset);
