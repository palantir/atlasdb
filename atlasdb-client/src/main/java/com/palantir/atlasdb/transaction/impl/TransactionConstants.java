--- conflicted
+++ resolved
@@ -40,18 +40,15 @@
     public static final String COMMIT_TS_COLUMN_STRING = "t";
     public static final byte[] COMMIT_TS_COLUMN = PtBytes.toBytes(COMMIT_TS_COLUMN_STRING);
     public static final long FAILED_COMMIT_TS = -1L;
-<<<<<<< HEAD
     public static final byte[] DIRECT_ENCODING_ABORTED_TRANSACTION_VALUE = getValueForTimestamp(FAILED_COMMIT_TS);
     public static final byte[] TICKETS_ENCODING_ABORTED_TRANSACTION_VALUE = PtBytes.EMPTY_BYTE_ARRAY;
 
     public static final TransactionStatus ABORTED = TransactionStatuses.aborted();
     public static final TransactionStatus IN_PROGRESS = TransactionStatuses.inProgress();
     public static final TransactionStatus UNKNOWN = TransactionStatuses.unknown();
+    public static final long LOWEST_POSSIBLE_START_TS = 1L;
     public static final TransactionStatus PRE_START_COMMITTED =
             TransactionStatuses.committed(AtlasDbConstants.STARTING_TS - 1);
-=======
-    public static final long LOWEST_POSSIBLE_START_TS = 1L;
->>>>>>> 5740a76a
 
     public static final long WARN_LEVEL_FOR_QUEUED_BYTES = 10 * 1024 * 1024;
 
