/*
 * (c) Copyright 2018 Palantir Technologies Inc. All rights reserved.
 *
 * Licensed under the Apache License, Version 2.0 (the "License");
 * you may not use this file except in compliance with the License.
 * You may obtain a copy of the License at
 *
 *     http://www.apache.org/licenses/LICENSE-2.0
 *
 * Unless required by applicable law or agreed to in writing, software
 * distributed under the License is distributed on an "AS IS" BASIS,
 * WITHOUT WARRANTIES OR CONDITIONS OF ANY KIND, either express or implied.
 * See the License for the specific language governing permissions and
 * limitations under the License.
 */
package com.palantir.atlasdb.keyvalue.impl;

import com.google.common.collect.AbstractIterator;
import com.google.common.collect.HashMultimap;
import com.google.common.collect.ImmutableList;
import com.google.common.collect.ImmutableSet;
import com.google.common.collect.ImmutableSortedMap;
import com.google.common.collect.Iterators;
import com.google.common.collect.Multimap;
import com.google.common.collect.PeekingIterator;
import com.google.common.io.BaseEncoding;
import com.google.common.primitives.Longs;
import com.google.common.primitives.UnsignedBytes;
import com.google.common.util.concurrent.Futures;
import com.google.common.util.concurrent.ListenableFuture;
import com.google.common.util.concurrent.MoreExecutors;
import com.google.errorprone.annotations.MustBeClosed;
import com.palantir.atlasdb.AtlasDbConstants;
import com.palantir.atlasdb.encoding.PtBytes;
import com.palantir.atlasdb.keyvalue.api.BatchColumnRangeSelection;
import com.palantir.atlasdb.keyvalue.api.CandidateCellForSweeping;
import com.palantir.atlasdb.keyvalue.api.CandidateCellForSweepingRequest;
import com.palantir.atlasdb.keyvalue.api.Cell;
import com.palantir.atlasdb.keyvalue.api.CheckAndSetCompatibility;
import com.palantir.atlasdb.keyvalue.api.CheckAndSetException;
import com.palantir.atlasdb.keyvalue.api.CheckAndSetRequest;
import com.palantir.atlasdb.keyvalue.api.ClusterAvailabilityStatus;
import com.palantir.atlasdb.keyvalue.api.ColumnRangeSelection;
import com.palantir.atlasdb.keyvalue.api.ColumnSelection;
import com.palantir.atlasdb.keyvalue.api.KeyAlreadyExistsException;
import com.palantir.atlasdb.keyvalue.api.MultiCheckAndSetException;
import com.palantir.atlasdb.keyvalue.api.MultiCheckAndSetRequest;
import com.palantir.atlasdb.keyvalue.api.RangeRequest;
import com.palantir.atlasdb.keyvalue.api.RangeRequests;
import com.palantir.atlasdb.keyvalue.api.RowColumnRangeIterator;
import com.palantir.atlasdb.keyvalue.api.RowResult;
import com.palantir.atlasdb.keyvalue.api.TableReference;
import com.palantir.atlasdb.keyvalue.api.TimestampRangeDelete;
import com.palantir.atlasdb.keyvalue.api.Value;
import com.palantir.atlasdb.logging.LoggingArgs;
import com.palantir.common.annotation.Output;
import com.palantir.common.base.ClosableIterator;
import com.palantir.common.base.ClosableIterators;
import com.palantir.common.exception.TableMappingNotFoundException;
import com.palantir.common.streams.KeyedStream;
import com.palantir.conjure.java.lib.Bytes;
import com.palantir.util.paging.TokenBackedBasicResultsPage;
import java.util.ArrayList;
import java.util.Arrays;
import java.util.Collection;
import java.util.HashMap;
import java.util.IdentityHashMap;
import java.util.Iterator;
import java.util.LinkedHashMap;
import java.util.List;
import java.util.Map;
import java.util.Objects;
import java.util.Optional;
import java.util.Set;
import java.util.SortedMap;
import java.util.TreeSet;
import java.util.concurrent.ConcurrentHashMap;
import java.util.concurrent.ConcurrentMap;
import java.util.concurrent.ConcurrentNavigableMap;
import java.util.concurrent.ConcurrentSkipListMap;
import java.util.concurrent.ExecutorService;
import java.util.concurrent.locks.Lock;
import java.util.concurrent.locks.ReadWriteLock;
import java.util.concurrent.locks.ReentrantReadWriteLock;
import java.util.function.Consumer;
import java.util.function.Function;
import java.util.stream.Collectors;
import javax.annotation.Nullable;
import javax.annotation.concurrent.ThreadSafe;
import org.apache.commons.lang3.ArrayUtils;

/**
 * In-memory (non-durable) key-value store implementation.
 * <p>
 * Intended for testing use only.
 */
@ThreadSafe
public class InMemoryKeyValueService extends AbstractKeyValueService {

    private final ConcurrentMap<TableReference, Table> tables = new ConcurrentHashMap<>();
    private final ConcurrentMap<TableReference, byte[]> tableMetadata = new ConcurrentHashMap<>();
    private final boolean createTablesAutomatically;

    public InMemoryKeyValueService(boolean createTablesAutomatically) {
        this(createTablesAutomatically, MoreExecutors.newDirectExecutorService());
    }

    public InMemoryKeyValueService(boolean createTablesAutomatically, ExecutorService executor) {
        super(executor);
        this.createTablesAutomatically = createTablesAutomatically;
    }

    @Override
    @SuppressWarnings({"CheckReturnValue"}) // Consume all remaining values of iterator.
    public Map<Cell, Value> getRows(
            TableReference tableRef, Iterable<byte[]> rows, ColumnSelection columnSelection, long timestamp) {
        Map<Cell, Value> result = new HashMap<>();
        ConcurrentNavigableMap<Key, byte[]> table = getTableMap(tableRef).entries;
        for (byte[] row : rows) {
            Cell rowBegin = Cells.createSmallestCellForRow(row);
            Cell rowEnd = Cells.createLargestCellForRow(row);
            PeekingIterator<Map.Entry<Key, byte[]>> entries = Iterators.peekingIterator(
                    table.subMap(new Key(rowBegin, Long.MIN_VALUE), new Key(rowEnd, timestamp))
                            .entrySet()
                            .iterator());
            while (entries.hasNext()) {
                Map.Entry<Key, byte[]> entry = entries.peek();
                Key key = entry.getKey();
                Iterator<Map.Entry<Key, byte[]>> cellIter = takeCell(entries, key);
                if (columnSelection.contains(key.col)) {
                    getLatestVersionOfCell(row, key, cellIter, timestamp, result);
                }
                Iterators.size(cellIter);
            }
        }

        return result;
    }

    private void getLatestVersionOfCell(
            byte[] row,
            Key key,
            Iterator<Map.Entry<Key, byte[]>> cellIter,
            long timestamp,
            @Output Map<Cell, Value> result) {
        Map.Entry<Key, byte[]> lastEntry = null;
        while (cellIter.hasNext()) {
            Map.Entry<Key, byte[]> curEntry = cellIter.next();
            if (curEntry.getKey().ts >= timestamp) {
                break;
            }
            lastEntry = curEntry;
        }
        if (lastEntry != null) {
            long ts = lastEntry.getKey().ts;
            byte[] value = lastEntry.getValue();
            result.put(Cell.create(row, key.col), Value.createWithCopyOfData(value, ts));
        }
    }

    @Override
    public Map<Cell, Value> get(TableReference tableRef, Map<Cell, Long> timestampByCell) {
        Map<Cell, Value> result = new HashMap<>();
        ConcurrentNavigableMap<Key, byte[]> table = getTableMap(tableRef).entries;
        for (Map.Entry<Cell, Long> e : timestampByCell.entrySet()) {
            Cell cell = e.getKey();
            Map.Entry<Key, byte[]> lastEntry = table.lowerEntry(new Key(cell, e.getValue()));
            if (lastEntry != null) {
                Key key = lastEntry.getKey();
                if (key.matchesCell(cell)) {
                    long ts = lastEntry.getKey().ts;
                    result.put(cell, Value.createWithCopyOfData(lastEntry.getValue(), ts));
                }
            }
        }
        return result;
    }

    @Override
    public Map<RangeRequest, TokenBackedBasicResultsPage<RowResult<Value>, byte[]>> getFirstBatchForRanges(
            TableReference tableRef, Iterable<RangeRequest> rangeRequests, long timestamp) {
        return KeyValueServices.getFirstBatchForRangesUsingGetRange(this, tableRef, rangeRequests, timestamp);
    }

    @MustBeClosed
    @Override
    public ClosableIterator<RowResult<Value>> getRange(
            TableReference tableRef, final RangeRequest range, final long timestamp) {
        boolean reversed = range.isReverse();
        return getRangeInternal(tableRef, range, entries -> {
            Map.Entry<Key, byte[]> lastEntry = null;
            while (entries.hasNext()) {
                Map.Entry<Key, byte[]> entry = entries.next();
                if (reversed && entry.getKey().ts < timestamp) {
                    lastEntry = entry;
                    break;
                } else if (!reversed && entry.getKey().ts >= timestamp) {
                    break;
                }
                lastEntry = entry;
            }
            if (lastEntry != null) {
                long ts = lastEntry.getKey().ts;
                return Value.createWithCopyOfData(lastEntry.getValue(), ts);
            } else {
                return null;
            }
        });
    }

    @MustBeClosed
    @Override
    public ClosableIterator<RowResult<Set<Long>>> getRangeOfTimestamps(
            TableReference tableRef, final RangeRequest range, final long timestamp) {
        return getRangeInternal(tableRef, range, entries -> {
            Set<Long> timestamps = new TreeSet<>();
            while (entries.hasNext()) {
                Map.Entry<Key, byte[]> entry = entries.next();
                Key key = entry.getKey();
                if (key.ts >= timestamp) {
                    break;
                }
                timestamps.add(key.ts);
            }
            if (!timestamps.isEmpty()) {
                return timestamps;
            } else {
                return null;
            }
        });
    }

    @MustBeClosed
    @Override
    public ClosableIterator<List<CandidateCellForSweeping>> getCandidateCellsForSweeping(
            TableReference tableRef, CandidateCellForSweepingRequest request) {
        return new GetCandidateCellsForSweepingShim(this).getCandidateCellsForSweeping(tableRef, request);
    }

    @MustBeClosed
    private <T> ClosableIterator<RowResult<T>> getRangeInternal(
            TableReference tableRef, final RangeRequest range, final ResultProducer<T> resultProducer) {
        ConcurrentNavigableMap<Key, byte[]> tableMap = getTableMap(tableRef).entries;
        if (range.isReverse()) {
            tableMap = tableMap.descendingMap();
        }
        if (range.getStartInclusive().length != 0) {
            if (range.isReverse()) {
                Cell startCell = Cells.createLargestCellForRow(range.getStartInclusive());
                tableMap = tableMap.tailMap(new Key(startCell, Long.MIN_VALUE));
            } else {
                Cell startCell = Cells.createSmallestCellForRow(range.getStartInclusive());
                tableMap = tableMap.tailMap(new Key(startCell, Long.MIN_VALUE));
            }
        }
        if (range.getEndExclusive().length != 0) {
            if (range.isReverse()) {
                Cell endCell = Cells.createLargestCellForRow(range.getEndExclusive());
                tableMap = tableMap.headMap(new Key(endCell, Long.MAX_VALUE));
            } else {
                Cell endCell = Cells.createSmallestCellForRow(range.getEndExclusive());
                tableMap = tableMap.headMap(new Key(endCell, Long.MAX_VALUE));
            }
        }
        final PeekingIterator<Map.Entry<Key, byte[]>> it =
                Iterators.peekingIterator(tableMap.entrySet().iterator());
        return ClosableIterators.wrapWithEmptyClose(new AbstractIterator<RowResult<T>>() {
            @Override
            protected RowResult<T> computeNext() {
                while (true) {
                    if (!it.hasNext()) {
                        return endOfData();
                    }
                    ImmutableSortedMap.Builder<byte[], T> result =
                            ImmutableSortedMap.orderedBy(UnsignedBytes.lexicographicalComparator());
                    Key key = it.peek().getKey();
                    byte[] row = key.row;
                    Iterator<Map.Entry<Key, byte[]>> cellIter = takeCell(it, key);
                    collectValueForTimestamp(key.col, cellIter, result, range, resultProducer);

                    while (it.hasNext()) {
                        if (!it.peek().getKey().matchesRow(row)) {
                            break;
                        }
                        key = it.peek().getKey();
                        cellIter = takeCell(it, key);
                        collectValueForTimestamp(key.col, cellIter, result, range, resultProducer);
                    }
                    SortedMap<byte[], T> columns = result.build();
                    if (!columns.isEmpty()) {
                        return RowResult.create(row, columns);
                    }
                }
            }
        });
    }

    private static Iterator<Map.Entry<Key, byte[]>> takeCell(
            final PeekingIterator<Map.Entry<Key, byte[]>> it, final Key key) {
        return new AbstractIterator<Map.Entry<Key, byte[]>>() {
            @Override
            protected Map.Entry<Key, byte[]> computeNext() {
                if (!it.hasNext()) {
                    return endOfData();
                }
                Map.Entry<Key, byte[]> next = it.peek();
                Key nextKey = next.getKey();
                if (nextKey.matchesCell(key)) {
                    return it.next();
                }
                return endOfData();
            }
        };
    }

    @Override
    public Map<byte[], RowColumnRangeIterator> getRowsColumnRange(
            TableReference tableRef,
            Iterable<byte[]> rows,
            BatchColumnRangeSelection batchColumnRangeSelection,
            long timestamp) {
        IdentityHashMap<byte[], RowColumnRangeIterator> result = new IdentityHashMap<>();
        ConcurrentSkipListMap<Key, byte[]> table = getTableMap(tableRef).entries;

        ColumnRangeSelection columnRangeSelection = new ColumnRangeSelection(
                batchColumnRangeSelection.getStartCol(), batchColumnRangeSelection.getEndCol());
        for (byte[] row : rows) {
            result.put(row, getColumnRangeForSingleRow(table, row, columnRangeSelection, timestamp));
        }

        return result;
    }

    @Override
    public RowColumnRangeIterator getRowsColumnRange(
            TableReference tableRef,
            Iterable<byte[]> rows,
            ColumnRangeSelection columnRangeSelection,
            int cellBatchHint,
            long timestamp) {
        ConcurrentSkipListMap<Key, byte[]> table = getTableMap(tableRef).entries;
        Iterator<RowColumnRangeIterator> rowColumnRanges = Iterators.transform(
                rows.iterator(), row -> getColumnRangeForSingleRow(table, row, columnRangeSelection, timestamp));
        return new LocalRowColumnRangeIterator(Iterators.concat(rowColumnRanges));
    }

    private RowColumnRangeIterator getColumnRangeForSingleRow(
            ConcurrentSkipListMap<Key, byte[]> table,
            byte[] row,
            ColumnRangeSelection columnRangeSelection,
            long timestamp) {
        Cell rowBegin;
        if (columnRangeSelection.getStartCol().length > 0) {
            rowBegin = Cell.create(row, columnRangeSelection.getStartCol());
        } else {
            rowBegin = Cells.createSmallestCellForRow(row);
        }
        // Inclusive last cell.
        Cell rowEnd;
        if (columnRangeSelection.getEndCol().length > 0) {
            rowEnd = Cell.create(row, RangeRequests.previousLexicographicName(columnRangeSelection.getEndCol()));
        } else {
            rowEnd = Cells.createLargestCellForRow(row);
        }
        PeekingIterator<Map.Entry<Key, byte[]>> entries =
                Iterators.peekingIterator(table.subMap(new Key(rowBegin, Long.MIN_VALUE), new Key(rowEnd, timestamp))
                        .entrySet()
                        .iterator());
        Map<Cell, Value> rowResults = new LinkedHashMap<>();
        while (entries.hasNext()) {
            Map.Entry<Key, byte[]> entry = entries.peek();
            Key key = entry.getKey();
            Iterator<Map.Entry<Key, byte[]>> cellIter = takeCell(entries, key);
            getLatestVersionOfCell(row, key, cellIter, timestamp, rowResults);
        }
        return new LocalRowColumnRangeIterator(rowResults.entrySet().iterator());
    }

    private interface ResultProducer<T> {
        @Nullable
        T apply(Iterator<Map.Entry<Key, byte[]>> timestampValues);
    }

    @SuppressWarnings({"CheckReturnValue"}) // Consume all remaining values of iterator.
    private static <T> void collectValueForTimestamp(
            byte[] col,
            Iterator<Map.Entry<Key, byte[]>> timestampValues,
            @Output ImmutableSortedMap.Builder<byte[], T> results,
            RangeRequest range,
            ResultProducer<T> resultProducer) {
        T result = null;
        if (range.containsColumn(col)) {
            result = resultProducer.apply(timestampValues);
        }

        // exhaust remaining entries
        Iterators.size(timestampValues);
        if (result != null) {
            results.put(col, result);
        }
    }

    @Override
    public void multiPut(Map<TableReference, ? extends Map<Cell, byte[]>> valuesByTable, final long timestamp) {
        valuesByTable.forEach((tableRef, values) -> put(tableRef, values, timestamp));
    }

    @Override
    public void put(TableReference tableRef, Map<Cell, byte[]> values, long timestamp) {
        putInternal(
                tableRef,
                KeyValueServices.toConstantTimestampValues(values.entrySet(), timestamp),
                OverwriteBehaviour.OVERWRITE_SAME_VALUE);
    }

    @Override
    public void putWithTimestamps(TableReference tableRef, Multimap<Cell, Value> values) {
        putInternal(tableRef, values.entries(), OverwriteBehaviour.OVERWRITE_SAME_VALUE);
    }

    @Override
    public void putUnlessExists(TableReference tableRef, Map<Cell, byte[]> values) throws KeyAlreadyExistsException {
        putInternal(
                tableRef,
                KeyValueServices.toConstantTimestampValues(values.entrySet(), AtlasDbConstants.TRANSACTION_TS),
                OverwriteBehaviour.DO_NOT_OVERWRITE);
    }

    @Override
    public void setOnce(TableReference tableRef, Map<Cell, byte[]> values) {
        putInternal(
                tableRef,
                KeyValueServices.toConstantTimestampValues(values.entrySet(), AtlasDbConstants.TRANSACTION_TS),
                OverwriteBehaviour.OVERWRITE);
    }

    private void putInternal(
            TableReference tableRef, Collection<Map.Entry<Cell, Value>> values, OverwriteBehaviour overwriteBehaviour) {
        runWithLockForWrites(tableRef, table -> {
            List<Cell> knownSuccessfullyCommittedKeys = new ArrayList<>();
            for (Map.Entry<Cell, Value> entry : values) {
                byte[] contents = entry.getValue().getContents();
                long timestamp = entry.getValue().getTimestamp();

                Key key = getKey(table, entry.getKey(), timestamp);
                if (overwriteBehaviour == OverwriteBehaviour.OVERWRITE) {
                    table.put(key, copyOf(contents));
                } else {
                    byte[] oldContents = putIfAbsent(table, key, contents);
                    if (shouldThrow(overwriteBehaviour, contents, oldContents)) {
                        throw new KeyAlreadyExistsException(
                                "We already have a value for this timestamp",
                                ImmutableList.of(entry.getKey()),
                                knownSuccessfullyCommittedKeys);
                    }
                    knownSuccessfullyCommittedKeys.add(entry.getKey());
                }
            }
            return null;
        });
    }

    private boolean shouldThrow(OverwriteBehaviour overwriteBehaviour, byte[] contents, byte[] oldContents) {
        if (oldContents == null) {
            return false;
        }
        if (overwriteBehaviour == OverwriteBehaviour.OVERWRITE_SAME_VALUE) {
            return !Arrays.equals(oldContents, contents);
        }
        return true;
    }

    private enum OverwriteBehaviour {
        DO_NOT_OVERWRITE,
        OVERWRITE_SAME_VALUE,
        OVERWRITE;
    }

    @Override
    public CheckAndSetCompatibility getCheckAndSetCompatibility() {
        // We advertise inconsistency on failure, for the purposes of test re-usability.
        return CheckAndSetCompatibility.supportedBuilder()
                .supportsMultiCheckAndSetOperations(true)
                .supportsDetailOnFailure(true)
                .consistentOnFailure(false)
                .build();
    }

    @Override
    public void checkAndSet(CheckAndSetRequest request) throws CheckAndSetException {
        TableReference tableRef = request.table();
        runWithLockForWrites(tableRef, table -> {
            Cell cell = request.cell();
            Optional<byte[]> oldValue = request.oldValue();
            byte[] contents = request.newValue();

            Key key = getKey(table, cell, AtlasDbConstants.TRANSACTION_TS);
            if (oldValue.isPresent()) {
                byte[] storedValue = table.get(key);
                boolean succeeded =
                        Arrays.equals(storedValue, oldValue.get()) && table.replace(key, storedValue, copyOf(contents));
                if (!succeeded) {
                    byte[] actual = table.get(key); // Re-fetch, something may have happened between get and replace
                    throwCheckAndSetException(cell, tableRef, oldValue.get(), actual);
                }
            } else {
                byte[] oldContents = putIfAbsent(table, key, contents);
                if (oldContents != null) {
                    throwCheckAndSetException(cell, tableRef, null, oldContents);
                }
            }
            return null;
        });
    }

    /**
     * This operation ensures atomicity by locking down the table. This ensures that there are no conflicts with other
     * writes, and that reads see a consistent view of the world. The exception are reads that return iterators, which
     * may see a partially applied multiCAS.
     *
     * In case of failure, updates will not be partially applied.
     * Reads concurrent with this operation may see a partially applied update.
     */
    @Override
<<<<<<< HEAD
    public void multiCheckAndSet(MultiCheckAndSetRequest request) throws MultiCheckAndSetException {
        Table table = getTableMap(request.tableRef());
        Map<Key, byte[]> updates = KeyedStream.stream(request.updates())
                .mapKeys(cell -> getKey(table, cell, AtlasDbConstants.TRANSACTION_TS))
                .collectToMap();

        // todo(snanda): this is not performant for memory
        ConcurrentSkipListMap<Key, byte[]> snapshot = table.entries.clone();
        Map<Cell, byte[]> actual = KeyedStream.stream(request.updates())
                .map((cell, _val) -> snapshot.get(getKey(table, cell, AtlasDbConstants.TRANSACTION_TS)))
                .filter(Objects::nonNull)
                .collectToMap();

        throwIfActualDoesNotMatchExpected(request, actual);
        table.entries.putAll(updates);
    }

    private static void throwIfActualDoesNotMatchExpected(MultiCheckAndSetRequest request, Map<Cell, byte[]> actual) {
        for (Cell cell : request.updates().keySet()) {
            byte[] expected = request.expected().get(cell);
            byte[] actualVal = actual.get(cell);

            if (expected == null && actualVal == null) continue;

            if (expected == null || actualVal == null || !Arrays.equals(expected, actualVal)) {
                throw new MultiCheckAndSetException(
                        LoggingArgs.tableRef(request.tableRef()), request.rowName(), request.expected(), actual);
            }
        }
=======
    public void multiCheckAndSet(MultiCheckAndSetRequest multiCheckAndSetRequest) throws MultiCheckAndSetException {
        TableReference tableRef = multiCheckAndSetRequest.tableRef();
        runWithExclusiveLock(tableRef, tableEntry -> {
            Map<Cell, byte[]> actualValues = new HashMap<>();
            boolean success = true;
            for (Map.Entry<Cell, byte[]> entry :
                    multiCheckAndSetRequest.expected().entrySet()) {
                Cell cell = entry.getKey();
                Key key = getKey(tableEntry, cell, AtlasDbConstants.TRANSACTION_TS);
                byte[] actual = tableEntry.entries.get(key);
                if (actual != null) {
                    actualValues.put(cell, actual);
                }
                success &= Arrays.equals(actual, entry.getValue());
            }
            if (!success) {
                throw new MultiCheckAndSetException(
                        LoggingArgs.tableRef(tableRef),
                        multiCheckAndSetRequest.rowName(),
                        multiCheckAndSetRequest.expected(),
                        actualValues);
            }
            putInternal(
                    tableRef,
                    KeyValueServices.toConstantTimestampValues(
                            multiCheckAndSetRequest.updates().entrySet(), AtlasDbConstants.TRANSACTION_TS),
                    OverwriteBehaviour.OVERWRITE);
        });
>>>>>>> 9587c745
    }

    // Returns the existing contents, if any, and null otherwise
    private byte[] putIfAbsent(ConcurrentSkipListMap<Key, byte[]> table, Key key, final byte[] contents) {
        return table.putIfAbsent(key, copyOf(contents));
    }

    private Key getKey(Table table, Cell cell, long timestamp) {
        return getKey(table.entries, cell, timestamp);
    }

    private Key getKey(ConcurrentSkipListMap<Key, byte[]> table, Cell cell, long timestamp) {
        byte[] row = cell.getRowName();
        byte[] col = cell.getColumnName();

        Key nextKey = table.ceilingKey(new Key(row, ArrayUtils.EMPTY_BYTE_ARRAY, Long.MIN_VALUE));
        if (nextKey != null && nextKey.matchesRow(row)) {
            // Save memory by sharing rows.
            row = nextKey.row;
        }
        return new Key(row, col, timestamp);
    }

    private void throwCheckAndSetException(Cell cell, TableReference tableRef, byte[] expected, byte[] actual) {
        ImmutableList<byte[]> actuals = actual == null ? ImmutableList.of() : ImmutableList.of(actual);
        throw new CheckAndSetException(cell, tableRef, expected, actuals);
    }

    @Override
    public void delete(TableReference tableRef, Multimap<Cell, Long> keys) {
        runWithLockForWrites(tableRef, table -> {
            for (Map.Entry<Cell, Long> e : keys.entries()) {
                table.remove(new Key(e.getKey(), e.getValue()));
            }
            return null;
        });
    }

    @Override
    public void deleteAllTimestamps(TableReference tableRef, Map<Cell, TimestampRangeDelete> deletes) {
        runWithLockForWrites(tableRef, table -> {
            deletes.forEach((cell, delete) -> table.subMap(
                            new Key(cell, delete.minTimestampToDelete()), true,
                            new Key(cell, delete.maxTimestampToDelete()), true)
                    .clear());
            return null;
        });
    }

    @Override
    public Multimap<Cell, Long> getAllTimestamps(TableReference tableRef, Set<Cell> cells, long ts) {
        Multimap<Cell, Long> multimap = HashMultimap.create();
        ConcurrentNavigableMap<Key, byte[]> table = getTableMap(tableRef).entries;
        for (Cell key : cells) {
            for (Key entry :
                    table.subMap(new Key(key, Long.MIN_VALUE), new Key(key, ts)).keySet()) {
                multimap.put(key, entry.ts);
            }
        }
        return multimap;
    }

    @Override
    public void dropTable(TableReference tableRef) {
        tables.remove(tableRef);
        tableMetadata.remove(tableRef);
    }

    @Override
    public void truncateTables(final Set<TableReference> tableRefs) {
        tableRefs.forEach(this::truncateTable);
    }

    @Override
    public void truncateTable(TableReference tableRef) {
        runWithLockForWrites(tableRef, table -> {
            if (table != null) {
                table.clear();
            } else {
                throw tableMappingException(tableRef);
            }
            return null;
        });
    }

    @Override
    public void createTable(TableReference tableRef, byte[] metadata) {
        tables.putIfAbsent(tableRef, new Table());
        putMetadataForTable(tableRef, metadata);
    }

    @Override
    public void putMetadataForTable(TableReference tableRef, byte[] metadata) {
        if (!tables.containsKey(tableRef)) {
            throw tableMappingException(tableRef);
        }
        tableMetadata.put(tableRef, metadata);
    }

    @Override
    public byte[] getMetadataForTable(TableReference tableRef) {
        if (!tables.containsKey(tableRef)) {
            return AtlasDbConstants.EMPTY_TABLE_METADATA;
        }
        byte[] ret = tableMetadata.get(tableRef);
        return ret == null ? ArrayUtils.EMPTY_BYTE_ARRAY : ret;
    }

    @Override
    public Set<TableReference> getAllTableNames() {
        return ImmutableSet.copyOf(tables.keySet());
    }

    private byte[] copyOf(byte[] contents) {
        return Arrays.copyOf(contents, contents.length);
    }

    static class Table {
        final ConcurrentSkipListMap<Key, byte[]> entries;
        final ReadWriteLock lock = new ReentrantReadWriteLock(true);

        Table() {
            this.entries = new ConcurrentSkipListMap<>();
        }
    }

    private Table getTableMap(TableReference tableRef) {
        if (createTablesAutomatically && !tables.containsKey(tableRef)) {
            createTable(tableRef, AtlasDbConstants.EMPTY_TABLE_METADATA);
        }
        Table table = tables.get(tableRef);
        if (table == null) {
            throw tableMappingException(tableRef);
        }
        return table;
    }

    @Override
    public void addGarbageCollectionSentinelValues(TableReference tableRef, Iterable<Cell> cells) {
        runWithLockForWrites(tableRef, table -> {
            for (Cell cell : cells) {
                table.put(new Key(cell, Value.INVALID_VALUE_TIMESTAMP), ArrayUtils.EMPTY_BYTE_ARRAY);
            }
            return null;
        });
    }

    @Override
    public void compactInternally(TableReference tableRef) {
        // nothing to do
    }

    @Override
    public ClusterAvailabilityStatus getClusterAvailabilityStatus() {
        return ClusterAvailabilityStatus.ALL_AVAILABLE;
    }

    @Override
    public List<byte[]> getRowKeysInRange(TableReference tableRef, byte[] startRow, byte[] endRow, int maxResults) {
        RangeRequest.Builder rangeRequest = RangeRequest.builder().startRowInclusive(startRow);
        if (Arrays.equals(endRow, PtBytes.EMPTY_BYTE_ARRAY)) {
            rangeRequest.endRowExclusive(PtBytes.EMPTY_BYTE_ARRAY);
        } else {
            rangeRequest.endRowExclusive(RangeRequests.nextLexicographicName(endRow));
        }
        try (ClosableIterator<RowResult<Value>> rowsWithColumns =
                getRange(tableRef, rangeRequest.build(), Long.MAX_VALUE)) {
            return rowsWithColumns.stream()
                    .map(RowResult::getRowName)
                    .map(Bytes::from)
                    .distinct()
                    .limit(maxResults)
                    .map(Bytes::asNewByteArray)
                    .collect(Collectors.toList());
        }
    }

    private static IllegalArgumentException tableMappingException(TableReference tableReference) {
        return new IllegalArgumentException(
                new TableMappingNotFoundException("Table " + tableReference.getQualifiedName() + " does not exist"));
    }

    @Override
    public ListenableFuture<Map<Cell, Value>> getAsync(TableReference tableRef, Map<Cell, Long> timestampByCell) {
        return Futures.immediateFuture(get(tableRef, timestampByCell));
    }

    /**
     * This takes out a reentrant read lock. It is only exclusive specifically with
     * {@link #multiCheckAndSet(MultiCheckAndSetRequest)}.
     */
    private <T> T runWithLockForWrites(TableReference tableRef, Function<ConcurrentSkipListMap<Key, byte[]>, T> task) {
        Table tableEntry = getTableMap(tableRef);
        Lock lock = tableEntry.lock.readLock();
        lock.lock();
        try {
            return task.apply(tableEntry.entries);
        } finally {
            lock.unlock();
        }
    }

    /**
     * This takes out a reentrant write lock. This ensures that {@link #multiCheckAndSet(MultiCheckAndSetRequest)}
     * does not contend with other writes.
     */
    private void runWithExclusiveLock(TableReference tableRef, Consumer<Table> task) {
        Table table = getTableMap(tableRef);
        Lock lock = table.lock.writeLock();
        lock.lock();
        try {
            task.accept(table);
        } finally {
            lock.unlock();
        }
    }

    private static class Key implements Comparable<Key> {
        private final byte[] row;
        private final byte[] col;
        private final long ts;

        Key(Cell cell, long ts) {
            this(cell.getRowName(), cell.getColumnName(), ts);
        }

        Key(byte[] row, byte[] col, long ts) {
            this.row = row;
            this.col = col;
            this.ts = ts;
        }

        boolean matchesRow(byte[] otherRow) {
            return UnsignedBytes.lexicographicalComparator().compare(row, otherRow) == 0;
        }

        boolean matchesCell(Cell cell) {
            return UnsignedBytes.lexicographicalComparator().compare(row, cell.getRowName()) == 0
                    && UnsignedBytes.lexicographicalComparator().compare(col, cell.getColumnName()) == 0;
        }

        boolean matchesCell(Key key) {
            return UnsignedBytes.lexicographicalComparator().compare(row, key.row) == 0
                    && UnsignedBytes.lexicographicalComparator().compare(col, key.col) == 0;
        }

        @Override
        public int compareTo(Key other) {
            int comparison = UnsignedBytes.lexicographicalComparator().compare(row, other.row);
            if (comparison != 0) {
                return comparison;
            }
            comparison = UnsignedBytes.lexicographicalComparator().compare(col, other.col);
            if (comparison != 0) {
                return comparison;
            }
            return Longs.compare(ts, other.ts);
        }

        @Override
        public int hashCode() {
            final int prime = 31;
            int result = 1;
            result = prime * result + Arrays.hashCode(col);
            result = prime * result + Arrays.hashCode(row);
            result = prime * result + (int) (ts ^ (ts >>> 32));
            return result;
        }

        @Override
        public boolean equals(Object obj) {
            if (this == obj) {
                return true;
            }
            if (obj == null) {
                return false;
            }
            if (getClass() != obj.getClass()) {
                return false;
            }
            Key other = (Key) obj;
            if (!Arrays.equals(col, other.col)) {
                return false;
            }
            if (!Arrays.equals(row, other.row)) {
                return false;
            }
            if (ts != other.ts) {
                return false;
            }
            return true;
        }

        @Override
        public String toString() {
            return "Key [row=" + BaseEncoding.base16().lowerCase().encode(row)
                    + ", col=" + BaseEncoding.base16().lowerCase().encode(col)
                    + ", ts=" + ts + "]";
        }
    }
}<|MERGE_RESOLUTION|>--- conflicted
+++ resolved
@@ -522,37 +522,6 @@
      * Reads concurrent with this operation may see a partially applied update.
      */
     @Override
-<<<<<<< HEAD
-    public void multiCheckAndSet(MultiCheckAndSetRequest request) throws MultiCheckAndSetException {
-        Table table = getTableMap(request.tableRef());
-        Map<Key, byte[]> updates = KeyedStream.stream(request.updates())
-                .mapKeys(cell -> getKey(table, cell, AtlasDbConstants.TRANSACTION_TS))
-                .collectToMap();
-
-        // todo(snanda): this is not performant for memory
-        ConcurrentSkipListMap<Key, byte[]> snapshot = table.entries.clone();
-        Map<Cell, byte[]> actual = KeyedStream.stream(request.updates())
-                .map((cell, _val) -> snapshot.get(getKey(table, cell, AtlasDbConstants.TRANSACTION_TS)))
-                .filter(Objects::nonNull)
-                .collectToMap();
-
-        throwIfActualDoesNotMatchExpected(request, actual);
-        table.entries.putAll(updates);
-    }
-
-    private static void throwIfActualDoesNotMatchExpected(MultiCheckAndSetRequest request, Map<Cell, byte[]> actual) {
-        for (Cell cell : request.updates().keySet()) {
-            byte[] expected = request.expected().get(cell);
-            byte[] actualVal = actual.get(cell);
-
-            if (expected == null && actualVal == null) continue;
-
-            if (expected == null || actualVal == null || !Arrays.equals(expected, actualVal)) {
-                throw new MultiCheckAndSetException(
-                        LoggingArgs.tableRef(request.tableRef()), request.rowName(), request.expected(), actual);
-            }
-        }
-=======
     public void multiCheckAndSet(MultiCheckAndSetRequest multiCheckAndSetRequest) throws MultiCheckAndSetException {
         TableReference tableRef = multiCheckAndSetRequest.tableRef();
         runWithExclusiveLock(tableRef, tableEntry -> {
@@ -581,7 +550,6 @@
                             multiCheckAndSetRequest.updates().entrySet(), AtlasDbConstants.TRANSACTION_TS),
                     OverwriteBehaviour.OVERWRITE);
         });
->>>>>>> 9587c745
     }
 
     // Returns the existing contents, if any, and null otherwise
