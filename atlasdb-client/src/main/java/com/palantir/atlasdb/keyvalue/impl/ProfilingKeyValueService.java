--- conflicted
+++ resolved
@@ -27,6 +27,7 @@
 import org.slf4j.Logger;
 import org.slf4j.LoggerFactory;
 
+import com.google.common.annotations.VisibleForTesting;
 import com.google.common.base.Stopwatch;
 import com.google.common.collect.ImmutableList;
 import com.google.common.collect.Iterables;
@@ -81,46 +82,6 @@
         this.delegate = delegate;
     }
 
-<<<<<<< HEAD
-    interface CloseableLoggingFunction extends LoggingFunction, AutoCloseable {
-        @Override
-        void close();
-    }
-
-    // Accumulates logs in a single string.
-    // Warning to users of this class: We do not guarantee that SLF4J special characters work properly across log lines,
-    // nor do we guarantee behaviour when the number of arguments does not match the number of placeholders.
-    @VisibleForTesting
-    static class LogAccumulator implements CloseableLoggingFunction {
-        private static final String DELIMITER = "\n";
-
-        private final List<String> formatElements = Lists.newArrayList();
-        private final List<Object> argList = Lists.newArrayList();
-        private final LoggingFunction sink;
-
-        private boolean isClosed = false;
-
-        LogAccumulator(LoggingFunction sink) {
-            this.sink = sink;
-        }
-
-        @Override
-        public synchronized void log(String fmt, Object... args) {
-            formatElements.add(fmt);
-            Collections.addAll(argList, args);
-        }
-
-        @Override
-        public synchronized void close() {
-            if (!isClosed) {
-                sink.log(String.join(DELIMITER, formatElements), argList.toArray(new Object[argList.size()]));
-            }
-            isClosed = true;
-        }
-    }
-
-=======
->>>>>>> 259290bc
     private static BiConsumer<LoggingFunction, Stopwatch> logCellsAndSize(String method,
             TableReference tableRef,
             int numCells, long sizeInBytes) {
@@ -175,107 +136,6 @@
         };
     }
 
-<<<<<<< HEAD
-
-    private void maybeLog(Runnable runnable, BiConsumer<LoggingFunction, Stopwatch> logger) {
-        maybeLog(() -> {
-            runnable.run();
-            return null;
-        }, logger);
-    }
-
-    private <T> T maybeLog(Supplier<T> action, BiConsumer<LoggingFunction, Stopwatch> logger) {
-        return maybeLog(action, logger, (loggingFunction, result) -> { });
-    }
-
-    private static class Monitor<R> {
-        private final Stopwatch stopwatch;
-        private final BiConsumer<LoggingFunction, Stopwatch> primaryLogger;
-        private final BiConsumer<LoggingFunction, R> additionalLoggerWithAccessToResult;
-        private final Predicate<Stopwatch> slowLogPredicate;
-
-        private R result;
-        private Exception exception;
-
-        private Monitor(Stopwatch stopwatch,
-                BiConsumer<LoggingFunction, Stopwatch> primaryLogger,
-                BiConsumer<LoggingFunction, R> additionalLoggerWithAccessToResult,
-                Predicate<Stopwatch> slowLogPredicate) {
-            this.stopwatch = stopwatch;
-            this.primaryLogger = primaryLogger;
-            this.additionalLoggerWithAccessToResult = additionalLoggerWithAccessToResult;
-            this.slowLogPredicate = slowLogPredicate;
-        }
-
-        static <V> Monitor<V> createMonitor(BiConsumer<LoggingFunction,
-                Stopwatch> primaryLogger,
-                BiConsumer<LoggingFunction, V> additionalLoggerWithAccessToResult,
-                Predicate<Stopwatch> slowLogPredicate) {
-            return new Monitor<>(Stopwatch.createStarted(),
-                    primaryLogger,
-                    additionalLoggerWithAccessToResult,
-                    slowLogPredicate);
-        }
-
-        void registerResult(R res) {
-            this.result = res;
-        }
-
-        void registerException(Exception ex) {
-            this.exception = ex;
-        }
-
-        void log() {
-            stopwatch.stop();
-            Consumer<LoggingFunction> logger = (loggingMethod) -> {
-                try (CloseableLoggingFunction wrappingLogger = new LogAccumulator(loggingMethod)) {
-                    primaryLogger.accept(wrappingLogger, stopwatch);
-                    if (result != null) {
-                        additionalLoggerWithAccessToResult.accept(wrappingLogger, result);
-                    } else if (exception != null) {
-                        wrappingLogger.log("This operation has thrown an exception {}", exception);
-                    }
-                }
-            };
-
-            if (log.isTraceEnabled()) {
-                logger.accept(log::trace);
-            }
-            if (slowlogger.isWarnEnabled() && slowLogPredicate.test(stopwatch)) {
-                logger.accept(slowlogger::warn);
-            }
-        }
-    }
-
-    private <T> T maybeLog(Supplier<T> action, BiConsumer<LoggingFunction, Stopwatch> primaryLogger,
-            BiConsumer<LoggingFunction, T> additonalLoggerWithAccessToResult) {
-        if (log.isTraceEnabled() || slowlogger.isWarnEnabled()) {
-            Monitor<T> monitor = Monitor.createMonitor(
-                    primaryLogger,
-                    additonalLoggerWithAccessToResult,
-                    slowLogPredicate);
-            try {
-                T res = action.get();
-                monitor.registerResult(res);
-                return res;
-            } catch (Exception ex) {
-                monitor.registerException(ex);
-                throw ex;
-            } finally {
-                monitor.log();
-            }
-        } else {
-            return action.get();
-        }
-    }
-
-    private ProfilingKeyValueService(KeyValueService delegate, long slowLogThresholdMillis) {
-        this.delegate = delegate;
-        slowLogPredicate = stopwatch -> stopwatch.elapsed(TimeUnit.MILLISECONDS) > slowLogThresholdMillis;
-    }
-
-=======
->>>>>>> 259290bc
     @Override
     public void addGarbageCollectionSentinelValues(TableReference tableRef, Iterable<Cell> cells) {
         maybeLog(() -> delegate.addGarbageCollectionSentinelValues(tableRef, cells),
