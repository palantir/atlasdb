--- conflicted
+++ resolved
@@ -47,11 +47,7 @@
     private static final String PLACEHOLDER_TABLE_NAME = "{table}";
 
     @VisibleForTesting
-<<<<<<< HEAD
-    static final TableReference PLACEHOLDER_TABLE_REFERENCE =
-=======
     public static final TableReference PLACEHOLDER_TABLE_REFERENCE =
->>>>>>> f236d3b8
             TableReference.createWithEmptyNamespace(PLACEHOLDER_TABLE_NAME);
 
     @Value.Immutable
