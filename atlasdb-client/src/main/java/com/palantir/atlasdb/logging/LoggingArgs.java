--- conflicted
+++ resolved
@@ -53,12 +53,9 @@
         logArbitrator = arbitrator;
     }
 
-<<<<<<< HEAD
-=======
     /**
      * Returns a safe or unsafe arg corresponding to the supplied table reference, with name "tableRef".
      */
->>>>>>> 9c11ffc9
     public static Arg<TableReference> tableRef(TableReference tableReference) {
         return tableRef("tableRef", tableReference);
     }
