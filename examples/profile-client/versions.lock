{
    "compileClasspath": {
        "com.fasterxml.jackson.core:jackson-annotations": {
            "locked": "2.6.7",
            "transitive": [
                "com.fasterxml.jackson.core:jackson-databind",
                "com.palantir.atlasdb:atlasdb-api",
                "com.palantir.atlasdb:atlasdb-commons",
                "com.palantir.atlasdb:timestamp-api"
            ]
        },
        "com.fasterxml.jackson.core:jackson-core": {
            "locked": "2.6.7",
            "transitive": [
                "com.fasterxml.jackson.core:jackson-databind",
                "com.fasterxml.jackson.dataformat:jackson-dataformat-cbor",
                "com.fasterxml.jackson.datatype:jackson-datatype-guava",
                "com.fasterxml.jackson.datatype:jackson-datatype-jdk8",
                "com.fasterxml.jackson.datatype:jackson-datatype-jsr310",
                "com.fasterxml.jackson.module:jackson-module-afterburner",
                "com.palantir.atlasdb:atlasdb-client"
            ]
        },
        "com.fasterxml.jackson.core:jackson-databind": {
            "locked": "2.6.7",
            "transitive": [
                "com.fasterxml.jackson.datatype:jackson-datatype-guava",
                "com.fasterxml.jackson.datatype:jackson-datatype-jdk8",
                "com.fasterxml.jackson.datatype:jackson-datatype-jsr310",
                "com.fasterxml.jackson.module:jackson-module-afterburner",
                "com.netflix.feign:feign-jackson",
                "com.palantir.atlasdb:atlasdb-api",
                "com.palantir.atlasdb:atlasdb-client",
                "com.palantir.atlasdb:qos-service-api",
                "com.palantir.remoting-api:errors",
                "com.palantir.remoting-api:ssl-config",
                "com.palantir.remoting-api:tracing",
                "com.palantir.remoting3:jackson-support",
                "com.palantir.remoting3:keystores",
                "com.palantir.remoting3:tracing",
                "com.palantir.tokens:auth-tokens"
            ]
        },
        "com.fasterxml.jackson.dataformat:jackson-dataformat-cbor": {
            "locked": "2.6.7",
            "transitive": [
                "com.palantir.remoting3:jackson-support"
            ]
        },
        "com.fasterxml.jackson.datatype:jackson-datatype-guava": {
            "locked": "2.6.7",
            "transitive": [
                "com.palantir.atlasdb:atlasdb-client",
                "com.palantir.remoting3:jackson-support",
                "com.palantir.remoting3:tracing"
            ]
        },
        "com.fasterxml.jackson.datatype:jackson-datatype-jdk8": {
            "locked": "2.6.7",
            "transitive": [
                "com.palantir.remoting3:jackson-support",
                "com.palantir.remoting3:tracing",
                "com.palantir.tokens:auth-tokens"
            ]
        },
        "com.fasterxml.jackson.datatype:jackson-datatype-jsr310": {
            "locked": "2.6.7",
            "transitive": [
                "com.palantir.remoting3:jackson-support"
            ]
        },
        "com.fasterxml.jackson.module:jackson-module-afterburner": {
            "locked": "2.6.7",
            "transitive": [
                "com.palantir.remoting3:jackson-support",
                "com.palantir.remoting3:tracing"
            ]
        },
        "com.google.code.findbugs:annotations": {
            "locked": "2.0.3",
            "transitive": [
                "com.palantir.atlasdb.examples:profile-client-protobufs",
                "com.palantir.atlasdb:atlasdb-api",
                "com.palantir.atlasdb:atlasdb-client",
                "com.palantir.atlasdb:atlasdb-client-protobufs",
                "com.palantir.atlasdb:atlasdb-commons",
                "com.palantir.atlasdb:commons-executors",
                "com.palantir.atlasdb:qos-service-api",
                "com.palantir.atlasdb:timestamp-api",
                "com.palantir.tritium:tritium-api",
                "com.palantir.tritium:tritium-core",
                "com.palantir.tritium:tritium-lib",
                "com.palantir.tritium:tritium-metrics",
                "com.palantir.tritium:tritium-slf4j",
                "com.palantir.tritium:tritium-tracing"
            ]
        },
        "com.google.code.findbugs:jsr305": {
            "locked": "3.0.1",
            "transitive": [
<<<<<<< HEAD
                "com.palantir.atlasdb:atlasdb-commons",
                "com.palantir.remoting-api:errors",
                "com.palantir.remoting3:jaxrs-clients",
                "com.palantir.remoting3:refresh-utils"
=======
                "com.palantir.atlasdb:atlasdb-commons"
>>>>>>> f236d3b8
            ]
        },
        "com.google.guava:guava": {
            "locked": "18.0",
            "transitive": [
                "com.fasterxml.jackson.datatype:jackson-datatype-guava",
                "com.palantir.atlasdb:atlasdb-commons",
                "com.palantir.remoting3:error-handling",
                "com.palantir.remoting3:jaxrs-clients",
                "com.palantir.remoting3:keystores",
                "com.palantir.remoting3:okhttp-clients",
                "com.palantir.remoting3:refresh-utils",
                "com.palantir.remoting3:tracing",
                "com.palantir.tritium:tritium-core",
                "com.palantir.tritium:tritium-lib",
                "com.palantir.tritium:tritium-metrics"
            ]
        },
        "com.google.protobuf:protobuf-java": {
            "locked": "2.6.0",
            "transitive": [
                "com.palantir.atlasdb.examples:profile-client-protobufs",
                "com.palantir.atlasdb:atlasdb-client",
                "com.palantir.atlasdb:atlasdb-client-protobufs"
            ]
        },
        "com.googlecode.json-simple:json-simple": {
            "locked": "1.1.1",
            "transitive": [
                "com.palantir.atlasdb:atlasdb-client"
            ]
        },
        "com.googlecode.protobuf-java-format:protobuf-java-format": {
            "locked": "1.2",
            "transitive": [
                "com.palantir.atlasdb:atlasdb-client"
            ]
        },
        "com.netflix.feign:feign-core": {
            "locked": "8.17.0",
            "transitive": [
                "com.netflix.feign:feign-jackson",
                "com.netflix.feign:feign-jaxrs",
                "com.netflix.feign:feign-okhttp",
                "com.netflix.feign:feign-slf4j"
            ]
        },
        "com.netflix.feign:feign-jackson": {
            "locked": "8.17.0",
            "transitive": [
                "com.palantir.remoting3:jaxrs-clients"
            ]
        },
        "com.netflix.feign:feign-jaxrs": {
            "locked": "8.17.0",
            "transitive": [
                "com.palantir.remoting3:jaxrs-clients"
            ]
        },
        "com.netflix.feign:feign-okhttp": {
            "locked": "8.17.0",
            "transitive": [
                "com.palantir.remoting3:jaxrs-clients"
            ]
        },
        "com.netflix.feign:feign-slf4j": {
            "locked": "8.17.0",
            "transitive": [
                "com.palantir.remoting3:jaxrs-clients"
            ]
        },
        "com.palantir.atlasdb.examples:profile-client-protobufs": {
            "project": true
        },
        "com.palantir.atlasdb:atlasdb-api": {
            "project": true,
            "transitive": [
                "com.palantir.atlasdb:atlasdb-client"
            ]
        },
        "com.palantir.atlasdb:atlasdb-client": {
            "project": true
        },
        "com.palantir.atlasdb:atlasdb-client-protobufs": {
            "project": true,
            "transitive": [
                "com.palantir.atlasdb:atlasdb-client"
            ]
        },
        "com.palantir.atlasdb:atlasdb-commons": {
            "project": true,
            "transitive": [
                "com.palantir.atlasdb:atlasdb-api",
                "com.palantir.atlasdb:atlasdb-client"
            ]
        },
        "com.palantir.atlasdb:commons-executors": {
            "project": true,
            "transitive": [
                "com.palantir.atlasdb:atlasdb-commons"
            ]
        },
        "com.palantir.atlasdb:qos-service-api": {
            "project": true,
            "transitive": [
                "com.palantir.atlasdb:atlasdb-api",
                "com.palantir.atlasdb:atlasdb-client"
            ]
        },
        "com.palantir.atlasdb:timestamp-api": {
            "project": true,
            "transitive": [
                "com.palantir.atlasdb:atlasdb-api"
            ]
        },
        "com.palantir.remoting-api:errors": {
            "locked": "1.4.0",
            "transitive": [
                "com.palantir.remoting3:error-handling"
            ]
        },
        "com.palantir.remoting-api:service-config": {
            "locked": "1.4.0",
            "transitive": [
                "com.palantir.remoting3:http-clients"
            ]
        },
        "com.palantir.remoting-api:ssl-config": {
            "locked": "1.4.0",
            "transitive": [
                "com.palantir.atlasdb:atlasdb-api",
                "com.palantir.remoting-api:service-config",
                "com.palantir.remoting3:keystores"
            ]
        },
        "com.palantir.remoting-api:tracing": {
            "locked": "1.4.0",
            "transitive": [
                "com.palantir.remoting3:tracing"
            ]
        },
        "com.palantir.remoting3:error-handling": {
            "locked": "3.5.1",
            "transitive": [
                "com.palantir.remoting3:jaxrs-clients",
                "com.palantir.remoting3:okhttp-clients"
            ]
        },
        "com.palantir.remoting3:http-clients": {
            "locked": "3.5.1",
            "transitive": [
                "com.palantir.remoting3:jaxrs-clients",
                "com.palantir.remoting3:okhttp-clients"
            ]
        },
        "com.palantir.remoting3:jackson-support": {
            "locked": "3.5.1",
            "transitive": [
                "com.palantir.remoting3:error-handling",
                "com.palantir.remoting3:jaxrs-clients",
                "com.palantir.remoting3:tracing"
            ]
        },
        "com.palantir.remoting3:jaxrs-clients": {
            "locked": "3.5.1",
            "transitive": [
<<<<<<< HEAD
                "com.palantir.atlasdb:atlasdb-api",
=======
>>>>>>> f236d3b8
                "com.palantir.atlasdb:qos-service-api"
            ]
        },
        "com.palantir.remoting3:keystores": {
            "locked": "3.5.1",
            "transitive": [
                "com.palantir.remoting3:http-clients",
                "com.palantir.remoting3:jaxrs-clients"
            ]
        },
        "com.palantir.remoting3:okhttp-clients": {
            "locked": "3.5.1",
            "transitive": [
                "com.palantir.remoting3:jaxrs-clients"
            ]
        },
        "com.palantir.remoting3:refresh-utils": {
            "locked": "3.5.1",
            "transitive": [
                "com.palantir.remoting3:jaxrs-clients"
            ]
        },
        "com.palantir.remoting3:tracing": {
            "locked": "3.5.1",
            "transitive": [
                "com.palantir.atlasdb:atlasdb-client",
                "com.palantir.remoting3:tracing-okhttp3"
            ]
        },
        "com.palantir.remoting3:tracing-okhttp3": {
            "locked": "3.5.1",
            "transitive": [
                "com.palantir.remoting3:jaxrs-clients",
                "com.palantir.remoting3:okhttp-clients"
            ]
        },
        "com.palantir.safe-logging:safe-logging": {
            "locked": "0.1.3",
            "transitive": [
                "com.palantir.atlasdb:atlasdb-client",
                "com.palantir.atlasdb:atlasdb-commons",
                "com.palantir.atlasdb:qos-service-api",
                "com.palantir.atlasdb:timestamp-api",
                "com.palantir.remoting-api:errors",
                "com.palantir.remoting3:tracing",
                "com.palantir.tritium:tritium-core",
                "com.palantir.tritium:tritium-lib",
                "com.palantir.tritium:tritium-metrics",
                "com.palantir.tritium:tritium-registry",
                "com.palantir.tritium:tritium-slf4j",
                "com.palantir.tritium:tritium-tracing"
            ]
        },
        "com.palantir.tokens:auth-tokens": {
            "locked": "3.0.0",
            "transitive": [
                "com.palantir.remoting-api:service-config"
            ]
        },
        "com.palantir.tritium:tritium-api": {
<<<<<<< HEAD
            "locked": "0.8.4",
=======
            "locked": "0.9.0",
>>>>>>> f236d3b8
            "transitive": [
                "com.palantir.tritium:tritium-core",
                "com.palantir.tritium:tritium-lib",
                "com.palantir.tritium:tritium-metrics",
                "com.palantir.tritium:tritium-slf4j",
                "com.palantir.tritium:tritium-tracing"
            ]
        },
        "com.palantir.tritium:tritium-core": {
<<<<<<< HEAD
            "locked": "0.8.4",
=======
            "locked": "0.9.0",
>>>>>>> f236d3b8
            "transitive": [
                "com.palantir.tritium:tritium-lib",
                "com.palantir.tritium:tritium-metrics",
                "com.palantir.tritium:tritium-slf4j",
                "com.palantir.tritium:tritium-tracing"
            ]
        },
        "com.palantir.tritium:tritium-lib": {
<<<<<<< HEAD
            "locked": "0.8.4",
=======
            "locked": "0.9.0",
>>>>>>> f236d3b8
            "transitive": [
                "com.palantir.atlasdb:atlasdb-client"
            ]
        },
        "com.palantir.tritium:tritium-metrics": {
<<<<<<< HEAD
            "locked": "0.8.4",
=======
            "locked": "0.9.0",
>>>>>>> f236d3b8
            "transitive": [
                "com.palantir.atlasdb:atlasdb-client",
                "com.palantir.tritium:tritium-lib"
            ]
        },
        "com.palantir.tritium:tritium-proxy": {
<<<<<<< HEAD
            "locked": "0.8.4",
=======
            "locked": "0.9.0",
>>>>>>> f236d3b8
            "transitive": [
                "com.palantir.tritium:tritium-lib"
            ]
        },
        "com.palantir.tritium:tritium-registry": {
<<<<<<< HEAD
            "locked": "0.8.4",
=======
            "locked": "0.9.0",
>>>>>>> f236d3b8
            "transitive": [
                "com.palantir.atlasdb:atlasdb-client"
            ]
        },
        "com.palantir.tritium:tritium-slf4j": {
<<<<<<< HEAD
            "locked": "0.8.4",
=======
            "locked": "0.9.0",
>>>>>>> f236d3b8
            "transitive": [
                "com.palantir.tritium:tritium-lib"
            ]
        },
        "com.palantir.tritium:tritium-tracing": {
<<<<<<< HEAD
            "locked": "0.8.4",
=======
            "locked": "0.9.0",
>>>>>>> f236d3b8
            "transitive": [
                "com.palantir.tritium:tritium-lib"
            ]
        },
        "com.squareup.okhttp3:logging-interceptor": {
            "locked": "3.8.1",
            "transitive": [
                "com.palantir.remoting3:okhttp-clients"
            ]
        },
<<<<<<< HEAD
        "com.squareup.okhttp3:okhttp": {
            "locked": "3.8.1",
            "transitive": [
                "com.netflix.feign:feign-okhttp",
                "com.palantir.remoting3:okhttp-clients",
                "com.palantir.remoting3:tracing-okhttp3",
                "com.squareup.okhttp3:logging-interceptor"
            ]
        },
        "com.squareup.okio:okio": {
            "locked": "1.13.0",
            "transitive": [
                "com.squareup.okhttp3:okhttp"
            ]
        },
=======
>>>>>>> f236d3b8
        "com.squareup:javapoet": {
            "locked": "1.9.0",
            "transitive": [
                "com.palantir.atlasdb:atlasdb-client"
            ]
        },
        "commons-lang:commons-lang": {
            "locked": "2.6",
            "transitive": [
                "com.palantir.atlasdb:atlasdb-client"
            ]
        },
        "io.dropwizard.metrics:metrics-core": {
            "locked": "3.2.3",
            "transitive": [
                "com.palantir.atlasdb:atlasdb-commons",
                "com.palantir.remoting3:okhttp-clients"
            ]
        },
        "javax.validation:validation-api": {
            "locked": "1.1.0.Final",
            "transitive": [
                "com.palantir.atlasdb:atlasdb-api"
            ]
        },
        "javax.ws.rs:javax.ws.rs-api": {
            "locked": "2.0.1",
            "transitive": [
                "com.palantir.atlasdb:atlasdb-api",
                "com.palantir.atlasdb:atlasdb-commons",
                "com.palantir.atlasdb:qos-service-api",
                "com.palantir.atlasdb:timestamp-api",
                "com.palantir.remoting-api:errors",
                "com.palantir.remoting3:error-handling",
                "com.palantir.remoting3:jaxrs-clients"
            ]
        },
        "net.jpountz.lz4:lz4": {
            "locked": "1.3.0",
            "transitive": [
                "com.palantir.atlasdb:atlasdb-commons"
            ]
        },
        "org.apache.commons:commons-lang3": {
            "locked": "3.1",
            "transitive": [
                "com.palantir.atlasdb:atlasdb-api"
            ]
        },
        "org.apache.commons:commons-math3": {
            "locked": "3.2",
            "transitive": [
                "com.palantir.atlasdb:atlasdb-commons"
            ]
        },
        "org.hdrhistogram:HdrHistogram": {
            "locked": "2.1.10",
            "transitive": [
                "com.palantir.atlasdb:atlasdb-client"
            ]
        },
        "org.jvnet:animal-sniffer-annotation": {
            "locked": "1.0",
            "transitive": [
                "com.netflix.feign:feign-core"
            ]
        },
        "org.mpierce.metrics.reservoir:hdrhistogram-metrics-reservoir": {
            "locked": "1.1.2",
            "transitive": [
                "com.palantir.tritium:tritium-metrics"
            ]
        },
        "org.slf4j:slf4j-api": {
            "locked": "1.7.5",
            "transitive": [
                "com.netflix.feign:feign-slf4j",
                "com.palantir.atlasdb:atlasdb-commons",
                "com.palantir.remoting3:error-handling",
                "com.palantir.remoting3:jaxrs-clients",
                "com.palantir.remoting3:okhttp-clients",
                "com.palantir.remoting3:tracing",
                "com.palantir.tokens:auth-tokens",
                "com.palantir.tritium:tritium-core",
                "com.palantir.tritium:tritium-lib",
                "com.palantir.tritium:tritium-metrics",
                "com.palantir.tritium:tritium-slf4j",
                "com.palantir.tritium:tritium-tracing",
                "io.dropwizard.metrics:metrics-core"
            ]
        },
        "org.xerial.snappy:snappy-java": {
            "locked": "1.1.1.7",
            "transitive": [
                "com.palantir.atlasdb:atlasdb-client"
            ]
        }
    },
    "runtime": {
        "com.fasterxml.jackson.core:jackson-annotations": {
            "locked": "2.6.7",
            "transitive": [
                "com.fasterxml.jackson.core:jackson-databind",
                "com.palantir.atlasdb:atlasdb-api",
                "com.palantir.atlasdb:atlasdb-commons",
                "com.palantir.atlasdb:timestamp-api"
            ]
        },
        "com.fasterxml.jackson.core:jackson-core": {
            "locked": "2.6.7",
            "transitive": [
                "com.fasterxml.jackson.core:jackson-databind",
                "com.fasterxml.jackson.dataformat:jackson-dataformat-cbor",
                "com.fasterxml.jackson.datatype:jackson-datatype-guava",
                "com.fasterxml.jackson.datatype:jackson-datatype-jdk8",
                "com.fasterxml.jackson.datatype:jackson-datatype-jsr310",
                "com.fasterxml.jackson.module:jackson-module-afterburner",
                "com.palantir.atlasdb:atlasdb-client"
            ]
        },
        "com.fasterxml.jackson.core:jackson-databind": {
            "locked": "2.6.7",
            "transitive": [
                "com.fasterxml.jackson.datatype:jackson-datatype-guava",
                "com.fasterxml.jackson.datatype:jackson-datatype-jdk8",
                "com.fasterxml.jackson.datatype:jackson-datatype-jsr310",
                "com.fasterxml.jackson.module:jackson-module-afterburner",
                "com.netflix.feign:feign-jackson",
                "com.palantir.atlasdb:atlasdb-api",
                "com.palantir.atlasdb:atlasdb-client",
                "com.palantir.atlasdb:qos-service-api",
                "com.palantir.remoting-api:errors",
                "com.palantir.remoting-api:ssl-config",
                "com.palantir.remoting-api:tracing",
                "com.palantir.remoting3:jackson-support",
                "com.palantir.remoting3:keystores",
                "com.palantir.remoting3:tracing",
                "com.palantir.tokens:auth-tokens"
            ]
        },
        "com.fasterxml.jackson.dataformat:jackson-dataformat-cbor": {
            "locked": "2.6.7",
            "transitive": [
                "com.palantir.remoting3:jackson-support"
            ]
        },
        "com.fasterxml.jackson.datatype:jackson-datatype-guava": {
            "locked": "2.6.7",
            "transitive": [
                "com.palantir.atlasdb:atlasdb-client",
                "com.palantir.remoting3:jackson-support",
                "com.palantir.remoting3:tracing"
            ]
        },
        "com.fasterxml.jackson.datatype:jackson-datatype-jdk8": {
            "locked": "2.6.7",
            "transitive": [
                "com.palantir.remoting3:jackson-support",
                "com.palantir.remoting3:tracing",
                "com.palantir.tokens:auth-tokens"
            ]
        },
        "com.fasterxml.jackson.datatype:jackson-datatype-jsr310": {
            "locked": "2.6.7",
            "transitive": [
                "com.palantir.remoting3:jackson-support"
            ]
        },
        "com.fasterxml.jackson.module:jackson-module-afterburner": {
            "locked": "2.6.7",
            "transitive": [
                "com.palantir.remoting3:jackson-support",
                "com.palantir.remoting3:tracing"
            ]
        },
        "com.google.code.findbugs:annotations": {
            "locked": "2.0.3",
            "transitive": [
                "com.palantir.atlasdb.examples:profile-client-protobufs",
                "com.palantir.atlasdb:atlasdb-api",
                "com.palantir.atlasdb:atlasdb-client",
                "com.palantir.atlasdb:atlasdb-client-protobufs",
                "com.palantir.atlasdb:atlasdb-commons",
                "com.palantir.atlasdb:commons-executors",
                "com.palantir.atlasdb:qos-service-api",
                "com.palantir.atlasdb:timestamp-api",
                "com.palantir.tritium:tritium-api",
                "com.palantir.tritium:tritium-core",
                "com.palantir.tritium:tritium-lib",
                "com.palantir.tritium:tritium-metrics",
                "com.palantir.tritium:tritium-slf4j",
                "com.palantir.tritium:tritium-tracing"
            ]
        },
        "com.google.code.findbugs:jsr305": {
            "locked": "3.0.1",
            "transitive": [
<<<<<<< HEAD
                "com.palantir.atlasdb:atlasdb-commons",
                "com.palantir.remoting-api:errors",
                "com.palantir.remoting3:jaxrs-clients",
                "com.palantir.remoting3:refresh-utils"
=======
                "com.palantir.atlasdb:atlasdb-commons"
>>>>>>> f236d3b8
            ]
        },
        "com.google.guava:guava": {
            "locked": "18.0",
            "transitive": [
                "com.fasterxml.jackson.datatype:jackson-datatype-guava",
                "com.palantir.atlasdb:atlasdb-commons",
                "com.palantir.remoting3:error-handling",
                "com.palantir.remoting3:jaxrs-clients",
                "com.palantir.remoting3:keystores",
                "com.palantir.remoting3:okhttp-clients",
                "com.palantir.remoting3:refresh-utils",
                "com.palantir.remoting3:tracing",
                "com.palantir.tritium:tritium-core",
                "com.palantir.tritium:tritium-lib",
                "com.palantir.tritium:tritium-metrics"
            ]
        },
        "com.google.protobuf:protobuf-java": {
            "locked": "2.6.0",
            "transitive": [
                "com.palantir.atlasdb.examples:profile-client-protobufs",
                "com.palantir.atlasdb:atlasdb-client",
                "com.palantir.atlasdb:atlasdb-client-protobufs"
            ]
        },
        "com.googlecode.json-simple:json-simple": {
            "locked": "1.1.1",
            "transitive": [
                "com.palantir.atlasdb:atlasdb-client"
            ]
        },
        "com.googlecode.protobuf-java-format:protobuf-java-format": {
            "locked": "1.2",
            "transitive": [
                "com.palantir.atlasdb:atlasdb-client"
            ]
        },
        "com.netflix.feign:feign-core": {
            "locked": "8.17.0",
            "transitive": [
                "com.netflix.feign:feign-jackson",
                "com.netflix.feign:feign-jaxrs",
                "com.netflix.feign:feign-okhttp",
                "com.netflix.feign:feign-slf4j"
            ]
        },
        "com.netflix.feign:feign-jackson": {
            "locked": "8.17.0",
            "transitive": [
                "com.palantir.remoting3:jaxrs-clients"
            ]
        },
        "com.netflix.feign:feign-jaxrs": {
            "locked": "8.17.0",
            "transitive": [
                "com.palantir.remoting3:jaxrs-clients"
            ]
        },
        "com.netflix.feign:feign-okhttp": {
            "locked": "8.17.0",
            "transitive": [
                "com.palantir.remoting3:jaxrs-clients"
            ]
        },
        "com.netflix.feign:feign-slf4j": {
            "locked": "8.17.0",
            "transitive": [
                "com.palantir.remoting3:jaxrs-clients"
            ]
        },
        "com.palantir.atlasdb.examples:profile-client-protobufs": {
            "project": true
        },
        "com.palantir.atlasdb:atlasdb-api": {
            "project": true,
            "transitive": [
                "com.palantir.atlasdb:atlasdb-client"
            ]
        },
        "com.palantir.atlasdb:atlasdb-client": {
            "project": true
        },
        "com.palantir.atlasdb:atlasdb-client-protobufs": {
            "project": true,
            "transitive": [
                "com.palantir.atlasdb:atlasdb-client"
            ]
        },
        "com.palantir.atlasdb:atlasdb-commons": {
            "project": true,
            "transitive": [
                "com.palantir.atlasdb:atlasdb-api",
                "com.palantir.atlasdb:atlasdb-client"
            ]
        },
        "com.palantir.atlasdb:commons-executors": {
            "project": true,
            "transitive": [
                "com.palantir.atlasdb:atlasdb-commons"
            ]
        },
        "com.palantir.atlasdb:qos-service-api": {
            "project": true,
            "transitive": [
                "com.palantir.atlasdb:atlasdb-api",
                "com.palantir.atlasdb:atlasdb-client"
            ]
        },
        "com.palantir.atlasdb:timestamp-api": {
            "project": true,
            "transitive": [
                "com.palantir.atlasdb:atlasdb-api"
            ]
        },
        "com.palantir.remoting-api:errors": {
            "locked": "1.4.0",
            "transitive": [
                "com.palantir.remoting3:error-handling"
            ]
        },
        "com.palantir.remoting-api:service-config": {
            "locked": "1.4.0",
            "transitive": [
                "com.palantir.remoting3:http-clients"
            ]
        },
        "com.palantir.remoting-api:ssl-config": {
            "locked": "1.4.0",
            "transitive": [
                "com.palantir.atlasdb:atlasdb-api",
                "com.palantir.remoting-api:service-config",
                "com.palantir.remoting3:keystores"
            ]
        },
        "com.palantir.remoting-api:tracing": {
            "locked": "1.4.0",
            "transitive": [
                "com.palantir.remoting3:tracing"
            ]
        },
        "com.palantir.remoting3:error-handling": {
            "locked": "3.5.1",
            "transitive": [
                "com.palantir.remoting3:jaxrs-clients",
                "com.palantir.remoting3:okhttp-clients"
            ]
        },
        "com.palantir.remoting3:http-clients": {
            "locked": "3.5.1",
            "transitive": [
                "com.palantir.remoting3:jaxrs-clients",
                "com.palantir.remoting3:okhttp-clients"
            ]
        },
        "com.palantir.remoting3:jackson-support": {
            "locked": "3.5.1",
            "transitive": [
                "com.palantir.remoting3:error-handling",
                "com.palantir.remoting3:jaxrs-clients",
                "com.palantir.remoting3:tracing"
            ]
        },
        "com.palantir.remoting3:jaxrs-clients": {
            "locked": "3.5.1",
            "transitive": [
<<<<<<< HEAD
                "com.palantir.atlasdb:atlasdb-api",
=======
>>>>>>> f236d3b8
                "com.palantir.atlasdb:qos-service-api"
            ]
        },
        "com.palantir.remoting3:keystores": {
            "locked": "3.5.1",
            "transitive": [
                "com.palantir.remoting3:http-clients",
                "com.palantir.remoting3:jaxrs-clients"
            ]
        },
        "com.palantir.remoting3:okhttp-clients": {
            "locked": "3.5.1",
            "transitive": [
                "com.palantir.remoting3:jaxrs-clients"
            ]
        },
        "com.palantir.remoting3:refresh-utils": {
            "locked": "3.5.1",
            "transitive": [
                "com.palantir.remoting3:jaxrs-clients"
            ]
        },
        "com.palantir.remoting3:tracing": {
            "locked": "3.5.1",
            "transitive": [
                "com.palantir.atlasdb:atlasdb-client",
                "com.palantir.remoting3:tracing-okhttp3"
            ]
        },
        "com.palantir.remoting3:tracing-okhttp3": {
            "locked": "3.5.1",
            "transitive": [
                "com.palantir.remoting3:jaxrs-clients",
                "com.palantir.remoting3:okhttp-clients"
            ]
        },
        "com.palantir.safe-logging:safe-logging": {
            "locked": "0.1.3",
            "transitive": [
                "com.palantir.atlasdb:atlasdb-client",
                "com.palantir.atlasdb:atlasdb-commons",
                "com.palantir.atlasdb:qos-service-api",
                "com.palantir.atlasdb:timestamp-api",
                "com.palantir.remoting-api:errors",
                "com.palantir.remoting3:tracing",
                "com.palantir.tritium:tritium-core",
                "com.palantir.tritium:tritium-lib",
                "com.palantir.tritium:tritium-metrics",
                "com.palantir.tritium:tritium-registry",
                "com.palantir.tritium:tritium-slf4j",
                "com.palantir.tritium:tritium-tracing"
            ]
        },
        "com.palantir.tokens:auth-tokens": {
            "locked": "3.0.0",
            "transitive": [
                "com.palantir.remoting-api:service-config"
            ]
        },
        "com.palantir.tritium:tritium-api": {
<<<<<<< HEAD
            "locked": "0.8.4",
=======
            "locked": "0.9.0",
>>>>>>> f236d3b8
            "transitive": [
                "com.palantir.tritium:tritium-core",
                "com.palantir.tritium:tritium-lib",
                "com.palantir.tritium:tritium-metrics",
                "com.palantir.tritium:tritium-slf4j",
                "com.palantir.tritium:tritium-tracing"
            ]
        },
        "com.palantir.tritium:tritium-core": {
<<<<<<< HEAD
            "locked": "0.8.4",
=======
            "locked": "0.9.0",
>>>>>>> f236d3b8
            "transitive": [
                "com.palantir.tritium:tritium-lib",
                "com.palantir.tritium:tritium-metrics",
                "com.palantir.tritium:tritium-slf4j",
                "com.palantir.tritium:tritium-tracing"
            ]
        },
        "com.palantir.tritium:tritium-lib": {
<<<<<<< HEAD
            "locked": "0.8.4",
=======
            "locked": "0.9.0",
>>>>>>> f236d3b8
            "transitive": [
                "com.palantir.atlasdb:atlasdb-client"
            ]
        },
        "com.palantir.tritium:tritium-metrics": {
<<<<<<< HEAD
            "locked": "0.8.4",
=======
            "locked": "0.9.0",
>>>>>>> f236d3b8
            "transitive": [
                "com.palantir.atlasdb:atlasdb-client",
                "com.palantir.tritium:tritium-lib"
            ]
        },
        "com.palantir.tritium:tritium-proxy": {
<<<<<<< HEAD
            "locked": "0.8.4",
=======
            "locked": "0.9.0",
>>>>>>> f236d3b8
            "transitive": [
                "com.palantir.tritium:tritium-lib"
            ]
        },
        "com.palantir.tritium:tritium-registry": {
<<<<<<< HEAD
            "locked": "0.8.4",
=======
            "locked": "0.9.0",
>>>>>>> f236d3b8
            "transitive": [
                "com.palantir.atlasdb:atlasdb-client"
            ]
        },
        "com.palantir.tritium:tritium-slf4j": {
<<<<<<< HEAD
            "locked": "0.8.4",
=======
            "locked": "0.9.0",
>>>>>>> f236d3b8
            "transitive": [
                "com.palantir.tritium:tritium-lib"
            ]
        },
        "com.palantir.tritium:tritium-tracing": {
<<<<<<< HEAD
            "locked": "0.8.4",
=======
            "locked": "0.9.0",
>>>>>>> f236d3b8
            "transitive": [
                "com.palantir.tritium:tritium-lib"
            ]
        },
        "com.squareup.okhttp3:logging-interceptor": {
            "locked": "3.8.1",
            "transitive": [
                "com.palantir.remoting3:okhttp-clients"
            ]
        },
<<<<<<< HEAD
        "com.squareup.okhttp3:okhttp": {
            "locked": "3.8.1",
            "transitive": [
                "com.netflix.feign:feign-okhttp",
                "com.palantir.remoting3:okhttp-clients",
                "com.palantir.remoting3:tracing-okhttp3",
                "com.squareup.okhttp3:logging-interceptor"
            ]
        },
        "com.squareup.okio:okio": {
            "locked": "1.13.0",
            "transitive": [
                "com.squareup.okhttp3:okhttp"
            ]
        },
=======
>>>>>>> f236d3b8
        "com.squareup:javapoet": {
            "locked": "1.9.0",
            "transitive": [
                "com.palantir.atlasdb:atlasdb-client"
            ]
        },
        "commons-lang:commons-lang": {
            "locked": "2.6",
            "transitive": [
                "com.palantir.atlasdb:atlasdb-client"
            ]
        },
        "io.dropwizard.metrics:metrics-core": {
            "locked": "3.2.3",
            "transitive": [
                "com.palantir.atlasdb:atlasdb-commons",
                "com.palantir.remoting3:okhttp-clients"
            ]
        },
        "javax.validation:validation-api": {
            "locked": "1.1.0.Final",
            "transitive": [
                "com.palantir.atlasdb:atlasdb-api"
            ]
        },
        "javax.ws.rs:javax.ws.rs-api": {
            "locked": "2.0.1",
            "transitive": [
                "com.palantir.atlasdb:atlasdb-api",
                "com.palantir.atlasdb:atlasdb-commons",
                "com.palantir.atlasdb:qos-service-api",
                "com.palantir.atlasdb:timestamp-api",
                "com.palantir.remoting-api:errors",
                "com.palantir.remoting3:error-handling",
                "com.palantir.remoting3:jaxrs-clients"
            ]
        },
        "net.jpountz.lz4:lz4": {
            "locked": "1.3.0",
            "transitive": [
                "com.palantir.atlasdb:atlasdb-commons"
            ]
        },
        "org.apache.commons:commons-lang3": {
            "locked": "3.1",
            "transitive": [
                "com.palantir.atlasdb:atlasdb-api"
            ]
        },
        "org.apache.commons:commons-math3": {
            "locked": "3.2",
            "transitive": [
                "com.palantir.atlasdb:atlasdb-commons"
            ]
        },
        "org.hdrhistogram:HdrHistogram": {
            "locked": "2.1.10",
            "transitive": [
                "com.palantir.atlasdb:atlasdb-client"
            ]
        },
        "org.jvnet:animal-sniffer-annotation": {
            "locked": "1.0",
            "transitive": [
                "com.netflix.feign:feign-core"
            ]
        },
        "org.mpierce.metrics.reservoir:hdrhistogram-metrics-reservoir": {
            "locked": "1.1.2",
            "transitive": [
                "com.palantir.tritium:tritium-metrics"
            ]
        },
        "org.slf4j:slf4j-api": {
            "locked": "1.7.5",
            "transitive": [
                "com.netflix.feign:feign-slf4j",
                "com.palantir.atlasdb:atlasdb-commons",
                "com.palantir.remoting3:error-handling",
                "com.palantir.remoting3:jaxrs-clients",
                "com.palantir.remoting3:okhttp-clients",
                "com.palantir.remoting3:tracing",
                "com.palantir.tokens:auth-tokens",
                "com.palantir.tritium:tritium-core",
                "com.palantir.tritium:tritium-lib",
                "com.palantir.tritium:tritium-metrics",
                "com.palantir.tritium:tritium-slf4j",
                "com.palantir.tritium:tritium-tracing",
                "io.dropwizard.metrics:metrics-core"
            ]
        },
        "org.xerial.snappy:snappy-java": {
            "locked": "1.1.1.7",
            "transitive": [
                "com.palantir.atlasdb:atlasdb-client"
            ]
        }
    }
}<|MERGE_RESOLUTION|>--- conflicted
+++ resolved
@@ -98,14 +98,10 @@
         "com.google.code.findbugs:jsr305": {
             "locked": "3.0.1",
             "transitive": [
-<<<<<<< HEAD
                 "com.palantir.atlasdb:atlasdb-commons",
                 "com.palantir.remoting-api:errors",
                 "com.palantir.remoting3:jaxrs-clients",
                 "com.palantir.remoting3:refresh-utils"
-=======
-                "com.palantir.atlasdb:atlasdb-commons"
->>>>>>> f236d3b8
             ]
         },
         "com.google.guava:guava": {
@@ -272,10 +268,7 @@
         "com.palantir.remoting3:jaxrs-clients": {
             "locked": "3.5.1",
             "transitive": [
-<<<<<<< HEAD
-                "com.palantir.atlasdb:atlasdb-api",
-=======
->>>>>>> f236d3b8
+                "com.palantir.atlasdb:atlasdb-api",
                 "com.palantir.atlasdb:qos-service-api"
             ]
         },
@@ -336,11 +329,7 @@
             ]
         },
         "com.palantir.tritium:tritium-api": {
-<<<<<<< HEAD
-            "locked": "0.8.4",
-=======
-            "locked": "0.9.0",
->>>>>>> f236d3b8
+            "locked": "0.9.0",
             "transitive": [
                 "com.palantir.tritium:tritium-core",
                 "com.palantir.tritium:tritium-lib",
@@ -350,11 +339,7 @@
             ]
         },
         "com.palantir.tritium:tritium-core": {
-<<<<<<< HEAD
-            "locked": "0.8.4",
-=======
-            "locked": "0.9.0",
->>>>>>> f236d3b8
+            "locked": "0.9.0",
             "transitive": [
                 "com.palantir.tritium:tritium-lib",
                 "com.palantir.tritium:tritium-metrics",
@@ -363,62 +348,38 @@
             ]
         },
         "com.palantir.tritium:tritium-lib": {
-<<<<<<< HEAD
-            "locked": "0.8.4",
-=======
-            "locked": "0.9.0",
->>>>>>> f236d3b8
+            "locked": "0.9.0",
             "transitive": [
                 "com.palantir.atlasdb:atlasdb-client"
             ]
         },
         "com.palantir.tritium:tritium-metrics": {
-<<<<<<< HEAD
-            "locked": "0.8.4",
-=======
-            "locked": "0.9.0",
->>>>>>> f236d3b8
+            "locked": "0.9.0",
             "transitive": [
                 "com.palantir.atlasdb:atlasdb-client",
                 "com.palantir.tritium:tritium-lib"
             ]
         },
         "com.palantir.tritium:tritium-proxy": {
-<<<<<<< HEAD
-            "locked": "0.8.4",
-=======
-            "locked": "0.9.0",
->>>>>>> f236d3b8
+            "locked": "0.9.0",
             "transitive": [
                 "com.palantir.tritium:tritium-lib"
             ]
         },
         "com.palantir.tritium:tritium-registry": {
-<<<<<<< HEAD
-            "locked": "0.8.4",
-=======
-            "locked": "0.9.0",
->>>>>>> f236d3b8
+            "locked": "0.9.0",
             "transitive": [
                 "com.palantir.atlasdb:atlasdb-client"
             ]
         },
         "com.palantir.tritium:tritium-slf4j": {
-<<<<<<< HEAD
-            "locked": "0.8.4",
-=======
-            "locked": "0.9.0",
->>>>>>> f236d3b8
+            "locked": "0.9.0",
             "transitive": [
                 "com.palantir.tritium:tritium-lib"
             ]
         },
         "com.palantir.tritium:tritium-tracing": {
-<<<<<<< HEAD
-            "locked": "0.8.4",
-=======
-            "locked": "0.9.0",
->>>>>>> f236d3b8
+            "locked": "0.9.0",
             "transitive": [
                 "com.palantir.tritium:tritium-lib"
             ]
@@ -429,7 +390,6 @@
                 "com.palantir.remoting3:okhttp-clients"
             ]
         },
-<<<<<<< HEAD
         "com.squareup.okhttp3:okhttp": {
             "locked": "3.8.1",
             "transitive": [
@@ -445,8 +405,6 @@
                 "com.squareup.okhttp3:okhttp"
             ]
         },
-=======
->>>>>>> f236d3b8
         "com.squareup:javapoet": {
             "locked": "1.9.0",
             "transitive": [
@@ -644,14 +602,10 @@
         "com.google.code.findbugs:jsr305": {
             "locked": "3.0.1",
             "transitive": [
-<<<<<<< HEAD
                 "com.palantir.atlasdb:atlasdb-commons",
                 "com.palantir.remoting-api:errors",
                 "com.palantir.remoting3:jaxrs-clients",
                 "com.palantir.remoting3:refresh-utils"
-=======
-                "com.palantir.atlasdb:atlasdb-commons"
->>>>>>> f236d3b8
             ]
         },
         "com.google.guava:guava": {
@@ -818,10 +772,7 @@
         "com.palantir.remoting3:jaxrs-clients": {
             "locked": "3.5.1",
             "transitive": [
-<<<<<<< HEAD
-                "com.palantir.atlasdb:atlasdb-api",
-=======
->>>>>>> f236d3b8
+                "com.palantir.atlasdb:atlasdb-api",
                 "com.palantir.atlasdb:qos-service-api"
             ]
         },
@@ -882,11 +833,7 @@
             ]
         },
         "com.palantir.tritium:tritium-api": {
-<<<<<<< HEAD
-            "locked": "0.8.4",
-=======
-            "locked": "0.9.0",
->>>>>>> f236d3b8
+            "locked": "0.9.0",
             "transitive": [
                 "com.palantir.tritium:tritium-core",
                 "com.palantir.tritium:tritium-lib",
@@ -896,11 +843,7 @@
             ]
         },
         "com.palantir.tritium:tritium-core": {
-<<<<<<< HEAD
-            "locked": "0.8.4",
-=======
-            "locked": "0.9.0",
->>>>>>> f236d3b8
+            "locked": "0.9.0",
             "transitive": [
                 "com.palantir.tritium:tritium-lib",
                 "com.palantir.tritium:tritium-metrics",
@@ -909,62 +852,38 @@
             ]
         },
         "com.palantir.tritium:tritium-lib": {
-<<<<<<< HEAD
-            "locked": "0.8.4",
-=======
-            "locked": "0.9.0",
->>>>>>> f236d3b8
+            "locked": "0.9.0",
             "transitive": [
                 "com.palantir.atlasdb:atlasdb-client"
             ]
         },
         "com.palantir.tritium:tritium-metrics": {
-<<<<<<< HEAD
-            "locked": "0.8.4",
-=======
-            "locked": "0.9.0",
->>>>>>> f236d3b8
+            "locked": "0.9.0",
             "transitive": [
                 "com.palantir.atlasdb:atlasdb-client",
                 "com.palantir.tritium:tritium-lib"
             ]
         },
         "com.palantir.tritium:tritium-proxy": {
-<<<<<<< HEAD
-            "locked": "0.8.4",
-=======
-            "locked": "0.9.0",
->>>>>>> f236d3b8
+            "locked": "0.9.0",
             "transitive": [
                 "com.palantir.tritium:tritium-lib"
             ]
         },
         "com.palantir.tritium:tritium-registry": {
-<<<<<<< HEAD
-            "locked": "0.8.4",
-=======
-            "locked": "0.9.0",
->>>>>>> f236d3b8
+            "locked": "0.9.0",
             "transitive": [
                 "com.palantir.atlasdb:atlasdb-client"
             ]
         },
         "com.palantir.tritium:tritium-slf4j": {
-<<<<<<< HEAD
-            "locked": "0.8.4",
-=======
-            "locked": "0.9.0",
->>>>>>> f236d3b8
+            "locked": "0.9.0",
             "transitive": [
                 "com.palantir.tritium:tritium-lib"
             ]
         },
         "com.palantir.tritium:tritium-tracing": {
-<<<<<<< HEAD
-            "locked": "0.8.4",
-=======
-            "locked": "0.9.0",
->>>>>>> f236d3b8
+            "locked": "0.9.0",
             "transitive": [
                 "com.palantir.tritium:tritium-lib"
             ]
@@ -975,7 +894,6 @@
                 "com.palantir.remoting3:okhttp-clients"
             ]
         },
-<<<<<<< HEAD
         "com.squareup.okhttp3:okhttp": {
             "locked": "3.8.1",
             "transitive": [
@@ -991,8 +909,6 @@
                 "com.squareup.okhttp3:okhttp"
             ]
         },
-=======
->>>>>>> f236d3b8
         "com.squareup:javapoet": {
             "locked": "1.9.0",
             "transitive": [
