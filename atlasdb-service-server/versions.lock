{
    "compileClasspath": {
        "ch.qos.logback:logback-classic": {
            "locked": "1.1.3",
            "transitive": [
                "io.dropwizard:dropwizard-jackson",
                "io.dropwizard:dropwizard-logging",
                "io.dropwizard:dropwizard-servlets"
            ]
        },
        "ch.qos.logback:logback-core": {
            "locked": "1.1.3",
            "transitive": [
                "ch.qos.logback:logback-classic",
                "io.dropwizard:dropwizard-logging"
            ]
        },
        "com.fasterxml.jackson.core:jackson-annotations": {
            "locked": "2.6.7",
            "transitive": [
                "com.fasterxml.jackson.core:jackson-databind",
                "com.fasterxml.jackson.datatype:jackson-datatype-joda",
                "com.palantir.atlasdb:atlasdb-api",
                "com.palantir.atlasdb:atlasdb-commons",
                "com.palantir.atlasdb:leader-election-api",
                "com.palantir.atlasdb:lock-api",
                "com.palantir.atlasdb:timestamp-api",
                "com.palantir.atlasdb:timestamp-client",
                "io.dropwizard:dropwizard-jackson",
                "io.dropwizard:dropwizard-util"
            ]
        },
        "com.fasterxml.jackson.core:jackson-core": {
            "locked": "2.6.7",
            "transitive": [
                "com.fasterxml.jackson.core:jackson-databind",
                "com.fasterxml.jackson.dataformat:jackson-dataformat-cbor",
                "com.fasterxml.jackson.dataformat:jackson-dataformat-yaml",
                "com.fasterxml.jackson.datatype:jackson-datatype-guava",
                "com.fasterxml.jackson.datatype:jackson-datatype-jdk7",
                "com.fasterxml.jackson.datatype:jackson-datatype-jdk8",
                "com.fasterxml.jackson.datatype:jackson-datatype-joda",
                "com.fasterxml.jackson.datatype:jackson-datatype-jsr310",
                "com.fasterxml.jackson.jaxrs:jackson-jaxrs-base",
                "com.fasterxml.jackson.jaxrs:jackson-jaxrs-cbor-provider",
                "com.fasterxml.jackson.module:jackson-module-afterburner",
                "com.fasterxml.jackson.module:jackson-module-jaxb-annotations",
                "com.palantir.atlasdb:atlasdb-client",
                "io.dropwizard:dropwizard-jackson"
            ]
        },
        "com.fasterxml.jackson.core:jackson-databind": {
            "locked": "2.6.7",
            "transitive": [
                "com.fasterxml.jackson.datatype:jackson-datatype-guava",
                "com.fasterxml.jackson.datatype:jackson-datatype-jdk7",
                "com.fasterxml.jackson.datatype:jackson-datatype-jdk8",
                "com.fasterxml.jackson.datatype:jackson-datatype-joda",
                "com.fasterxml.jackson.datatype:jackson-datatype-jsr310",
                "com.fasterxml.jackson.jaxrs:jackson-jaxrs-base",
                "com.fasterxml.jackson.jaxrs:jackson-jaxrs-cbor-provider",
                "com.fasterxml.jackson.module:jackson-module-afterburner",
                "com.fasterxml.jackson.module:jackson-module-jaxb-annotations",
                "com.palantir.atlasdb:atlasdb-api",
                "com.palantir.atlasdb:atlasdb-client",
                "com.palantir.atlasdb:atlasdb-config",
                "com.palantir.atlasdb:atlasdb-persistent-lock-api",
                "com.palantir.atlasdb:lock-api",
                "com.palantir.atlasdb:timestamp-client",
                "com.palantir.config.crypto:encrypted-config-value",
                "com.palantir.config.crypto:encrypted-config-value-module",
                "com.palantir.remoting-api:errors",
                "com.palantir.remoting-api:ssl-config",
                "com.palantir.remoting-api:tracing",
                "com.palantir.remoting2:error-handling",
                "com.palantir.remoting2:jackson-support",
                "com.palantir.remoting3:jackson-support",
                "com.palantir.remoting3:keystores",
                "com.palantir.remoting3:tracing",
                "com.palantir.tokens:auth-tokens",
                "io.dropwizard:dropwizard-jackson"
            ]
        },
        "com.fasterxml.jackson.dataformat:jackson-dataformat-cbor": {
            "locked": "2.6.7",
            "transitive": [
                "com.fasterxml.jackson.jaxrs:jackson-jaxrs-cbor-provider",
                "com.palantir.remoting3:jackson-support"
            ]
        },
        "com.fasterxml.jackson.dataformat:jackson-dataformat-yaml": {
            "locked": "2.6.7",
            "transitive": [
                "com.palantir.atlasdb:atlasdb-config",
                "com.palantir.config.crypto:encrypted-config-value-module",
                "io.dropwizard:dropwizard-configuration"
            ]
        },
        "com.fasterxml.jackson.datatype:jackson-datatype-guava": {
            "locked": "2.6.7",
            "transitive": [
                "com.palantir.atlasdb:atlasdb-client",
                "com.palantir.remoting2:error-handling",
                "com.palantir.remoting2:jackson-support",
                "com.palantir.remoting3:jackson-support",
                "com.palantir.remoting3:tracing",
                "io.dropwizard:dropwizard-jackson"
            ]
        },
        "com.fasterxml.jackson.datatype:jackson-datatype-jdk7": {
            "locked": "2.6.7",
            "transitive": [
                "com.palantir.atlasdb:atlasdb-config",
                "io.dropwizard:dropwizard-jackson"
            ]
        },
        "com.fasterxml.jackson.datatype:jackson-datatype-jdk8": {
            "locked": "2.6.7",
            "transitive": [
                "com.palantir.atlasdb:atlasdb-config",
                "com.palantir.remoting2:error-handling",
                "com.palantir.remoting2:jackson-support",
                "com.palantir.remoting3:jackson-support",
                "com.palantir.remoting3:tracing",
                "com.palantir.tokens:auth-tokens"
            ]
        },
        "com.fasterxml.jackson.datatype:jackson-datatype-joda": {
            "locked": "2.6.7",
            "transitive": [
                "io.dropwizard:dropwizard-jackson"
            ]
        },
        "com.fasterxml.jackson.datatype:jackson-datatype-jsr310": {
            "locked": "2.6.7",
            "transitive": [
                "com.palantir.atlasdb:atlasdb-config",
                "com.palantir.remoting2:jackson-support",
                "com.palantir.remoting3:jackson-support"
            ]
        },
        "com.fasterxml.jackson.jaxrs:jackson-jaxrs-base": {
            "locked": "2.6.7",
            "transitive": [
                "com.fasterxml.jackson.jaxrs:jackson-jaxrs-cbor-provider",
                "com.fasterxml.jackson.jaxrs:jackson-jaxrs-json-provider"
            ]
        },
        "com.fasterxml.jackson.jaxrs:jackson-jaxrs-cbor-provider": {
            "locked": "2.6.7",
            "transitive": [
                "com.palantir.remoting3:jersey-servers"
            ]
        },
        "com.fasterxml.jackson.jaxrs:jackson-jaxrs-json-provider": {
            "locked": "2.6.7",
            "transitive": [
                "io.dropwizard:dropwizard-jersey"
            ]
        },
        "com.fasterxml.jackson.module:jackson-module-afterburner": {
            "locked": "2.6.7",
            "transitive": [
                "com.palantir.remoting2:error-handling",
                "com.palantir.remoting2:jackson-support",
                "com.palantir.remoting3:jackson-support",
                "com.palantir.remoting3:jersey-servers",
                "com.palantir.remoting3:tracing",
                "io.dropwizard:dropwizard-jackson"
            ]
        },
        "com.fasterxml.jackson.module:jackson-module-jaxb-annotations": {
            "locked": "2.6.7",
            "transitive": [
                "com.fasterxml.jackson.jaxrs:jackson-jaxrs-cbor-provider",
                "com.fasterxml.jackson.jaxrs:jackson-jaxrs-json-provider"
            ]
        },
        "com.fasterxml:classmate": {
            "locked": "1.0.0",
            "transitive": [
                "org.hibernate:hibernate-validator"
            ]
        },
        "com.google.code.findbugs:annotations": {
            "locked": "2.0.3",
            "transitive": [
                "com.palantir.atlasdb:atlasdb-api",
                "com.palantir.atlasdb:atlasdb-client",
                "com.palantir.atlasdb:atlasdb-client-protobufs",
                "com.palantir.atlasdb:atlasdb-commons",
                "com.palantir.atlasdb:atlasdb-config",
                "com.palantir.atlasdb:atlasdb-impl-shared",
                "com.palantir.atlasdb:atlasdb-lock-api",
                "com.palantir.atlasdb:atlasdb-persistent-lock-api",
                "com.palantir.atlasdb:atlasdb-service",
                "com.palantir.atlasdb:commons-executors",
                "com.palantir.atlasdb:leader-election-api",
                "com.palantir.atlasdb:leader-election-api-protobufs",
                "com.palantir.atlasdb:leader-election-impl",
                "com.palantir.atlasdb:lock-api",
                "com.palantir.atlasdb:lock-impl",
                "com.palantir.atlasdb:timestamp-api",
                "com.palantir.atlasdb:timestamp-client",
                "com.palantir.tritium:tritium-api",
                "com.palantir.tritium:tritium-core",
                "com.palantir.tritium:tritium-lib",
                "com.palantir.tritium:tritium-metrics",
                "com.palantir.tritium:tritium-slf4j",
                "com.palantir.tritium:tritium-tracing"
            ]
        },
        "com.google.code.findbugs:jsr305": {
            "locked": "1.3.9",
            "transitive": [
                "com.palantir.atlasdb:atlasdb-commons",
                "com.palantir.remoting-api:errors",
                "com.palantir.remoting2:error-handling",
                "com.palantir.remoting3:refresh-utils",
                "io.dropwizard:dropwizard-util"
            ]
        },
        "com.google.guava:guava": {
            "locked": "18.0",
            "transitive": [
                "com.fasterxml.jackson.datatype:jackson-datatype-guava",
                "com.palantir.atlasdb:atlasdb-commons",
                "com.palantir.common:streams",
                "com.palantir.config.crypto:encrypted-config-value",
                "com.palantir.config.crypto:encrypted-config-value-module",
                "com.palantir.remoting2:error-handling",
                "com.palantir.remoting3:error-handling",
                "com.palantir.remoting3:keystores",
                "com.palantir.remoting3:refresh-utils",
                "com.palantir.remoting3:tracing",
                "com.palantir.tritium:tritium-core",
                "com.palantir.tritium:tritium-lib",
                "com.palantir.tritium:tritium-metrics",
                "io.dropwizard:dropwizard-jackson",
                "io.dropwizard:dropwizard-lifecycle",
                "io.dropwizard:dropwizard-util"
            ]
        },
        "com.google.protobuf:protobuf-java": {
            "locked": "2.6.0",
            "transitive": [
                "com.palantir.atlasdb:atlasdb-client",
                "com.palantir.atlasdb:atlasdb-client-protobufs",
                "com.palantir.atlasdb:leader-election-api-protobufs",
                "com.palantir.atlasdb:leader-election-impl"
            ]
        },
        "com.googlecode.json-simple:json-simple": {
            "locked": "1.1.1",
            "transitive": [
                "com.palantir.atlasdb:atlasdb-client"
            ]
        },
        "com.googlecode.protobuf-java-format:protobuf-java-format": {
            "locked": "1.2",
            "transitive": [
                "com.palantir.atlasdb:atlasdb-client"
            ]
        },
        "com.jcraft:jzlib": {
            "locked": "1.1.3",
            "transitive": [
                "com.palantir.remoting3:jersey-servers"
            ]
        },
        "com.palantir.atlasdb:atlasdb-api": {
            "project": true,
            "transitive": [
                "com.palantir.atlasdb:atlasdb-client",
                "com.palantir.atlasdb:atlasdb-config",
                "com.palantir.atlasdb:atlasdb-lock-api"
            ]
        },
        "com.palantir.atlasdb:atlasdb-client": {
            "project": true,
            "transitive": [
                "com.palantir.atlasdb:atlasdb-impl-shared"
            ]
        },
        "com.palantir.atlasdb:atlasdb-client-protobufs": {
            "project": true,
            "transitive": [
                "com.palantir.atlasdb:atlasdb-client"
            ]
        },
        "com.palantir.atlasdb:atlasdb-commons": {
            "project": true,
            "transitive": [
                "com.palantir.atlasdb:atlasdb-api",
                "com.palantir.atlasdb:atlasdb-client",
                "com.palantir.atlasdb:atlasdb-impl-shared",
                "com.palantir.atlasdb:leader-election-api",
                "com.palantir.atlasdb:leader-election-impl",
                "com.palantir.atlasdb:lock-api",
                "com.palantir.atlasdb:lock-impl",
                "com.palantir.atlasdb:timestamp-client"
            ]
        },
        "com.palantir.atlasdb:atlasdb-config": {
            "project": true,
            "transitive": [
                "com.palantir.atlasdb:atlasdb-service"
            ]
        },
        "com.palantir.atlasdb:atlasdb-feign": {
            "project": true,
            "transitive": [
                "com.palantir.atlasdb:atlasdb-config"
            ]
        },
        "com.palantir.atlasdb:atlasdb-impl-shared": {
            "project": true,
            "transitive": [
                "com.palantir.atlasdb:atlasdb-config"
            ]
        },
        "com.palantir.atlasdb:atlasdb-lock-api": {
            "project": true,
            "transitive": [
                "com.palantir.atlasdb:atlasdb-impl-shared"
            ]
        },
        "com.palantir.atlasdb:atlasdb-persistent-lock-api": {
            "project": true,
            "transitive": [
                "com.palantir.atlasdb:atlasdb-impl-shared"
            ]
        },
        "com.palantir.atlasdb:atlasdb-service": {
            "project": true
        },
        "com.palantir.atlasdb:commons-executors": {
            "project": true,
            "transitive": [
                "com.palantir.atlasdb:atlasdb-commons"
            ]
        },
        "com.palantir.atlasdb:leader-election-api": {
            "project": true,
            "transitive": [
                "com.palantir.atlasdb:leader-election-impl"
            ]
        },
        "com.palantir.atlasdb:leader-election-api-protobufs": {
            "project": true,
            "transitive": [
                "com.palantir.atlasdb:leader-election-api"
            ]
        },
        "com.palantir.atlasdb:leader-election-impl": {
            "project": true,
            "transitive": [
                "com.palantir.atlasdb:atlasdb-config",
                "com.palantir.atlasdb:atlasdb-service"
            ]
        },
        "com.palantir.atlasdb:lock-api": {
            "project": true,
            "transitive": [
                "com.palantir.atlasdb:atlasdb-feign",
                "com.palantir.atlasdb:atlasdb-lock-api",
                "com.palantir.atlasdb:lock-impl"
            ]
        },
        "com.palantir.atlasdb:lock-impl": {
            "project": true,
            "transitive": [
                "com.palantir.atlasdb:atlasdb-config",
                "com.palantir.atlasdb:atlasdb-impl-shared",
                "com.palantir.atlasdb:atlasdb-service"
            ]
        },
        "com.palantir.atlasdb:timestamp-api": {
            "project": true,
            "transitive": [
                "com.palantir.atlasdb:atlasdb-api",
                "com.palantir.atlasdb:atlasdb-impl-shared",
                "com.palantir.atlasdb:lock-api",
                "com.palantir.atlasdb:timestamp-client"
            ]
        },
        "com.palantir.atlasdb:timestamp-client": {
            "project": true,
            "transitive": [
                "com.palantir.atlasdb:atlasdb-config",
                "com.palantir.atlasdb:atlasdb-impl-shared"
            ]
        },
        "com.palantir.common:streams": {
            "locked": "1.9.0",
            "transitive": [
                "com.palantir.atlasdb:atlasdb-impl-shared"
            ]
        },
        "com.palantir.config.crypto:encrypted-config-value": {
            "locked": "1.0.0",
            "transitive": [
                "com.palantir.config.crypto:encrypted-config-value-module"
            ]
        },
        "com.palantir.config.crypto:encrypted-config-value-module": {
            "locked": "1.0.0",
            "transitive": [
                "com.palantir.atlasdb:atlasdb-config"
            ]
        },
        "com.palantir.patches.sourceforge:trove3": {
            "locked": "3.0.3-p5",
            "transitive": [
                "com.palantir.atlasdb:atlasdb-impl-shared",
                "com.palantir.atlasdb:lock-impl"
            ]
        },
        "com.palantir.remoting-api:errors": {
            "locked": "1.4.0",
            "transitive": [
                "com.palantir.remoting3:error-handling"
            ]
        },
        "com.palantir.remoting-api:service-config": {
            "locked": "1.4.0",
            "transitive": [
                "com.palantir.atlasdb:atlasdb-config",
                "com.palantir.atlasdb:atlasdb-feign"
            ]
        },
        "com.palantir.remoting-api:ssl-config": {
            "locked": "1.4.0",
            "transitive": [
                "com.palantir.atlasdb:atlasdb-api",
                "com.palantir.remoting-api:service-config",
                "com.palantir.remoting3:keystores"
            ]
        },
        "com.palantir.remoting-api:tracing": {
            "locked": "1.4.0",
            "transitive": [
                "com.palantir.remoting3:tracing"
            ]
        },
        "com.palantir.remoting2:error-handling": {
            "locked": "2.3.0",
            "transitive": [
                "com.palantir.atlasdb:atlasdb-config"
            ]
        },
        "com.palantir.remoting2:jackson-support": {
            "locked": "2.3.0",
            "transitive": [
                "com.palantir.remoting2:error-handling"
            ]
        },
        "com.palantir.remoting3:error-handling": {
            "locked": "3.5.1",
            "transitive": [
                "com.palantir.remoting3:jersey-servers"
            ]
        },
        "com.palantir.remoting3:jackson-support": {
            "locked": "3.5.1",
            "transitive": [
                "com.palantir.remoting3:error-handling",
                "com.palantir.remoting3:tracing"
            ]
        },
        "com.palantir.remoting3:jersey-servers": {
            "locked": "3.5.1",
            "transitive": [
                "com.palantir.atlasdb:atlasdb-impl-shared"
            ]
        },
        "com.palantir.remoting3:keystores": {
            "locked": "3.5.1",
            "transitive": [
                "com.palantir.atlasdb:atlasdb-config"
            ]
        },
        "com.palantir.remoting3:refresh-utils": {
            "locked": "3.5.1",
            "transitive": [
                "com.palantir.atlasdb:atlasdb-feign"
            ]
        },
        "com.palantir.remoting3:tracing": {
            "locked": "3.5.1",
            "transitive": [
                "com.palantir.atlasdb:atlasdb-client",
                "com.palantir.atlasdb:atlasdb-config",
                "com.palantir.atlasdb:atlasdb-impl-shared",
                "com.palantir.atlasdb:leader-election-impl",
                "com.palantir.atlasdb:lock-impl",
                "com.palantir.remoting3:jersey-servers"
            ]
        },
        "com.palantir.safe-logging:safe-logging": {
            "locked": "0.1.3",
            "transitive": [
                "com.palantir.atlasdb:atlasdb-client",
                "com.palantir.atlasdb:atlasdb-commons",
                "com.palantir.atlasdb:atlasdb-config",
                "com.palantir.atlasdb:atlasdb-impl-shared",
                "com.palantir.atlasdb:leader-election-impl",
                "com.palantir.atlasdb:lock-api",
                "com.palantir.atlasdb:lock-impl",
                "com.palantir.atlasdb:timestamp-api",
                "com.palantir.remoting-api:errors",
                "com.palantir.remoting3:jersey-servers",
                "com.palantir.remoting3:tracing",
                "com.palantir.tritium:tritium-core",
                "com.palantir.tritium:tritium-lib",
                "com.palantir.tritium:tritium-metrics",
                "com.palantir.tritium:tritium-registry",
                "com.palantir.tritium:tritium-slf4j",
                "com.palantir.tritium:tritium-tracing"
            ]
        },
        "com.palantir.tokens:auth-tokens": {
            "locked": "3.0.0",
            "transitive": [
                "com.palantir.remoting-api:service-config"
            ]
        },
        "com.palantir.tritium:tritium-api": {
            "locked": "0.8.4",
            "transitive": [
                "com.palantir.tritium:tritium-core",
                "com.palantir.tritium:tritium-lib",
                "com.palantir.tritium:tritium-metrics",
                "com.palantir.tritium:tritium-slf4j",
                "com.palantir.tritium:tritium-tracing"
            ]
        },
        "com.palantir.tritium:tritium-core": {
            "locked": "0.8.4",
            "transitive": [
                "com.palantir.tritium:tritium-lib",
                "com.palantir.tritium:tritium-metrics",
                "com.palantir.tritium:tritium-slf4j",
                "com.palantir.tritium:tritium-tracing"
            ]
        },
        "com.palantir.tritium:tritium-lib": {
            "locked": "0.8.4",
            "transitive": [
                "com.palantir.atlasdb:atlasdb-client",
                "com.palantir.atlasdb:atlasdb-config"
            ]
        },
        "com.palantir.tritium:tritium-metrics": {
            "locked": "0.8.4",
            "transitive": [
                "com.palantir.atlasdb:atlasdb-client",
                "com.palantir.tritium:tritium-lib"
            ]
        },
        "com.palantir.tritium:tritium-proxy": {
            "locked": "0.8.4",
            "transitive": [
                "com.palantir.tritium:tritium-lib"
            ]
        },
        "com.palantir.tritium:tritium-registry": {
            "locked": "0.8.4",
            "transitive": [
                "com.palantir.atlasdb:atlasdb-client"
            ]
        },
        "com.palantir.tritium:tritium-slf4j": {
            "locked": "0.8.4",
            "transitive": [
                "com.palantir.tritium:tritium-lib"
            ]
        },
        "com.palantir.tritium:tritium-tracing": {
            "locked": "0.8.4",
            "transitive": [
                "com.palantir.tritium:tritium-lib"
            ]
        },
        "com.papertrail:profiler": {
            "locked": "1.0.2",
            "transitive": [
                "io.dropwizard.metrics:metrics-servlets"
            ]
        },
        "com.squareup.okhttp3:okhttp": {
            "locked": "3.8.1",
            "transitive": [
                "com.palantir.atlasdb:atlasdb-feign"
            ]
        },
        "com.squareup.okio:okio": {
            "locked": "1.13.0",
            "transitive": [
                "com.squareup.okhttp3:okhttp"
            ]
        },
        "com.squareup:javapoet": {
            "locked": "1.9.0",
            "transitive": [
                "com.palantir.atlasdb:atlasdb-client"
            ]
        },
        "commons-io:commons-io": {
            "locked": "2.1",
            "transitive": [
                "com.palantir.atlasdb:leader-election-impl"
            ]
        },
        "commons-lang:commons-lang": {
            "locked": "2.6",
            "transitive": [
                "com.palantir.atlasdb:atlasdb-client",
                "com.palantir.atlasdb:leader-election-impl"
            ]
        },
        "io.dropwizard.metrics:metrics-annotation": {
            "locked": "3.2.3",
            "transitive": [
                "io.dropwizard.metrics:metrics-jersey2",
                "io.dropwizard:dropwizard-servlets"
            ]
        },
        "io.dropwizard.metrics:metrics-core": {
            "locked": "3.2.3",
            "transitive": [
                "com.palantir.atlasdb:atlasdb-commons",
                "com.palantir.tritium:tritium-registry",
                "io.dropwizard.metrics:metrics-jersey2",
                "io.dropwizard.metrics:metrics-jetty9",
                "io.dropwizard.metrics:metrics-json",
                "io.dropwizard.metrics:metrics-jvm",
                "io.dropwizard.metrics:metrics-logback",
                "io.dropwizard.metrics:metrics-servlets",
                "io.dropwizard:dropwizard-core",
                "io.dropwizard:dropwizard-metrics",
                "io.dropwizard:dropwizard-servlets"
            ]
        },
        "io.dropwizard.metrics:metrics-healthchecks": {
            "locked": "3.2.3",
            "transitive": [
                "io.dropwizard.metrics:metrics-servlets",
                "io.dropwizard:dropwizard-core"
            ]
        },
        "io.dropwizard.metrics:metrics-jersey2": {
            "locked": "3.2.3",
            "transitive": [
                "io.dropwizard:dropwizard-jersey"
            ]
        },
        "io.dropwizard.metrics:metrics-jetty9": {
            "locked": "3.2.3",
            "transitive": [
                "io.dropwizard:dropwizard-jetty"
            ]
        },
        "io.dropwizard.metrics:metrics-json": {
            "locked": "3.2.3",
            "transitive": [
                "io.dropwizard.metrics:metrics-servlets"
            ]
        },
        "io.dropwizard.metrics:metrics-jvm": {
            "locked": "3.2.3",
            "transitive": [
                "io.dropwizard.metrics:metrics-servlets",
                "io.dropwizard:dropwizard-core"
            ]
        },
        "io.dropwizard.metrics:metrics-logback": {
            "locked": "3.2.3",
            "transitive": [
                "io.dropwizard:dropwizard-logging"
            ]
        },
        "io.dropwizard.metrics:metrics-servlets": {
            "locked": "3.2.3",
            "transitive": [
                "io.dropwizard:dropwizard-core"
            ]
        },
        "io.dropwizard:dropwizard-configuration": {
            "locked": "0.9.3",
            "transitive": [
                "io.dropwizard:dropwizard-core"
            ]
        },
        "io.dropwizard:dropwizard-core": {
            "locked": "0.9.3"
        },
        "io.dropwizard:dropwizard-jackson": {
            "locked": "0.9.3",
            "transitive": [
                "com.palantir.atlasdb:atlasdb-config",
                "io.dropwizard:dropwizard-configuration",
                "io.dropwizard:dropwizard-core",
                "io.dropwizard:dropwizard-jersey",
                "io.dropwizard:dropwizard-logging",
                "io.dropwizard:dropwizard-metrics"
            ]
        },
        "io.dropwizard:dropwizard-jersey": {
            "locked": "0.9.3",
            "transitive": [
                "io.dropwizard:dropwizard-core"
            ]
        },
        "io.dropwizard:dropwizard-jetty": {
            "locked": "0.9.3",
            "transitive": [
                "io.dropwizard:dropwizard-core"
            ]
        },
        "io.dropwizard:dropwizard-lifecycle": {
            "locked": "0.9.3",
            "transitive": [
                "io.dropwizard:dropwizard-core",
                "io.dropwizard:dropwizard-metrics"
            ]
        },
        "io.dropwizard:dropwizard-logging": {
            "locked": "0.9.3",
            "transitive": [
                "io.dropwizard:dropwizard-core",
                "io.dropwizard:dropwizard-jersey",
                "io.dropwizard:dropwizard-jetty"
            ]
        },
        "io.dropwizard:dropwizard-metrics": {
            "locked": "0.9.3",
            "transitive": [
                "io.dropwizard:dropwizard-core"
            ]
        },
        "io.dropwizard:dropwizard-servlets": {
            "locked": "0.9.3",
            "transitive": [
                "io.dropwizard:dropwizard-core"
            ]
        },
        "io.dropwizard:dropwizard-util": {
            "locked": "0.9.3",
            "transitive": [
                "io.dropwizard:dropwizard-core",
                "io.dropwizard:dropwizard-jackson",
                "io.dropwizard:dropwizard-lifecycle",
                "io.dropwizard:dropwizard-servlets",
                "io.dropwizard:dropwizard-validation"
            ]
        },
        "io.dropwizard:dropwizard-validation": {
            "locked": "0.9.3",
            "transitive": [
                "io.dropwizard:dropwizard-configuration",
                "io.dropwizard:dropwizard-core",
                "io.dropwizard:dropwizard-jersey",
                "io.dropwizard:dropwizard-logging",
                "io.dropwizard:dropwizard-metrics"
            ]
        },
        "javax.annotation:javax.annotation-api": {
            "locked": "1.2",
            "transitive": [
                "org.glassfish.jersey.core:jersey-common",
                "org.glassfish.jersey.core:jersey-server"
            ]
        },
        "javax.inject:javax.inject": {
            "locked": "1",
            "transitive": [
                "com.palantir.atlasdb:atlasdb-service",
                "org.glassfish.hk2:hk2-api",
                "org.glassfish.hk2:hk2-utils"
            ]
        },
        "javax.servlet:javax.servlet-api": {
            "locked": "3.1.0",
            "transitive": [
                "org.eclipse.jetty:jetty-server"
            ]
        },
        "javax.validation:validation-api": {
            "locked": "1.1.0.Final",
            "transitive": [
                "com.palantir.atlasdb:atlasdb-api",
                "com.palantir.atlasdb:atlasdb-config",
                "com.palantir.atlasdb:atlasdb-feign",
                "org.glassfish.jersey.core:jersey-server",
                "org.glassfish.jersey.ext:jersey-bean-validation",
                "org.hibernate:hibernate-validator"
            ]
        },
        "javax.ws.rs:javax.ws.rs-api": {
            "locked": "2.0.1",
            "transitive": [
                "com.palantir.atlasdb:atlasdb-api",
                "com.palantir.atlasdb:atlasdb-commons",
                "com.palantir.atlasdb:atlasdb-persistent-lock-api",
                "com.palantir.atlasdb:leader-election-api",
                "com.palantir.atlasdb:lock-api",
                "com.palantir.atlasdb:timestamp-api",
                "com.palantir.remoting-api:errors",
                "com.palantir.remoting2:error-handling",
                "com.palantir.remoting3:error-handling",
                "org.glassfish.jersey.containers:jersey-container-servlet",
                "org.glassfish.jersey.containers:jersey-container-servlet-core",
                "org.glassfish.jersey.core:jersey-client",
                "org.glassfish.jersey.core:jersey-common",
                "org.glassfish.jersey.core:jersey-server",
                "org.glassfish.jersey.ext:jersey-bean-validation",
                "org.glassfish.jersey.ext:jersey-metainf-services"
            ]
        },
        "joda-time:joda-time": {
            "locked": "2.7",
            "transitive": [
                "com.palantir.atlasdb:lock-impl",
                "com.papertrail:profiler",
                "io.dropwizard:dropwizard-util"
            ]
        },
        "net.jpountz.lz4:lz4": {
            "locked": "1.3.0",
            "transitive": [
                "com.palantir.atlasdb:atlasdb-commons"
            ]
        },
        "net.sourceforge.argparse4j:argparse4j": {
            "locked": "0.6.0",
            "transitive": [
                "io.dropwizard:dropwizard-core"
            ]
        },
        "org.apache.commons:commons-lang3": {
            "locked": "3.1",
            "transitive": [
                "com.palantir.atlasdb:atlasdb-api",
                "com.palantir.atlasdb:leader-election-api",
                "com.palantir.config.crypto:encrypted-config-value-module",
                "io.dropwizard:dropwizard-configuration",
                "io.dropwizard:dropwizard-jersey"
            ]
        },
        "org.eclipse.jetty.toolchain.setuid:jetty-setuid-java": {
            "locked": "1.0.3",
            "transitive": [
                "io.dropwizard:dropwizard-core"
            ]
        },
        "org.eclipse.jetty:jetty-continuation": {
            "locked": "9.2.17.v20160517",
            "transitive": [
                "io.dropwizard:dropwizard-jersey",
                "org.eclipse.jetty:jetty-servlets"
            ]
        },
        "org.eclipse.jetty:jetty-http": {
            "locked": "9.2.17.v20160517",
            "transitive": [
                "io.dropwizard:dropwizard-jetty",
                "org.eclipse.jetty:jetty-server",
                "org.eclipse.jetty:jetty-servlets"
            ]
        },
        "org.eclipse.jetty:jetty-io": {
            "locked": "9.2.17.v20160517",
            "transitive": [
                "org.eclipse.jetty:jetty-server",
                "org.eclipse.jetty:jetty-servlets"
            ]
        },
        "org.eclipse.jetty:jetty-security": {
            "locked": "9.2.17.v20160517",
            "transitive": [
                "org.eclipse.jetty:jetty-servlet"
            ]
        },
        "org.eclipse.jetty:jetty-server": {
            "locked": "9.2.17.v20160517",
            "transitive": [
                "io.dropwizard:dropwizard-jersey",
                "io.dropwizard:dropwizard-jetty",
                "io.dropwizard:dropwizard-lifecycle",
                "org.eclipse.jetty:jetty-security"
            ]
        },
        "org.eclipse.jetty:jetty-servlet": {
            "locked": "9.2.17.v20160517",
            "transitive": [
                "io.dropwizard:dropwizard-jetty",
                "org.eclipse.jetty:jetty-webapp"
            ]
        },
        "org.eclipse.jetty:jetty-servlets": {
            "locked": "9.2.17.v20160517",
            "transitive": [
                "io.dropwizard:dropwizard-jetty"
            ]
        },
        "org.eclipse.jetty:jetty-util": {
            "locked": "9.2.17.v20160517",
            "transitive": [
                "io.dropwizard:dropwizard-logging",
                "org.eclipse.jetty:jetty-http",
                "org.eclipse.jetty:jetty-io",
                "org.eclipse.jetty:jetty-servlets",
                "org.eclipse.jetty:jetty-xml"
            ]
        },
        "org.eclipse.jetty:jetty-webapp": {
            "locked": "9.2.17.v20160517",
            "transitive": [
                "io.dropwizard:dropwizard-jersey"
            ]
        },
        "org.eclipse.jetty:jetty-xml": {
            "locked": "9.2.17.v20160517",
            "transitive": [
                "org.eclipse.jetty:jetty-webapp"
            ]
        },
        "org.glassfish.hk2.external:aopalliance-repackaged": {
            "locked": "2.4.0-b31",
            "transitive": [
                "org.glassfish.hk2:hk2-api",
                "org.glassfish.hk2:hk2-locator"
            ]
        },
        "org.glassfish.hk2.external:javax.inject": {
            "locked": "2.4.0-b31",
            "transitive": [
                "org.glassfish.hk2:hk2-locator",
                "org.glassfish.jersey.containers:jersey-container-servlet-core",
                "org.glassfish.jersey.core:jersey-client",
                "org.glassfish.jersey.core:jersey-common",
                "org.glassfish.jersey.core:jersey-server",
                "org.glassfish.jersey.ext:jersey-bean-validation",
                "org.glassfish.jersey.media:jersey-media-jaxb"
            ]
        },
        "org.glassfish.hk2:hk2-api": {
            "locked": "2.4.0-b31",
            "transitive": [
                "org.glassfish.hk2:hk2-locator",
                "org.glassfish.jersey.core:jersey-client",
                "org.glassfish.jersey.core:jersey-common",
                "org.glassfish.jersey.core:jersey-server",
                "org.glassfish.jersey.media:jersey-media-jaxb"
            ]
        },
        "org.glassfish.hk2:hk2-locator": {
            "locked": "2.4.0-b31",
            "transitive": [
                "org.glassfish.jersey.core:jersey-client",
                "org.glassfish.jersey.core:jersey-common",
                "org.glassfish.jersey.core:jersey-server",
                "org.glassfish.jersey.media:jersey-media-jaxb"
            ]
        },
        "org.glassfish.hk2:hk2-utils": {
            "locked": "2.4.0-b31",
            "transitive": [
                "org.glassfish.hk2:hk2-api",
                "org.glassfish.hk2:hk2-locator"
            ]
        },
        "org.glassfish.hk2:osgi-resource-locator": {
            "locked": "1.0.1",
            "transitive": [
                "org.glassfish.jersey.core:jersey-common",
                "org.glassfish.jersey.media:jersey-media-jaxb"
            ]
        },
        "org.glassfish.jersey.bundles.repackaged:jersey-guava": {
            "locked": "2.22.1",
            "transitive": [
                "org.glassfish.jersey.core:jersey-common"
            ]
        },
        "org.glassfish.jersey.containers:jersey-container-servlet": {
            "locked": "2.22.1",
            "transitive": [
                "io.dropwizard:dropwizard-jersey"
            ]
        },
        "org.glassfish.jersey.containers:jersey-container-servlet-core": {
            "locked": "2.22.1",
            "transitive": [
                "org.glassfish.jersey.containers:jersey-container-servlet"
            ]
        },
        "org.glassfish.jersey.core:jersey-client": {
            "locked": "2.22.1",
            "transitive": [
                "org.glassfish.jersey.core:jersey-server"
            ]
        },
        "org.glassfish.jersey.core:jersey-common": {
            "locked": "2.22.1",
            "transitive": [
                "org.glassfish.jersey.containers:jersey-container-servlet",
                "org.glassfish.jersey.containers:jersey-container-servlet-core",
                "org.glassfish.jersey.core:jersey-client",
                "org.glassfish.jersey.core:jersey-server",
                "org.glassfish.jersey.ext:jersey-bean-validation",
                "org.glassfish.jersey.ext:jersey-metainf-services",
                "org.glassfish.jersey.media:jersey-media-jaxb"
            ]
        },
        "org.glassfish.jersey.core:jersey-server": {
            "locked": "2.22.1",
            "transitive": [
                "io.dropwizard:dropwizard-jersey",
                "org.glassfish.jersey.containers:jersey-container-servlet",
                "org.glassfish.jersey.containers:jersey-container-servlet-core",
                "org.glassfish.jersey.ext:jersey-bean-validation"
            ]
        },
        "org.glassfish.jersey.ext:jersey-bean-validation": {
            "locked": "2.22.1",
            "transitive": [
                "io.dropwizard:dropwizard-jersey"
            ]
        },
        "org.glassfish.jersey.ext:jersey-metainf-services": {
            "locked": "2.22.1",
            "transitive": [
                "io.dropwizard:dropwizard-jersey"
            ]
        },
        "org.glassfish.jersey.media:jersey-media-jaxb": {
            "locked": "2.22.1",
            "transitive": [
                "org.glassfish.jersey.core:jersey-server"
            ]
        },
        "org.glassfish:javax.el": {
            "locked": "3.0.0",
            "transitive": [
                "io.dropwizard:dropwizard-validation"
            ]
        },
        "org.hdrhistogram:HdrHistogram": {
            "locked": "2.1.10",
            "transitive": [
                "com.palantir.atlasdb:atlasdb-client",
<<<<<<< HEAD
                "com.palantir.tritium:tritium-metrics"
=======
                "com.palantir.atlasdb:atlasdb-config"
>>>>>>> 2584c8fd
            ]
        },
        "org.hibernate:hibernate-validator": {
            "locked": "5.1.3.Final",
            "transitive": [
                "io.dropwizard:dropwizard-validation"
            ]
        },
        "org.javassist:javassist": {
            "locked": "3.18.2-GA",
            "transitive": [
                "org.glassfish.hk2:hk2-locator"
            ]
        },
        "org.jboss.logging:jboss-logging": {
            "locked": "3.1.3.GA",
            "transitive": [
                "org.hibernate:hibernate-validator"
            ]
        },
        "org.mortbay.jetty.alpn:jetty-alpn-agent": {
            "locked": "2.0.6",
            "transitive": [
                "com.palantir.atlasdb:atlasdb-config"
            ]
        },
        "org.mpierce.metrics.reservoir:hdrhistogram-metrics-reservoir": {
            "locked": "1.1.2",
            "transitive": [
                "com.palantir.tritium:tritium-metrics"
            ]
        },
        "org.slf4j:jcl-over-slf4j": {
            "locked": "1.7.5",
            "transitive": [
                "io.dropwizard:dropwizard-logging"
            ]
        },
        "org.slf4j:jul-to-slf4j": {
            "locked": "1.7.5",
            "transitive": [
                "io.dropwizard:dropwizard-logging"
            ]
        },
        "org.slf4j:log4j-over-slf4j": {
            "locked": "1.7.5",
            "transitive": [
                "io.dropwizard:dropwizard-logging"
            ]
        },
        "org.slf4j:slf4j-api": {
            "locked": "1.7.5",
            "transitive": [
                "com.palantir.atlasdb:atlasdb-commons",
                "com.palantir.remoting2:error-handling",
                "com.palantir.remoting3:error-handling",
                "com.palantir.remoting3:tracing",
                "com.palantir.tokens:auth-tokens",
                "com.palantir.tritium:tritium-core",
                "com.palantir.tritium:tritium-lib",
                "com.palantir.tritium:tritium-metrics",
                "com.palantir.tritium:tritium-slf4j",
                "com.palantir.tritium:tritium-tracing",
                "io.dropwizard.metrics:metrics-annotation",
                "io.dropwizard.metrics:metrics-core",
                "io.dropwizard:dropwizard-jackson",
                "io.dropwizard:dropwizard-lifecycle",
                "io.dropwizard:dropwizard-logging",
                "io.dropwizard:dropwizard-metrics",
                "io.dropwizard:dropwizard-servlets",
                "org.slf4j:jcl-over-slf4j",
                "org.slf4j:jul-to-slf4j",
                "org.slf4j:log4j-over-slf4j"
            ]
        },
        "org.xerial.snappy:snappy-java": {
            "locked": "1.1.1.7",
            "transitive": [
                "com.palantir.atlasdb:atlasdb-client"
            ]
        },
        "org.yaml:snakeyaml": {
            "locked": "1.12",
            "transitive": [
                "com.fasterxml.jackson.dataformat:jackson-dataformat-yaml",
                "com.palantir.atlasdb:lock-impl"
            ]
        }
    },
    "runtime": {
        "ch.qos.logback:logback-classic": {
            "locked": "1.1.3",
            "transitive": [
                "io.dropwizard:dropwizard-jackson",
                "io.dropwizard:dropwizard-logging",
                "io.dropwizard:dropwizard-servlets"
            ]
        },
        "ch.qos.logback:logback-core": {
            "locked": "1.1.3",
            "transitive": [
                "ch.qos.logback:logback-classic",
                "io.dropwizard:dropwizard-logging"
            ]
        },
        "com.carrotsearch:hppc": {
            "locked": "0.5.4",
            "transitive": [
                "com.palantir.atlasdb:atlasdb-cassandra"
            ]
        },
        "com.datastax.cassandra:cassandra-driver-core": {
            "locked": "2.2.0-rc3",
            "transitive": [
                "com.palantir.atlasdb:atlasdb-cassandra"
            ]
        },
        "com.fasterxml.jackson.core:jackson-annotations": {
            "locked": "2.6.7",
            "transitive": [
                "com.fasterxml.jackson.core:jackson-databind",
                "com.fasterxml.jackson.datatype:jackson-datatype-joda",
                "com.palantir.atlasdb:atlasdb-api",
                "com.palantir.atlasdb:atlasdb-commons",
                "com.palantir.atlasdb:leader-election-api",
                "com.palantir.atlasdb:lock-api",
                "com.palantir.atlasdb:timestamp-api",
                "com.palantir.atlasdb:timestamp-client",
                "io.dropwizard:dropwizard-jackson",
                "io.dropwizard:dropwizard-util"
            ]
        },
        "com.fasterxml.jackson.core:jackson-core": {
            "locked": "2.6.7",
            "transitive": [
                "com.fasterxml.jackson.core:jackson-databind",
                "com.fasterxml.jackson.dataformat:jackson-dataformat-cbor",
                "com.fasterxml.jackson.dataformat:jackson-dataformat-yaml",
                "com.fasterxml.jackson.datatype:jackson-datatype-guava",
                "com.fasterxml.jackson.datatype:jackson-datatype-jdk7",
                "com.fasterxml.jackson.datatype:jackson-datatype-jdk8",
                "com.fasterxml.jackson.datatype:jackson-datatype-joda",
                "com.fasterxml.jackson.datatype:jackson-datatype-jsr310",
                "com.fasterxml.jackson.jaxrs:jackson-jaxrs-base",
                "com.fasterxml.jackson.jaxrs:jackson-jaxrs-cbor-provider",
                "com.fasterxml.jackson.module:jackson-module-afterburner",
                "com.fasterxml.jackson.module:jackson-module-jaxb-annotations",
                "com.palantir.atlasdb:atlasdb-client",
                "io.dropwizard:dropwizard-jackson"
            ]
        },
        "com.fasterxml.jackson.core:jackson-databind": {
            "locked": "2.6.7",
            "transitive": [
                "com.fasterxml.jackson.datatype:jackson-datatype-guava",
                "com.fasterxml.jackson.datatype:jackson-datatype-jdk7",
                "com.fasterxml.jackson.datatype:jackson-datatype-jdk8",
                "com.fasterxml.jackson.datatype:jackson-datatype-joda",
                "com.fasterxml.jackson.datatype:jackson-datatype-jsr310",
                "com.fasterxml.jackson.jaxrs:jackson-jaxrs-base",
                "com.fasterxml.jackson.jaxrs:jackson-jaxrs-cbor-provider",
                "com.fasterxml.jackson.module:jackson-module-afterburner",
                "com.fasterxml.jackson.module:jackson-module-jaxb-annotations",
                "com.palantir.atlasdb:atlasdb-api",
                "com.palantir.atlasdb:atlasdb-client",
                "com.palantir.atlasdb:atlasdb-config",
                "com.palantir.atlasdb:atlasdb-persistent-lock-api",
                "com.palantir.atlasdb:lock-api",
                "com.palantir.atlasdb:timestamp-client",
                "com.palantir.config.crypto:encrypted-config-value",
                "com.palantir.config.crypto:encrypted-config-value-module",
                "com.palantir.remoting-api:errors",
                "com.palantir.remoting-api:ssl-config",
                "com.palantir.remoting-api:tracing",
                "com.palantir.remoting2:error-handling",
                "com.palantir.remoting2:jackson-support",
                "com.palantir.remoting3:jackson-support",
                "com.palantir.remoting3:keystores",
                "com.palantir.remoting3:tracing",
                "com.palantir.tokens:auth-tokens",
                "io.dropwizard:dropwizard-jackson"
            ]
        },
        "com.fasterxml.jackson.dataformat:jackson-dataformat-cbor": {
            "locked": "2.6.7",
            "transitive": [
                "com.fasterxml.jackson.jaxrs:jackson-jaxrs-cbor-provider",
                "com.palantir.remoting3:jackson-support"
            ]
        },
        "com.fasterxml.jackson.dataformat:jackson-dataformat-yaml": {
            "locked": "2.6.7",
            "transitive": [
                "com.palantir.atlasdb:atlasdb-config",
                "com.palantir.config.crypto:encrypted-config-value-module",
                "io.dropwizard:dropwizard-configuration"
            ]
        },
        "com.fasterxml.jackson.datatype:jackson-datatype-guava": {
            "locked": "2.6.7",
            "transitive": [
                "com.palantir.atlasdb:atlasdb-client",
                "com.palantir.remoting2:error-handling",
                "com.palantir.remoting2:jackson-support",
                "com.palantir.remoting3:jackson-support",
                "com.palantir.remoting3:tracing",
                "io.dropwizard:dropwizard-jackson"
            ]
        },
        "com.fasterxml.jackson.datatype:jackson-datatype-jdk7": {
            "locked": "2.6.7",
            "transitive": [
                "com.palantir.atlasdb:atlasdb-config",
                "io.dropwizard:dropwizard-jackson"
            ]
        },
        "com.fasterxml.jackson.datatype:jackson-datatype-jdk8": {
            "locked": "2.6.7",
            "transitive": [
                "com.palantir.atlasdb:atlasdb-config",
                "com.palantir.remoting2:error-handling",
                "com.palantir.remoting2:jackson-support",
                "com.palantir.remoting3:jackson-support",
                "com.palantir.remoting3:tracing",
                "com.palantir.tokens:auth-tokens"
            ]
        },
        "com.fasterxml.jackson.datatype:jackson-datatype-joda": {
            "locked": "2.6.7",
            "transitive": [
                "io.dropwizard:dropwizard-jackson"
            ]
        },
        "com.fasterxml.jackson.datatype:jackson-datatype-jsr310": {
            "locked": "2.6.7",
            "transitive": [
                "com.palantir.atlasdb:atlasdb-config",
                "com.palantir.remoting2:jackson-support",
                "com.palantir.remoting3:jackson-support"
            ]
        },
        "com.fasterxml.jackson.jaxrs:jackson-jaxrs-base": {
            "locked": "2.6.7",
            "transitive": [
                "com.fasterxml.jackson.jaxrs:jackson-jaxrs-cbor-provider",
                "com.fasterxml.jackson.jaxrs:jackson-jaxrs-json-provider"
            ]
        },
        "com.fasterxml.jackson.jaxrs:jackson-jaxrs-cbor-provider": {
            "locked": "2.6.7",
            "transitive": [
                "com.palantir.remoting3:jersey-servers"
            ]
        },
        "com.fasterxml.jackson.jaxrs:jackson-jaxrs-json-provider": {
            "locked": "2.6.7",
            "transitive": [
                "io.dropwizard:dropwizard-jersey"
            ]
        },
        "com.fasterxml.jackson.module:jackson-module-afterburner": {
            "locked": "2.6.7",
            "transitive": [
                "com.palantir.remoting2:error-handling",
                "com.palantir.remoting2:jackson-support",
                "com.palantir.remoting3:jackson-support",
                "com.palantir.remoting3:jersey-servers",
                "com.palantir.remoting3:tracing",
                "io.dropwizard:dropwizard-jackson"
            ]
        },
        "com.fasterxml.jackson.module:jackson-module-jaxb-annotations": {
            "locked": "2.6.7",
            "transitive": [
                "com.fasterxml.jackson.jaxrs:jackson-jaxrs-cbor-provider",
                "com.fasterxml.jackson.jaxrs:jackson-jaxrs-json-provider"
            ]
        },
        "com.fasterxml:classmate": {
            "locked": "1.0.0",
            "transitive": [
                "org.hibernate:hibernate-validator"
            ]
        },
        "com.github.rholder:snowball-stemmer": {
            "locked": "1.3.0.581.1",
            "transitive": [
                "com.palantir.atlasdb:atlasdb-cassandra"
            ]
        },
        "com.google.code.findbugs:annotations": {
            "locked": "2.0.3",
            "transitive": [
                "com.palantir.atlasdb:atlasdb-api",
                "com.palantir.atlasdb:atlasdb-cassandra",
                "com.palantir.atlasdb:atlasdb-client",
                "com.palantir.atlasdb:atlasdb-client-protobufs",
                "com.palantir.atlasdb:atlasdb-commons",
                "com.palantir.atlasdb:atlasdb-config",
                "com.palantir.atlasdb:atlasdb-impl-shared",
                "com.palantir.atlasdb:atlasdb-lock-api",
                "com.palantir.atlasdb:atlasdb-persistent-lock-api",
                "com.palantir.atlasdb:atlasdb-processors",
                "com.palantir.atlasdb:atlasdb-service",
                "com.palantir.atlasdb:commons-annotations",
                "com.palantir.atlasdb:commons-api",
                "com.palantir.atlasdb:commons-executors",
                "com.palantir.atlasdb:leader-election-api",
                "com.palantir.atlasdb:leader-election-api-protobufs",
                "com.palantir.atlasdb:leader-election-impl",
                "com.palantir.atlasdb:lock-api",
                "com.palantir.atlasdb:lock-impl",
                "com.palantir.atlasdb:timestamp-api",
                "com.palantir.atlasdb:timestamp-client",
                "com.palantir.atlasdb:timestamp-impl",
                "com.palantir.tritium:tritium-api",
                "com.palantir.tritium:tritium-core",
                "com.palantir.tritium:tritium-lib",
                "com.palantir.tritium:tritium-metrics",
                "com.palantir.tritium:tritium-slf4j",
                "com.palantir.tritium:tritium-tracing"
            ]
        },
        "com.google.code.findbugs:jsr305": {
            "locked": "1.3.9",
            "transitive": [
                "com.palantir.atlasdb:atlasdb-commons",
                "com.palantir.remoting-api:errors",
                "com.palantir.remoting2:error-handling",
                "com.palantir.remoting3:refresh-utils",
                "io.dropwizard:dropwizard-util"
            ]
        },
        "com.google.guava:guava": {
            "locked": "18.0",
            "transitive": [
                "com.datastax.cassandra:cassandra-driver-core",
                "com.fasterxml.jackson.datatype:jackson-datatype-guava",
                "com.palantir.atlasdb:atlasdb-cassandra",
                "com.palantir.atlasdb:atlasdb-commons",
                "com.palantir.atlasdb:atlasdb-processors",
                "com.palantir.common:streams",
                "com.palantir.config.crypto:encrypted-config-value",
                "com.palantir.config.crypto:encrypted-config-value-module",
                "com.palantir.remoting2:error-handling",
                "com.palantir.remoting3:error-handling",
                "com.palantir.remoting3:keystores",
                "com.palantir.remoting3:refresh-utils",
                "com.palantir.remoting3:tracing",
                "com.palantir.tritium:tritium-core",
                "com.palantir.tritium:tritium-lib",
                "com.palantir.tritium:tritium-metrics",
                "io.dropwizard:dropwizard-jackson",
                "io.dropwizard:dropwizard-lifecycle",
                "io.dropwizard:dropwizard-util"
            ]
        },
        "com.google.protobuf:protobuf-java": {
            "locked": "2.6.0",
            "transitive": [
                "com.palantir.atlasdb:atlasdb-client",
                "com.palantir.atlasdb:atlasdb-client-protobufs",
                "com.palantir.atlasdb:leader-election-api-protobufs",
                "com.palantir.atlasdb:leader-election-impl"
            ]
        },
        "com.googlecode.concurrent-trees:concurrent-trees": {
            "locked": "2.4.0",
            "transitive": [
                "org.apache.cassandra:cassandra-thrift"
            ]
        },
        "com.googlecode.json-simple:json-simple": {
            "locked": "1.1.1",
            "transitive": [
                "com.palantir.atlasdb:atlasdb-client"
            ]
        },
        "com.googlecode.protobuf-java-format:protobuf-java-format": {
            "locked": "1.2",
            "transitive": [
                "com.palantir.atlasdb:atlasdb-client"
            ]
        },
        "com.jcraft:jzlib": {
            "locked": "1.1.3",
            "transitive": [
                "com.palantir.remoting3:jersey-servers"
            ]
        },
        "com.palantir.atlasdb:atlasdb-api": {
            "project": true,
            "transitive": [
                "com.palantir.atlasdb:atlasdb-cassandra",
                "com.palantir.atlasdb:atlasdb-client",
                "com.palantir.atlasdb:atlasdb-config",
                "com.palantir.atlasdb:atlasdb-lock-api"
            ]
        },
        "com.palantir.atlasdb:atlasdb-cassandra": {
            "project": true
        },
        "com.palantir.atlasdb:atlasdb-client": {
            "project": true,
            "transitive": [
                "com.palantir.atlasdb:atlasdb-cassandra",
                "com.palantir.atlasdb:atlasdb-impl-shared",
                "com.palantir.atlasdb:timestamp-impl"
            ]
        },
        "com.palantir.atlasdb:atlasdb-client-protobufs": {
            "project": true,
            "transitive": [
                "com.palantir.atlasdb:atlasdb-client"
            ]
        },
        "com.palantir.atlasdb:atlasdb-commons": {
            "project": true,
            "transitive": [
                "com.palantir.atlasdb:atlasdb-api",
                "com.palantir.atlasdb:atlasdb-client",
                "com.palantir.atlasdb:atlasdb-impl-shared",
                "com.palantir.atlasdb:commons-api",
                "com.palantir.atlasdb:leader-election-api",
                "com.palantir.atlasdb:leader-election-impl",
                "com.palantir.atlasdb:lock-api",
                "com.palantir.atlasdb:lock-impl",
                "com.palantir.atlasdb:timestamp-client",
                "com.palantir.atlasdb:timestamp-impl"
            ]
        },
        "com.palantir.atlasdb:atlasdb-config": {
            "project": true,
            "transitive": [
                "com.palantir.atlasdb:atlasdb-service"
            ]
        },
        "com.palantir.atlasdb:atlasdb-feign": {
            "project": true,
            "transitive": [
                "com.palantir.atlasdb:atlasdb-config"
            ]
        },
        "com.palantir.atlasdb:atlasdb-impl-shared": {
            "project": true,
            "transitive": [
                "com.palantir.atlasdb:atlasdb-config"
            ]
        },
        "com.palantir.atlasdb:atlasdb-lock-api": {
            "project": true,
            "transitive": [
                "com.palantir.atlasdb:atlasdb-impl-shared"
            ]
        },
        "com.palantir.atlasdb:atlasdb-persistent-lock-api": {
            "project": true,
            "transitive": [
                "com.palantir.atlasdb:atlasdb-impl-shared"
            ]
        },
        "com.palantir.atlasdb:atlasdb-processors": {
            "project": true,
            "transitive": [
                "com.palantir.atlasdb:atlasdb-cassandra"
            ]
        },
        "com.palantir.atlasdb:atlasdb-service": {
            "project": true
        },
        "com.palantir.atlasdb:commons-annotations": {
            "project": true,
            "transitive": [
                "com.palantir.atlasdb:commons-api"
            ]
        },
        "com.palantir.atlasdb:commons-api": {
            "project": true,
            "transitive": [
                "com.palantir.atlasdb:atlasdb-cassandra"
            ]
        },
        "com.palantir.atlasdb:commons-executors": {
            "project": true,
            "transitive": [
                "com.palantir.atlasdb:atlasdb-commons"
            ]
        },
        "com.palantir.atlasdb:leader-election-api": {
            "project": true,
            "transitive": [
                "com.palantir.atlasdb:leader-election-impl"
            ]
        },
        "com.palantir.atlasdb:leader-election-api-protobufs": {
            "project": true,
            "transitive": [
                "com.palantir.atlasdb:leader-election-api"
            ]
        },
        "com.palantir.atlasdb:leader-election-impl": {
            "project": true,
            "transitive": [
                "com.palantir.atlasdb:atlasdb-config",
                "com.palantir.atlasdb:atlasdb-service"
            ]
        },
        "com.palantir.atlasdb:lock-api": {
            "project": true,
            "transitive": [
                "com.palantir.atlasdb:atlasdb-feign",
                "com.palantir.atlasdb:atlasdb-lock-api",
                "com.palantir.atlasdb:lock-impl"
            ]
        },
        "com.palantir.atlasdb:lock-impl": {
            "project": true,
            "transitive": [
                "com.palantir.atlasdb:atlasdb-config",
                "com.palantir.atlasdb:atlasdb-impl-shared",
                "com.palantir.atlasdb:atlasdb-service"
            ]
        },
        "com.palantir.atlasdb:timestamp-api": {
            "project": true,
            "transitive": [
                "com.palantir.atlasdb:atlasdb-api",
                "com.palantir.atlasdb:atlasdb-impl-shared",
                "com.palantir.atlasdb:lock-api",
                "com.palantir.atlasdb:timestamp-client",
                "com.palantir.atlasdb:timestamp-impl"
            ]
        },
        "com.palantir.atlasdb:timestamp-client": {
            "project": true,
            "transitive": [
                "com.palantir.atlasdb:atlasdb-config",
                "com.palantir.atlasdb:atlasdb-impl-shared",
                "com.palantir.atlasdb:timestamp-impl"
            ]
        },
        "com.palantir.atlasdb:timestamp-impl": {
            "project": true,
            "transitive": [
                "com.palantir.atlasdb:atlasdb-cassandra"
            ]
        },
        "com.palantir.common:streams": {
            "locked": "1.9.0",
            "transitive": [
                "com.palantir.atlasdb:atlasdb-impl-shared"
            ]
        },
        "com.palantir.config.crypto:encrypted-config-value": {
            "locked": "1.0.0",
            "transitive": [
                "com.palantir.config.crypto:encrypted-config-value-module"
            ]
        },
        "com.palantir.config.crypto:encrypted-config-value-module": {
            "locked": "1.0.0",
            "transitive": [
                "com.palantir.atlasdb:atlasdb-config"
            ]
        },
        "com.palantir.patches.sourceforge:trove3": {
            "locked": "3.0.3-p5",
            "transitive": [
                "com.palantir.atlasdb:atlasdb-cassandra",
                "com.palantir.atlasdb:atlasdb-impl-shared",
                "com.palantir.atlasdb:lock-impl"
            ]
        },
        "com.palantir.remoting-api:errors": {
            "locked": "1.4.0",
            "transitive": [
                "com.palantir.remoting3:error-handling"
            ]
        },
        "com.palantir.remoting-api:service-config": {
            "locked": "1.4.0",
            "transitive": [
                "com.palantir.atlasdb:atlasdb-config",
                "com.palantir.atlasdb:atlasdb-feign"
            ]
        },
        "com.palantir.remoting-api:ssl-config": {
            "locked": "1.4.0",
            "transitive": [
                "com.palantir.atlasdb:atlasdb-api",
                "com.palantir.atlasdb:atlasdb-cassandra",
                "com.palantir.remoting-api:service-config",
                "com.palantir.remoting3:keystores"
            ]
        },
        "com.palantir.remoting-api:tracing": {
            "locked": "1.4.0",
            "transitive": [
                "com.palantir.remoting3:tracing"
            ]
        },
        "com.palantir.remoting2:error-handling": {
            "locked": "2.3.0",
            "transitive": [
                "com.palantir.atlasdb:atlasdb-config"
            ]
        },
        "com.palantir.remoting2:jackson-support": {
            "locked": "2.3.0",
            "transitive": [
                "com.palantir.remoting2:error-handling"
            ]
        },
        "com.palantir.remoting3:error-handling": {
            "locked": "3.5.1",
            "transitive": [
                "com.palantir.remoting3:jersey-servers"
            ]
        },
        "com.palantir.remoting3:jackson-support": {
            "locked": "3.5.1",
            "transitive": [
                "com.palantir.remoting3:error-handling",
                "com.palantir.remoting3:tracing"
            ]
        },
        "com.palantir.remoting3:jersey-servers": {
            "locked": "3.5.1",
            "transitive": [
                "com.palantir.atlasdb:atlasdb-impl-shared"
            ]
        },
        "com.palantir.remoting3:keystores": {
            "locked": "3.5.1",
            "transitive": [
                "com.palantir.atlasdb:atlasdb-cassandra",
                "com.palantir.atlasdb:atlasdb-config"
            ]
        },
        "com.palantir.remoting3:refresh-utils": {
            "locked": "3.5.1",
            "transitive": [
                "com.palantir.atlasdb:atlasdb-feign"
            ]
        },
        "com.palantir.remoting3:tracing": {
            "locked": "3.5.1",
            "transitive": [
                "com.palantir.atlasdb:atlasdb-cassandra",
                "com.palantir.atlasdb:atlasdb-client",
                "com.palantir.atlasdb:atlasdb-config",
                "com.palantir.atlasdb:atlasdb-impl-shared",
                "com.palantir.atlasdb:leader-election-impl",
                "com.palantir.atlasdb:lock-impl",
                "com.palantir.remoting3:jersey-servers"
            ]
        },
        "com.palantir.safe-logging:safe-logging": {
            "locked": "0.1.3",
            "transitive": [
                "com.palantir.atlasdb:atlasdb-cassandra",
                "com.palantir.atlasdb:atlasdb-client",
                "com.palantir.atlasdb:atlasdb-commons",
                "com.palantir.atlasdb:atlasdb-config",
                "com.palantir.atlasdb:atlasdb-impl-shared",
                "com.palantir.atlasdb:leader-election-impl",
                "com.palantir.atlasdb:lock-api",
                "com.palantir.atlasdb:lock-impl",
                "com.palantir.atlasdb:timestamp-api",
                "com.palantir.atlasdb:timestamp-impl",
                "com.palantir.remoting-api:errors",
                "com.palantir.remoting3:jersey-servers",
                "com.palantir.remoting3:tracing",
                "com.palantir.tritium:tritium-core",
                "com.palantir.tritium:tritium-lib",
                "com.palantir.tritium:tritium-metrics",
                "com.palantir.tritium:tritium-registry",
                "com.palantir.tritium:tritium-slf4j",
                "com.palantir.tritium:tritium-tracing"
            ]
        },
        "com.palantir.tokens:auth-tokens": {
            "locked": "3.0.0",
            "transitive": [
                "com.palantir.remoting-api:service-config"
            ]
        },
        "com.palantir.tritium:tritium-api": {
            "locked": "0.8.4",
            "transitive": [
                "com.palantir.tritium:tritium-core",
                "com.palantir.tritium:tritium-lib",
                "com.palantir.tritium:tritium-metrics",
                "com.palantir.tritium:tritium-slf4j",
                "com.palantir.tritium:tritium-tracing"
            ]
        },
        "com.palantir.tritium:tritium-core": {
            "locked": "0.8.4",
            "transitive": [
                "com.palantir.tritium:tritium-lib",
                "com.palantir.tritium:tritium-metrics",
                "com.palantir.tritium:tritium-slf4j",
                "com.palantir.tritium:tritium-tracing"
            ]
        },
        "com.palantir.tritium:tritium-lib": {
            "locked": "0.8.4",
            "transitive": [
                "com.palantir.atlasdb:atlasdb-client",
                "com.palantir.atlasdb:atlasdb-config"
            ]
        },
        "com.palantir.tritium:tritium-metrics": {
            "locked": "0.8.4",
            "transitive": [
                "com.palantir.atlasdb:atlasdb-client",
                "com.palantir.tritium:tritium-lib"
            ]
        },
        "com.palantir.tritium:tritium-proxy": {
            "locked": "0.8.4",
            "transitive": [
                "com.palantir.tritium:tritium-lib"
            ]
        },
        "com.palantir.tritium:tritium-registry": {
            "locked": "0.8.4",
            "transitive": [
                "com.palantir.atlasdb:atlasdb-client"
            ]
        },
        "com.palantir.tritium:tritium-slf4j": {
            "locked": "0.8.4",
            "transitive": [
                "com.palantir.tritium:tritium-lib"
            ]
        },
        "com.palantir.tritium:tritium-tracing": {
            "locked": "0.8.4",
            "transitive": [
                "com.palantir.tritium:tritium-lib"
            ]
        },
        "com.papertrail:profiler": {
            "locked": "1.0.2",
            "transitive": [
                "io.dropwizard.metrics:metrics-servlets"
            ]
        },
        "com.squareup.okhttp3:okhttp": {
            "locked": "3.8.1",
            "transitive": [
                "com.palantir.atlasdb:atlasdb-feign"
            ]
        },
        "com.squareup.okio:okio": {
            "locked": "1.13.0",
            "transitive": [
                "com.squareup.okhttp3:okhttp"
            ]
        },
        "com.squareup:javapoet": {
            "locked": "1.9.0",
            "transitive": [
                "com.palantir.atlasdb:atlasdb-client",
                "com.palantir.atlasdb:atlasdb-processors"
            ]
        },
        "commons-codec:commons-codec": {
            "locked": "1.10",
            "transitive": [
                "org.apache.httpcomponents:httpclient"
            ]
        },
        "commons-io:commons-io": {
            "locked": "2.1",
            "transitive": [
                "com.palantir.atlasdb:leader-election-impl"
            ]
        },
        "commons-lang:commons-lang": {
            "locked": "2.6",
            "transitive": [
                "com.palantir.atlasdb:atlasdb-client",
                "com.palantir.atlasdb:leader-election-impl"
            ]
        },
        "de.jflex:jflex": {
            "locked": "1.6.0",
            "transitive": [
                "com.palantir.atlasdb:atlasdb-cassandra"
            ]
        },
        "io.dropwizard.metrics:metrics-annotation": {
            "locked": "3.2.3",
            "transitive": [
                "io.dropwizard.metrics:metrics-jersey2",
                "io.dropwizard:dropwizard-servlets"
            ]
        },
        "io.dropwizard.metrics:metrics-core": {
            "locked": "3.2.3",
            "transitive": [
                "com.palantir.atlasdb:atlasdb-commons",
                "com.palantir.tritium:tritium-registry",
                "io.dropwizard.metrics:metrics-jersey2",
                "io.dropwizard.metrics:metrics-jetty9",
                "io.dropwizard.metrics:metrics-json",
                "io.dropwizard.metrics:metrics-jvm",
                "io.dropwizard.metrics:metrics-logback",
                "io.dropwizard.metrics:metrics-servlets",
                "io.dropwizard:dropwizard-core",
                "io.dropwizard:dropwizard-metrics",
                "io.dropwizard:dropwizard-servlets"
            ]
        },
        "io.dropwizard.metrics:metrics-healthchecks": {
            "locked": "3.2.3",
            "transitive": [
                "io.dropwizard.metrics:metrics-servlets",
                "io.dropwizard:dropwizard-core"
            ]
        },
        "io.dropwizard.metrics:metrics-jersey2": {
            "locked": "3.2.3",
            "transitive": [
                "io.dropwizard:dropwizard-jersey"
            ]
        },
        "io.dropwizard.metrics:metrics-jetty9": {
            "locked": "3.2.3",
            "transitive": [
                "io.dropwizard:dropwizard-jetty"
            ]
        },
        "io.dropwizard.metrics:metrics-json": {
            "locked": "3.2.3",
            "transitive": [
                "io.dropwizard.metrics:metrics-servlets"
            ]
        },
        "io.dropwizard.metrics:metrics-jvm": {
            "locked": "3.2.3",
            "transitive": [
                "io.dropwizard.metrics:metrics-servlets",
                "io.dropwizard:dropwizard-core"
            ]
        },
        "io.dropwizard.metrics:metrics-logback": {
            "locked": "3.2.3",
            "transitive": [
                "io.dropwizard:dropwizard-logging"
            ]
        },
        "io.dropwizard.metrics:metrics-servlets": {
            "locked": "3.2.3",
            "transitive": [
                "io.dropwizard:dropwizard-core"
            ]
        },
        "io.dropwizard:dropwizard-configuration": {
            "locked": "0.9.3",
            "transitive": [
                "io.dropwizard:dropwizard-core"
            ]
        },
        "io.dropwizard:dropwizard-core": {
            "locked": "0.9.3"
        },
        "io.dropwizard:dropwizard-jackson": {
            "locked": "0.9.3",
            "transitive": [
                "com.palantir.atlasdb:atlasdb-config",
                "io.dropwizard:dropwizard-configuration",
                "io.dropwizard:dropwizard-core",
                "io.dropwizard:dropwizard-jersey",
                "io.dropwizard:dropwizard-logging",
                "io.dropwizard:dropwizard-metrics"
            ]
        },
        "io.dropwizard:dropwizard-jersey": {
            "locked": "0.9.3",
            "transitive": [
                "io.dropwizard:dropwizard-core"
            ]
        },
        "io.dropwizard:dropwizard-jetty": {
            "locked": "0.9.3",
            "transitive": [
                "io.dropwizard:dropwizard-core"
            ]
        },
        "io.dropwizard:dropwizard-lifecycle": {
            "locked": "0.9.3",
            "transitive": [
                "io.dropwizard:dropwizard-core",
                "io.dropwizard:dropwizard-metrics"
            ]
        },
        "io.dropwizard:dropwizard-logging": {
            "locked": "0.9.3",
            "transitive": [
                "io.dropwizard:dropwizard-core",
                "io.dropwizard:dropwizard-jersey",
                "io.dropwizard:dropwizard-jetty"
            ]
        },
        "io.dropwizard:dropwizard-metrics": {
            "locked": "0.9.3",
            "transitive": [
                "io.dropwizard:dropwizard-core"
            ]
        },
        "io.dropwizard:dropwizard-servlets": {
            "locked": "0.9.3",
            "transitive": [
                "io.dropwizard:dropwizard-core"
            ]
        },
        "io.dropwizard:dropwizard-util": {
            "locked": "0.9.3",
            "transitive": [
                "io.dropwizard:dropwizard-core",
                "io.dropwizard:dropwizard-jackson",
                "io.dropwizard:dropwizard-lifecycle",
                "io.dropwizard:dropwizard-servlets",
                "io.dropwizard:dropwizard-validation"
            ]
        },
        "io.dropwizard:dropwizard-validation": {
            "locked": "0.9.3",
            "transitive": [
                "io.dropwizard:dropwizard-configuration",
                "io.dropwizard:dropwizard-core",
                "io.dropwizard:dropwizard-jersey",
                "io.dropwizard:dropwizard-logging",
                "io.dropwizard:dropwizard-metrics"
            ]
        },
        "io.netty:netty-buffer": {
            "locked": "4.0.27.Final",
            "transitive": [
                "io.netty:netty-handler",
                "io.netty:netty-transport"
            ]
        },
        "io.netty:netty-codec": {
            "locked": "4.0.27.Final",
            "transitive": [
                "io.netty:netty-handler"
            ]
        },
        "io.netty:netty-common": {
            "locked": "4.0.27.Final",
            "transitive": [
                "io.netty:netty-buffer"
            ]
        },
        "io.netty:netty-handler": {
            "locked": "4.0.27.Final",
            "transitive": [
                "com.datastax.cassandra:cassandra-driver-core"
            ]
        },
        "io.netty:netty-transport": {
            "locked": "4.0.27.Final",
            "transitive": [
                "io.netty:netty-codec",
                "io.netty:netty-handler"
            ]
        },
        "javax.annotation:javax.annotation-api": {
            "locked": "1.2",
            "transitive": [
                "org.glassfish.jersey.core:jersey-common",
                "org.glassfish.jersey.core:jersey-server"
            ]
        },
        "javax.inject:javax.inject": {
            "locked": "1",
            "transitive": [
                "com.palantir.atlasdb:atlasdb-service",
                "org.glassfish.hk2:hk2-api",
                "org.glassfish.hk2:hk2-utils"
            ]
        },
        "javax.servlet:javax.servlet-api": {
            "locked": "3.1.0",
            "transitive": [
                "org.eclipse.jetty:jetty-server"
            ]
        },
        "javax.validation:validation-api": {
            "locked": "1.1.0.Final",
            "transitive": [
                "com.palantir.atlasdb:atlasdb-api",
                "com.palantir.atlasdb:atlasdb-config",
                "com.palantir.atlasdb:atlasdb-feign",
                "org.glassfish.jersey.core:jersey-server",
                "org.glassfish.jersey.ext:jersey-bean-validation",
                "org.hibernate:hibernate-validator"
            ]
        },
        "javax.ws.rs:javax.ws.rs-api": {
            "locked": "2.0.1",
            "transitive": [
                "com.palantir.atlasdb:atlasdb-api",
                "com.palantir.atlasdb:atlasdb-commons",
                "com.palantir.atlasdb:atlasdb-persistent-lock-api",
                "com.palantir.atlasdb:leader-election-api",
                "com.palantir.atlasdb:lock-api",
                "com.palantir.atlasdb:timestamp-api",
                "com.palantir.remoting-api:errors",
                "com.palantir.remoting2:error-handling",
                "com.palantir.remoting3:error-handling",
                "org.glassfish.jersey.containers:jersey-container-servlet",
                "org.glassfish.jersey.containers:jersey-container-servlet-core",
                "org.glassfish.jersey.core:jersey-client",
                "org.glassfish.jersey.core:jersey-common",
                "org.glassfish.jersey.core:jersey-server",
                "org.glassfish.jersey.ext:jersey-bean-validation",
                "org.glassfish.jersey.ext:jersey-metainf-services"
            ]
        },
        "joda-time:joda-time": {
            "locked": "2.7",
            "transitive": [
                "com.palantir.atlasdb:lock-impl",
                "com.papertrail:profiler",
                "io.dropwizard:dropwizard-util"
            ]
        },
        "net.jpountz.lz4:lz4": {
            "locked": "1.3.0",
            "transitive": [
                "com.palantir.atlasdb:atlasdb-commons"
            ]
        },
        "net.sourceforge.argparse4j:argparse4j": {
            "locked": "0.6.0",
            "transitive": [
                "io.dropwizard:dropwizard-core"
            ]
        },
        "org.apache.cassandra:cassandra-thrift": {
            "locked": "3.10",
            "transitive": [
                "com.palantir.atlasdb:atlasdb-cassandra"
            ]
        },
        "org.apache.commons:commons-lang3": {
            "locked": "3.1",
            "transitive": [
                "com.palantir.atlasdb:atlasdb-api",
                "com.palantir.atlasdb:leader-election-api",
                "com.palantir.config.crypto:encrypted-config-value-module",
                "io.dropwizard:dropwizard-configuration",
                "io.dropwizard:dropwizard-jersey",
                "org.apache.cassandra:cassandra-thrift"
            ]
        },
        "org.apache.commons:commons-pool2": {
            "locked": "2.4.2",
            "transitive": [
                "com.palantir.atlasdb:atlasdb-cassandra"
            ]
        },
        "org.apache.httpcomponents:httpclient": {
            "locked": "4.2.5",
            "transitive": [
                "org.apache.thrift:libthrift"
            ]
        },
        "org.apache.httpcomponents:httpcore": {
            "locked": "4.2.4",
            "transitive": [
                "org.apache.httpcomponents:httpclient",
                "org.apache.thrift:libthrift"
            ]
        },
        "org.apache.thrift:libthrift": {
            "locked": "0.9.2",
            "transitive": [
                "org.apache.cassandra:cassandra-thrift"
            ]
        },
        "org.eclipse.jetty.toolchain.setuid:jetty-setuid-java": {
            "locked": "1.0.3",
            "transitive": [
                "io.dropwizard:dropwizard-core"
            ]
        },
        "org.eclipse.jetty:jetty-continuation": {
            "locked": "9.2.17.v20160517",
            "transitive": [
                "io.dropwizard:dropwizard-jersey",
                "org.eclipse.jetty:jetty-servlets"
            ]
        },
        "org.eclipse.jetty:jetty-http": {
            "locked": "9.2.17.v20160517",
            "transitive": [
                "io.dropwizard:dropwizard-jetty",
                "org.eclipse.jetty:jetty-server",
                "org.eclipse.jetty:jetty-servlets"
            ]
        },
        "org.eclipse.jetty:jetty-io": {
            "locked": "9.2.17.v20160517",
            "transitive": [
                "org.eclipse.jetty:jetty-server",
                "org.eclipse.jetty:jetty-servlets"
            ]
        },
        "org.eclipse.jetty:jetty-security": {
            "locked": "9.2.17.v20160517",
            "transitive": [
                "org.eclipse.jetty:jetty-servlet"
            ]
        },
        "org.eclipse.jetty:jetty-server": {
            "locked": "9.2.17.v20160517",
            "transitive": [
                "io.dropwizard:dropwizard-jersey",
                "io.dropwizard:dropwizard-jetty",
                "io.dropwizard:dropwizard-lifecycle",
                "org.eclipse.jetty:jetty-security"
            ]
        },
        "org.eclipse.jetty:jetty-servlet": {
            "locked": "9.2.17.v20160517",
            "transitive": [
                "io.dropwizard:dropwizard-jetty",
                "org.eclipse.jetty:jetty-webapp"
            ]
        },
        "org.eclipse.jetty:jetty-servlets": {
            "locked": "9.2.17.v20160517",
            "transitive": [
                "io.dropwizard:dropwizard-jetty"
            ]
        },
        "org.eclipse.jetty:jetty-util": {
            "locked": "9.2.17.v20160517",
            "transitive": [
                "io.dropwizard:dropwizard-logging",
                "org.eclipse.jetty:jetty-http",
                "org.eclipse.jetty:jetty-io",
                "org.eclipse.jetty:jetty-servlets",
                "org.eclipse.jetty:jetty-xml"
            ]
        },
        "org.eclipse.jetty:jetty-webapp": {
            "locked": "9.2.17.v20160517",
            "transitive": [
                "io.dropwizard:dropwizard-jersey"
            ]
        },
        "org.eclipse.jetty:jetty-xml": {
            "locked": "9.2.17.v20160517",
            "transitive": [
                "org.eclipse.jetty:jetty-webapp"
            ]
        },
        "org.glassfish.hk2.external:aopalliance-repackaged": {
            "locked": "2.4.0-b31",
            "transitive": [
                "org.glassfish.hk2:hk2-api",
                "org.glassfish.hk2:hk2-locator"
            ]
        },
        "org.glassfish.hk2.external:javax.inject": {
            "locked": "2.4.0-b31",
            "transitive": [
                "org.glassfish.hk2:hk2-locator",
                "org.glassfish.jersey.containers:jersey-container-servlet-core",
                "org.glassfish.jersey.core:jersey-client",
                "org.glassfish.jersey.core:jersey-common",
                "org.glassfish.jersey.core:jersey-server",
                "org.glassfish.jersey.ext:jersey-bean-validation",
                "org.glassfish.jersey.media:jersey-media-jaxb"
            ]
        },
        "org.glassfish.hk2:hk2-api": {
            "locked": "2.4.0-b31",
            "transitive": [
                "org.glassfish.hk2:hk2-locator",
                "org.glassfish.jersey.core:jersey-client",
                "org.glassfish.jersey.core:jersey-common",
                "org.glassfish.jersey.core:jersey-server",
                "org.glassfish.jersey.media:jersey-media-jaxb"
            ]
        },
        "org.glassfish.hk2:hk2-locator": {
            "locked": "2.4.0-b31",
            "transitive": [
                "org.glassfish.jersey.core:jersey-client",
                "org.glassfish.jersey.core:jersey-common",
                "org.glassfish.jersey.core:jersey-server",
                "org.glassfish.jersey.media:jersey-media-jaxb"
            ]
        },
        "org.glassfish.hk2:hk2-utils": {
            "locked": "2.4.0-b31",
            "transitive": [
                "org.glassfish.hk2:hk2-api",
                "org.glassfish.hk2:hk2-locator"
            ]
        },
        "org.glassfish.hk2:osgi-resource-locator": {
            "locked": "1.0.1",
            "transitive": [
                "org.glassfish.jersey.core:jersey-common",
                "org.glassfish.jersey.media:jersey-media-jaxb"
            ]
        },
        "org.glassfish.jersey.bundles.repackaged:jersey-guava": {
            "locked": "2.22.1",
            "transitive": [
                "org.glassfish.jersey.core:jersey-common"
            ]
        },
        "org.glassfish.jersey.containers:jersey-container-servlet": {
            "locked": "2.22.1",
            "transitive": [
                "io.dropwizard:dropwizard-jersey"
            ]
        },
        "org.glassfish.jersey.containers:jersey-container-servlet-core": {
            "locked": "2.22.1",
            "transitive": [
                "org.glassfish.jersey.containers:jersey-container-servlet"
            ]
        },
        "org.glassfish.jersey.core:jersey-client": {
            "locked": "2.22.1",
            "transitive": [
                "org.glassfish.jersey.core:jersey-server"
            ]
        },
        "org.glassfish.jersey.core:jersey-common": {
            "locked": "2.22.1",
            "transitive": [
                "org.glassfish.jersey.containers:jersey-container-servlet",
                "org.glassfish.jersey.containers:jersey-container-servlet-core",
                "org.glassfish.jersey.core:jersey-client",
                "org.glassfish.jersey.core:jersey-server",
                "org.glassfish.jersey.ext:jersey-bean-validation",
                "org.glassfish.jersey.ext:jersey-metainf-services",
                "org.glassfish.jersey.media:jersey-media-jaxb"
            ]
        },
        "org.glassfish.jersey.core:jersey-server": {
            "locked": "2.22.1",
            "transitive": [
                "io.dropwizard:dropwizard-jersey",
                "org.glassfish.jersey.containers:jersey-container-servlet",
                "org.glassfish.jersey.containers:jersey-container-servlet-core",
                "org.glassfish.jersey.ext:jersey-bean-validation"
            ]
        },
        "org.glassfish.jersey.ext:jersey-bean-validation": {
            "locked": "2.22.1",
            "transitive": [
                "io.dropwizard:dropwizard-jersey"
            ]
        },
        "org.glassfish.jersey.ext:jersey-metainf-services": {
            "locked": "2.22.1",
            "transitive": [
                "io.dropwizard:dropwizard-jersey"
            ]
        },
        "org.glassfish.jersey.media:jersey-media-jaxb": {
            "locked": "2.22.1",
            "transitive": [
                "org.glassfish.jersey.core:jersey-server"
            ]
        },
        "org.glassfish:javax.el": {
            "locked": "3.0.0",
            "transitive": [
                "io.dropwizard:dropwizard-validation"
            ]
        },
        "org.hdrhistogram:HdrHistogram": {
            "locked": "2.1.10",
            "transitive": [
                "com.palantir.atlasdb:atlasdb-client",
<<<<<<< HEAD
                "com.palantir.tritium:tritium-metrics"
=======
                "com.palantir.atlasdb:atlasdb-config"
>>>>>>> 2584c8fd
            ]
        },
        "org.hibernate:hibernate-validator": {
            "locked": "5.1.3.Final",
            "transitive": [
                "io.dropwizard:dropwizard-validation"
            ]
        },
        "org.javassist:javassist": {
            "locked": "3.18.2-GA",
            "transitive": [
                "org.glassfish.hk2:hk2-locator"
            ]
        },
        "org.jboss.logging:jboss-logging": {
            "locked": "3.1.3.GA",
            "transitive": [
                "org.hibernate:hibernate-validator"
            ]
        },
        "org.jboss.marshalling:jboss-marshalling": {
            "locked": "1.4.11.Final",
            "transitive": [
                "com.palantir.atlasdb:atlasdb-cassandra"
            ]
        },
        "org.mortbay.jetty.alpn:jetty-alpn-agent": {
            "locked": "2.0.6",
            "transitive": [
                "com.palantir.atlasdb:atlasdb-config"
            ]
        },
        "org.mpierce.metrics.reservoir:hdrhistogram-metrics-reservoir": {
            "locked": "1.1.2",
            "transitive": [
                "com.palantir.tritium:tritium-metrics"
            ]
        },
        "org.slf4j:jcl-over-slf4j": {
            "locked": "1.7.5",
            "transitive": [
                "io.dropwizard:dropwizard-logging",
                "org.apache.cassandra:cassandra-thrift"
            ]
        },
        "org.slf4j:jul-to-slf4j": {
            "locked": "1.7.5",
            "transitive": [
                "io.dropwizard:dropwizard-logging"
            ]
        },
        "org.slf4j:log4j-over-slf4j": {
            "locked": "1.7.5",
            "transitive": [
                "io.dropwizard:dropwizard-logging",
                "org.apache.cassandra:cassandra-thrift"
            ]
        },
        "org.slf4j:slf4j-api": {
            "locked": "1.7.5",
            "transitive": [
                "com.palantir.atlasdb:atlasdb-commons",
                "com.palantir.remoting2:error-handling",
                "com.palantir.remoting3:error-handling",
                "com.palantir.remoting3:tracing",
                "com.palantir.tokens:auth-tokens",
                "com.palantir.tritium:tritium-core",
                "com.palantir.tritium:tritium-lib",
                "com.palantir.tritium:tritium-metrics",
                "com.palantir.tritium:tritium-slf4j",
                "com.palantir.tritium:tritium-tracing",
                "io.dropwizard.metrics:metrics-annotation",
                "io.dropwizard.metrics:metrics-core",
                "io.dropwizard:dropwizard-jackson",
                "io.dropwizard:dropwizard-lifecycle",
                "io.dropwizard:dropwizard-logging",
                "io.dropwizard:dropwizard-metrics",
                "io.dropwizard:dropwizard-servlets",
                "org.apache.cassandra:cassandra-thrift",
                "org.apache.thrift:libthrift",
                "org.slf4j:jcl-over-slf4j",
                "org.slf4j:jul-to-slf4j",
                "org.slf4j:log4j-over-slf4j"
            ]
        },
        "org.xerial.snappy:snappy-java": {
            "locked": "1.1.1.7",
            "transitive": [
                "com.palantir.atlasdb:atlasdb-client"
            ]
        },
        "org.yaml:snakeyaml": {
            "locked": "1.12",
            "transitive": [
                "com.fasterxml.jackson.dataformat:jackson-dataformat-yaml",
                "com.palantir.atlasdb:lock-impl"
            ]
        }
    }
}<|MERGE_RESOLUTION|>--- conflicted
+++ resolved
@@ -1051,11 +1051,7 @@
             "locked": "2.1.10",
             "transitive": [
                 "com.palantir.atlasdb:atlasdb-client",
-<<<<<<< HEAD
-                "com.palantir.tritium:tritium-metrics"
-=======
                 "com.palantir.atlasdb:atlasdb-config"
->>>>>>> 2584c8fd
             ]
         },
         "org.hibernate:hibernate-validator": {
@@ -2346,11 +2342,7 @@
             "locked": "2.1.10",
             "transitive": [
                 "com.palantir.atlasdb:atlasdb-client",
-<<<<<<< HEAD
-                "com.palantir.tritium:tritium-metrics"
-=======
                 "com.palantir.atlasdb:atlasdb-config"
->>>>>>> 2584c8fd
             ]
         },
         "org.hibernate:hibernate-validator": {
