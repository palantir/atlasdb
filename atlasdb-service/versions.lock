{
    "compileClasspath": {
        "ch.qos.logback:logback-classic": {
            "locked": "1.1.3",
            "transitive": [
                "io.dropwizard:dropwizard-jackson"
            ]
        },
        "ch.qos.logback:logback-core": {
            "locked": "1.1.3",
            "transitive": [
                "ch.qos.logback:logback-classic"
            ]
        },
        "com.fasterxml.jackson.core:jackson-annotations": {
            "locked": "2.6.7",
            "transitive": [
                "com.fasterxml.jackson.core:jackson-databind",
                "com.fasterxml.jackson.datatype:jackson-datatype-joda",
                "com.palantir.atlasdb:atlasdb-api",
                "com.palantir.atlasdb:atlasdb-commons",
                "com.palantir.atlasdb:leader-election-api",
                "com.palantir.atlasdb:lock-api",
                "com.palantir.atlasdb:timestamp-api",
                "com.palantir.atlasdb:timestamp-client",
                "io.dropwizard:dropwizard-jackson",
                "io.dropwizard:dropwizard-util"
            ]
        },
        "com.fasterxml.jackson.core:jackson-core": {
            "locked": "2.6.7",
            "transitive": [
                "com.fasterxml.jackson.core:jackson-databind",
                "com.fasterxml.jackson.dataformat:jackson-dataformat-cbor",
                "com.fasterxml.jackson.dataformat:jackson-dataformat-yaml",
                "com.fasterxml.jackson.datatype:jackson-datatype-guava",
                "com.fasterxml.jackson.datatype:jackson-datatype-jdk7",
                "com.fasterxml.jackson.datatype:jackson-datatype-jdk8",
                "com.fasterxml.jackson.datatype:jackson-datatype-joda",
                "com.fasterxml.jackson.datatype:jackson-datatype-jsr310",
                "com.fasterxml.jackson.jaxrs:jackson-jaxrs-base",
                "com.fasterxml.jackson.jaxrs:jackson-jaxrs-cbor-provider",
                "com.fasterxml.jackson.module:jackson-module-afterburner",
                "com.fasterxml.jackson.module:jackson-module-jaxb-annotations",
                "com.palantir.atlasdb:atlasdb-client",
                "io.dropwizard:dropwizard-jackson"
            ]
        },
        "com.fasterxml.jackson.core:jackson-databind": {
            "locked": "2.6.7",
            "transitive": [
                "com.fasterxml.jackson.datatype:jackson-datatype-guava",
                "com.fasterxml.jackson.datatype:jackson-datatype-jdk7",
                "com.fasterxml.jackson.datatype:jackson-datatype-jdk8",
                "com.fasterxml.jackson.datatype:jackson-datatype-joda",
                "com.fasterxml.jackson.datatype:jackson-datatype-jsr310",
                "com.fasterxml.jackson.jaxrs:jackson-jaxrs-base",
                "com.fasterxml.jackson.jaxrs:jackson-jaxrs-cbor-provider",
                "com.fasterxml.jackson.module:jackson-module-afterburner",
                "com.fasterxml.jackson.module:jackson-module-jaxb-annotations",
                "com.palantir.atlasdb:atlasdb-api",
                "com.palantir.atlasdb:atlasdb-client",
                "com.palantir.atlasdb:atlasdb-config",
                "com.palantir.atlasdb:atlasdb-persistent-lock-api",
                "com.palantir.atlasdb:lock-api",
                "com.palantir.atlasdb:timestamp-client",
                "com.palantir.config.crypto:encrypted-config-value",
                "com.palantir.config.crypto:encrypted-config-value-module",
                "com.palantir.remoting-api:errors",
                "com.palantir.remoting-api:ssl-config",
                "com.palantir.remoting-api:tracing",
                "com.palantir.remoting2:error-handling",
                "com.palantir.remoting2:jackson-support",
                "com.palantir.remoting3:jackson-support",
                "com.palantir.remoting3:keystores",
                "com.palantir.remoting3:tracing",
                "com.palantir.tokens:auth-tokens",
                "io.dropwizard:dropwizard-jackson"
            ]
        },
        "com.fasterxml.jackson.dataformat:jackson-dataformat-cbor": {
            "locked": "2.6.7",
            "transitive": [
                "com.fasterxml.jackson.jaxrs:jackson-jaxrs-cbor-provider",
                "com.palantir.remoting3:jackson-support"
            ]
        },
        "com.fasterxml.jackson.dataformat:jackson-dataformat-yaml": {
            "locked": "2.6.7",
            "transitive": [
                "com.palantir.atlasdb:atlasdb-config",
                "com.palantir.config.crypto:encrypted-config-value-module"
            ]
        },
        "com.fasterxml.jackson.datatype:jackson-datatype-guava": {
            "locked": "2.6.7",
            "transitive": [
                "com.palantir.atlasdb:atlasdb-client",
                "com.palantir.remoting2:error-handling",
                "com.palantir.remoting2:jackson-support",
                "com.palantir.remoting3:jackson-support",
                "com.palantir.remoting3:tracing",
                "io.dropwizard:dropwizard-jackson"
            ]
        },
        "com.fasterxml.jackson.datatype:jackson-datatype-jdk7": {
            "locked": "2.6.7",
            "transitive": [
                "com.palantir.atlasdb:atlasdb-config",
                "io.dropwizard:dropwizard-jackson"
            ]
        },
        "com.fasterxml.jackson.datatype:jackson-datatype-jdk8": {
            "locked": "2.6.7",
            "transitive": [
                "com.palantir.atlasdb:atlasdb-config",
                "com.palantir.remoting2:error-handling",
                "com.palantir.remoting2:jackson-support",
                "com.palantir.remoting3:jackson-support",
                "com.palantir.remoting3:tracing",
                "com.palantir.tokens:auth-tokens"
            ]
        },
        "com.fasterxml.jackson.datatype:jackson-datatype-joda": {
            "locked": "2.6.7",
            "transitive": [
                "io.dropwizard:dropwizard-jackson"
            ]
        },
        "com.fasterxml.jackson.datatype:jackson-datatype-jsr310": {
            "locked": "2.6.7",
            "transitive": [
                "com.palantir.atlasdb:atlasdb-config",
                "com.palantir.remoting2:jackson-support",
                "com.palantir.remoting3:jackson-support"
            ]
        },
        "com.fasterxml.jackson.jaxrs:jackson-jaxrs-base": {
            "locked": "2.6.7",
            "transitive": [
                "com.fasterxml.jackson.jaxrs:jackson-jaxrs-cbor-provider"
            ]
        },
        "com.fasterxml.jackson.jaxrs:jackson-jaxrs-cbor-provider": {
            "locked": "2.6.7",
            "transitive": [
                "com.palantir.remoting3:jersey-servers"
            ]
        },
        "com.fasterxml.jackson.module:jackson-module-afterburner": {
            "locked": "2.6.7",
            "transitive": [
                "com.palantir.remoting2:error-handling",
                "com.palantir.remoting2:jackson-support",
                "com.palantir.remoting3:jackson-support",
                "com.palantir.remoting3:jersey-servers",
                "com.palantir.remoting3:tracing",
                "io.dropwizard:dropwizard-jackson"
            ]
        },
        "com.fasterxml.jackson.module:jackson-module-jaxb-annotations": {
            "locked": "2.6.7",
            "transitive": [
                "com.fasterxml.jackson.jaxrs:jackson-jaxrs-cbor-provider"
            ]
        },
        "com.google.code.findbugs:annotations": {
            "locked": "2.0.3",
            "transitive": [
                "com.palantir.atlasdb:atlasdb-api",
                "com.palantir.atlasdb:atlasdb-client",
                "com.palantir.atlasdb:atlasdb-client-protobufs",
                "com.palantir.atlasdb:atlasdb-commons",
                "com.palantir.atlasdb:atlasdb-config",
                "com.palantir.atlasdb:atlasdb-impl-shared",
                "com.palantir.atlasdb:atlasdb-lock-api",
                "com.palantir.atlasdb:atlasdb-persistent-lock-api",
                "com.palantir.atlasdb:commons-executors",
                "com.palantir.atlasdb:leader-election-api",
                "com.palantir.atlasdb:leader-election-api-protobufs",
                "com.palantir.atlasdb:leader-election-impl",
                "com.palantir.atlasdb:lock-api",
                "com.palantir.atlasdb:lock-impl",
                "com.palantir.atlasdb:timestamp-api",
                "com.palantir.atlasdb:timestamp-client",
                "com.palantir.tritium:tritium-api",
                "com.palantir.tritium:tritium-core",
                "com.palantir.tritium:tritium-lib",
                "com.palantir.tritium:tritium-metrics",
                "com.palantir.tritium:tritium-slf4j",
                "com.palantir.tritium:tritium-tracing"
            ]
        },
        "com.google.code.findbugs:jsr305": {
            "locked": "1.3.9",
            "transitive": [
                "com.palantir.atlasdb:atlasdb-commons",
                "com.palantir.remoting-api:errors",
                "com.palantir.remoting2:error-handling",
                "com.palantir.remoting3:refresh-utils",
                "io.dropwizard:dropwizard-util"
            ]
        },
        "com.google.guava:guava": {
            "locked": "18.0",
            "transitive": [
                "com.fasterxml.jackson.datatype:jackson-datatype-guava",
                "com.palantir.atlasdb:atlasdb-commons",
                "com.palantir.common:streams",
                "com.palantir.config.crypto:encrypted-config-value",
                "com.palantir.config.crypto:encrypted-config-value-module",
                "com.palantir.remoting2:error-handling",
                "com.palantir.remoting3:error-handling",
                "com.palantir.remoting3:keystores",
                "com.palantir.remoting3:refresh-utils",
                "com.palantir.remoting3:tracing",
                "com.palantir.tritium:tritium-core",
                "com.palantir.tritium:tritium-lib",
                "com.palantir.tritium:tritium-metrics",
                "io.dropwizard:dropwizard-jackson",
                "io.dropwizard:dropwizard-util"
            ]
        },
        "com.google.protobuf:protobuf-java": {
            "locked": "2.6.0",
            "transitive": [
                "com.palantir.atlasdb:atlasdb-client",
                "com.palantir.atlasdb:atlasdb-client-protobufs",
                "com.palantir.atlasdb:leader-election-api-protobufs",
                "com.palantir.atlasdb:leader-election-impl"
            ]
        },
        "com.googlecode.json-simple:json-simple": {
            "locked": "1.1.1",
            "transitive": [
                "com.palantir.atlasdb:atlasdb-client"
            ]
        },
        "com.googlecode.protobuf-java-format:protobuf-java-format": {
            "locked": "1.2",
            "transitive": [
                "com.palantir.atlasdb:atlasdb-client"
            ]
        },
        "com.jcraft:jzlib": {
            "locked": "1.1.3",
            "transitive": [
                "com.palantir.remoting3:jersey-servers"
            ]
        },
        "com.palantir.atlasdb:atlasdb-api": {
            "project": true,
            "transitive": [
                "com.palantir.atlasdb:atlasdb-client",
                "com.palantir.atlasdb:atlasdb-config",
                "com.palantir.atlasdb:atlasdb-lock-api"
            ]
        },
        "com.palantir.atlasdb:atlasdb-client": {
            "project": true,
            "transitive": [
                "com.palantir.atlasdb:atlasdb-impl-shared"
            ]
        },
        "com.palantir.atlasdb:atlasdb-client-protobufs": {
            "project": true,
            "transitive": [
                "com.palantir.atlasdb:atlasdb-client"
            ]
        },
        "com.palantir.atlasdb:atlasdb-commons": {
            "project": true,
            "transitive": [
                "com.palantir.atlasdb:atlasdb-api",
                "com.palantir.atlasdb:atlasdb-client",
                "com.palantir.atlasdb:atlasdb-impl-shared",
                "com.palantir.atlasdb:leader-election-api",
                "com.palantir.atlasdb:leader-election-impl",
                "com.palantir.atlasdb:lock-api",
                "com.palantir.atlasdb:lock-impl",
                "com.palantir.atlasdb:timestamp-client"
            ]
        },
        "com.palantir.atlasdb:atlasdb-config": {
            "project": true
        },
        "com.palantir.atlasdb:atlasdb-feign": {
            "project": true,
            "transitive": [
                "com.palantir.atlasdb:atlasdb-config"
            ]
        },
        "com.palantir.atlasdb:atlasdb-impl-shared": {
            "project": true,
            "transitive": [
                "com.palantir.atlasdb:atlasdb-config"
            ]
        },
        "com.palantir.atlasdb:atlasdb-lock-api": {
            "project": true,
            "transitive": [
                "com.palantir.atlasdb:atlasdb-impl-shared"
            ]
        },
        "com.palantir.atlasdb:atlasdb-persistent-lock-api": {
            "project": true,
            "transitive": [
                "com.palantir.atlasdb:atlasdb-impl-shared"
            ]
        },
        "com.palantir.atlasdb:commons-executors": {
            "project": true,
            "transitive": [
                "com.palantir.atlasdb:atlasdb-commons"
            ]
        },
        "com.palantir.atlasdb:leader-election-api": {
            "project": true,
            "transitive": [
                "com.palantir.atlasdb:leader-election-impl"
            ]
        },
        "com.palantir.atlasdb:leader-election-api-protobufs": {
            "project": true,
            "transitive": [
                "com.palantir.atlasdb:leader-election-api"
            ]
        },
        "com.palantir.atlasdb:leader-election-impl": {
            "project": true,
            "transitive": [
                "com.palantir.atlasdb:atlasdb-config"
            ]
        },
        "com.palantir.atlasdb:lock-api": {
            "project": true,
            "transitive": [
                "com.palantir.atlasdb:atlasdb-feign",
                "com.palantir.atlasdb:atlasdb-lock-api",
                "com.palantir.atlasdb:lock-impl"
            ]
        },
        "com.palantir.atlasdb:lock-impl": {
            "project": true,
            "transitive": [
                "com.palantir.atlasdb:atlasdb-config",
                "com.palantir.atlasdb:atlasdb-impl-shared"
            ]
        },
        "com.palantir.atlasdb:timestamp-api": {
            "project": true,
            "transitive": [
                "com.palantir.atlasdb:atlasdb-api",
                "com.palantir.atlasdb:atlasdb-impl-shared",
                "com.palantir.atlasdb:lock-api",
                "com.palantir.atlasdb:timestamp-client"
            ]
        },
        "com.palantir.atlasdb:timestamp-client": {
            "project": true,
            "transitive": [
                "com.palantir.atlasdb:atlasdb-config",
                "com.palantir.atlasdb:atlasdb-impl-shared"
            ]
        },
        "com.palantir.common:streams": {
            "locked": "1.9.0",
            "transitive": [
                "com.palantir.atlasdb:atlasdb-impl-shared"
            ]
        },
        "com.palantir.config.crypto:encrypted-config-value": {
            "locked": "1.0.0",
            "transitive": [
                "com.palantir.config.crypto:encrypted-config-value-module"
            ]
        },
        "com.palantir.config.crypto:encrypted-config-value-module": {
            "locked": "1.0.0",
            "transitive": [
                "com.palantir.atlasdb:atlasdb-config"
            ]
        },
        "com.palantir.patches.sourceforge:trove3": {
            "locked": "3.0.3-p5",
            "transitive": [
                "com.palantir.atlasdb:atlasdb-impl-shared",
                "com.palantir.atlasdb:lock-impl"
            ]
        },
        "com.palantir.remoting-api:errors": {
            "locked": "1.4.0",
            "transitive": [
                "com.palantir.remoting3:error-handling"
            ]
        },
        "com.palantir.remoting-api:service-config": {
            "locked": "1.4.0",
            "transitive": [
                "com.palantir.atlasdb:atlasdb-config",
                "com.palantir.atlasdb:atlasdb-feign"
            ]
        },
        "com.palantir.remoting-api:ssl-config": {
            "locked": "1.4.0",
            "transitive": [
                "com.palantir.atlasdb:atlasdb-api",
                "com.palantir.remoting-api:service-config",
                "com.palantir.remoting3:keystores"
            ]
        },
        "com.palantir.remoting-api:tracing": {
            "locked": "1.4.0",
            "transitive": [
                "com.palantir.remoting3:tracing"
            ]
        },
        "com.palantir.remoting2:error-handling": {
            "locked": "2.3.0",
            "transitive": [
                "com.palantir.atlasdb:atlasdb-config"
            ]
        },
        "com.palantir.remoting2:jackson-support": {
            "locked": "2.3.0",
            "transitive": [
                "com.palantir.remoting2:error-handling"
            ]
        },
        "com.palantir.remoting3:error-handling": {
            "locked": "3.5.1",
            "transitive": [
                "com.palantir.remoting3:jersey-servers"
            ]
        },
        "com.palantir.remoting3:jackson-support": {
            "locked": "3.5.1",
            "transitive": [
                "com.palantir.remoting3:error-handling",
                "com.palantir.remoting3:tracing"
            ]
        },
        "com.palantir.remoting3:jersey-servers": {
            "locked": "3.5.1",
            "transitive": [
                "com.palantir.atlasdb:atlasdb-impl-shared"
            ]
        },
        "com.palantir.remoting3:keystores": {
            "locked": "3.5.1",
            "transitive": [
                "com.palantir.atlasdb:atlasdb-config"
            ]
        },
        "com.palantir.remoting3:refresh-utils": {
            "locked": "3.5.1",
            "transitive": [
                "com.palantir.atlasdb:atlasdb-feign"
            ]
        },
        "com.palantir.remoting3:tracing": {
            "locked": "3.5.1",
            "transitive": [
                "com.palantir.atlasdb:atlasdb-client",
                "com.palantir.atlasdb:atlasdb-config",
                "com.palantir.atlasdb:atlasdb-impl-shared",
                "com.palantir.atlasdb:leader-election-impl",
                "com.palantir.atlasdb:lock-impl",
                "com.palantir.remoting3:jersey-servers"
            ]
        },
        "com.palantir.safe-logging:safe-logging": {
            "locked": "0.1.3",
            "transitive": [
                "com.palantir.atlasdb:atlasdb-client",
                "com.palantir.atlasdb:atlasdb-commons",
                "com.palantir.atlasdb:atlasdb-config",
                "com.palantir.atlasdb:atlasdb-impl-shared",
                "com.palantir.atlasdb:leader-election-impl",
                "com.palantir.atlasdb:lock-api",
                "com.palantir.atlasdb:lock-impl",
                "com.palantir.atlasdb:timestamp-api",
                "com.palantir.remoting-api:errors",
                "com.palantir.remoting3:jersey-servers",
                "com.palantir.remoting3:tracing",
                "com.palantir.tritium:tritium-core",
                "com.palantir.tritium:tritium-lib",
                "com.palantir.tritium:tritium-metrics",
                "com.palantir.tritium:tritium-registry",
                "com.palantir.tritium:tritium-slf4j",
                "com.palantir.tritium:tritium-tracing"
            ]
        },
        "com.palantir.tokens:auth-tokens": {
            "locked": "3.0.0",
            "transitive": [
                "com.palantir.remoting-api:service-config"
            ]
        },
        "com.palantir.tritium:tritium-api": {
            "locked": "0.8.4",
            "transitive": [
                "com.palantir.tritium:tritium-core",
                "com.palantir.tritium:tritium-lib",
                "com.palantir.tritium:tritium-metrics",
                "com.palantir.tritium:tritium-slf4j",
                "com.palantir.tritium:tritium-tracing"
            ]
        },
        "com.palantir.tritium:tritium-core": {
            "locked": "0.8.4",
            "transitive": [
                "com.palantir.tritium:tritium-lib",
                "com.palantir.tritium:tritium-metrics",
                "com.palantir.tritium:tritium-slf4j",
                "com.palantir.tritium:tritium-tracing"
            ]
        },
        "com.palantir.tritium:tritium-lib": {
            "locked": "0.8.4",
            "transitive": [
                "com.palantir.atlasdb:atlasdb-client",
                "com.palantir.atlasdb:atlasdb-config"
            ]
        },
        "com.palantir.tritium:tritium-metrics": {
            "locked": "0.8.4",
            "transitive": [
                "com.palantir.atlasdb:atlasdb-client",
                "com.palantir.tritium:tritium-lib"
            ]
        },
        "com.palantir.tritium:tritium-proxy": {
            "locked": "0.8.4",
            "transitive": [
                "com.palantir.tritium:tritium-lib"
            ]
        },
        "com.palantir.tritium:tritium-registry": {
            "locked": "0.8.4",
            "transitive": [
                "com.palantir.atlasdb:atlasdb-client"
            ]
        },
        "com.palantir.tritium:tritium-slf4j": {
            "locked": "0.8.4",
            "transitive": [
                "com.palantir.tritium:tritium-lib"
            ]
        },
        "com.palantir.tritium:tritium-tracing": {
            "locked": "0.8.4",
            "transitive": [
                "com.palantir.tritium:tritium-lib"
            ]
        },
        "com.squareup.okhttp3:okhttp": {
            "locked": "3.8.1",
            "transitive": [
                "com.palantir.atlasdb:atlasdb-feign"
            ]
        },
        "com.squareup.okio:okio": {
            "locked": "1.13.0",
            "transitive": [
                "com.squareup.okhttp3:okhttp"
            ]
        },
        "com.squareup:javapoet": {
            "locked": "1.9.0",
            "transitive": [
                "com.palantir.atlasdb:atlasdb-client"
            ]
        },
        "commons-io:commons-io": {
            "locked": "2.1",
            "transitive": [
                "com.palantir.atlasdb:leader-election-impl"
            ]
        },
        "commons-lang:commons-lang": {
            "locked": "2.6",
            "transitive": [
                "com.palantir.atlasdb:atlasdb-client",
                "com.palantir.atlasdb:leader-election-impl"
            ]
        },
        "io.dropwizard.metrics:metrics-core": {
            "locked": "3.2.3",
            "transitive": [
                "com.palantir.atlasdb:atlasdb-commons",
                "com.palantir.tritium:tritium-registry"
            ]
        },
        "io.dropwizard:dropwizard-jackson": {
            "locked": "0.9.3",
            "transitive": [
                "com.palantir.atlasdb:atlasdb-config"
            ]
        },
        "io.dropwizard:dropwizard-util": {
            "locked": "0.9.3",
            "transitive": [
                "io.dropwizard:dropwizard-jackson"
            ]
        },
        "javax.inject:javax.inject": {
            "locked": "1",
            "requested": "1"
        },
        "javax.validation:validation-api": {
            "locked": "1.1.0.Final",
            "transitive": [
                "com.palantir.atlasdb:atlasdb-api",
                "com.palantir.atlasdb:atlasdb-config",
                "com.palantir.atlasdb:atlasdb-feign"
            ]
        },
        "javax.ws.rs:javax.ws.rs-api": {
            "locked": "2.0.1",
            "transitive": [
                "com.palantir.atlasdb:atlasdb-api",
                "com.palantir.atlasdb:atlasdb-commons",
                "com.palantir.atlasdb:atlasdb-persistent-lock-api",
                "com.palantir.atlasdb:leader-election-api",
                "com.palantir.atlasdb:lock-api",
                "com.palantir.atlasdb:timestamp-api",
                "com.palantir.remoting-api:errors",
                "com.palantir.remoting2:error-handling",
                "com.palantir.remoting3:error-handling"
            ]
        },
        "joda-time:joda-time": {
            "locked": "2.7",
            "transitive": [
                "com.palantir.atlasdb:lock-impl",
                "io.dropwizard:dropwizard-util"
            ]
        },
        "net.jpountz.lz4:lz4": {
            "locked": "1.3.0",
            "transitive": [
                "com.palantir.atlasdb:atlasdb-commons"
            ]
        },
        "org.apache.commons:commons-lang3": {
            "locked": "3.1",
            "transitive": [
                "com.palantir.atlasdb:atlasdb-api",
                "com.palantir.atlasdb:leader-election-api",
                "com.palantir.config.crypto:encrypted-config-value-module"
            ]
        },
        "org.hdrhistogram:HdrHistogram": {
            "locked": "2.1.10",
            "transitive": [
                "com.palantir.atlasdb:atlasdb-client",
<<<<<<< HEAD
                "com.palantir.tritium:tritium-metrics"
=======
                "com.palantir.atlasdb:atlasdb-config"
>>>>>>> 2584c8fd
            ]
        },
        "org.mortbay.jetty.alpn:jetty-alpn-agent": {
            "locked": "2.0.6",
            "transitive": [
                "com.palantir.atlasdb:atlasdb-config"
            ]
        },
        "org.mpierce.metrics.reservoir:hdrhistogram-metrics-reservoir": {
            "locked": "1.1.2",
            "transitive": [
                "com.palantir.tritium:tritium-metrics"
            ]
        },
        "org.slf4j:slf4j-api": {
            "locked": "1.7.5",
            "transitive": [
                "com.palantir.atlasdb:atlasdb-commons",
                "com.palantir.remoting2:error-handling",
                "com.palantir.remoting3:error-handling",
                "com.palantir.remoting3:tracing",
                "com.palantir.tokens:auth-tokens",
                "com.palantir.tritium:tritium-core",
                "com.palantir.tritium:tritium-lib",
                "com.palantir.tritium:tritium-metrics",
                "com.palantir.tritium:tritium-slf4j",
                "com.palantir.tritium:tritium-tracing",
                "io.dropwizard.metrics:metrics-core",
                "io.dropwizard:dropwizard-jackson"
            ]
        },
        "org.xerial.snappy:snappy-java": {
            "locked": "1.1.1.7",
            "transitive": [
                "com.palantir.atlasdb:atlasdb-client"
            ]
        },
        "org.yaml:snakeyaml": {
            "locked": "1.12",
            "transitive": [
                "com.fasterxml.jackson.dataformat:jackson-dataformat-yaml",
                "com.palantir.atlasdb:lock-impl"
            ]
        }
    },
    "runtime": {
        "ch.qos.logback:logback-classic": {
            "locked": "1.1.3",
            "transitive": [
                "io.dropwizard:dropwizard-jackson"
            ]
        },
        "ch.qos.logback:logback-core": {
            "locked": "1.1.3",
            "transitive": [
                "ch.qos.logback:logback-classic"
            ]
        },
        "com.fasterxml.jackson.core:jackson-annotations": {
            "locked": "2.6.7",
            "transitive": [
                "com.fasterxml.jackson.core:jackson-databind",
                "com.fasterxml.jackson.datatype:jackson-datatype-joda",
                "com.palantir.atlasdb:atlasdb-api",
                "com.palantir.atlasdb:atlasdb-commons",
                "com.palantir.atlasdb:leader-election-api",
                "com.palantir.atlasdb:lock-api",
                "com.palantir.atlasdb:timestamp-api",
                "com.palantir.atlasdb:timestamp-client",
                "io.dropwizard:dropwizard-jackson",
                "io.dropwizard:dropwizard-util"
            ]
        },
        "com.fasterxml.jackson.core:jackson-core": {
            "locked": "2.6.7",
            "transitive": [
                "com.fasterxml.jackson.core:jackson-databind",
                "com.fasterxml.jackson.dataformat:jackson-dataformat-cbor",
                "com.fasterxml.jackson.dataformat:jackson-dataformat-yaml",
                "com.fasterxml.jackson.datatype:jackson-datatype-guava",
                "com.fasterxml.jackson.datatype:jackson-datatype-jdk7",
                "com.fasterxml.jackson.datatype:jackson-datatype-jdk8",
                "com.fasterxml.jackson.datatype:jackson-datatype-joda",
                "com.fasterxml.jackson.datatype:jackson-datatype-jsr310",
                "com.fasterxml.jackson.jaxrs:jackson-jaxrs-base",
                "com.fasterxml.jackson.jaxrs:jackson-jaxrs-cbor-provider",
                "com.fasterxml.jackson.module:jackson-module-afterburner",
                "com.fasterxml.jackson.module:jackson-module-jaxb-annotations",
                "com.palantir.atlasdb:atlasdb-client",
                "io.dropwizard:dropwizard-jackson"
            ]
        },
        "com.fasterxml.jackson.core:jackson-databind": {
            "locked": "2.6.7",
            "transitive": [
                "com.fasterxml.jackson.datatype:jackson-datatype-guava",
                "com.fasterxml.jackson.datatype:jackson-datatype-jdk7",
                "com.fasterxml.jackson.datatype:jackson-datatype-jdk8",
                "com.fasterxml.jackson.datatype:jackson-datatype-joda",
                "com.fasterxml.jackson.datatype:jackson-datatype-jsr310",
                "com.fasterxml.jackson.jaxrs:jackson-jaxrs-base",
                "com.fasterxml.jackson.jaxrs:jackson-jaxrs-cbor-provider",
                "com.fasterxml.jackson.module:jackson-module-afterburner",
                "com.fasterxml.jackson.module:jackson-module-jaxb-annotations",
                "com.palantir.atlasdb:atlasdb-api",
                "com.palantir.atlasdb:atlasdb-client",
                "com.palantir.atlasdb:atlasdb-config",
                "com.palantir.atlasdb:atlasdb-persistent-lock-api",
                "com.palantir.atlasdb:lock-api",
                "com.palantir.atlasdb:timestamp-client",
                "com.palantir.config.crypto:encrypted-config-value",
                "com.palantir.config.crypto:encrypted-config-value-module",
                "com.palantir.remoting-api:errors",
                "com.palantir.remoting-api:ssl-config",
                "com.palantir.remoting-api:tracing",
                "com.palantir.remoting2:error-handling",
                "com.palantir.remoting2:jackson-support",
                "com.palantir.remoting3:jackson-support",
                "com.palantir.remoting3:keystores",
                "com.palantir.remoting3:tracing",
                "com.palantir.tokens:auth-tokens",
                "io.dropwizard:dropwizard-jackson"
            ]
        },
        "com.fasterxml.jackson.dataformat:jackson-dataformat-cbor": {
            "locked": "2.6.7",
            "transitive": [
                "com.fasterxml.jackson.jaxrs:jackson-jaxrs-cbor-provider",
                "com.palantir.remoting3:jackson-support"
            ]
        },
        "com.fasterxml.jackson.dataformat:jackson-dataformat-yaml": {
            "locked": "2.6.7",
            "transitive": [
                "com.palantir.atlasdb:atlasdb-config",
                "com.palantir.config.crypto:encrypted-config-value-module"
            ]
        },
        "com.fasterxml.jackson.datatype:jackson-datatype-guava": {
            "locked": "2.6.7",
            "transitive": [
                "com.palantir.atlasdb:atlasdb-client",
                "com.palantir.remoting2:error-handling",
                "com.palantir.remoting2:jackson-support",
                "com.palantir.remoting3:jackson-support",
                "com.palantir.remoting3:tracing",
                "io.dropwizard:dropwizard-jackson"
            ]
        },
        "com.fasterxml.jackson.datatype:jackson-datatype-jdk7": {
            "locked": "2.6.7",
            "transitive": [
                "com.palantir.atlasdb:atlasdb-config",
                "io.dropwizard:dropwizard-jackson"
            ]
        },
        "com.fasterxml.jackson.datatype:jackson-datatype-jdk8": {
            "locked": "2.6.7",
            "transitive": [
                "com.palantir.atlasdb:atlasdb-config",
                "com.palantir.remoting2:error-handling",
                "com.palantir.remoting2:jackson-support",
                "com.palantir.remoting3:jackson-support",
                "com.palantir.remoting3:tracing",
                "com.palantir.tokens:auth-tokens"
            ]
        },
        "com.fasterxml.jackson.datatype:jackson-datatype-joda": {
            "locked": "2.6.7",
            "transitive": [
                "io.dropwizard:dropwizard-jackson"
            ]
        },
        "com.fasterxml.jackson.datatype:jackson-datatype-jsr310": {
            "locked": "2.6.7",
            "transitive": [
                "com.palantir.atlasdb:atlasdb-config",
                "com.palantir.remoting2:jackson-support",
                "com.palantir.remoting3:jackson-support"
            ]
        },
        "com.fasterxml.jackson.jaxrs:jackson-jaxrs-base": {
            "locked": "2.6.7",
            "transitive": [
                "com.fasterxml.jackson.jaxrs:jackson-jaxrs-cbor-provider"
            ]
        },
        "com.fasterxml.jackson.jaxrs:jackson-jaxrs-cbor-provider": {
            "locked": "2.6.7",
            "transitive": [
                "com.palantir.remoting3:jersey-servers"
            ]
        },
        "com.fasterxml.jackson.module:jackson-module-afterburner": {
            "locked": "2.6.7",
            "transitive": [
                "com.palantir.remoting2:error-handling",
                "com.palantir.remoting2:jackson-support",
                "com.palantir.remoting3:jackson-support",
                "com.palantir.remoting3:jersey-servers",
                "com.palantir.remoting3:tracing",
                "io.dropwizard:dropwizard-jackson"
            ]
        },
        "com.fasterxml.jackson.module:jackson-module-jaxb-annotations": {
            "locked": "2.6.7",
            "transitive": [
                "com.fasterxml.jackson.jaxrs:jackson-jaxrs-cbor-provider"
            ]
        },
        "com.google.code.findbugs:annotations": {
            "locked": "2.0.3",
            "transitive": [
                "com.palantir.atlasdb:atlasdb-api",
                "com.palantir.atlasdb:atlasdb-client",
                "com.palantir.atlasdb:atlasdb-client-protobufs",
                "com.palantir.atlasdb:atlasdb-commons",
                "com.palantir.atlasdb:atlasdb-config",
                "com.palantir.atlasdb:atlasdb-impl-shared",
                "com.palantir.atlasdb:atlasdb-lock-api",
                "com.palantir.atlasdb:atlasdb-persistent-lock-api",
                "com.palantir.atlasdb:commons-executors",
                "com.palantir.atlasdb:leader-election-api",
                "com.palantir.atlasdb:leader-election-api-protobufs",
                "com.palantir.atlasdb:leader-election-impl",
                "com.palantir.atlasdb:lock-api",
                "com.palantir.atlasdb:lock-impl",
                "com.palantir.atlasdb:timestamp-api",
                "com.palantir.atlasdb:timestamp-client",
                "com.palantir.tritium:tritium-api",
                "com.palantir.tritium:tritium-core",
                "com.palantir.tritium:tritium-lib",
                "com.palantir.tritium:tritium-metrics",
                "com.palantir.tritium:tritium-slf4j",
                "com.palantir.tritium:tritium-tracing"
            ]
        },
        "com.google.code.findbugs:jsr305": {
            "locked": "1.3.9",
            "transitive": [
                "com.palantir.atlasdb:atlasdb-commons",
                "com.palantir.remoting-api:errors",
                "com.palantir.remoting2:error-handling",
                "com.palantir.remoting3:refresh-utils",
                "io.dropwizard:dropwizard-util"
            ]
        },
        "com.google.guava:guava": {
            "locked": "18.0",
            "transitive": [
                "com.fasterxml.jackson.datatype:jackson-datatype-guava",
                "com.palantir.atlasdb:atlasdb-commons",
                "com.palantir.common:streams",
                "com.palantir.config.crypto:encrypted-config-value",
                "com.palantir.config.crypto:encrypted-config-value-module",
                "com.palantir.remoting2:error-handling",
                "com.palantir.remoting3:error-handling",
                "com.palantir.remoting3:keystores",
                "com.palantir.remoting3:refresh-utils",
                "com.palantir.remoting3:tracing",
                "com.palantir.tritium:tritium-core",
                "com.palantir.tritium:tritium-lib",
                "com.palantir.tritium:tritium-metrics",
                "io.dropwizard:dropwizard-jackson",
                "io.dropwizard:dropwizard-util"
            ]
        },
        "com.google.protobuf:protobuf-java": {
            "locked": "2.6.0",
            "transitive": [
                "com.palantir.atlasdb:atlasdb-client",
                "com.palantir.atlasdb:atlasdb-client-protobufs",
                "com.palantir.atlasdb:leader-election-api-protobufs",
                "com.palantir.atlasdb:leader-election-impl"
            ]
        },
        "com.googlecode.json-simple:json-simple": {
            "locked": "1.1.1",
            "transitive": [
                "com.palantir.atlasdb:atlasdb-client"
            ]
        },
        "com.googlecode.protobuf-java-format:protobuf-java-format": {
            "locked": "1.2",
            "transitive": [
                "com.palantir.atlasdb:atlasdb-client"
            ]
        },
        "com.jcraft:jzlib": {
            "locked": "1.1.3",
            "transitive": [
                "com.palantir.remoting3:jersey-servers"
            ]
        },
        "com.palantir.atlasdb:atlasdb-api": {
            "project": true,
            "transitive": [
                "com.palantir.atlasdb:atlasdb-client",
                "com.palantir.atlasdb:atlasdb-config",
                "com.palantir.atlasdb:atlasdb-lock-api"
            ]
        },
        "com.palantir.atlasdb:atlasdb-client": {
            "project": true,
            "transitive": [
                "com.palantir.atlasdb:atlasdb-impl-shared"
            ]
        },
        "com.palantir.atlasdb:atlasdb-client-protobufs": {
            "project": true,
            "transitive": [
                "com.palantir.atlasdb:atlasdb-client"
            ]
        },
        "com.palantir.atlasdb:atlasdb-commons": {
            "project": true,
            "transitive": [
                "com.palantir.atlasdb:atlasdb-api",
                "com.palantir.atlasdb:atlasdb-client",
                "com.palantir.atlasdb:atlasdb-impl-shared",
                "com.palantir.atlasdb:leader-election-api",
                "com.palantir.atlasdb:leader-election-impl",
                "com.palantir.atlasdb:lock-api",
                "com.palantir.atlasdb:lock-impl",
                "com.palantir.atlasdb:timestamp-client"
            ]
        },
        "com.palantir.atlasdb:atlasdb-config": {
            "project": true
        },
        "com.palantir.atlasdb:atlasdb-feign": {
            "project": true,
            "transitive": [
                "com.palantir.atlasdb:atlasdb-config"
            ]
        },
        "com.palantir.atlasdb:atlasdb-impl-shared": {
            "project": true,
            "transitive": [
                "com.palantir.atlasdb:atlasdb-config"
            ]
        },
        "com.palantir.atlasdb:atlasdb-lock-api": {
            "project": true,
            "transitive": [
                "com.palantir.atlasdb:atlasdb-impl-shared"
            ]
        },
        "com.palantir.atlasdb:atlasdb-persistent-lock-api": {
            "project": true,
            "transitive": [
                "com.palantir.atlasdb:atlasdb-impl-shared"
            ]
        },
        "com.palantir.atlasdb:commons-executors": {
            "project": true,
            "transitive": [
                "com.palantir.atlasdb:atlasdb-commons"
            ]
        },
        "com.palantir.atlasdb:leader-election-api": {
            "project": true,
            "transitive": [
                "com.palantir.atlasdb:leader-election-impl"
            ]
        },
        "com.palantir.atlasdb:leader-election-api-protobufs": {
            "project": true,
            "transitive": [
                "com.palantir.atlasdb:leader-election-api"
            ]
        },
        "com.palantir.atlasdb:leader-election-impl": {
            "project": true,
            "transitive": [
                "com.palantir.atlasdb:atlasdb-config"
            ]
        },
        "com.palantir.atlasdb:lock-api": {
            "project": true,
            "transitive": [
                "com.palantir.atlasdb:atlasdb-feign",
                "com.palantir.atlasdb:atlasdb-lock-api",
                "com.palantir.atlasdb:lock-impl"
            ]
        },
        "com.palantir.atlasdb:lock-impl": {
            "project": true,
            "transitive": [
                "com.palantir.atlasdb:atlasdb-config",
                "com.palantir.atlasdb:atlasdb-impl-shared"
            ]
        },
        "com.palantir.atlasdb:timestamp-api": {
            "project": true,
            "transitive": [
                "com.palantir.atlasdb:atlasdb-api",
                "com.palantir.atlasdb:atlasdb-impl-shared",
                "com.palantir.atlasdb:lock-api",
                "com.palantir.atlasdb:timestamp-client"
            ]
        },
        "com.palantir.atlasdb:timestamp-client": {
            "project": true,
            "transitive": [
                "com.palantir.atlasdb:atlasdb-config",
                "com.palantir.atlasdb:atlasdb-impl-shared"
            ]
        },
        "com.palantir.common:streams": {
            "locked": "1.9.0",
            "transitive": [
                "com.palantir.atlasdb:atlasdb-impl-shared"
            ]
        },
        "com.palantir.config.crypto:encrypted-config-value": {
            "locked": "1.0.0",
            "transitive": [
                "com.palantir.config.crypto:encrypted-config-value-module"
            ]
        },
        "com.palantir.config.crypto:encrypted-config-value-module": {
            "locked": "1.0.0",
            "transitive": [
                "com.palantir.atlasdb:atlasdb-config"
            ]
        },
        "com.palantir.patches.sourceforge:trove3": {
            "locked": "3.0.3-p5",
            "transitive": [
                "com.palantir.atlasdb:atlasdb-impl-shared",
                "com.palantir.atlasdb:lock-impl"
            ]
        },
        "com.palantir.remoting-api:errors": {
            "locked": "1.4.0",
            "transitive": [
                "com.palantir.remoting3:error-handling"
            ]
        },
        "com.palantir.remoting-api:service-config": {
            "locked": "1.4.0",
            "transitive": [
                "com.palantir.atlasdb:atlasdb-config",
                "com.palantir.atlasdb:atlasdb-feign"
            ]
        },
        "com.palantir.remoting-api:ssl-config": {
            "locked": "1.4.0",
            "transitive": [
                "com.palantir.atlasdb:atlasdb-api",
                "com.palantir.remoting-api:service-config",
                "com.palantir.remoting3:keystores"
            ]
        },
        "com.palantir.remoting-api:tracing": {
            "locked": "1.4.0",
            "transitive": [
                "com.palantir.remoting3:tracing"
            ]
        },
        "com.palantir.remoting2:error-handling": {
            "locked": "2.3.0",
            "transitive": [
                "com.palantir.atlasdb:atlasdb-config"
            ]
        },
        "com.palantir.remoting2:jackson-support": {
            "locked": "2.3.0",
            "transitive": [
                "com.palantir.remoting2:error-handling"
            ]
        },
        "com.palantir.remoting3:error-handling": {
            "locked": "3.5.1",
            "transitive": [
                "com.palantir.remoting3:jersey-servers"
            ]
        },
        "com.palantir.remoting3:jackson-support": {
            "locked": "3.5.1",
            "transitive": [
                "com.palantir.remoting3:error-handling",
                "com.palantir.remoting3:tracing"
            ]
        },
        "com.palantir.remoting3:jersey-servers": {
            "locked": "3.5.1",
            "transitive": [
                "com.palantir.atlasdb:atlasdb-impl-shared"
            ]
        },
        "com.palantir.remoting3:keystores": {
            "locked": "3.5.1",
            "transitive": [
                "com.palantir.atlasdb:atlasdb-config"
            ]
        },
        "com.palantir.remoting3:refresh-utils": {
            "locked": "3.5.1",
            "transitive": [
                "com.palantir.atlasdb:atlasdb-feign"
            ]
        },
        "com.palantir.remoting3:tracing": {
            "locked": "3.5.1",
            "transitive": [
                "com.palantir.atlasdb:atlasdb-client",
                "com.palantir.atlasdb:atlasdb-config",
                "com.palantir.atlasdb:atlasdb-impl-shared",
                "com.palantir.atlasdb:leader-election-impl",
                "com.palantir.atlasdb:lock-impl",
                "com.palantir.remoting3:jersey-servers"
            ]
        },
        "com.palantir.safe-logging:safe-logging": {
            "locked": "0.1.3",
            "transitive": [
                "com.palantir.atlasdb:atlasdb-client",
                "com.palantir.atlasdb:atlasdb-commons",
                "com.palantir.atlasdb:atlasdb-config",
                "com.palantir.atlasdb:atlasdb-impl-shared",
                "com.palantir.atlasdb:leader-election-impl",
                "com.palantir.atlasdb:lock-api",
                "com.palantir.atlasdb:lock-impl",
                "com.palantir.atlasdb:timestamp-api",
                "com.palantir.remoting-api:errors",
                "com.palantir.remoting3:jersey-servers",
                "com.palantir.remoting3:tracing",
                "com.palantir.tritium:tritium-core",
                "com.palantir.tritium:tritium-lib",
                "com.palantir.tritium:tritium-metrics",
                "com.palantir.tritium:tritium-registry",
                "com.palantir.tritium:tritium-slf4j",
                "com.palantir.tritium:tritium-tracing"
            ]
        },
        "com.palantir.tokens:auth-tokens": {
            "locked": "3.0.0",
            "transitive": [
                "com.palantir.remoting-api:service-config"
            ]
        },
        "com.palantir.tritium:tritium-api": {
            "locked": "0.8.4",
            "transitive": [
                "com.palantir.tritium:tritium-core",
                "com.palantir.tritium:tritium-lib",
                "com.palantir.tritium:tritium-metrics",
                "com.palantir.tritium:tritium-slf4j",
                "com.palantir.tritium:tritium-tracing"
            ]
        },
        "com.palantir.tritium:tritium-core": {
            "locked": "0.8.4",
            "transitive": [
                "com.palantir.tritium:tritium-lib",
                "com.palantir.tritium:tritium-metrics",
                "com.palantir.tritium:tritium-slf4j",
                "com.palantir.tritium:tritium-tracing"
            ]
        },
        "com.palantir.tritium:tritium-lib": {
            "locked": "0.8.4",
            "transitive": [
                "com.palantir.atlasdb:atlasdb-client",
                "com.palantir.atlasdb:atlasdb-config"
            ]
        },
        "com.palantir.tritium:tritium-metrics": {
            "locked": "0.8.4",
            "transitive": [
                "com.palantir.atlasdb:atlasdb-client",
                "com.palantir.tritium:tritium-lib"
            ]
        },
        "com.palantir.tritium:tritium-proxy": {
            "locked": "0.8.4",
            "transitive": [
                "com.palantir.tritium:tritium-lib"
            ]
        },
        "com.palantir.tritium:tritium-registry": {
            "locked": "0.8.4",
            "transitive": [
                "com.palantir.atlasdb:atlasdb-client"
            ]
        },
        "com.palantir.tritium:tritium-slf4j": {
            "locked": "0.8.4",
            "transitive": [
                "com.palantir.tritium:tritium-lib"
            ]
        },
        "com.palantir.tritium:tritium-tracing": {
            "locked": "0.8.4",
            "transitive": [
                "com.palantir.tritium:tritium-lib"
            ]
        },
        "com.squareup.okhttp3:okhttp": {
            "locked": "3.8.1",
            "transitive": [
                "com.palantir.atlasdb:atlasdb-feign"
            ]
        },
        "com.squareup.okio:okio": {
            "locked": "1.13.0",
            "transitive": [
                "com.squareup.okhttp3:okhttp"
            ]
        },
        "com.squareup:javapoet": {
            "locked": "1.9.0",
            "transitive": [
                "com.palantir.atlasdb:atlasdb-client"
            ]
        },
        "commons-io:commons-io": {
            "locked": "2.1",
            "transitive": [
                "com.palantir.atlasdb:leader-election-impl"
            ]
        },
        "commons-lang:commons-lang": {
            "locked": "2.6",
            "transitive": [
                "com.palantir.atlasdb:atlasdb-client",
                "com.palantir.atlasdb:leader-election-impl"
            ]
        },
        "io.dropwizard.metrics:metrics-core": {
            "locked": "3.2.3",
            "transitive": [
                "com.palantir.atlasdb:atlasdb-commons",
                "com.palantir.tritium:tritium-registry"
            ]
        },
        "io.dropwizard:dropwizard-jackson": {
            "locked": "0.9.3",
            "transitive": [
                "com.palantir.atlasdb:atlasdb-config"
            ]
        },
        "io.dropwizard:dropwizard-util": {
            "locked": "0.9.3",
            "transitive": [
                "io.dropwizard:dropwizard-jackson"
            ]
        },
        "javax.inject:javax.inject": {
            "locked": "1",
            "requested": "1"
        },
        "javax.validation:validation-api": {
            "locked": "1.1.0.Final",
            "transitive": [
                "com.palantir.atlasdb:atlasdb-api",
                "com.palantir.atlasdb:atlasdb-config",
                "com.palantir.atlasdb:atlasdb-feign"
            ]
        },
        "javax.ws.rs:javax.ws.rs-api": {
            "locked": "2.0.1",
            "transitive": [
                "com.palantir.atlasdb:atlasdb-api",
                "com.palantir.atlasdb:atlasdb-commons",
                "com.palantir.atlasdb:atlasdb-persistent-lock-api",
                "com.palantir.atlasdb:leader-election-api",
                "com.palantir.atlasdb:lock-api",
                "com.palantir.atlasdb:timestamp-api",
                "com.palantir.remoting-api:errors",
                "com.palantir.remoting2:error-handling",
                "com.palantir.remoting3:error-handling"
            ]
        },
        "joda-time:joda-time": {
            "locked": "2.7",
            "transitive": [
                "com.palantir.atlasdb:lock-impl",
                "io.dropwizard:dropwizard-util"
            ]
        },
        "net.jpountz.lz4:lz4": {
            "locked": "1.3.0",
            "transitive": [
                "com.palantir.atlasdb:atlasdb-commons"
            ]
        },
        "org.apache.commons:commons-lang3": {
            "locked": "3.1",
            "transitive": [
                "com.palantir.atlasdb:atlasdb-api",
                "com.palantir.atlasdb:leader-election-api",
                "com.palantir.config.crypto:encrypted-config-value-module"
            ]
        },
        "org.hdrhistogram:HdrHistogram": {
            "locked": "2.1.10",
            "transitive": [
                "com.palantir.atlasdb:atlasdb-client",
<<<<<<< HEAD
                "com.palantir.tritium:tritium-metrics"
=======
                "com.palantir.atlasdb:atlasdb-config"
>>>>>>> 2584c8fd
            ]
        },
        "org.mortbay.jetty.alpn:jetty-alpn-agent": {
            "locked": "2.0.6",
            "transitive": [
                "com.palantir.atlasdb:atlasdb-config"
            ]
        },
        "org.mpierce.metrics.reservoir:hdrhistogram-metrics-reservoir": {
            "locked": "1.1.2",
            "transitive": [
                "com.palantir.tritium:tritium-metrics"
            ]
        },
        "org.slf4j:slf4j-api": {
            "locked": "1.7.5",
            "transitive": [
                "com.palantir.atlasdb:atlasdb-commons",
                "com.palantir.remoting2:error-handling",
                "com.palantir.remoting3:error-handling",
                "com.palantir.remoting3:tracing",
                "com.palantir.tokens:auth-tokens",
                "com.palantir.tritium:tritium-core",
                "com.palantir.tritium:tritium-lib",
                "com.palantir.tritium:tritium-metrics",
                "com.palantir.tritium:tritium-slf4j",
                "com.palantir.tritium:tritium-tracing",
                "io.dropwizard.metrics:metrics-core",
                "io.dropwizard:dropwizard-jackson"
            ]
        },
        "org.xerial.snappy:snappy-java": {
            "locked": "1.1.1.7",
            "transitive": [
                "com.palantir.atlasdb:atlasdb-client"
            ]
        },
        "org.yaml:snakeyaml": {
            "locked": "1.12",
            "transitive": [
                "com.fasterxml.jackson.dataformat:jackson-dataformat-yaml",
                "com.palantir.atlasdb:lock-impl"
            ]
        }
    }
}<|MERGE_RESOLUTION|>--- conflicted
+++ resolved
@@ -655,11 +655,7 @@
             "locked": "2.1.10",
             "transitive": [
                 "com.palantir.atlasdb:atlasdb-client",
-<<<<<<< HEAD
-                "com.palantir.tritium:tritium-metrics"
-=======
-                "com.palantir.atlasdb:atlasdb-config"
->>>>>>> 2584c8fd
+                "com.palantir.atlasdb:atlasdb-config"
             ]
         },
         "org.mortbay.jetty.alpn:jetty-alpn-agent": {
@@ -1361,11 +1357,7 @@
             "locked": "2.1.10",
             "transitive": [
                 "com.palantir.atlasdb:atlasdb-client",
-<<<<<<< HEAD
-                "com.palantir.tritium:tritium-metrics"
-=======
-                "com.palantir.atlasdb:atlasdb-config"
->>>>>>> 2584c8fd
+                "com.palantir.atlasdb:atlasdb-config"
             ]
         },
         "org.mortbay.jetty.alpn:jetty-alpn-agent": {
