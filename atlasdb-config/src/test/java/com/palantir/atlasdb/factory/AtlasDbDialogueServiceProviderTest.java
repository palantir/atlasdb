/*
 * (c) Copyright 2020 Palantir Technologies Inc. All rights reserved.
 *
 * Licensed under the Apache License, Version 2.0 (the "License");
 * you may not use this file except in compliance with the License.
 * You may obtain a copy of the License at
 *
 *     http://www.apache.org/licenses/LICENSE-2.0
 *
 * Unless required by applicable law or agreed to in writing, software
 * distributed under the License is distributed on an "AS IS" BASIS,
 * WITHOUT WARRANTIES OR CONDITIONS OF ANY KIND, either express or implied.
 * See the License for the specific language governing permissions and
 * limitations under the License.
 */

package com.palantir.atlasdb.factory;

import static org.assertj.core.api.Assertions.assertThat;
import static org.assertj.core.api.Assertions.assertThatCode;

import static com.github.tomakehurst.wiremock.client.WireMock.aResponse;
import static com.github.tomakehurst.wiremock.client.WireMock.post;
import static com.github.tomakehurst.wiremock.client.WireMock.postRequestedFor;
import static com.github.tomakehurst.wiremock.client.WireMock.urlEqualTo;
import static com.github.tomakehurst.wiremock.client.WireMock.urlMatching;

import java.nio.file.Paths;
import java.time.Duration;
import java.time.Instant;
import java.util.UUID;
import java.util.concurrent.ExecutorService;
import java.util.concurrent.TimeUnit;

import javax.ws.rs.core.MediaType;

import org.junit.Before;
import org.junit.Rule;
import org.junit.Test;

import com.github.tomakehurst.wiremock.client.MappingBuilder;
import com.github.tomakehurst.wiremock.client.WireMock;
import com.github.tomakehurst.wiremock.core.WireMockConfiguration;
import com.github.tomakehurst.wiremock.junit.WireMockRule;
import com.google.common.net.HttpHeaders;
import com.google.common.primitives.Ints;
import com.google.common.util.concurrent.Uninterruptibles;
import com.palantir.atlasdb.config.ImmutableServerListConfig;
import com.palantir.atlasdb.config.ServerListConfig;
import com.palantir.atlasdb.encoding.PtBytes;
import com.palantir.atlasdb.http.AtlasDbRemotingConstants;
import com.palantir.atlasdb.http.v2.ClientOptionsConstants;
import com.palantir.atlasdb.timelock.api.ConjureGetFreshTimestampsRequest;
import com.palantir.atlasdb.timelock.api.ConjureGetFreshTimestampsResponse;
import com.palantir.atlasdb.timelock.api.ConjureLockDescriptor;
import com.palantir.atlasdb.timelock.api.ConjureLockRequest;
import com.palantir.atlasdb.timelock.api.ConjureLockResponse;
import com.palantir.atlasdb.timelock.api.ConjureTimelockService;
import com.palantir.atlasdb.timelock.api.UnsuccessfulLockResponse;
import com.palantir.atlasdb.util.MetricsManagers;
import com.palantir.common.concurrent.PTExecutors;
import com.palantir.conjure.java.api.config.service.ServicesConfigBlock;
import com.palantir.conjure.java.api.config.service.UserAgent;
import com.palantir.conjure.java.api.config.ssl.SslConfiguration;
import com.palantir.conjure.java.lib.Bytes;
import com.palantir.dialogue.clients.DialogueClients;
import com.palantir.refreshable.Refreshable;
import com.palantir.tokens.auth.AuthHeader;

public class AtlasDbDialogueServiceProviderTest {
    private static final SslConfiguration SSL_CONFIGURATION
            = SslConfiguration.of(Paths.get("var/security/trustStore.jks"));

    private static final String CLIENT = "tom";
    private static final String TIMESTAMP_PATH = "/tl/ts/" + CLIENT;
    private static final MappingBuilder TIMESTAMP_MAPPING = post(urlEqualTo(TIMESTAMP_PATH));
    private static final String LOCK_PATH = "/tl/l/" + CLIENT;
    private static final MappingBuilder LOCK_MAPPING = post(urlEqualTo(LOCK_PATH));

    private static final DialogueClients.ReloadingFactory DIALOGUE_BASE_FACTORY
            = DialogueClients.create(Refreshable.only(ServicesConfigBlock.builder().build()));
    private static final UserAgent USER_USER_AGENT = UserAgent.of(UserAgent.Agent.of("jeremy", "77.79.12"));

    private static final int FIRST_LOWER = 58;
    private static final int FIRST_UPPER = 70;
    private static final int SECOND_LOWER = 12;
    private static final int SECOND_UPPER = 24;

    private int serverPort;
    private int secondServerPort;

    private AtlasDbDialogueServiceProvider provider;
    private ConjureTimelockService conjureTimelockService;

    @Rule
    public WireMockRule server = new WireMockRule(WireMockConfiguration.wireMockConfig().dynamicPort());

    @Rule
    public WireMockRule secondServer = new WireMockRule(WireMockConfiguration.wireMockConfig().dynamicPort());

    @Before
    public void setup() {
        setupServersToGiveOutTimestamps();

        serverPort = server.port();
        ServerListConfig serverListConfig = ImmutableServerListConfig.builder()
                .addServers(getUriForPort(serverPort))
                .sslConfiguration(SSL_CONFIGURATION)
                .build();
        secondServerPort = secondServer.port();

<<<<<<< HEAD
        provider = AtlasDbDialogueServiceProvider.create(
                Refreshable.only(serverListConfig), DIALOGUE_BASE_FACTORY, USER_USER_AGENT);
=======
        AtlasDbDialogueServiceProvider provider = AtlasDbDialogueServiceProvider.create(
                Refreshable.only(serverListConfig),
                DIALOGUE_BASE_FACTORY,
                USER_USER_AGENT,
                MetricsManagers.createForTests().getTaggedRegistry());
>>>>>>> 61101003
        conjureTimelockService = provider.getConjureTimelockService();
    }


    @Test
    public void canMakeRequestsThroughDialogue() {
        assertTimestampRange(conjureTimelockService, FIRST_LOWER, FIRST_UPPER);
    }

    @Test
    public void requestsAreIdentifiedWithTheUserProvidedUserAgent() {
        makeTimestampsRequest(conjureTimelockService);

        server.verify(postRequestedFor(urlMatching(TIMESTAMP_PATH))
                .withHeader(HttpHeaders.USER_AGENT, WireMock.containing(
                        String.format("%s/%s",
                                USER_USER_AGENT.primary().name(),
                                USER_USER_AGENT.primary().version()))));
    }

    @Test
    public void atlasDbHttpClientVersionProvidedAsAnInformationalAgent() {
        makeTimestampsRequest(conjureTimelockService);

        server.verify(postRequestedFor(urlMatching(TIMESTAMP_PATH))
                .withHeader(HttpHeaders.USER_AGENT, WireMock.containing(
                        String.format("%s/%s",
                                AtlasDbRemotingConstants.ATLASDB_HTTP_CLIENT,
                                AtlasDbRemotingConstants.CURRENT_CLIENT_PROTOCOL_VERSION.getProtocolVersionString()))));
    }

    @Test
    public void resilientToRepeatedRedirects() {
        server.stubFor(TIMESTAMP_MAPPING.willReturn(aResponse()
                .withStatus(308)
                .withHeader(HttpHeaders.LOCATION, getUriForPort(serverPort))));

        Instant start = Instant.now();
        ExecutorService ex = PTExecutors.newSingleThreadExecutor(true);
        ex.submit(this::scheduleServerRecoveryAfterFiveSeconds);

        assertThatCode(() -> makeTimestampsRequest(conjureTimelockService)).doesNotThrowAnyException();
        assertThat(Instant.now())
                .as("should recover in a second after things are good again")
                .isBefore(start.plus(Duration.ofSeconds(6)));
        ex.shutdown();
    }

    @Test
    public void lockRequestsBlockingLongerThanShortReadTimeoutAllowed() {
        int lockBlockingMillis = Ints.checkedCast(
                ClientOptionsConstants.SHORT_READ_TIMEOUT.toJavaDuration().plusSeconds(1).toMillis());
        server.stubFor(LOCK_MAPPING.willReturn(aResponse()
                .withFixedDelay(lockBlockingMillis)
                .withHeader(HttpHeaders.CONTENT_TYPE, MediaType.APPLICATION_JSON)
                .withBody("{\"type\":\"unsuccessful\",\"unsuccessful\":{}}")));
        ConjureLockResponse lockResponse = conjureTimelockService.lock(
                AuthHeader.valueOf("Bearer unused"),
                CLIENT,
                ConjureLockRequest.builder()
                        .acquireTimeoutMs(0) // Doesn't really matter: point is server takes a long time to return
                        .clientDescription("I am a client")
                        .lockDescriptors(ConjureLockDescriptor.of(Bytes.from(PtBytes.toBytes("lock/lock"))))
                        .requestId(UUID.randomUUID())
                        .build());
        assertThat(lockResponse).isEqualTo(ConjureLockResponse.unsuccessful(UnsuccessfulLockResponse.of()));
    }

    @Test
    public void canHaveTwoInstancesOfServicesTalkingToTheSameTimeLockServer() {
        ConjureTimelockService sameTimelockService = provider.getConjureTimelockService();

        assertTimestampRange(conjureTimelockService, FIRST_LOWER, FIRST_UPPER);
        assertTimestampRange(sameTimelockService, FIRST_LOWER, FIRST_UPPER);
    }

    @Test
    public void canTalkToTwoDifferentTimeLockServers() {
        ConjureTimelockService secondTimelockService = getAtlasDbDialogueServiceProvider(secondServerPort)
                .getConjureTimelockService();

        assertTimestampRange(conjureTimelockService, FIRST_LOWER, FIRST_UPPER);
        assertTimestampRange(secondTimelockService, SECOND_LOWER, SECOND_UPPER);
    }

    private AtlasDbDialogueServiceProvider getAtlasDbDialogueServiceProvider(int port) {
        return AtlasDbDialogueServiceProvider.create(
                Refreshable.only(ImmutableServerListConfig.builder()
                        .sslConfiguration(SSL_CONFIGURATION)
                        .addServers(getUriForPort(port))
                        .build()),
                DIALOGUE_BASE_FACTORY,
                USER_USER_AGENT);
    }

    private void scheduleServerRecoveryAfterFiveSeconds() {
        Uninterruptibles.sleepUninterruptibly(5, TimeUnit.SECONDS);
        setupServersToGiveOutTimestamps();
    }

    private void setupServersToGiveOutTimestamps() {
        server.stubFor(TIMESTAMP_MAPPING.willReturn(aResponse()
                .withStatus(200)
                .withHeader(HttpHeaders.CONTENT_TYPE, MediaType.APPLICATION_JSON)
                .withBody("{\"inclusiveLower\": " + FIRST_LOWER + ", \"inclusiveUpper\": " + FIRST_UPPER + "}")));
        secondServer.stubFor(TIMESTAMP_MAPPING.willReturn(aResponse()
                .withStatus(200)
                .withHeader(HttpHeaders.CONTENT_TYPE, MediaType.APPLICATION_JSON)
                .withBody("{\"inclusiveLower\": " + SECOND_LOWER + ", \"inclusiveUpper\": " + SECOND_UPPER + "}")));
    }

    private void assertTimestampRange(ConjureTimelockService timelockService, int expectedLower, int expectedUpper) {
        assertThat(makeTimestampsRequest(timelockService)).satisfies(
                range -> {
                    assertThat(range.getInclusiveLower()).isEqualTo(expectedLower);
                    assertThat(range.getInclusiveUpper()).isEqualTo(expectedUpper);
                });
    }

    private ConjureGetFreshTimestampsResponse makeTimestampsRequest(ConjureTimelockService service) {
        return service.getFreshTimestamps(
                AuthHeader.valueOf("Bearer unused"), CLIENT, ConjureGetFreshTimestampsRequest.of(96));
    }

    private static String getUriForPort(int port) {
        return String.format("http://%s:%s", WireMockConfiguration.DEFAULT_BIND_ADDRESS, port);
    }
}<|MERGE_RESOLUTION|>--- conflicted
+++ resolved
@@ -109,16 +109,7 @@
                 .build();
         secondServerPort = secondServer.port();
 
-<<<<<<< HEAD
-        provider = AtlasDbDialogueServiceProvider.create(
-                Refreshable.only(serverListConfig), DIALOGUE_BASE_FACTORY, USER_USER_AGENT);
-=======
-        AtlasDbDialogueServiceProvider provider = AtlasDbDialogueServiceProvider.create(
-                Refreshable.only(serverListConfig),
-                DIALOGUE_BASE_FACTORY,
-                USER_USER_AGENT,
-                MetricsManagers.createForTests().getTaggedRegistry());
->>>>>>> 61101003
+        provider = getAtlasDbDialogueServiceProvider(serverPort);
         conjureTimelockService = provider.getConjureTimelockService();
     }
 
@@ -211,7 +202,8 @@
                         .addServers(getUriForPort(port))
                         .build()),
                 DIALOGUE_BASE_FACTORY,
-                USER_USER_AGENT);
+                USER_USER_AGENT,
+                MetricsManagers.createForTests().getTaggedRegistry());
     }
 
     private void scheduleServerRecoveryAfterFiveSeconds() {
