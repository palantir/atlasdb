--- conflicted
+++ resolved
@@ -58,6 +58,7 @@
 import com.palantir.atlasdb.config.AtlasDbConfig;
 import com.palantir.atlasdb.config.AtlasDbRuntimeConfig;
 import com.palantir.atlasdb.config.ImmutableAtlasDbConfig;
+import com.palantir.atlasdb.config.ImmutableAtlasDbRuntimeConfig;
 import com.palantir.atlasdb.config.ImmutableLeaderConfig;
 import com.palantir.atlasdb.config.ImmutableServerListConfig;
 import com.palantir.atlasdb.config.ImmutableTimeLockClientConfig;
@@ -119,10 +120,7 @@
     public WireMockRule availableServer = new WireMockRule(WireMockConfiguration.wireMockConfig().dynamicPort());
 
     @Before
-<<<<<<< HEAD
     public void setup() throws JsonProcessingException {
-=======
-    public void setup() {
         // Change code to run synchronously, but with a timeout in case something's gone horribly wrong
         originalAsyncMethod = TransactionManagers.runAsync;
         TransactionManagers.runAsync = task -> {
@@ -131,7 +129,6 @@
 
         availableServer.stubFor(LEADER_UUID_MAPPING.willReturn(aResponse().withStatus(200).withBody(
                 ("\"" + UUID.randomUUID().toString() + "\"").getBytes())));
->>>>>>> 60960204
         availableServer.stubFor(TIMESTAMP_MAPPING.willReturn(aResponse().withStatus(200).withBody("1")));
         availableServer.stubFor(LOCK_MAPPING.willReturn(aResponse().withStatus(200).withBody("2")));
 
@@ -217,6 +214,7 @@
         TransactionManagers.LockAndTimestampServices lockAndTimestampServices =
                 TransactionManagers.createLockAndTimestampServices(
                         config,
+                        () -> runtimeConfig.timestampClient(),
                         environment,
                         LockServiceImpl::create,
                         InMemoryTimestampService::new,
@@ -254,6 +252,7 @@
         TransactionManagers.LockAndTimestampServices lockAndTimestampServices =
                 TransactionManagers.createLockAndTimestampServices(
                         config,
+                        () -> runtimeConfig.timestampClient(),
                         environment,
                         LockServiceImpl::create,
                         InMemoryTimestampService::new,
