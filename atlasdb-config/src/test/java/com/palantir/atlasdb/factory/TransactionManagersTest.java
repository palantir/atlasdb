--- conflicted
+++ resolved
@@ -288,7 +288,6 @@
     }
 
     @Test
-<<<<<<< HEAD
     public void batchesRequestsIfBatchingEnabled() throws InterruptedException {
         when(config.timelock()).thenReturn(Optional.of(mockClientConfig));
         when(runtimeConfig.timestampClient()).thenReturn(ImmutableTimestampClientConfig.of(true));
@@ -306,7 +305,8 @@
         createLockAndTimestampServicesForConfig(config, runtimeConfig).time().getFreshTimestamp();
 
         availableServer.verify(postRequestedFor(urlEqualTo(TIMELOCK_TIMESTAMP_PATH)));
-=======
+
+    @Test
     public void runsClosingCallbackOnShutdown() throws Exception {
         AtlasDbConfig realConfig = ImmutableAtlasDbConfig.builder()
                 .keyValueService(new InMemoryAtlasDbConfig())
@@ -320,7 +320,6 @@
         manager.registerClosingCallback(callback);
         manager.close();
         verify(callback, times(1)).run();
->>>>>>> 6ff77b81
     }
 
     private void verifyUserAgentOnRawTimestampAndLockRequests() {
