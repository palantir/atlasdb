/*
 * Copyright 2016 Palantir Technologies, Inc. All rights reserved.
 *
 * Licensed under the BSD-3 License (the "License");
 * you may not use this file except in compliance with the License.
 * You may obtain a copy of the License at
 *
 * http://opensource.org/licenses/BSD-3-Clause
 *
 * Unless required by applicable law or agreed to in writing, software
 * distributed under the License is distributed on an "AS IS" BASIS,
 * WITHOUT WARRANTIES OR CONDITIONS OF ANY KIND, either express or implied.
 * See the License for the specific language governing permissions and
 * limitations under the License.
 */
package com.palantir.atlasdb.factory;

import static org.hamcrest.Matchers.equalTo;
import static org.hamcrest.Matchers.is;
import static org.junit.Assert.assertEquals;
import static org.junit.Assert.assertFalse;
import static org.junit.Assert.assertThat;
import static org.junit.Assert.assertTrue;
import static org.mockito.Matchers.isA;
import static org.mockito.Mockito.doAnswer;
import static org.mockito.Mockito.mock;
import static org.mockito.Mockito.times;
import static org.mockito.Mockito.verify;
import static org.mockito.Mockito.when;

import static com.github.tomakehurst.wiremock.client.WireMock.aResponse;
import static com.github.tomakehurst.wiremock.client.WireMock.get;
import static com.github.tomakehurst.wiremock.client.WireMock.getRequestedFor;
import static com.github.tomakehurst.wiremock.client.WireMock.post;
import static com.github.tomakehurst.wiremock.client.WireMock.postRequestedFor;
import static com.github.tomakehurst.wiremock.client.WireMock.urlEqualTo;
import static com.github.tomakehurst.wiremock.client.WireMock.urlMatching;

import java.io.IOException;
import java.util.List;
import java.util.Optional;
import java.util.UUID;
import java.util.concurrent.TimeUnit;
import java.util.function.Consumer;
import java.util.function.Supplier;

import org.awaitility.Awaitility;
import org.junit.After;
import org.junit.Before;
import org.junit.ClassRule;
import org.junit.Rule;
import org.junit.Test;
import org.junit.rules.TemporaryFolder;

import com.codahale.metrics.MetricRegistry;
import com.fasterxml.jackson.core.JsonProcessingException;
import com.fasterxml.jackson.databind.ObjectMapper;
import com.github.tomakehurst.wiremock.client.MappingBuilder;
import com.github.tomakehurst.wiremock.client.WireMock;
import com.github.tomakehurst.wiremock.core.WireMockConfiguration;
import com.github.tomakehurst.wiremock.junit.WireMockRule;
import com.google.common.collect.ImmutableList;
import com.google.common.collect.ImmutableSet;
import com.google.common.collect.ImmutableSortedMap;
import com.palantir.atlasdb.config.AtlasDbConfig;
import com.palantir.atlasdb.config.AtlasDbRuntimeConfig;
import com.palantir.atlasdb.config.ImmutableAtlasDbConfig;
import com.palantir.atlasdb.config.ImmutableLeaderConfig;
import com.palantir.atlasdb.config.ImmutableServerListConfig;
import com.palantir.atlasdb.config.ImmutableTimeLockClientConfig;
import com.palantir.atlasdb.config.ImmutableTimestampClientConfig;
import com.palantir.atlasdb.config.ServerListConfig;
import com.palantir.atlasdb.config.TimeLockClientConfig;
import com.palantir.atlasdb.factory.startup.TimeLockMigrator;
import com.palantir.atlasdb.memory.InMemoryAtlasDbConfig;
import com.palantir.atlasdb.qos.config.QosClientConfig;
import com.palantir.atlasdb.table.description.GenericTestSchema;
import com.palantir.atlasdb.transaction.impl.SerializableTransactionManager;
import com.palantir.atlasdb.util.MetricsRule;
import com.palantir.leader.PingableLeader;
import com.palantir.lock.LockMode;
import com.palantir.lock.LockRequest;
import com.palantir.lock.LockService;
import com.palantir.lock.SimpleTimeDuration;
import com.palantir.lock.StringLockDescriptor;
import com.palantir.lock.TimeDuration;
import com.palantir.lock.impl.LockServiceImpl;
import com.palantir.lock.v2.TimelockService;
import com.palantir.timestamp.InMemoryTimestampService;
import com.palantir.timestamp.TimestampManagementService;
import com.palantir.timestamp.TimestampRange;
import com.palantir.timestamp.TimestampService;
import com.palantir.timestamp.TimestampStoreInvalidator;
import com.palantir.tritium.metrics.registry.DefaultTaggedMetricRegistry;

public class TransactionManagersTest {
    private static final String CLIENT = "testClient";
    private static final String USER_AGENT_NAME = "user-agent";
    private static final String USER_AGENT = USER_AGENT_NAME + " (3.14159265)";
    private static final String USER_AGENT_HEADER = "User-Agent";
    private static final long EMBEDDED_BOUND = 3;

    private static final String TIMELOCK_SERVICE_FRESH_TIMESTAMP_METRIC =
            MetricRegistry.name(TimelockService.class, "getFreshTimestamp");
    private static final String TIMELOCK_SERVICE_CURRENT_TIME_METRIC =
            MetricRegistry.name(TimelockService.class, "currentTimeMillis");
    private static final String LOCK_SERVICE_CURRENT_TIME_METRIC =
            MetricRegistry.name(LockService.class, "currentTimeMillis");
    private static final String TIMESTAMP_SERVICE_FRESH_TIMESTAMP_METRIC =
            MetricRegistry.name(TimestampService.class, "getFreshTimestamp");

    private static final String LEADER_UUID_PATH = "/leader/uuid";
    private static final MappingBuilder LEADER_UUID_MAPPING = get(urlEqualTo(LEADER_UUID_PATH));
    private static final String TIMESTAMP_PATH = "/timestamp/fresh-timestamp";
    private static final MappingBuilder TIMESTAMP_MAPPING = post(urlEqualTo(TIMESTAMP_PATH));
    private static final String LOCK_PATH = "/lock/current-time-millis";
    private static final MappingBuilder LOCK_MAPPING = post(urlEqualTo(LOCK_PATH));

    private static final String TIMELOCK_TIMESTAMP_PATH = "/" + CLIENT + "/timelock/fresh-timestamp";
    private static final MappingBuilder TIMELOCK_TIMESTAMP_MAPPING = post(urlEqualTo(TIMELOCK_TIMESTAMP_PATH));
    private static final String TIMELOCK_TIMESTAMPS_PATH = "/" + CLIENT + "/timelock/fresh-timestamps?number=1";
    private static final MappingBuilder TIMELOCK_ONE_TIMESTAMP_MAPPING = post(urlEqualTo(TIMELOCK_TIMESTAMPS_PATH));
    private static final String TIMELOCK_LOCK_PATH = "/" + CLIENT + "/timelock/current-time-millis";
    private static final MappingBuilder TIMELOCK_LOCK_MAPPING = post(urlEqualTo(TIMELOCK_LOCK_PATH));


    private static final String TIMELOCK_PING_PATH =  "/" + CLIENT + "/timestamp-management/ping";
    private static final MappingBuilder TIMELOCK_PING_MAPPING = get(urlEqualTo(TIMELOCK_PING_PATH));
    private static final String TIMELOCK_FF_PATH
            = "/" + CLIENT + "/timestamp-management/fast-forward?currentTimestamp=" + EMBEDDED_BOUND;
    private static final MappingBuilder TIMELOCK_FF_MAPPING = post(urlEqualTo(TIMELOCK_FF_PATH));

    private static final AtlasDbConfig REAL_CONFIG = ImmutableAtlasDbConfig.builder()
            .keyValueService(new InMemoryAtlasDbConfig())
            .defaultLockTimeoutSeconds(62)
            .build();

    private final TimeLockMigrator migrator = mock(TimeLockMigrator.class);
    private final TransactionManagers.LockAndTimestampServices lockAndTimestampServices = mock(
            TransactionManagers.LockAndTimestampServices.class);

    private int availablePort;
    private TimeLockClientConfig mockClientConfig;
    private ServerListConfig rawRemoteServerConfig;

    private AtlasDbConfig config;
    private AtlasDbRuntimeConfig runtimeConfig;
    private Consumer<Object> environment;
    private TimestampStoreInvalidator invalidator;
    private Consumer<Runnable> originalAsyncMethod;
    private Supplier<Optional<AtlasDbRuntimeConfig>> configSupplier;

    @ClassRule
    public static final TemporaryFolder temporaryFolder = new TemporaryFolder();

    @Rule
    public WireMockRule availableServer = new WireMockRule(WireMockConfiguration.wireMockConfig().dynamicPort());

    @Rule
    public MetricsRule metricsRule = new MetricsRule();

    @Before
    public void setup() throws JsonProcessingException {
        // Change code to run synchronously, but with a timeout in case something's gone horribly wrong
        originalAsyncMethod = TransactionManagers.runAsync;
<<<<<<< HEAD
        TransactionManagers.runAsync = task -> Awaitility.await().atMost(2, TimeUnit.SECONDS).untilAsserted(task::run);
=======
        TransactionManagers.runAsync = task -> Awaitility.await().atMost(10, TimeUnit.SECONDS).untilAsserted(task::run);
>>>>>>> f236d3b8

        availableServer.stubFor(LEADER_UUID_MAPPING.willReturn(aResponse().withStatus(200).withBody(
                ("\"" + UUID.randomUUID().toString() + "\"").getBytes())));
        availableServer.stubFor(TIMESTAMP_MAPPING.willReturn(aResponse().withStatus(200).withBody("1")));
        availableServer.stubFor(LOCK_MAPPING.willReturn(aResponse().withStatus(200).withBody("2")));

        availableServer.stubFor(TIMELOCK_TIMESTAMP_MAPPING.willReturn(aResponse().withStatus(200).withBody("3")));
        availableServer.stubFor(TIMELOCK_ONE_TIMESTAMP_MAPPING.willReturn(aResponse()
                .withStatus(200)
                .withBody(new ObjectMapper().writeValueAsString(TimestampRange.createInclusiveRange(88, 88)))));
        availableServer.stubFor(TIMELOCK_LOCK_MAPPING.willReturn(aResponse().withStatus(200).withBody("4")));

        availableServer.stubFor(TIMELOCK_PING_MAPPING.willReturn(aResponse()
                .withStatus(200)
                .withBody(TimestampManagementService.PING_RESPONSE)
                .withHeader("Content-Type", "text/plain")));
        availableServer.stubFor(TIMELOCK_FF_MAPPING.willReturn(aResponse()
                .withStatus(204)));

        config = mock(AtlasDbConfig.class);
        when(config.leader()).thenReturn(Optional.empty());
        when(config.timestamp()).thenReturn(Optional.empty());
        when(config.lock()).thenReturn(Optional.empty());
        when(config.timelock()).thenReturn(Optional.empty());
        when(config.keyValueService()).thenReturn(new InMemoryAtlasDbConfig());
        when(config.initializeAsync()).thenReturn(false);

        runtimeConfig = mock(AtlasDbRuntimeConfig.class);
        when(runtimeConfig.timestampClient()).thenReturn(ImmutableTimestampClientConfig.of(false));
        when(runtimeConfig.qos()).thenReturn(QosClientConfig.DEFAULT);
        when(runtimeConfig.timelockRuntime()).thenReturn(Optional.empty());

        environment = mock(Consumer.class);

        invalidator = mock(TimestampStoreInvalidator.class);
        when(invalidator.backupAndInvalidate()).thenReturn(EMBEDDED_BOUND);

        availablePort = availableServer.port();
        mockClientConfig = getTimelockConfigForServers(ImmutableList.of(getUriForPort(availablePort)));
        rawRemoteServerConfig = ImmutableServerListConfig.builder()
                .addServers(getUriForPort(availablePort))
                .build();
        configSupplier = () -> Optional.of(runtimeConfig);
    }

    @After
    public void restoreAsyncExecution() {
        TransactionManagers.runAsync = originalAsyncMethod;
    }

    @Test
    public void userAgentsPresentOnRequestsToTimelockServer() {
        when(config.timelock()).thenReturn(Optional.of(mockClientConfig));

        availableServer.stubFor(post(urlMatching("/")).willReturn(aResponse().withStatus(200).withBody("3")));
        availableServer.stubFor(TIMELOCK_LOCK_MAPPING.willReturn(aResponse().withStatus(200).withBody("4")));

        verifyUserAgentOnTimelockTimestampAndLockRequests();
    }

    @Test
    public void userAgentsPresentOnRequestsToRemoteTimestampAndLockServices() {
        when(config.timestamp()).thenReturn(Optional.of(rawRemoteServerConfig));
        when(config.lock()).thenReturn(Optional.of(rawRemoteServerConfig));

        verifyUserAgentOnRawTimestampAndLockRequests();
    }

    @Test
    public void userAgentsPresentOnRequestsWithLeaderBlockConfigured() throws IOException {
        setupLeaderBlockInConfig();

        verifyUserAgentOnRawTimestampAndLockRequests();
    }

    @Test
    public void remoteCallsStillMadeIfPingableLeader404s() throws IOException, InterruptedException {
        setUpForRemoteServices();
        setupLeaderBlockInConfig();

        TransactionManagers.LockAndTimestampServices lockAndTimestamp = getLockAndTimestampServices();
        availableServer.verify(getRequestedFor(urlMatching(LEADER_UUID_PATH)));

        lockAndTimestamp.timelock().getFreshTimestamp();
        lockAndTimestamp.lock().currentTimeMillis();

        availableServer.verify(postRequestedFor(urlMatching(TIMESTAMP_PATH))
                .withHeader(USER_AGENT_HEADER, WireMock.equalTo(USER_AGENT)));
        availableServer.verify(postRequestedFor(urlMatching(LOCK_PATH))
                .withHeader(USER_AGENT_HEADER, WireMock.equalTo(USER_AGENT)));
    }

    @Test
    public void remoteCallsElidedIfTalkingToLocalServer() throws IOException, InterruptedException {
        setUpForLocalServices();
        setupLeaderBlockInConfig();

        TransactionManagers.LockAndTimestampServices lockAndTimestamp = getLockAndTimestampServices();
        availableServer.verify(getRequestedFor(urlMatching(LEADER_UUID_PATH)));

        lockAndTimestamp.timelock().getFreshTimestamp();
        lockAndTimestamp.lock().currentTimeMillis();

        availableServer.verify(0, postRequestedFor(urlMatching(TIMESTAMP_PATH))
                .withHeader(USER_AGENT_HEADER, WireMock.equalTo(USER_AGENT)));
        availableServer.verify(0, postRequestedFor(urlMatching(LOCK_PATH))
                .withHeader(USER_AGENT_HEADER, WireMock.equalTo(USER_AGENT)));
    }

    @Test
    public void setsGlobalDefaultLockTimeout() {
        TimeDuration expectedTimeout = SimpleTimeDuration.of(47, TimeUnit.SECONDS);
        AtlasDbConfig atlasDbConfig = ImmutableAtlasDbConfig.builder()
                .keyValueService(new InMemoryAtlasDbConfig())
                .defaultLockTimeoutSeconds((int) expectedTimeout.getTime())
                .build();
        TransactionManagers.builder()
                .config(atlasDbConfig)
                .userAgent("test")
<<<<<<< HEAD
                .metricRegistry(new MetricRegistry())
                .taggedMetricRegistry(DefaultTaggedMetricRegistry.getDefault())
=======
                .globalMetricsRegistry(new MetricRegistry())
                .globalTaggedMetricRegistry(DefaultTaggedMetricRegistry.getDefault())
>>>>>>> f236d3b8
                .registrar(environment)
                .build()
                .serializable();

        assertEquals(expectedTimeout, LockRequest.getDefaultLockTimeout());

        LockRequest lockRequest = LockRequest
                .builder(ImmutableSortedMap.of(StringLockDescriptor.of("foo"),
                        LockMode.WRITE)).build();
        assertEquals(expectedTimeout, lockRequest.getLockTimeout());
    }

    @Test
    public void canCreateInMemory() {
        TransactionManagers.createInMemory(GenericTestSchema.getSchema());
    }

    @Test
    public void canCreateInMemoryWithSetOfSchemas() {
        TransactionManagers.createInMemory(ImmutableSet.of(
                GenericTestSchema.getSchema()));
    }

    @Test
    public void batchesRequestsIfBatchingEnabled() throws InterruptedException {
        when(config.timelock()).thenReturn(Optional.of(mockClientConfig));
        when(runtimeConfig.timestampClient()).thenReturn(ImmutableTimestampClientConfig.of(true));

        createLockAndTimestampServicesForConfig(config, runtimeConfig).timestamp().getFreshTimestamp();

        availableServer.verify(postRequestedFor(urlEqualTo(TIMELOCK_TIMESTAMPS_PATH)));
    }

    @Test
    public void doesNotBatchRequestsIfBatchingNotEnabled() {
        when(config.timelock()).thenReturn(Optional.of(mockClientConfig));
        when(runtimeConfig.timestampClient()).thenReturn(ImmutableTimestampClientConfig.of(false));

        createLockAndTimestampServicesForConfig(config, runtimeConfig).timelock().getFreshTimestamp();

        availableServer.verify(postRequestedFor(urlEqualTo(TIMELOCK_TIMESTAMP_PATH)));
    }

    @Test
    public void runsClosingCallbackOnShutdown() throws Exception {
        AtlasDbConfig atlasDbConfig = ImmutableAtlasDbConfig.builder()
                .keyValueService(new InMemoryAtlasDbConfig())
                .defaultLockTimeoutSeconds(120)
                .build();

        Runnable callback = mock(Runnable.class);

        SerializableTransactionManager manager = TransactionManagers.builder()
                .config(atlasDbConfig)
                .userAgent("test")
<<<<<<< HEAD
                .metricRegistry(new MetricRegistry())
                .taggedMetricRegistry(DefaultTaggedMetricRegistry.getDefault())
=======
                .globalMetricsRegistry(new MetricRegistry())
                .globalTaggedMetricRegistry(DefaultTaggedMetricRegistry.getDefault())
>>>>>>> f236d3b8
                .registrar(environment)
                .build()
                .serializable();
        manager.registerClosingCallback(callback);
        manager.close();
        verify(callback, times(1)).run();
    }

    @Test
    public void keyValueServiceMetricsDoNotContainUserAgent() {
        AtlasDbConfig atlasDbConfig = ImmutableAtlasDbConfig.builder()
                .keyValueService(new InMemoryAtlasDbConfig())
                .build();

        TransactionManagers.builder()
                .config(atlasDbConfig)
                .userAgent("test")
<<<<<<< HEAD
                .metricRegistry(new MetricRegistry())
                .taggedMetricRegistry(DefaultTaggedMetricRegistry.getDefault())
=======
                .globalMetricsRegistry(new MetricRegistry())
                .globalTaggedMetricRegistry(DefaultTaggedMetricRegistry.getDefault())
>>>>>>> f236d3b8
                .registrar(environment)
                .build()
                .serializable();
        assertThat(metricsRule.metrics().getNames().stream()
                .anyMatch(metricName -> metricName.contains(USER_AGENT_NAME)), is(false));
    }

    @Test
    public void metricsAreReportedExactlyOnceWhenUsingLocalService() throws IOException, InterruptedException {
        setUpForLocalServices();
        setupLeaderBlockInConfig();

        assertThatTimeAndLockMetricsAreRecorded(TIMESTAMP_SERVICE_FRESH_TIMESTAMP_METRIC,
                LOCK_SERVICE_CURRENT_TIME_METRIC);
    }

    @Test
    public void metricsAreReportedExactlyOnceWhenUsingRemoteService() throws IOException, InterruptedException {
        setUpForRemoteServices();
        setupLeaderBlockInConfig();

        assertThatTimeAndLockMetricsAreRecorded(TIMESTAMP_SERVICE_FRESH_TIMESTAMP_METRIC,
                LOCK_SERVICE_CURRENT_TIME_METRIC);
    }

    @Test
    public void metricsAreReportedExactlyOnceWhenUsingTimelockService() {
        when(config.timelock()).thenReturn(Optional.of(mockClientConfig));

        assertThatTimeAndLockMetricsAreRecorded(TIMELOCK_SERVICE_FRESH_TIMESTAMP_METRIC,
                TIMELOCK_SERVICE_CURRENT_TIME_METRIC);
    }

    @Test
    public void metricsAreReportedExactlyOnceWhenUsingTimelockServiceWithRequestBatching() {
        when(config.timelock()).thenReturn(Optional.of(mockClientConfig));
        when(runtimeConfig.timestampClient()).thenReturn(ImmutableTimestampClientConfig.of(true));

        assertThatTimeAndLockMetricsAreRecorded(TIMESTAMP_SERVICE_FRESH_TIMESTAMP_METRIC,
                TIMELOCK_SERVICE_CURRENT_TIME_METRIC);
    }

    @Test
    public void timeLockMigrationReportsReadyIfMigrationDone() {
        when(migrator.isInitialized()).thenReturn(true);
        when(lockAndTimestampServices.migrator()).thenReturn(Optional.of(migrator));

        assertTrue(TransactionManagers.timeLockMigrationCompleteIfNeeded(lockAndTimestampServices));
    }

    @Test
    public void timeLockMigrationReportsNotReadyIfMigrationNotDone() {
        when(migrator.isInitialized()).thenReturn(false);
        when(lockAndTimestampServices.migrator()).thenReturn(Optional.of(migrator));

        assertFalse(TransactionManagers.timeLockMigrationCompleteIfNeeded(lockAndTimestampServices));
    }

    @Test
    public void timeLockMigrationReportsReadyIfMigrationNotNeeded() {
        when(lockAndTimestampServices.migrator()).thenReturn(Optional.empty());

        assertTrue(TransactionManagers.timeLockMigrationCompleteIfNeeded(lockAndTimestampServices));
    }

    private void assertThatTimeAndLockMetricsAreRecorded(String timestampMetric, String lockMetric) {
        assertThat(metricsRule.metrics().timer(timestampMetric).getCount(), is(equalTo(0L)));
        assertThat(metricsRule.metrics().timer(lockMetric).getCount(), is(equalTo(0L)));

        TransactionManagers.LockAndTimestampServices lockAndTimestamp = getLockAndTimestampServices();
        lockAndTimestamp.timelock().getFreshTimestamp();
        lockAndTimestamp.timelock().currentTimeMillis();

        assertThat(metricsRule.metrics().timer(timestampMetric).getCount(), is(equalTo(1L)));
        assertThat(metricsRule.metrics().timer(lockMetric).getCount(), is(equalTo(1L)));
    }

    private void setUpForLocalServices() throws IOException {
        doAnswer(invocation -> {
            // Configure our server to reply with the same server ID as the registered PingableLeader.
            PingableLeader localPingableLeader = invocation.getArgumentAt(0, PingableLeader.class);
            availableServer.stubFor(LEADER_UUID_MAPPING.willReturn(aResponse()
                    .withStatus(200)
                    .withBody(("\"" + localPingableLeader.getUUID().toString() + "\"").getBytes())));
            return null;
        }).when(environment).accept(isA(PingableLeader.class));
        setupLeaderBlockInConfig();
    }

    private void setUpForRemoteServices() throws IOException {
        availableServer.stubFor(LEADER_UUID_MAPPING.willReturn(aResponse().withStatus(404)));
        setupLeaderBlockInConfig();
    }

    private void setupLeaderBlockInConfig() throws IOException {
        when(config.leader()).thenReturn(Optional.of(ImmutableLeaderConfig.builder()
                .localServer(getUriForPort(availablePort))
                .addLeaders(getUriForPort(availablePort))
                .acceptorLogDir(temporaryFolder.newFolder())
                .learnerLogDir(temporaryFolder.newFolder())
                .quorumSize(1)
                .build()));
    }

    private TransactionManagers.LockAndTimestampServices getLockAndTimestampServices() {
        return TransactionManagers.createLockAndTimestampServices(
                config,
                () -> runtimeConfig,
                environment,
                LockServiceImpl::create,
                InMemoryTimestampService::new,
                invalidator,
                USER_AGENT);
    }

    private void verifyUserAgentOnRawTimestampAndLockRequests() {
        verifyUserAgentOnTimestampAndLockRequests(TIMESTAMP_PATH, LOCK_PATH);
    }

    private void verifyUserAgentOnTimelockTimestampAndLockRequests() {
        verifyUserAgentOnTimestampAndLockRequests(TIMELOCK_TIMESTAMP_PATH, TIMELOCK_LOCK_PATH);
        verify(invalidator, times(1)).backupAndInvalidate();
        availableServer.verify(getRequestedFor(urlEqualTo(TIMELOCK_PING_PATH))
                .withHeader(USER_AGENT_HEADER, WireMock.equalTo(USER_AGENT)));
        availableServer.verify(postRequestedFor(urlEqualTo(TIMELOCK_FF_PATH))
                .withHeader(USER_AGENT_HEADER, WireMock.equalTo(USER_AGENT)));
    }

    private void verifyUserAgentOnTimestampAndLockRequests(String timestampPath, String lockPath) {
        TransactionManagers.LockAndTimestampServices lockAndTimestamp =
                TransactionManagers.createLockAndTimestampServices(
                        config,
                        () -> runtimeConfig,
                        environment,
                        LockServiceImpl::create,
                        InMemoryTimestampService::new,
                        invalidator,
                        USER_AGENT);
        lockAndTimestamp.timelock().getFreshTimestamp();
        lockAndTimestamp.timelock().currentTimeMillis();

        availableServer.verify(postRequestedFor(urlMatching(timestampPath))
                .withHeader(USER_AGENT_HEADER, WireMock.equalTo(USER_AGENT)));
        availableServer.verify(postRequestedFor(urlMatching(lockPath))
                .withHeader(USER_AGENT_HEADER, WireMock.equalTo(USER_AGENT)));
    }

    private static String getUriForPort(int port) {
        return String.format("http://%s:%s", WireMockConfiguration.DEFAULT_BIND_ADDRESS, port);
    }

    private static TimeLockClientConfig getTimelockConfigForServers(List<String> servers) {
        return ImmutableTimeLockClientConfig.builder()
                .client(CLIENT)
                .serversList(ImmutableServerListConfig.builder()
                        .addAllServers(servers)
                        .build())
                .build();
    }

    private TransactionManagers.LockAndTimestampServices createLockAndTimestampServicesForConfig(
            AtlasDbConfig atlasDbConfig, AtlasDbRuntimeConfig atlasDbRuntimeConfig) {
        return TransactionManagers.createLockAndTimestampServices(
                atlasDbConfig,
                () -> atlasDbRuntimeConfig,
                environment,
                LockServiceImpl::create,
                InMemoryTimestampService::new,
                invalidator,
                USER_AGENT);
    }
}<|MERGE_RESOLUTION|>--- conflicted
+++ resolved
@@ -163,11 +163,7 @@
     public void setup() throws JsonProcessingException {
         // Change code to run synchronously, but with a timeout in case something's gone horribly wrong
         originalAsyncMethod = TransactionManagers.runAsync;
-<<<<<<< HEAD
-        TransactionManagers.runAsync = task -> Awaitility.await().atMost(2, TimeUnit.SECONDS).untilAsserted(task::run);
-=======
         TransactionManagers.runAsync = task -> Awaitility.await().atMost(10, TimeUnit.SECONDS).untilAsserted(task::run);
->>>>>>> f236d3b8
 
         availableServer.stubFor(LEADER_UUID_MAPPING.willReturn(aResponse().withStatus(200).withBody(
                 ("\"" + UUID.randomUUID().toString() + "\"").getBytes())));
@@ -287,13 +283,8 @@
         TransactionManagers.builder()
                 .config(atlasDbConfig)
                 .userAgent("test")
-<<<<<<< HEAD
-                .metricRegistry(new MetricRegistry())
-                .taggedMetricRegistry(DefaultTaggedMetricRegistry.getDefault())
-=======
                 .globalMetricsRegistry(new MetricRegistry())
                 .globalTaggedMetricRegistry(DefaultTaggedMetricRegistry.getDefault())
->>>>>>> f236d3b8
                 .registrar(environment)
                 .build()
                 .serializable();
@@ -349,13 +340,8 @@
         SerializableTransactionManager manager = TransactionManagers.builder()
                 .config(atlasDbConfig)
                 .userAgent("test")
-<<<<<<< HEAD
-                .metricRegistry(new MetricRegistry())
-                .taggedMetricRegistry(DefaultTaggedMetricRegistry.getDefault())
-=======
                 .globalMetricsRegistry(new MetricRegistry())
                 .globalTaggedMetricRegistry(DefaultTaggedMetricRegistry.getDefault())
->>>>>>> f236d3b8
                 .registrar(environment)
                 .build()
                 .serializable();
@@ -373,13 +359,8 @@
         TransactionManagers.builder()
                 .config(atlasDbConfig)
                 .userAgent("test")
-<<<<<<< HEAD
-                .metricRegistry(new MetricRegistry())
-                .taggedMetricRegistry(DefaultTaggedMetricRegistry.getDefault())
-=======
                 .globalMetricsRegistry(new MetricRegistry())
                 .globalTaggedMetricRegistry(DefaultTaggedMetricRegistry.getDefault())
->>>>>>> f236d3b8
                 .registrar(environment)
                 .build()
                 .serializable();
