/*
 * (c) Copyright 2018 Palantir Technologies Inc. All rights reserved.
 *
 * Licensed under the Apache License, Version 2.0 (the "License");
 * you may not use this file except in compliance with the License.
 * You may obtain a copy of the License at
 *
 *     http://www.apache.org/licenses/LICENSE-2.0
 *
 * Unless required by applicable law or agreed to in writing, software
 * distributed under the License is distributed on an "AS IS" BASIS,
 * WITHOUT WARRANTIES OR CONDITIONS OF ANY KIND, either express or implied.
 * See the License for the specific language governing permissions and
 * limitations under the License.
 */

package com.palantir.atlasdb.keyvalue.impl;

import com.palantir.async.initializer.AsyncInitializer;
import com.palantir.atlasdb.keyvalue.api.AutoDelegate_KeyValueService;
import com.palantir.atlasdb.keyvalue.api.CheckAndSetCompatibility;
import com.palantir.atlasdb.keyvalue.api.KeyValueService;
import com.palantir.logsafe.Preconditions;
import java.time.Duration;

public final class AsyncInitializeableInMemoryKvs extends AsyncInitializer implements AutoDelegate_KeyValueService {
    private final InMemoryKeyValueService delegate;
    volatile boolean initializationShouldSucceed;

    private AsyncInitializeableInMemoryKvs(InMemoryKeyValueService delegate, boolean initializationShouldSucceed) {
        this.delegate = delegate;
        this.initializationShouldSucceed = initializationShouldSucceed;
    }

    public static KeyValueService createAndStartInit(boolean initializeAsync) {
        InMemoryKeyValueService kvs = new InMemoryKeyValueService(false);
        AsyncInitializeableInMemoryKvs wrapper = new AsyncInitializeableInMemoryKvs(kvs, !initializeAsync);
        wrapper.initialize(initializeAsync);
        return wrapper.isInitialized() ? wrapper.delegate() : wrapper;
    }

    @Override
    public KeyValueService delegate() {
        checkInitialized();
        return delegate;
    }

    @Override
    protected void tryInitialize() {
        Preconditions.checkState(initializationShouldSucceed);
    }

    @Override
    protected void cleanUpOnInitFailure() {
        initializationShouldSucceed = true;
    }

    @Override
    protected String getInitializingClassName() {
        return "AsyncInitializeableInMemoryKvs";
    }

    @Override
    public boolean supportsCheckAndSet() {
        return true;
    }

    @Override
    public CheckAndSetCompatibility getCheckAndSetCompatibility() {
<<<<<<< HEAD
        return CheckAndSetCompatibility.SUPPORTS_DETAIL_CONSISTENT_ON_FAILURE;
=======
        return CheckAndSetCompatibility.supportedBuilder()
                .consistentOnFailure(true)
                .supportsDetailOnFailure(true)
                .build();
>>>>>>> 46876d24
    }

    @Override
    protected Duration sleepInterval() {
        return Duration.ofSeconds(1);
    }

    @Override
    public boolean shouldTriggerCompactions() {
        return false;
    }
}<|MERGE_RESOLUTION|>--- conflicted
+++ resolved
@@ -67,14 +67,10 @@
 
     @Override
     public CheckAndSetCompatibility getCheckAndSetCompatibility() {
-<<<<<<< HEAD
-        return CheckAndSetCompatibility.SUPPORTS_DETAIL_CONSISTENT_ON_FAILURE;
-=======
         return CheckAndSetCompatibility.supportedBuilder()
                 .consistentOnFailure(true)
                 .supportsDetailOnFailure(true)
                 .build();
->>>>>>> 46876d24
     }
 
     @Override
