--- conflicted
+++ resolved
@@ -105,16 +105,6 @@
             Optional<SSLSocketFactory> sslSocketFactory,
             String userAgent,
             boolean retryOnConnectionFailure) {
-<<<<<<< HEAD
-        com.squareup.okhttp.OkHttpClient client = new com.squareup.okhttp.OkHttpClient();
-
-        client.setConnectionSpecs(CONNECTION_SPEC_WITH_CYPHER_SUITES);
-        client.setConnectionPool(new ConnectionPool(CONNECTION_POOL_SIZE, KEEP_ALIVE_TIME_MILLIS));
-        client.setSslSocketFactory(sslSocketFactory.orElse(null));
-        client.setRetryOnConnectionFailure(retryOnConnectionFailure);
-        client.interceptors().add(new UserAgentAddingInterceptor(userAgent));
-        return new OkHttpClient(client);
-=======
         okhttp3.OkHttpClient.Builder builder = new okhttp3.OkHttpClient.Builder()
                 .connectionSpecs(CONNECTION_SPEC_WITH_CYPHER_SUITES)
                 .connectionPool(new ConnectionPool(CONNECTION_POOL_SIZE, KEEP_ALIVE_TIME_MILLIS, TimeUnit.MILLISECONDS))
@@ -124,7 +114,6 @@
         }
         builder.interceptors().add(new UserAgentAddingInterceptor(userAgent));
         return new OkHttpClient(builder.build());
->>>>>>> 2a7f5f4f
     }
 
     @VisibleForTesting
