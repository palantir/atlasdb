--- conflicted
+++ resolved
@@ -17,7 +17,6 @@
 
 import com.fasterxml.jackson.annotation.JsonIgnore;
 import com.fasterxml.jackson.annotation.JsonIgnoreProperties;
-import com.fasterxml.jackson.annotation.JsonProperty;
 import com.fasterxml.jackson.databind.annotation.JsonDeserialize;
 import com.fasterxml.jackson.databind.annotation.JsonSerialize;
 import com.google.common.base.Preconditions;
@@ -197,10 +196,6 @@
      * Install configuration for lock watch caching, including maximum cache size and validation probability.
      */
     @Value.Default
-<<<<<<< HEAD
-    @JsonProperty("lock-watch-caching")
-=======
->>>>>>> eda82f44
     public LockWatchCachingConfig lockWatchCaching() {
         return LockWatchCachingConfig.builder().build();
     }
