--- conflicted
+++ resolved
@@ -96,11 +96,8 @@
             Optional<String> namespace,
             boolean initializeAsync,
             QosClient qosClient) {
-<<<<<<< HEAD
-        this(metricsManager, config, runtimeConfig, leaderConfig,
-                namespace, Optional.empty(), initializeAsync, qosClient);
-=======
-        this(config,
+        this(metricsManager,
+                config,
                 runtimeConfig,
                 leaderConfig,
                 namespace,
@@ -108,7 +105,6 @@
                 initializeAsync,
                 qosClient,
                 AtlasDbFactory.THROWING_FRESH_TIMESTAMP_SOURCE);
->>>>>>> 8e208e09
     }
 
     public ServiceDiscoveringAtlasSupplier(
