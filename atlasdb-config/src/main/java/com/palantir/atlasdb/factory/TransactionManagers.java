--- conflicted
+++ resolved
@@ -103,12 +103,7 @@
 import com.palantir.atlasdb.sweep.SweepBatchConfig;
 import com.palantir.atlasdb.sweep.SweepTaskRunner;
 import com.palantir.atlasdb.sweep.SweeperServiceImpl;
-<<<<<<< HEAD
-import com.palantir.atlasdb.sweep.metrics.SweepMetricsFactory;
-import com.palantir.atlasdb.sweep.metrics.SweepMetricsManager;
-=======
 import com.palantir.atlasdb.sweep.metrics.LegacySweepMetrics;
->>>>>>> 148989ef
 import com.palantir.atlasdb.sweep.queue.MultiTableSweepQueueWriter;
 import com.palantir.atlasdb.sweep.queue.TargetedSweeper;
 import com.palantir.atlasdb.table.description.Schema;
@@ -269,13 +264,8 @@
         }
     }
 
-<<<<<<< HEAD
-    private SerializableTransactionManager serializableInternal(@Output List<AutoCloseable> closeables) {
+    private TransactionManager serializableInternal(@Output List<AutoCloseable> closeables) {
         MetricsManager metricsManager = MetricsManagers.of(globalMetricsRegistry(), globalTaggedMetricRegistry());
-=======
-    private TransactionManager serializableInternal(@Output List<AutoCloseable> closeables) {
-        AtlasDbMetrics.setMetricRegistries(globalMetricsRegistry(), globalTaggedMetricRegistry());
->>>>>>> 148989ef
         final AtlasDbConfig config = config();
         checkInstallConfig(config);
 
@@ -401,7 +391,7 @@
                         callbacks),
                 closeables);
         TransactionManager instrumentedTransactionManager =
-                AtlasDbMetrics.instrument(TransactionManager.class, transactionManager);
+                AtlasDbMetrics.instrument(metricsManager.getRegistry(), TransactionManager.class, transactionManager);
 
         instrumentedTransactionManager.registerClosingCallback(qosClient::close);
         instrumentedTransactionManager.registerClosingCallback(lockAndTimestampServices::close);
@@ -526,12 +516,7 @@
                 persistentLockManager,
                 ImmutableList.of(follower));
 
-<<<<<<< HEAD
-        SweepMetricsManager sweepMetricsManager = new SweepMetricsManager(
-                new SweepMetricsFactory(metricsManager.getRegistry()));
-=======
-        LegacySweepMetrics sweepMetrics = new LegacySweepMetrics();
->>>>>>> 148989ef
+        LegacySweepMetrics sweepMetrics = new LegacySweepMetrics(metricsManager.getRegistry());
 
         SweepTaskRunner sweepRunner = new SweepTaskRunner(
                 kvs,
@@ -552,7 +537,7 @@
                 transactionManager,
                 sweepRunner,
                 sweepPerfLogger,
-                sweepMetricsManager,
+                sweepMetrics,
                 config.initializeAsync(),
                 sweepBatchConfigSource);
 
