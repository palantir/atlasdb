/*
 * Copyright 2015 Palantir Technologies, Inc. All rights reserved.
 *
 * Licensed under the BSD-3 License (the "License");
 * you may not use this file except in compliance with the License.
 * You may obtain a copy of the License at
 *
 * http://opensource.org/licenses/BSD-3-Clause
 *
 * Unless required by applicable law or agreed to in writing, software
 * distributed under the License is distributed on an "AS IS" BASIS,
 * WITHOUT WARRANTIES OR CONDITIONS OF ANY KIND, either express or implied.
 * See the License for the specific language governing permissions and
 * limitations under the License.
 */
package com.palantir.atlasdb.factory;

import java.util.Optional;
import java.util.Set;
import java.util.concurrent.CompletableFuture;
import java.util.concurrent.TimeUnit;
import java.util.function.Consumer;
import java.util.function.Supplier;

import javax.ws.rs.ClientErrorException;

import org.immutables.value.Value;
import org.slf4j.Logger;
import org.slf4j.LoggerFactory;

import com.codahale.metrics.MetricRegistry;
import com.fasterxml.jackson.annotation.JsonIgnore;
import com.google.common.annotations.VisibleForTesting;
import com.google.common.base.Preconditions;
import com.google.common.base.Suppliers;
import com.google.common.collect.ImmutableList;
import com.google.common.collect.ImmutableSet;
import com.google.common.collect.Iterables;
import com.google.common.util.concurrent.Uninterruptibles;
import com.palantir.async.initializer.AsyncInitializer;
import com.palantir.atlasdb.AtlasDbConstants;
import com.palantir.atlasdb.cleaner.Cleaner;
import com.palantir.atlasdb.cleaner.CleanupFollower;
import com.palantir.atlasdb.cleaner.DefaultCleanerBuilder;
import com.palantir.atlasdb.config.AtlasDbConfig;
import com.palantir.atlasdb.config.AtlasDbRuntimeConfig;
import com.palantir.atlasdb.config.ImmutableAtlasDbConfig;
import com.palantir.atlasdb.config.ImmutableAtlasDbRuntimeConfig;
import com.palantir.atlasdb.config.ImmutableServerListConfig;
import com.palantir.atlasdb.config.LeaderConfig;
import com.palantir.atlasdb.config.ServerListConfig;
import com.palantir.atlasdb.config.ServerListConfigs;
import com.palantir.atlasdb.config.SweepConfig;
import com.palantir.atlasdb.config.TimeLockClientConfig;
import com.palantir.atlasdb.config.TimestampClientConfig;
import com.palantir.atlasdb.factory.Leaders.LocalPaxosServices;
import com.palantir.atlasdb.factory.startup.TimeLockMigrator;
import com.palantir.atlasdb.factory.timestamp.DecoratedTimelockServices;
import com.palantir.atlasdb.http.AtlasDbFeignTargetFactory;
import com.palantir.atlasdb.http.UserAgents;
import com.palantir.atlasdb.keyvalue.api.KeyValueService;
import com.palantir.atlasdb.keyvalue.impl.ProfilingKeyValueService;
import com.palantir.atlasdb.keyvalue.impl.SweepStatsKeyValueService;
import com.palantir.atlasdb.keyvalue.impl.TracingKeyValueService;
import com.palantir.atlasdb.keyvalue.impl.ValidatingQueryRewritingKeyValueService;
import com.palantir.atlasdb.logging.KvsProfilingLogger;
import com.palantir.atlasdb.memory.InMemoryAtlasDbConfig;
import com.palantir.atlasdb.persistentlock.CheckAndSetExceptionMapper;
import com.palantir.atlasdb.persistentlock.KvsBackedPersistentLockService;
import com.palantir.atlasdb.persistentlock.NoOpPersistentLockService;
import com.palantir.atlasdb.persistentlock.PersistentLockService;
import com.palantir.atlasdb.qos.QosClient;
import com.palantir.atlasdb.qos.client.AtlasDbQosClient;
import com.palantir.atlasdb.qos.config.QosClientConfig;
import com.palantir.atlasdb.qos.ratelimit.QosRateLimiters;
import com.palantir.atlasdb.schema.generated.SweepTableFactory;
import com.palantir.atlasdb.spi.AtlasDbFactory;
import com.palantir.atlasdb.spi.KeyValueServiceConfig;
import com.palantir.atlasdb.sweep.AdjustableSweepBatchConfigSource;
import com.palantir.atlasdb.sweep.BackgroundSweeperImpl;
import com.palantir.atlasdb.sweep.BackgroundSweeperPerformanceLogger;
import com.palantir.atlasdb.sweep.CellsSweeper;
import com.palantir.atlasdb.sweep.ImmutableSweepBatchConfig;
import com.palantir.atlasdb.sweep.NoOpBackgroundSweeperPerformanceLogger;
import com.palantir.atlasdb.sweep.PersistentLockManager;
import com.palantir.atlasdb.sweep.SpecificTableSweeper;
import com.palantir.atlasdb.sweep.SweepBatchConfig;
import com.palantir.atlasdb.sweep.SweepMetrics;
import com.palantir.atlasdb.sweep.SweepTaskRunner;
import com.palantir.atlasdb.sweep.SweeperServiceImpl;
import com.palantir.atlasdb.table.description.Schema;
import com.palantir.atlasdb.transaction.api.AtlasDbConstraintCheckingMode;
import com.palantir.atlasdb.transaction.impl.ConflictDetectionManager;
import com.palantir.atlasdb.transaction.impl.ConflictDetectionManagers;
import com.palantir.atlasdb.transaction.impl.SerializableTransactionManager;
import com.palantir.atlasdb.transaction.impl.SweepStrategyManager;
import com.palantir.atlasdb.transaction.impl.SweepStrategyManagers;
import com.palantir.atlasdb.transaction.impl.TimelockTimestampServiceAdapter;
import com.palantir.atlasdb.transaction.service.TransactionService;
import com.palantir.atlasdb.transaction.service.TransactionServices;
import com.palantir.atlasdb.util.AtlasDbMetrics;
import com.palantir.atlasdb.util.JavaSuppliers;
import com.palantir.leader.LeaderElectionService;
import com.palantir.leader.PingableLeader;
import com.palantir.leader.proxy.AwaitingLeadershipProxy;
import com.palantir.lock.LockClient;
import com.palantir.lock.LockRequest;
import com.palantir.lock.LockServerOptions;
import com.palantir.lock.LockService;
import com.palantir.lock.SimpleTimeDuration;
import com.palantir.lock.client.LockRefreshingLockService;
import com.palantir.lock.client.LockRefreshingTimelockService;
import com.palantir.lock.impl.LegacyTimelockService;
import com.palantir.lock.impl.LockServiceImpl;
import com.palantir.lock.v2.TimelockService;
import com.palantir.logsafe.UnsafeArg;
import com.palantir.timestamp.TimestampService;
import com.palantir.timestamp.TimestampStoreInvalidator;
import com.palantir.util.OptionalResolver;

@Value.Immutable
public abstract class TransactionManagers {
    private static final int LOGGING_INTERVAL = 60;
    private static final Logger log = LoggerFactory.getLogger(TransactionManagers.class);

    public static final LockClient LOCK_CLIENT = LockClient.of("atlas instance");

    abstract AtlasDbConfig config();

    @Value.Default
    Supplier<Optional<AtlasDbRuntimeConfig>> runtimeConfigSupplier() {
        return Optional::empty;
    }

    abstract Set<Schema> schemas();

    @Value.Default
    Consumer<Object> registrar() {
        return resource -> { };
    }

    @Value.Default
    LockServerOptions lockServerOptions() {
        return LockServerOptions.DEFAULT;
    }

    @Value.Default
    boolean allowHiddenTableAccess() {
        return false;
    }

    abstract String userAgent();

    public static Builder builder() {
        return new Builder();
    }

    public static class Builder extends ImmutableTransactionManagers.Builder {
        public SerializableTransactionManager buildSerializable() {
            return build().serializable();
        }
    }

    @VisibleForTesting
    static Consumer<Runnable> runAsync = task -> {
        Thread thread = new Thread(task);
        thread.setDaemon(true);
        thread.start();
    };

    /**
     * Accepts a single {@link Schema}.
     * @see TransactionManagers#createInMemory(Set)
     */
    public static SerializableTransactionManager createInMemory(Schema schema) {
        return createInMemory(ImmutableSet.of(schema));
    }

    /**
     * Create a {@link SerializableTransactionManager} backed by an
     * {@link com.palantir.atlasdb.keyvalue.impl.InMemoryKeyValueService}. This should be used for testing
     * purposes only.
     */
    public static SerializableTransactionManager createInMemory(Set<Schema> schemas) {
        AtlasDbConfig config = ImmutableAtlasDbConfig.builder().keyValueService(new InMemoryAtlasDbConfig()).build();
        return builder().config(config).schemas(schemas).userAgent(UserAgents.DEFAULT_USER_AGENT).buildSerializable();
    }

    // Begin deprecated creation methods

    /**
     * @deprecated Use {@link #builder()} to create a {@link Builder}, and use {@link Builder#buildSerializable()} to
     * generate a {@link SerializableTransactionManager} from it.
     */
    @Deprecated
    public static SerializableTransactionManager create(
            AtlasDbConfig config,
            Supplier<java.util.Optional<AtlasDbRuntimeConfig>> runtimeConfigSupplier,
            Schema schema,
            Environment env,
            boolean allowHiddenTableAccess) {
        return create(config, runtimeConfigSupplier, ImmutableSet.of(schema), env, allowHiddenTableAccess);
    }

    /**
     * @deprecated Use {@link #builder()} to create a {@link Builder}, and use {@link Builder#buildSerializable()} to
     * generate a {@link SerializableTransactionManager} from it.
     */
    @Deprecated
    public static SerializableTransactionManager create(
            AtlasDbConfig config,
            Supplier<java.util.Optional<AtlasDbRuntimeConfig>> runtimeConfigSupplier,
            Set<Schema> schemas,
            Environment env,
            boolean allowHiddenTableAccess) {
        log.info("Called TransactionManagers.create. This should only happen once.",
                UnsafeArg.of("thread name", Thread.currentThread().getName()));
        return create(config, runtimeConfigSupplier, schemas, env, LockServerOptions.DEFAULT, allowHiddenTableAccess);
    }

    /**
     * @deprecated Use {@link #builder()} to create a {@link Builder}, and use {@link Builder#buildSerializable()} to
     * generate a {@link SerializableTransactionManager} from it.
     */
    @Deprecated
    public static SerializableTransactionManager create(
            AtlasDbConfig config,
            Supplier<java.util.Optional<AtlasDbRuntimeConfig>> runtimeConfigSupplier,
            Set<Schema> schemas,
            Environment env,
            LockServerOptions lockServerOptions,
            boolean allowHiddenTableAccess) {
        return builder()
                .config(config)
                .runtimeConfigSupplier(runtimeConfigSupplier)
                .schemas(schemas)
                .registrar(env::register)
                .lockServerOptions(lockServerOptions)
                .allowHiddenTableAccess(allowHiddenTableAccess)
                .userAgent(UserAgents.DEFAULT_USER_AGENT)
                .buildSerializable();
    }

    /**
     * @deprecated Use {@link #builder()} to create a {@link Builder}, and use {@link Builder#buildSerializable()} to
     * generate a {@link SerializableTransactionManager} from it.
     */
    @Deprecated
    public static SerializableTransactionManager create(
            AtlasDbConfig config,
            Supplier<java.util.Optional<AtlasDbRuntimeConfig>> runtimeConfigSupplier,
            Set<Schema> schemas,
            Environment env,
            LockServerOptions lockServerOptions,
            boolean allowHiddenTableAccess,
            Class<?> callingClass) {
        return builder()
                .config(config)
                .runtimeConfigSupplier(runtimeConfigSupplier)
                .schemas(schemas)
                .registrar(env::register)
                .lockServerOptions(lockServerOptions)
                .allowHiddenTableAccess(allowHiddenTableAccess)
                .userAgent(UserAgents.fromClass(callingClass))
                .buildSerializable();
    }

    /**
     * @deprecated Use {@link #builder()} to create a {@link Builder}, and use {@link Builder#buildSerializable()} to
     * generate a {@link SerializableTransactionManager} from it.
     */
    @Deprecated
    public static SerializableTransactionManager create(
            AtlasDbConfig config,
            Supplier<java.util.Optional<AtlasDbRuntimeConfig>> optionalRuntimeConfigSupplier,
            Set<Schema> schemas,
            Environment env,
            LockServerOptions lockServerOptions,
            boolean allowHiddenTableAccess,
            String userAgent) {
        return builder()
                .config(config)
                .runtimeConfigSupplier(optionalRuntimeConfigSupplier)
                .schemas(schemas)
                .registrar(env::register)
                .lockServerOptions(lockServerOptions)
                .allowHiddenTableAccess(allowHiddenTableAccess)
                .userAgent(userAgent)
                .buildSerializable();
    }

    /**
     * @deprecated This interface is deprecated and is not meant for use publicly. When creating a
     * {@link SerializableTransactionManager} via the {@link Builder}, specify a {@link Consumer}.
     */
    @Deprecated
    public interface Environment {
        void register(Object resource);
    }

    // End deprecated creation methods

    @JsonIgnore
    @Value.Derived
    SerializableTransactionManager serializable() {
        final AtlasDbConfig config = config();
        checkInstallConfig(config);

        AtlasDbRuntimeConfig defaultRuntime = AtlasDbRuntimeConfig.defaultRuntimeConfig();
        java.util.function.Supplier<AtlasDbRuntimeConfig> runtimeConfigSupplier =
                () -> runtimeConfigSupplier().get().orElse(defaultRuntime);

<<<<<<< HEAD
        QosClient qosClient = getQosClient(runtimeConfigSupplier.get().qos());
=======
        QosClient qosClient = getQosClient(JavaSuppliers.compose(conf -> conf.qos(), runtimeConfigSupplier));
>>>>>>> 89983549

        ServiceDiscoveringAtlasSupplier atlasFactory =
                new ServiceDiscoveringAtlasSupplier(
                        config.keyValueService(),
                        config.leader(),
                        config.namespace(),
                        config.initializeAsync(),
                        qosClient);

        KeyValueService rawKvs = atlasFactory.getKeyValueService();
        LockRequest.setDefaultLockTimeout(
                SimpleTimeDuration.of(config.getDefaultLockTimeoutSeconds(), TimeUnit.SECONDS));
        LockAndTimestampServices lockAndTimestampServices = createLockAndTimestampServices(
                config,
                runtimeConfigSupplier,
                registrar(),
                () -> LockServiceImpl.create(lockServerOptions()),
                atlasFactory::getTimestampService,
                atlasFactory.getTimestampStoreInvalidator(),
                userAgent());

        KvsProfilingLogger.setSlowLogThresholdMillis(config.getKvsSlowLogThresholdMillis());
        KeyValueService kvs = ProfilingKeyValueService.create(rawKvs);
        kvs = SweepStatsKeyValueService.create(kvs,
                new TimelockTimestampServiceAdapter(lockAndTimestampServices.timelock()));
        kvs = TracingKeyValueService.create(kvs);
        kvs = AtlasDbMetrics.instrument(KeyValueService.class, kvs, MetricRegistry.name(KeyValueService.class));
        kvs = ValidatingQueryRewritingKeyValueService.create(kvs);

        TransactionManagersInitializer initializer = TransactionManagersInitializer.createInitialTables(
                kvs,
                schemas(),
                config.initializeAsync());
        PersistentLockService persistentLockService = createAndRegisterPersistentLockService(
                kvs,
                registrar(),
                config.initializeAsync());

        TransactionService transactionService = AtlasDbMetrics.instrument(TransactionService.class,
                TransactionServices.createTransactionService(kvs));
        ConflictDetectionManager conflictManager = ConflictDetectionManagers.create(kvs);
        SweepStrategyManager sweepStrategyManager = SweepStrategyManagers.createDefault(kvs);

        CleanupFollower follower = CleanupFollower.create(schemas());

        Cleaner cleaner = new DefaultCleanerBuilder(
                kvs,
                lockAndTimestampServices.timelock(),
                ImmutableList.of(follower),
                transactionService)
                .setBackgroundScrubAggressively(config.backgroundScrubAggressively())
                .setBackgroundScrubBatchSize(config.getBackgroundScrubBatchSize())
                .setBackgroundScrubFrequencyMillis(config.getBackgroundScrubFrequencyMillis())
                .setBackgroundScrubThreads(config.getBackgroundScrubThreads())
                .setPunchIntervalMillis(config.getPunchIntervalMillis())
                .setTransactionReadTimeout(config.getTransactionReadTimeoutMillis())
                .setInitializeAsync(config.initializeAsync())
                .buildCleaner();

        SerializableTransactionManager transactionManager = SerializableTransactionManager.create(
                kvs,
                lockAndTimestampServices.timelock(),
                lockAndTimestampServices.lock(),
                transactionService,
                Suppliers.ofInstance(AtlasDbConstraintCheckingMode.FULL_CONSTRAINT_CHECKING_THROWS_EXCEPTIONS),
                conflictManager,
                sweepStrategyManager,
                cleaner,
                () -> areTransactionManagerInitializationPrerequisitesSatisfied(initializer, lockAndTimestampServices),
                allowHiddenTableAccess(),
                () -> runtimeConfigSupplier.get().transaction().getLockAcquireTimeoutMillis(),
                config.keyValueService().concurrentGetRangesThreadPoolSize(),
                config.keyValueService().defaultGetRangesConcurrency(),
                config.initializeAsync(),
                () -> runtimeConfigSupplier.get().getTimestampCacheSize());

        PersistentLockManager persistentLockManager = new PersistentLockManager(
                persistentLockService,
                config.getSweepPersistentLockWaitMillis());
        initializeSweepEndpointAndBackgroundProcess(
                config,
                runtimeConfigSupplier,
                registrar(),
                kvs,
                transactionService,
                sweepStrategyManager,
                follower,
                transactionManager,
                persistentLockManager);

        return transactionManager;
    }

<<<<<<< HEAD
    private QosClient getQosClient(QosClientConfig config) {
        // TODO(nziebart): create a RefreshingRateLimiter
        QosRateLimiters rateLimiters = QosRateLimiters.create(
                config.limits(),
                config.maxBackoffSleepTime().toMilliseconds());
=======
    private QosClient getQosClient(Supplier<QosClientConfig> config) {
        QosRateLimiters rateLimiters = QosRateLimiters.create(
                JavaSuppliers.compose(conf -> conf.maxBackoffSleepTime().toMilliseconds(), config),
                JavaSuppliers.compose(QosClientConfig::limits, config));
>>>>>>> 89983549
        return AtlasDbQosClient.create(rateLimiters);
    }

    private static boolean areTransactionManagerInitializationPrerequisitesSatisfied(
            AsyncInitializer initializer,
            LockAndTimestampServices lockAndTimestampServices) {
        return initializer.isInitialized() && timeLockMigrationCompleteIfNeeded(lockAndTimestampServices);
    }

    @VisibleForTesting
    static boolean timeLockMigrationCompleteIfNeeded(LockAndTimestampServices lockAndTimestampServices) {
        return lockAndTimestampServices.migrator().map(AsyncInitializer::isInitialized).orElse(true);
    }

    private static void checkInstallConfig(AtlasDbConfig config) {
        if (config.getSweepBatchSize() != null
                || config.getSweepCellBatchSize() != null
                || config.getSweepReadLimit() != null
                || config.getSweepCandidateBatchHint() != null
                || config.getSweepDeleteBatchHint() != null) {
            log.error("Your configuration specifies sweep parameters on the install config. They will be ignored."
                    + " Please use the runtime config to specify them.");
        }
    }

    private static void initializeSweepEndpointAndBackgroundProcess(
            AtlasDbConfig config,
            Supplier<AtlasDbRuntimeConfig> runtimeConfigSupplier,
            Consumer<Object> env,
            KeyValueService kvs,
            TransactionService transactionService,
            SweepStrategyManager sweepStrategyManager,
            CleanupFollower follower,
            SerializableTransactionManager transactionManager,
            PersistentLockManager persistentLockManager) {
        CellsSweeper cellsSweeper = new CellsSweeper(
                transactionManager,
                kvs,
                persistentLockManager,
                ImmutableList.of(follower));
        SweepTaskRunner sweepRunner = new SweepTaskRunner(
                kvs,
                transactionManager::getUnreadableTimestamp,
                transactionManager::getImmutableTimestamp,
                transactionService,
                sweepStrategyManager,
                cellsSweeper);
        BackgroundSweeperPerformanceLogger sweepPerfLogger = new NoOpBackgroundSweeperPerformanceLogger();
        AdjustableSweepBatchConfigSource sweepBatchConfigSource = AdjustableSweepBatchConfigSource.create(() ->
                getSweepBatchConfig(runtimeConfigSupplier.get().sweep(), config.keyValueService()));

        SweepMetrics sweepMetrics = new SweepMetrics();

        SpecificTableSweeper specificTableSweeper = initializeSweepEndpoint(
                env,
                kvs,
                transactionManager,
                sweepRunner,
                sweepPerfLogger,
                sweepMetrics,
                config.initializeAsync(),
                sweepBatchConfigSource);

        BackgroundSweeperImpl backgroundSweeper = BackgroundSweeperImpl.create(
                sweepBatchConfigSource,
                () -> runtimeConfigSupplier.get().sweep().enabled(),
                () -> runtimeConfigSupplier.get().sweep().pauseMillis(),
                persistentLockManager,
                specificTableSweeper);

        transactionManager.registerClosingCallback(backgroundSweeper::shutdown);
        backgroundSweeper.runInBackground();
    }

    private static SpecificTableSweeper initializeSweepEndpoint(
            Consumer<Object> env,
            KeyValueService kvs,
            SerializableTransactionManager transactionManager,
            SweepTaskRunner sweepRunner,
            BackgroundSweeperPerformanceLogger sweepPerfLogger,
            SweepMetrics sweepMetrics,
            boolean initializeAsync,
            AdjustableSweepBatchConfigSource sweepBatchConfigSource) {
        SpecificTableSweeper specificTableSweeper = SpecificTableSweeper.create(
                transactionManager,
                kvs,
                sweepRunner,
                SweepTableFactory.of(),
                sweepPerfLogger,
                sweepMetrics,
                initializeAsync);
        env.accept(new SweeperServiceImpl(specificTableSweeper, sweepBatchConfigSource));
        return specificTableSweeper;
    }

    private static SweepBatchConfig getSweepBatchConfig(SweepConfig sweepConfig, KeyValueServiceConfig kvsConfig) {
        return ImmutableSweepBatchConfig.builder()
                .maxCellTsPairsToExamine(sweepConfig.readLimit())
                .candidateBatchSize(sweepConfig.candidateBatchHint()
                        .orElse(AtlasDbConstants.DEFAULT_SWEEP_CANDIDATE_BATCH_HINT))
                .deleteBatchSize(sweepConfig.deleteBatchHint())
                .build();
    }

    private static PersistentLockService createAndRegisterPersistentLockService(
            KeyValueService kvs,
            Consumer<Object> env,
            boolean initializeAsync) {
        if (!kvs.supportsCheckAndSet()) {
            return new NoOpPersistentLockService();
        }

        PersistentLockService pls = KvsBackedPersistentLockService.create(kvs, initializeAsync);
        env.accept(pls);
        env.accept(new CheckAndSetExceptionMapper());
        return pls;
    }

    /**
     * This method should not be used directly. It remains here to support the AtlasDB-Dagger module and the CLIs, but
     * may be removed at some point in the future.
     *
     * @deprecated Not intended for public use outside of the AtlasDB CLIs
     */
    @Deprecated
    public static LockAndTimestampServices createLockAndTimestampServices(
            AtlasDbConfig config,
            Consumer<Object> env,
            com.google.common.base.Supplier<LockService> lock,
            com.google.common.base.Supplier<TimestampService> time) {
        LockAndTimestampServices lockAndTimestampServices =
                createRawInstrumentedServices(config,
                        () -> ImmutableAtlasDbRuntimeConfig.builder().build(),
                        env,
                        lock,
                        time,
                        () -> {
                            log.warn("Note: Automatic migration isn't performed by the CLI tools.");
                            return AtlasDbFactory.NO_OP_FAST_FORWARD_TIMESTAMP;
                        },
                        UserAgents.DEFAULT_USER_AGENT);
        return withRefreshingLockService(lockAndTimestampServices);
    }

    @VisibleForTesting
    static LockAndTimestampServices createLockAndTimestampServices(
            AtlasDbConfig config,
            java.util.function.Supplier<AtlasDbRuntimeConfig> runtimeConfigSupplier,
            Consumer<Object> env,
            com.google.common.base.Supplier<LockService> lock,
            com.google.common.base.Supplier<TimestampService> time,
            TimestampStoreInvalidator invalidator,
            String userAgent) {
        LockAndTimestampServices lockAndTimestampServices =
                createRawInstrumentedServices(config, runtimeConfigSupplier, env, lock, time, invalidator, userAgent);
        return withRequestBatchingTimestampService(
                () -> runtimeConfigSupplier.get().timestampClient(),
                withRefreshingLockService(lockAndTimestampServices));
    }

    private static LockAndTimestampServices withRefreshingLockService(
            LockAndTimestampServices lockAndTimestampServices) {
        return ImmutableLockAndTimestampServices.builder()
                .from(lockAndTimestampServices)
                .timelock(LockRefreshingTimelockService.createDefault(lockAndTimestampServices.timelock()))
                .lock(LockRefreshingLockService.create(lockAndTimestampServices.lock()))
                .build();
    }

    private static LockAndTimestampServices withRequestBatchingTimestampService(
            java.util.function.Supplier<TimestampClientConfig> timestampClientConfigSupplier,
            LockAndTimestampServices lockAndTimestampServices) {
        TimelockService timelockServiceWithBatching = DecoratedTimelockServices
                .createTimelockServiceWithTimestampBatching(
                        lockAndTimestampServices.timelock(),
                        timestampClientConfigSupplier);

        return ImmutableLockAndTimestampServices.builder()
                .from(lockAndTimestampServices)
                .timestamp(new TimelockTimestampServiceAdapter(timelockServiceWithBatching))
                .timelock(timelockServiceWithBatching)
                .build();
    }

    @VisibleForTesting
    static LockAndTimestampServices createRawInstrumentedServices(
            AtlasDbConfig config,
            Supplier<AtlasDbRuntimeConfig> runtimeConfigSupplier,
            Consumer<Object> env,
            com.google.common.base.Supplier<LockService> lock,
            com.google.common.base.Supplier<TimestampService> time,
            TimestampStoreInvalidator invalidator,
            String userAgent) {
        if (config.leader().isPresent()) {
            return createRawLeaderServices(config.leader().get(), env, lock, time, userAgent);
        } else if (config.timestamp().isPresent() && config.lock().isPresent()) {
            return createRawRemoteServices(config, userAgent);
        } else if (config.timelock().isPresent()) {
            return createRawServicesFromTimeLock(config, runtimeConfigSupplier, invalidator, userAgent);
        } else {
            return createRawEmbeddedServices(env, lock, time);
        }
    }

    private static LockAndTimestampServices createRawServicesFromTimeLock(
            AtlasDbConfig config,
            Supplier<AtlasDbRuntimeConfig> runtimeConfigSupplier,
            TimestampStoreInvalidator invalidator,
            String userAgent) {
        Supplier<ServerListConfig> serverListConfigSupplier =
                getServerListConfigSupplierForTimeLock(config, runtimeConfigSupplier);
        TimeLockMigrator migrator =
                TimeLockMigrator.create(serverListConfigSupplier, invalidator, userAgent, config.initializeAsync());
        migrator.migrate(); // This can proceed async if config.initializeAsync() was set
        return ImmutableLockAndTimestampServices.copyOf(
                getLockAndTimestampServices(serverListConfigSupplier, userAgent))
                .withMigrator(migrator);
    }

    private static Supplier<ServerListConfig> getServerListConfigSupplierForTimeLock(
            AtlasDbConfig config,
            Supplier<AtlasDbRuntimeConfig> runtimeConfigSupplier) {
        Preconditions.checkState(config.timelock().isPresent(),
                "Cannot create raw services from timelock without a timelock block!");
        TimeLockClientConfig clientConfig = config.timelock().get();
        String resolvedClient = OptionalResolver.resolve(clientConfig.client(), config.namespace());
        return () -> ServerListConfigs.parseInstallAndRuntimeConfigs(
                clientConfig,
                () -> runtimeConfigSupplier.get().timelockRuntime(),
                resolvedClient);
    }

    private static LockAndTimestampServices getLockAndTimestampServices(
            Supplier<ServerListConfig> timelockServerListConfig,
            String userAgent) {
        LockService lockService = new ServiceCreator<>(LockService.class, userAgent)
                .applyDynamic(timelockServerListConfig);
        TimelockService timelockService = new ServiceCreator<>(TimelockService.class, userAgent)
                .applyDynamic(timelockServerListConfig);

        return ImmutableLockAndTimestampServices.builder()
                .lock(lockService)
                .timestamp(new TimelockTimestampServiceAdapter(timelockService))
                .timelock(timelockService)
                .build();
    }

    private static LockAndTimestampServices createRawLeaderServices(
            LeaderConfig leaderConfig,
            Consumer<Object> env,
            com.google.common.base.Supplier<LockService> lock,
            com.google.common.base.Supplier<TimestampService> time,
            String userAgent) {
        // Create local services, that may or may not end up being registered in an Consumer<Object>.
        LocalPaxosServices localPaxosServices = Leaders.createAndRegisterLocalServices(env, leaderConfig, userAgent);
        LeaderElectionService leader = localPaxosServices.leaderElectionService();
        LockService localLock = ServiceCreator.createInstrumentedService(
                AwaitingLeadershipProxy.newProxyInstance(LockService.class, lock, leader),
                LockService.class);
        TimestampService localTime = ServiceCreator.createInstrumentedService(
                AwaitingLeadershipProxy.newProxyInstance(TimestampService.class, time, leader),
                TimestampService.class);
        env.accept(localLock);
        env.accept(localTime);

        // Create remote services, that may end up calling our own local services.
        ImmutableServerListConfig serverListConfig = ImmutableServerListConfig.builder()
                .servers(leaderConfig.leaders())
                .sslConfiguration(leaderConfig.sslConfiguration())
                .build();
        LockService remoteLock = new ServiceCreator<>(LockService.class, userAgent)
                .apply(serverListConfig);
        TimestampService remoteTime = new ServiceCreator<>(TimestampService.class, userAgent)
                .apply(serverListConfig);

        if (leaderConfig.leaders().size() == 1) {
            // Attempting to connect to ourself while processing a request can lead to deadlock if incoming request
            // volume is high, as all Jetty threads end up waiting for the timestamp server, and no threads remain to
            // actually handle the timestamp server requests. If we are the only single leader, we can avoid the
            // deadlock entirely; so use PingableLeader's getUUID() to detect this situation and eliminate the redundant
            // call.

            PingableLeader localPingableLeader = localPaxosServices.pingableLeader();
            String localServerId = localPingableLeader.getUUID();
            PingableLeader remotePingableLeader = AtlasDbFeignTargetFactory.createRsProxy(
                    ServiceCreator.createSslSocketFactory(leaderConfig.sslConfiguration()),
                    Iterables.getOnlyElement(leaderConfig.leaders()),
                    PingableLeader.class,
                    userAgent);

            // Determine asynchronously whether the remote services are talking to our local services.
            CompletableFuture<Boolean> useLocalServicesFuture = new CompletableFuture<>();
            runAsync.accept(() -> {
                int logAfter = LOGGING_INTERVAL;
                while (true) {
                    try {
                        String remoteServerId = remotePingableLeader.getUUID();
                        useLocalServicesFuture.complete(localServerId.equals(remoteServerId));
                        return;
                    } catch (ClientErrorException e) {
                        useLocalServicesFuture.complete(false);
                        return;
                    } catch (Throwable e) {
                        if (--logAfter == 0) {
                            log.warn("Failed to read remote timestamp server ID", e);
                            logAfter = LOGGING_INTERVAL;
                        }
                    }
                    Uninterruptibles.sleepUninterruptibly(1, TimeUnit.SECONDS);
                }
            });

            // Create dynamic service proxies, that switch to talking directly to our local services if it turns out our
            // remote services are pointed at them anyway.
            LockService dynamicLockService = LocalOrRemoteProxy.newProxyInstance(
                    LockService.class, localLock, remoteLock, useLocalServicesFuture);
            TimestampService dynamicTimeService = LocalOrRemoteProxy.newProxyInstance(
                    TimestampService.class, localTime, remoteTime, useLocalServicesFuture);
            return ImmutableLockAndTimestampServices.builder()
                    .lock(dynamicLockService)
                    .timestamp(dynamicTimeService)
                    .timelock(new LegacyTimelockService(dynamicTimeService, dynamicLockService, LOCK_CLIENT))
                    .build();

        } else {
            return ImmutableLockAndTimestampServices.builder()
                    .lock(remoteLock)
                    .timestamp(remoteTime)
                    .timelock(new LegacyTimelockService(remoteTime, remoteLock, LOCK_CLIENT))
                    .build();
        }
    }

    private static LockAndTimestampServices createRawRemoteServices(AtlasDbConfig config, String userAgent) {
        LockService lockService = new ServiceCreator<>(LockService.class, userAgent)
                .apply(config.lock().get());
        TimestampService timeService = new ServiceCreator<>(TimestampService.class, userAgent)
                .apply(config.timestamp().get());

        return ImmutableLockAndTimestampServices.builder()
                .lock(lockService)
                .timestamp(timeService)
                .timelock(new LegacyTimelockService(timeService, lockService, LOCK_CLIENT))
                .build();
    }

    private static LockAndTimestampServices createRawEmbeddedServices(
            Consumer<Object> env,
            com.google.common.base.Supplier<LockService> lock,
            com.google.common.base.Supplier<TimestampService> time) {
        LockService lockService = ServiceCreator.createInstrumentedService(lock.get(), LockService.class);
        TimestampService timeService = ServiceCreator.createInstrumentedService(time.get(), TimestampService.class);

        env.accept(lockService);
        env.accept(timeService);

        return ImmutableLockAndTimestampServices.builder()
                .lock(lockService)
                .timestamp(timeService)
                .timelock(new LegacyTimelockService(timeService, lockService, LOCK_CLIENT))
                .build();
    }

    @Value.Immutable
    public interface LockAndTimestampServices {
        LockService lock();
        TimestampService timestamp();
        TimelockService timelock();
        Optional<TimeLockMigrator> migrator();
    }
}<|MERGE_RESOLUTION|>--- conflicted
+++ resolved
@@ -310,11 +310,7 @@
         java.util.function.Supplier<AtlasDbRuntimeConfig> runtimeConfigSupplier =
                 () -> runtimeConfigSupplier().get().orElse(defaultRuntime);
 
-<<<<<<< HEAD
-        QosClient qosClient = getQosClient(runtimeConfigSupplier.get().qos());
-=======
         QosClient qosClient = getQosClient(JavaSuppliers.compose(conf -> conf.qos(), runtimeConfigSupplier));
->>>>>>> 89983549
 
         ServiceDiscoveringAtlasSupplier atlasFactory =
                 new ServiceDiscoveringAtlasSupplier(
@@ -408,18 +404,10 @@
         return transactionManager;
     }
 
-<<<<<<< HEAD
-    private QosClient getQosClient(QosClientConfig config) {
-        // TODO(nziebart): create a RefreshingRateLimiter
-        QosRateLimiters rateLimiters = QosRateLimiters.create(
-                config.limits(),
-                config.maxBackoffSleepTime().toMilliseconds());
-=======
     private QosClient getQosClient(Supplier<QosClientConfig> config) {
         QosRateLimiters rateLimiters = QosRateLimiters.create(
                 JavaSuppliers.compose(conf -> conf.maxBackoffSleepTime().toMilliseconds(), config),
                 JavaSuppliers.compose(QosClientConfig::limits, config));
->>>>>>> 89983549
         return AtlasDbQosClient.create(rateLimiters);
     }
 
