--- conflicted
+++ resolved
@@ -267,24 +267,12 @@
         Supplier<AtlasDbRuntimeConfig> runtimeConfigSupplier =
                 () -> runtimeConfigSupplier().get().orElse(defaultRuntime);
 
-<<<<<<< HEAD
         FreshTimestampSupplierAdapter adapter = new FreshTimestampSupplierAdapter();
         ServiceDiscoveringAtlasSupplier atlasFactory = new ServiceDiscoveringAtlasSupplier(metricsManager,
-                        config.keyValueService(),
-                        JavaSuppliers.compose(AtlasDbRuntimeConfig::keyValueService, runtimeConfigSupplier),
-                        config.leader(), config.namespace(), Optional.empty(), config.initializeAsync(), adapter);
-=======
-        QosClient qosClient = initializeCloseable(() -> getQosClient(metricsManager,
-                Suppliers.compose(AtlasDbRuntimeConfig::qos, runtimeConfigSupplier::get)), closeables);
-
-        FreshTimestampSupplierAdapter adapter = new FreshTimestampSupplierAdapter();
-        ServiceDiscoveringAtlasSupplier atlasFactory = new ServiceDiscoveringAtlasSupplier(metricsManager,
-                config().keyValueService(),
-                Suppliers.compose(AtlasDbRuntimeConfig::keyValueService, runtimeConfigSupplier::get),
-                config().leader(), config().namespace(), Optional.empty(), config().initializeAsync(),
-                qosClient,
-                adapter);
->>>>>>> 1e568dad
+                        config().keyValueService(),
+                        Suppliers.compose(AtlasDbRuntimeConfig::keyValueService, runtimeConfigSupplier::get),
+                        config().leader(), config().namespace(), Optional.empty(), config().initializeAsync(),
+                         adapter);
 
         LockRequest.setDefaultLockTimeout(
                 SimpleTimeDuration.of(config().getDefaultLockTimeoutSeconds(), TimeUnit.SECONDS));
@@ -466,28 +454,6 @@
         return closeableOptional;
     }
 
-<<<<<<< HEAD
-=======
-    private QosClient getQosClient(MetricsManager metricsManager, Supplier<QosClientConfig> config) {
-        Optional<ServiceConfiguration> qosServiceConfig = config.get().qosService();
-        QosRateLimiters rateLimiters;
-        if (qosServiceConfig.isPresent()) {
-            QosService qosService = JaxRsClient.create(QosService.class, userAgent(),
-                    ClientConfigurations.of(qosServiceConfig.get()));
-            rateLimiters = QosRateLimiters.create(
-                    Suppliers.compose(conf -> conf.maxBackoffSleepTime().toMilliseconds(), config::get),
-                    () -> qosService.readLimit(config().getNamespaceString()),
-                    () -> qosService.writeLimit(config().getNamespaceString()));
-        } else {
-            rateLimiters = QosRateLimiters.create(
-                    Suppliers.compose(conf -> conf.maxBackoffSleepTime().toMilliseconds(), config::get),
-                    Suppliers.compose(conf -> conf.limits().readBytesPerSecond(), config::get),
-                    Suppliers.compose(conf -> conf.limits().writeBytesPerSecond(), config::get));
-        }
-        return AtlasDbQosClient.create(metricsManager, rateLimiters);
-    }
-
->>>>>>> 1e568dad
     private static boolean areTransactionManagerInitializationPrerequisitesSatisfied(
             AsyncInitializer initializer,
             LockAndTimestampServices lockAndTimestampServices) {
