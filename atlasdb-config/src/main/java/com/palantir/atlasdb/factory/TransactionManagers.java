--- conflicted
+++ resolved
@@ -319,53 +319,6 @@
 
         CleanupFollower follower = CleanupFollower.create(schemas());
 
-<<<<<<< HEAD
-        Cleaner cleaner = new DefaultCleanerBuilder(
-                kvs,
-                lockAndTimestampServices.timelock(),
-                ImmutableList.of(follower),
-                transactionService)
-                .setBackgroundScrubAggressively(config.backgroundScrubAggressively())
-                .setBackgroundScrubBatchSize(config.getBackgroundScrubBatchSize())
-                .setBackgroundScrubFrequencyMillis(config.getBackgroundScrubFrequencyMillis())
-                .setBackgroundScrubThreads(config.getBackgroundScrubThreads())
-                .setPunchIntervalMillis(config.getPunchIntervalMillis())
-                .setTransactionReadTimeout(config.getTransactionReadTimeoutMillis())
-                .setInitializeAsync(config.initializeAsync())
-                .buildCleaner();
-
-        SerializableTransactionManager transactionManager = SerializableTransactionManager.create(
-                kvs,
-                lockAndTimestampServices.timelock(),
-                lockAndTimestampServices.lock(),
-                transactionService,
-                Suppliers.ofInstance(AtlasDbConstraintCheckingMode.FULL_CONSTRAINT_CHECKING_THROWS_EXCEPTIONS),
-                conflictManager,
-                sweepStrategyManager,
-                cleaner,
-                () -> areTransactionManagerInitializationPrerequisitesSatisfied(initializer, lockAndTimestampServices),
-                allowHiddenTableAccess(),
-                () -> runtimeConfigSupplier.get().transaction().getLockAcquireTimeoutMillis(),
-                config.keyValueService().concurrentGetRangesThreadPoolSize(),
-                config.keyValueService().defaultGetRangesConcurrency(),
-                config.initializeAsync(),
-                () -> runtimeConfigSupplier.get().getTimestampCacheSize(),
-                MultiTableSweepQueueWriter.NO_OP);
-
-        PersistentLockManager persistentLockManager = new PersistentLockManager(
-                persistentLockService,
-                config.getSweepPersistentLockWaitMillis());
-        initializeSweepEndpointAndBackgroundProcess(
-                config,
-                runtimeConfigSupplier,
-                registrar(),
-                kvs,
-                transactionService,
-                sweepStrategyManager,
-                follower,
-                transactionManager,
-                persistentLockManager);
-=======
         Cleaner cleaner = initializeCloseable(() -> new DefaultCleanerBuilder(
                         keyValueService,
                         lockAndTimestampServices.timelock(),
@@ -400,7 +353,7 @@
                         config.keyValueService().defaultGetRangesConcurrency(),
                         config.initializeAsync(),
                         () -> runtimeConfigSupplier.get().getTimestampCacheSize(),
-                        SweepQueueWriter.NO_OP,
+                        MultiTableSweepQueueWriter.NO_OP,
                         asyncInitializationCallback()),
                 closeables);
 
@@ -420,7 +373,6 @@
                         transactionManager,
                         persistentLockManager),
                 closeables);
->>>>>>> 0a0e9dd0
 
         return transactionManager;
     }
@@ -503,11 +455,7 @@
         AdjustableSweepBatchConfigSource sweepBatchConfigSource = AdjustableSweepBatchConfigSource.create(() ->
                 getSweepBatchConfig(runtimeConfigSupplier.get().sweep(), config.keyValueService()));
 
-<<<<<<< HEAD
         SweepMetricsManager sweepMetrics = new SweepMetricsManager();
-=======
->>>>>>> 0a0e9dd0
-
         SpecificTableSweeper specificTableSweeper = initializeSweepEndpoint(
                 env,
                 kvs,
