--- conflicted
+++ resolved
@@ -67,11 +67,7 @@
 import com.palantir.atlasdb.factory.Leaders.LocalPaxosServices;
 import com.palantir.atlasdb.factory.startup.ConsistencyCheckRunner;
 import com.palantir.atlasdb.factory.startup.TimeLockMigrator;
-<<<<<<< HEAD
-=======
-import com.palantir.atlasdb.factory.timelock.ImmutableTimestampBridgingTimeLockService;
 import com.palantir.atlasdb.factory.timelock.TimestampCorroboratingTimelockService;
->>>>>>> 02e85fef
 import com.palantir.atlasdb.factory.timestamp.FreshTimestampSupplierAdapter;
 import com.palantir.atlasdb.http.AtlasDbFeignTargetFactory;
 import com.palantir.atlasdb.http.UserAgents;
@@ -652,13 +648,9 @@
                 timeManagement,
                 invalidator,
                 userAgent);
-<<<<<<< HEAD
-        return withMetrics(metricsManager, withRefreshingLockService(lockAndTimestampServices));
-=======
         return withMetrics(metricsManager,
                 withCorroboratingTimestampService(
-                        withRefreshingLockService(
-                                withBridgingTimelockService(lockAndTimestampServices))));
+                        withRefreshingLockService(lockAndTimestampServices)));
     }
 
     private static LockAndTimestampServices withCorroboratingTimestampService(
@@ -672,15 +664,6 @@
                 .timelock(timelockService)
                 .timestamp(corroboratingTimestampService)
                 .build();
-    }
-
-    private static LockAndTimestampServices withBridgingTimelockService(
-            LockAndTimestampServices lockAndTimestampServices) {
-        return ImmutableLockAndTimestampServices.builder()
-                .from(lockAndTimestampServices)
-                .timelock(ImmutableTimestampBridgingTimeLockService.create(lockAndTimestampServices.timelock()))
-                .build();
->>>>>>> 02e85fef
     }
 
     private static LockAndTimestampServices withRefreshingLockService(
