--- conflicted
+++ resolved
@@ -355,17 +355,12 @@
                         config.keyValueService().defaultGetRangesConcurrency(),
                         config.initializeAsync(),
                         () -> runtimeConfigSupplier.get().getTimestampCacheSize(),
-<<<<<<< HEAD
-                        SweepQueueWriter.NO_OP,
+                        MultiTableSweepQueueWriter.NO_OP,
                         wrapInitializationCallbackAndAddConsistencyChecks(
                                 config,
                                 runtimeConfigSupplier.get(),
                                 lockAndTimestampServices,
                                 asyncInitializationCallback())),
-=======
-                        MultiTableSweepQueueWriter.NO_OP,
-                        asyncInitializationCallback()),
->>>>>>> 5a6bcc05
                 closeables);
 
         PersistentLockManager persistentLockManager = initializeCloseable(
