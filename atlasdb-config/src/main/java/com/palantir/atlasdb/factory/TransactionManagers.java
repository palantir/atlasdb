--- conflicted
+++ resolved
@@ -564,7 +564,6 @@
     private MetricsManager setUpMetricsAndGetMetricsManager() {
         MetricRegistry internalAtlasDbMetrics = new MetricRegistry();
         TaggedMetricRegistry internalTaggedAtlasDbMetrics = new DefaultTaggedMetricRegistry();
-<<<<<<< HEAD
         MetricsManager metricsManager = MetricsManagers.of(
                 internalAtlasDbMetrics,
                 internalTaggedAtlasDbMetrics,
@@ -577,16 +576,6 @@
                 AtlasDbMetricNames.LIBRARY_ORIGIN_TAG,
                 AtlasDbMetricNames.LIBRARY_ORIGIN_VALUE,
                 metricsManager.getPublishableMetrics());
-=======
-        MetricsManager metricsManager = MetricsManagers.of(internalAtlasDbMetrics, internalTaggedAtlasDbMetrics);
-
-        // TODO (jkong): Add filtering here
-        TaggedMetricSet taggedLegacyMetrics = new DropwizardTaggedMetricSet(internalAtlasDbMetrics);
-        globalTaggedMetricRegistry().addMetrics(
-                AtlasDbMetricNames.LIBRARY_ORIGIN_TAG,
-                AtlasDbMetricNames.LIBRARY_ORIGIN_VALUE,
-                new DisjointUnionTaggedMetricSet(taggedLegacyMetrics, internalTaggedAtlasDbMetrics));
->>>>>>> 998cc74b
         return metricsManager;
     }
 
