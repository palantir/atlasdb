/*
 * Copyright 2015 Palantir Technologies, Inc. All rights reserved.
 *
 * Licensed under the BSD-3 License (the "License");
 * you may not use this file except in compliance with the License.
 * You may obtain a copy of the License at
 *
 * http://opensource.org/licenses/BSD-3-Clause
 *
 * Unless required by applicable law or agreed to in writing, software
 * distributed under the License is distributed on an "AS IS" BASIS,
 * WITHOUT WARRANTIES OR CONDITIONS OF ANY KIND, either express or implied.
 * See the License for the specific language governing permissions and
 * limitations under the License.
 */
package com.palantir.atlasdb.factory;

import java.util.Optional;
import java.util.Set;
import java.util.concurrent.CompletableFuture;
import java.util.concurrent.TimeUnit;
import java.util.function.Consumer;

import javax.net.ssl.SSLSocketFactory;
import javax.ws.rs.ClientErrorException;

import org.immutables.value.Value;
import org.slf4j.Logger;
import org.slf4j.LoggerFactory;

import com.google.common.annotations.VisibleForTesting;
import com.google.common.base.Supplier;
import com.google.common.collect.ImmutableSet;
import com.google.common.collect.Iterables;
import com.google.common.util.concurrent.Uninterruptibles;
import com.palantir.atlasdb.config.AtlasDbConfig;
import com.palantir.atlasdb.config.AtlasDbRuntimeConfig;
import com.palantir.atlasdb.config.ImmutableAtlasDbConfig;
import com.palantir.atlasdb.config.LeaderConfig;
import com.palantir.atlasdb.config.ServerListConfig;
import com.palantir.atlasdb.config.TimeLockClientConfig;
import com.palantir.atlasdb.factory.Leaders.LocalPaxosServices;
import com.palantir.atlasdb.factory.startup.TimeLockMigrator;
<<<<<<< HEAD
import com.palantir.atlasdb.http.AtlasDbFeignTargetFactory;
import com.palantir.atlasdb.http.UserAgents;
=======
import com.palantir.atlasdb.factory.timestamp.DecoratedTimelockServices;
import com.palantir.atlasdb.http.AtlasDbFeignTargetFactory;
import com.palantir.atlasdb.http.UserAgents;
import com.palantir.atlasdb.keyvalue.api.KeyValueService;
import com.palantir.atlasdb.keyvalue.impl.NamespacedKeyValueServices;
import com.palantir.atlasdb.keyvalue.impl.ProfilingKeyValueService;
import com.palantir.atlasdb.keyvalue.impl.SweepStatsKeyValueService;
import com.palantir.atlasdb.keyvalue.impl.TracingKeyValueService;
import com.palantir.atlasdb.keyvalue.impl.ValidatingQueryRewritingKeyValueService;
import com.palantir.atlasdb.logging.LoggingArgs;
>>>>>>> c7518b2e
import com.palantir.atlasdb.memory.InMemoryAtlasDbConfig;
import com.palantir.atlasdb.spi.AtlasDbFactory;
import com.palantir.atlasdb.table.description.Schema;
import com.palantir.atlasdb.transaction.impl.SerializableTransactionManager;
<<<<<<< HEAD
=======
import com.palantir.atlasdb.transaction.impl.SweepStrategyManager;
import com.palantir.atlasdb.transaction.impl.SweepStrategyManagers;
import com.palantir.atlasdb.transaction.impl.TimelockTimestampServiceAdapter;
import com.palantir.atlasdb.transaction.impl.TransactionTables;
import com.palantir.atlasdb.transaction.service.TransactionService;
import com.palantir.atlasdb.transaction.service.TransactionServices;
import com.palantir.atlasdb.util.AtlasDbMetrics;
>>>>>>> c7518b2e
import com.palantir.leader.LeaderElectionService;
import com.palantir.leader.PingableLeader;
import com.palantir.leader.proxy.AwaitingLeadershipProxy;
import com.palantir.lock.LockServerOptions;
import com.palantir.lock.RemoteLockService;
import com.palantir.lock.client.LockRefreshingRemoteLockService;
<<<<<<< HEAD
=======
import com.palantir.lock.impl.LegacyTimelockService;
import com.palantir.lock.impl.LockRefreshingTimelockService;
import com.palantir.lock.impl.LockServiceImpl;
import com.palantir.lock.v2.TimelockService;
>>>>>>> c7518b2e
import com.palantir.logsafe.UnsafeArg;
import com.palantir.timestamp.TimestampService;
import com.palantir.timestamp.TimestampStoreInvalidator;

public final class TransactionManagers {

    private static final int LOGGING_INTERVAL = 60;
    private static final Logger log = LoggerFactory.getLogger(TransactionManagers.class);

    @VisibleForTesting
    static Consumer<Runnable> runAsync = task -> {
        Thread thread = new Thread(task);
        thread.setDaemon(true);
        thread.start();
    };

    private TransactionManagers() {
        // Utility class
    }

    /**
     * Accepts a single {@link Schema}.
     *
     * @see TransactionManagers#createInMemory(Set)
     */
    public static SerializableTransactionManager createInMemory(Schema schema) {
        return createInMemory(ImmutableSet.of(schema));
    }

    /**
     * Create a {@link SerializableTransactionManager} backed by an
     * {@link com.palantir.atlasdb.keyvalue.impl.InMemoryKeyValueService}. This should be used for testing
     * purposes only.
     */
    public static SerializableTransactionManager createInMemory(Set<Schema> schemas) {
        AtlasDbConfig config = ImmutableAtlasDbConfig.builder().keyValueService(new InMemoryAtlasDbConfig()).build();
        return create(config,
                java.util.Optional::empty,
                schemas,
                x -> {
                },
                false);
    }

    /**
     * Create a {@link SerializableTransactionManager} with provided configurations, {@link Schema},
     * and an environment in which to register HTTP server endpoints.
     */
    public static SerializableTransactionManager create(
            AtlasDbConfig config,
            java.util.function.Supplier<java.util.Optional<AtlasDbRuntimeConfig>> runtimeConfigSupplier,
            Schema schema,
            Environment env,
            boolean allowHiddenTableAccess) {
        return create(config, runtimeConfigSupplier, ImmutableSet.of(schema), env, allowHiddenTableAccess);
    }

    /**
     * Create a {@link SerializableTransactionManager} with provided configurations, a set of
     * {@link Schema}s, and an environment in which to register HTTP server endpoints.
     */
    public static SerializableTransactionManager create(
            AtlasDbConfig config,
            java.util.function.Supplier<java.util.Optional<AtlasDbRuntimeConfig>> runtimeConfigSupplier,
            Set<Schema> schemas,
            Environment env,
            boolean allowHiddenTableAccess) {
        log.info("Called TransactionManagers.create. This should only happen once.",
                UnsafeArg.of("thread name", Thread.currentThread().getName()));
        return create(config, runtimeConfigSupplier, schemas, env, LockServerOptions.DEFAULT, allowHiddenTableAccess);
    }

    /**
     * Create a {@link SerializableTransactionManager} with provided configurations, a set of
     * {@link Schema}s, {@link LockServerOptions}, and an environment in which to register HTTP server endpoints.
     */
    public static SerializableTransactionManager create(
            AtlasDbConfig config,
            java.util.function.Supplier<java.util.Optional<AtlasDbRuntimeConfig>> runtimeConfigSupplier,
            Set<Schema> schemas,
            Environment env,
            LockServerOptions lockServerOptions,
            boolean allowHiddenTableAccess) {
        return create(config, runtimeConfigSupplier, schemas, env, lockServerOptions, allowHiddenTableAccess,
                UserAgents.DEFAULT_USER_AGENT);
    }

    public static SerializableTransactionManager create(
            AtlasDbConfig config,
            java.util.function.Supplier<java.util.Optional<AtlasDbRuntimeConfig>> runtimeConfigSupplier,
            Set<Schema> schemas,
            Environment env,
            LockServerOptions lockServerOptions,
            boolean allowHiddenTableAccess,
            Class<?> callingClass) {
        return create(config, runtimeConfigSupplier, schemas, env, lockServerOptions, allowHiddenTableAccess,
                UserAgents.fromClass(callingClass));
    }

    public static SerializableTransactionManager create(
            AtlasDbConfig config,
            java.util.function.Supplier<java.util.Optional<AtlasDbRuntimeConfig>> optionalRuntimeConfigSupplier,
            Set<Schema> schemas,
            Environment env,
            LockServerOptions lockServerOptions,
            boolean allowHiddenTableAccess,
            String userAgent) {
<<<<<<< HEAD
=======
        checkInstallConfig(config);

        AtlasDbRuntimeConfig defaultRuntime = AtlasDbRuntimeConfig.defaultRuntimeConfig();
        java.util.function.Supplier<AtlasDbRuntimeConfig> runtimeConfigSupplier =
                () -> optionalRuntimeConfigSupplier.get().orElse(defaultRuntime);

        ServiceDiscoveringAtlasSupplier atlasFactory =
                new ServiceDiscoveringAtlasSupplier(config.keyValueService(), config.leader());

        KeyValueService rawKvs = atlasFactory.getKeyValueService();

        LockRequest.setDefaultLockTimeout(
                SimpleTimeDuration.of(config.getDefaultLockTimeoutSeconds(), TimeUnit.SECONDS));
        LockAndTimestampServices lockAndTimestampServices = createLockAndTimestampServices(
                config,
                () -> runtimeConfigSupplier.get().timestampClient(),
                env,
                () -> LockServiceImpl.create(lockServerOptions),
                atlasFactory::getTimestampService,
                atlasFactory.getTimestampStoreInvalidator(),
                userAgent);

        KeyValueService kvs = NamespacedKeyValueServices.wrapWithStaticNamespaceMappingKvs(rawKvs);
        kvs = ProfilingKeyValueService.create(kvs, config.getKvsSlowLogThresholdMillis());
        kvs = SweepStatsKeyValueService.create(kvs,
                new TimelockTimestampServiceAdapter(lockAndTimestampServices.timelock()));
        kvs = TracingKeyValueService.create(kvs);
        kvs = AtlasDbMetrics.instrument(KeyValueService.class, kvs,
                MetricRegistry.name(KeyValueService.class, userAgent));
        kvs = ValidatingQueryRewritingKeyValueService.create(kvs);
>>>>>>> c7518b2e

        checkInstallConfig(config);

<<<<<<< HEAD
        return new InitialisingTransactionManager(config, runtimeConfigSupplier, schemas, env, lockServerOptions,
                allowHiddenTableAccess, userAgent);
=======
        // Prime the key value service with logging information.
        // TODO (jkong): Needs to be changed if/when we support dynamic table creation.
        LoggingArgs.hydrate(kvs.getMetadataForTables());

        CleanupFollower follower = CleanupFollower.create(schemas);

        Cleaner cleaner = new DefaultCleanerBuilder(
                kvs,
                lockAndTimestampServices.timelock(),
                ImmutableList.of(follower),
                transactionService)
                .setBackgroundScrubAggressively(config.backgroundScrubAggressively())
                .setBackgroundScrubBatchSize(config.getBackgroundScrubBatchSize())
                .setBackgroundScrubFrequencyMillis(config.getBackgroundScrubFrequencyMillis())
                .setBackgroundScrubThreads(config.getBackgroundScrubThreads())
                .setPunchIntervalMillis(config.getPunchIntervalMillis())
                .setTransactionReadTimeout(config.getTransactionReadTimeoutMillis())
                .buildCleaner();

        SerializableTransactionManager transactionManager = new SerializableTransactionManager(kvs,
                lockAndTimestampServices.timelock(),
                lockAndTimestampServices.lock(),
                transactionService,
                Suppliers.ofInstance(AtlasDbConstraintCheckingMode.FULL_CONSTRAINT_CHECKING_THROWS_EXCEPTIONS),
                conflictManager,
                sweepStrategyManager,
                cleaner,
                allowHiddenTableAccess,
                () -> runtimeConfigSupplier.get().transaction().getLockAcquireTimeoutMillis());

        PersistentLockManager persistentLockManager = new PersistentLockManager(
                persistentLockService,
                config.getSweepPersistentLockWaitMillis());
        initializeSweepEndpointAndBackgroundProcess(runtimeConfigSupplier,
                env,
                kvs,
                transactionService,
                sweepStrategyManager,
                follower,
                transactionManager,
                persistentLockManager);

        return transactionManager;
>>>>>>> c7518b2e
    }

    private static void checkInstallConfig(AtlasDbConfig config) {
        if (config.getSweepBatchSize() != null
                || config.getSweepCellBatchSize() != null
                || config.getSweepReadLimit() != null
                || config.getSweepCandidateBatchHint() != null
                || config.getSweepDeleteBatchHint() != null) {
            log.error("Your configuration specifies sweep parameters on the install config. They will be ignored."
                    + " Please use the runtime config to specify them.");
        }
    }

<<<<<<< HEAD
=======
    private static void initializeSweepEndpointAndBackgroundProcess(
            java.util.function.Supplier<AtlasDbRuntimeConfig> runtimeConfigSupplier,
            Environment env,
            KeyValueService kvs,
            TransactionService transactionService,
            SweepStrategyManager sweepStrategyManager,
            CleanupFollower follower,
            SerializableTransactionManager transactionManager,
            PersistentLockManager persistentLockManager) {
        CellsSweeper cellsSweeper = new CellsSweeper(
                transactionManager,
                kvs,
                persistentLockManager,
                ImmutableList.of(follower));
        SweepTaskRunner sweepRunner = new SweepTaskRunner(
                kvs,
                transactionManager::getUnreadableTimestamp,
                transactionManager::getImmutableTimestamp,
                transactionService,
                sweepStrategyManager,
                cellsSweeper);
        BackgroundSweeperPerformanceLogger sweepPerfLogger = new NoOpBackgroundSweeperPerformanceLogger();
        Supplier<SweepBatchConfig> sweepBatchConfig = () -> getSweepBatchConfig(runtimeConfigSupplier.get().sweep());
        SweepMetrics sweepMetrics = new SweepMetrics();

        SpecificTableSweeper specificTableSweeper = initializeSweepEndpoint(
                env,
                kvs,
                transactionManager,
                sweepRunner,
                sweepPerfLogger,
                sweepBatchConfig,
                sweepMetrics);

        BackgroundSweeperImpl backgroundSweeper = BackgroundSweeperImpl.create(
                () -> runtimeConfigSupplier.get().sweep().enabled(),
                () -> runtimeConfigSupplier.get().sweep().pauseMillis(),
                persistentLockManager,
                specificTableSweeper);

        transactionManager.registerClosingCallback(backgroundSweeper::shutdown);
        backgroundSweeper.runInBackground();
    }

    private static SpecificTableSweeper initializeSweepEndpoint(
            Environment env,
            KeyValueService kvs,
            SerializableTransactionManager transactionManager,
            SweepTaskRunner sweepRunner,
            BackgroundSweeperPerformanceLogger sweepPerfLogger,
            Supplier<SweepBatchConfig> sweepBatchConfig,
            SweepMetrics sweepMetrics) {
        SpecificTableSweeper specificTableSweeper = SpecificTableSweeper.create(
                transactionManager,
                kvs,
                sweepRunner,
                sweepBatchConfig,
                SweepTableFactory.of(),
                sweepPerfLogger,
                sweepMetrics);
        env.register(new SweeperServiceImpl(specificTableSweeper));
        return specificTableSweeper;
    }

    private static SweepBatchConfig getSweepBatchConfig(SweepConfig sweepConfig) {
        return ImmutableSweepBatchConfig.builder()
                .maxCellTsPairsToExamine(sweepConfig.readLimit())
                .candidateBatchSize(sweepConfig.candidateBatchHint())
                .deleteBatchSize(sweepConfig.deleteBatchHint())
                .build();
    }

    private static PersistentLockService createAndRegisterPersistentLockService(KeyValueService kvs, Environment env) {
        if (!kvs.supportsCheckAndSet()) {
            return new NoOpPersistentLockService();
        }

        PersistentLockService pls = KvsBackedPersistentLockService.create(kvs);
        env.register(pls);
        env.register(new CheckAndSetExceptionMapper());
        return pls;
    }

>>>>>>> c7518b2e
    /**
     * This method should not be used directly. It remains here to support the AtlasDB-Dagger module and the CLIs, but
     * may be removed at some point in the future.
     *
     * @deprecated Not intended for public use outside of the AtlasDB CLIs
     */
    @Deprecated
    public static LockAndTimestampServices createLockAndTimestampServices(
            AtlasDbConfig config,
            Environment env,
            Supplier<RemoteLockService> lock,
            Supplier<TimestampService> time) {
        LockAndTimestampServices lockAndTimestampServices =
                createRawServices(config,
                        env,
                        lock,
                        time,
                        () -> {
                            log.warn("Note: Automatic migration isn't performed by the CLI tools.");
                            return AtlasDbFactory.NO_OP_FAST_FORWARD_TIMESTAMP;
                        },
                        UserAgents.DEFAULT_USER_AGENT);
        return withRefreshingLockService(lockAndTimestampServices);
    }

<<<<<<< HEAD
=======
    @VisibleForTesting
    static LockAndTimestampServices createLockAndTimestampServices(
            AtlasDbConfig config,
            java.util.function.Supplier<TimestampClientConfig> runtimeConfigSupplier,
            Environment env,
            Supplier<RemoteLockService> lock,
            Supplier<TimestampService> time,
            TimestampStoreInvalidator invalidator,
            String userAgent) {
        LockAndTimestampServices lockAndTimestampServices =
                createRawServices(config, env, lock, time, invalidator, userAgent);
        return withRequestBatchingTimestampService(
                runtimeConfigSupplier,
                withRefreshingLockService(lockAndTimestampServices));
    }

>>>>>>> c7518b2e
    private static LockAndTimestampServices withRefreshingLockService(
            LockAndTimestampServices lockAndTimestampServices) {
        return ImmutableLockAndTimestampServices.builder()
                .from(lockAndTimestampServices)
                .timelock(LockRefreshingTimelockService.createDefault(lockAndTimestampServices.timelock()))
                .lock(LockRefreshingRemoteLockService.create(lockAndTimestampServices.lock()))
                .build();
    }

<<<<<<< HEAD
=======
    private static LockAndTimestampServices withRequestBatchingTimestampService(
            java.util.function.Supplier<TimestampClientConfig> timestampClientConfigSupplier,
            LockAndTimestampServices lockAndTimestampServices) {
        TimelockService timelockServiceWithBatching =
                DecoratedTimelockServices.createTimelockServiceWithTimestampBatching(
                        lockAndTimestampServices.timelock(), timestampClientConfigSupplier);

        return ImmutableLockAndTimestampServices.builder()
                .from(lockAndTimestampServices)
                .timestamp(new TimelockTimestampServiceAdapter(timelockServiceWithBatching))
                .timelock(timelockServiceWithBatching)
                .build();
    }

>>>>>>> c7518b2e
    @VisibleForTesting
    static LockAndTimestampServices createRawServices(
            AtlasDbConfig config,
            Environment env,
            Supplier<RemoteLockService> lock,
            Supplier<TimestampService> time,
            TimestampStoreInvalidator invalidator,
            String userAgent) {
        if (config.leader().isPresent()) {
            return createRawLeaderServices(config.leader().get(), env, lock, time, userAgent);
        } else if (config.timestamp().isPresent() && config.lock().isPresent()) {
            return createRawRemoteServices(config, userAgent);
        } else if (config.timelock().isPresent()) {
            TimeLockClientConfig timeLockClientConfig = config.timelock().get();
            TimeLockMigrator.create(timeLockClientConfig, invalidator, userAgent).migrate();
            return createNamespacedRawRemoteServices(timeLockClientConfig, userAgent);
        } else {
            return createRawEmbeddedServices(env, lock, time, userAgent);
        }
    }

    private static LockAndTimestampServices createNamespacedRawRemoteServices(
            TimeLockClientConfig config,
            String userAgent) {
        ServerListConfig namespacedServerListConfig = config.toNamespacedServerList();
        return getLockAndTimestampServices(namespacedServerListConfig, userAgent);
    }

    private static LockAndTimestampServices getLockAndTimestampServices(
            ServerListConfig timelockServerListConfig,
            String userAgent) {
        RemoteLockService lockService = new ServiceCreator<>(RemoteLockService.class, userAgent)
                .apply(timelockServerListConfig);
        TimelockService timelockService = new ServiceCreator<>(TimelockService.class, userAgent)
                .apply(timelockServerListConfig);

        return ImmutableLockAndTimestampServices.builder()
                .lock(lockService)
                .timestamp(new TimelockTimestampServiceAdapter(timelockService))
                .timelock(timelockService)
                .build();
    }

    private static LockAndTimestampServices createRawLeaderServices(
            LeaderConfig leaderConfig,
            Environment env,
            Supplier<RemoteLockService> lock,
            Supplier<TimestampService> time,
            String userAgent) {
        // Create local services, that may or may not end up being registered in an environment.
        LocalPaxosServices localPaxosServices = Leaders.createAndRegisterLocalServices(env, leaderConfig, userAgent);

        LeaderElectionService leader = localPaxosServices.leaderElectionService();
        RemoteLockService localLock = AwaitingLeadershipProxy.newProxyInstance(RemoteLockService.class, lock, leader);
        TimestampService localTime = AwaitingLeadershipProxy.newProxyInstance(TimestampService.class, time, leader);
        env.register(localLock);
        env.register(localTime);

        // Create remote services, that may end up calling our own local services.
        Optional<SSLSocketFactory> sslSocketFactory = ServiceCreator.createSslSocketFactory(
                leaderConfig.sslConfiguration());
        RemoteLockService remoteLock = ServiceCreator.createService(
                sslSocketFactory,
                leaderConfig.leaders(),
                RemoteLockService.class,
                userAgent);
        TimestampService remoteTime = ServiceCreator.createService(
                sslSocketFactory,
                leaderConfig.leaders(),
                TimestampService.class,
                userAgent);

        if (leaderConfig.leaders().size() == 1) {
            // Attempting to connect to ourself while processing a request can lead to deadlock if incoming request
            // volume is high, as all Jetty threads end up waiting for the timestamp server, and no threads remain to
            // actually handle the timestamp server requests. If we are the only single leader, we can avoid the
            // deadlock entirely; so use PingableLeader's getUUID() to detect this situation and eliminate the redundant
            // call.

            PingableLeader localPingableLeader = localPaxosServices.pingableLeader();
            String localServerId = localPingableLeader.getUUID();
            PingableLeader remotePingableLeader = AtlasDbFeignTargetFactory.createRsProxy(
                    sslSocketFactory,
                    Iterables.getOnlyElement(leaderConfig.leaders()),
                    PingableLeader.class,
                    userAgent);

            // Determine asynchronously whether the remote services are talking to our local services.
            CompletableFuture<Boolean> useLocalServicesFuture = new CompletableFuture<>();
            runAsync.accept(() -> {
                int logAfter = LOGGING_INTERVAL;
                while (true) {
                    try {
                        String remoteServerId = remotePingableLeader.getUUID();
                        useLocalServicesFuture.complete(localServerId.equals(remoteServerId));
                        return;
                    } catch (ClientErrorException e) {
                        useLocalServicesFuture.complete(false);
                        return;
                    } catch (Throwable e) {
                        if (--logAfter == 0) {
                            log.warn("Failed to read remote timestamp server ID", e);
                            logAfter = LOGGING_INTERVAL;
                        }
                    }
                    Uninterruptibles.sleepUninterruptibly(1, TimeUnit.SECONDS);
                }
            });

            // Create dynamic service proxies, that switch to talking directly to our local services if it turns out our
            // remote services are pointed at them anyway.
            RemoteLockService dynamicLockService = LocalOrRemoteProxy.newProxyInstance(
                    RemoteLockService.class, localLock, remoteLock, useLocalServicesFuture);
            TimestampService dynamicTimeService = LocalOrRemoteProxy.newProxyInstance(
                    TimestampService.class, localTime, remoteTime, useLocalServicesFuture);
            return ImmutableLockAndTimestampServices.builder()
                    .lock(dynamicLockService)
                    .timestamp(dynamicTimeService)
                    .timelock(new LegacyTimelockService(dynamicTimeService, dynamicLockService, LOCK_CLIENT))
                    .build();

        } else {
            return ImmutableLockAndTimestampServices.builder()
                    .lock(remoteLock)
                    .timestamp(remoteTime)
                    .timelock(new LegacyTimelockService(remoteTime, remoteLock, LOCK_CLIENT))
                    .build();
        }
    }

    private static LockAndTimestampServices createRawRemoteServices(AtlasDbConfig config, String userAgent) {
        RemoteLockService lockService = new ServiceCreator<>(RemoteLockService.class, userAgent)
                .apply(config.lock().get());
        TimestampService timeService = new ServiceCreator<>(TimestampService.class, userAgent)
                .apply(config.timestamp().get());

        return ImmutableLockAndTimestampServices.builder()
                .lock(lockService)
                .timestamp(timeService)
                .timelock(new LegacyTimelockService(timeService, lockService, LOCK_CLIENT))
                .build();
    }

    private static LockAndTimestampServices createRawEmbeddedServices(
            Environment env,
            Supplier<RemoteLockService> lock,
            Supplier<TimestampService> time,
            String userAgent) {
        RemoteLockService lockService = ServiceCreator.createInstrumentedService(lock.get(),
                RemoteLockService.class,
                userAgent);
        TimestampService timeService = ServiceCreator.createInstrumentedService(time.get(),
                TimestampService.class,
                userAgent);

        env.register(lockService);
        env.register(timeService);

        return ImmutableLockAndTimestampServices.builder()
                .lock(lockService)
                .timestamp(timeService)
                .timelock(new LegacyTimelockService(timeService, lockService, LOCK_CLIENT))
                .build();
    }

    @Value.Immutable
    public interface LockAndTimestampServices {
        RemoteLockService lock();
        TimestampService timestamp();
        TimelockService timelock();
    }

    public interface Environment {
        void register(Object resource);
    }
}<|MERGE_RESOLUTION|>--- conflicted
+++ resolved
@@ -39,50 +39,27 @@
 import com.palantir.atlasdb.config.LeaderConfig;
 import com.palantir.atlasdb.config.ServerListConfig;
 import com.palantir.atlasdb.config.TimeLockClientConfig;
+import com.palantir.atlasdb.config.TimestampClientConfig;
 import com.palantir.atlasdb.factory.Leaders.LocalPaxosServices;
 import com.palantir.atlasdb.factory.startup.TimeLockMigrator;
-<<<<<<< HEAD
-import com.palantir.atlasdb.http.AtlasDbFeignTargetFactory;
-import com.palantir.atlasdb.http.UserAgents;
-=======
 import com.palantir.atlasdb.factory.timestamp.DecoratedTimelockServices;
 import com.palantir.atlasdb.http.AtlasDbFeignTargetFactory;
 import com.palantir.atlasdb.http.UserAgents;
-import com.palantir.atlasdb.keyvalue.api.KeyValueService;
-import com.palantir.atlasdb.keyvalue.impl.NamespacedKeyValueServices;
-import com.palantir.atlasdb.keyvalue.impl.ProfilingKeyValueService;
-import com.palantir.atlasdb.keyvalue.impl.SweepStatsKeyValueService;
-import com.palantir.atlasdb.keyvalue.impl.TracingKeyValueService;
-import com.palantir.atlasdb.keyvalue.impl.ValidatingQueryRewritingKeyValueService;
-import com.palantir.atlasdb.logging.LoggingArgs;
->>>>>>> c7518b2e
 import com.palantir.atlasdb.memory.InMemoryAtlasDbConfig;
 import com.palantir.atlasdb.spi.AtlasDbFactory;
 import com.palantir.atlasdb.table.description.Schema;
 import com.palantir.atlasdb.transaction.impl.SerializableTransactionManager;
-<<<<<<< HEAD
-=======
-import com.palantir.atlasdb.transaction.impl.SweepStrategyManager;
-import com.palantir.atlasdb.transaction.impl.SweepStrategyManagers;
 import com.palantir.atlasdb.transaction.impl.TimelockTimestampServiceAdapter;
-import com.palantir.atlasdb.transaction.impl.TransactionTables;
-import com.palantir.atlasdb.transaction.service.TransactionService;
-import com.palantir.atlasdb.transaction.service.TransactionServices;
-import com.palantir.atlasdb.util.AtlasDbMetrics;
->>>>>>> c7518b2e
 import com.palantir.leader.LeaderElectionService;
 import com.palantir.leader.PingableLeader;
 import com.palantir.leader.proxy.AwaitingLeadershipProxy;
+import com.palantir.lock.LockClient;
 import com.palantir.lock.LockServerOptions;
 import com.palantir.lock.RemoteLockService;
 import com.palantir.lock.client.LockRefreshingRemoteLockService;
-<<<<<<< HEAD
-=======
 import com.palantir.lock.impl.LegacyTimelockService;
 import com.palantir.lock.impl.LockRefreshingTimelockService;
-import com.palantir.lock.impl.LockServiceImpl;
 import com.palantir.lock.v2.TimelockService;
->>>>>>> c7518b2e
 import com.palantir.logsafe.UnsafeArg;
 import com.palantir.timestamp.TimestampService;
 import com.palantir.timestamp.TimestampStoreInvalidator;
@@ -91,6 +68,7 @@
 
     private static final int LOGGING_INTERVAL = 60;
     private static final Logger log = LoggerFactory.getLogger(TransactionManagers.class);
+    public static final LockClient LOCK_CLIENT = LockClient.of("atlas instance");
 
     @VisibleForTesting
     static Consumer<Runnable> runAsync = task -> {
@@ -182,98 +160,19 @@
                 UserAgents.fromClass(callingClass));
     }
 
-    public static SerializableTransactionManager create(
-            AtlasDbConfig config,
-            java.util.function.Supplier<java.util.Optional<AtlasDbRuntimeConfig>> optionalRuntimeConfigSupplier,
+    private static SerializableTransactionManager create(
+            AtlasDbConfig config,
+            java.util.function.Supplier<java.util.Optional<AtlasDbRuntimeConfig>> runtimeConfigSupplier,
             Set<Schema> schemas,
             Environment env,
             LockServerOptions lockServerOptions,
             boolean allowHiddenTableAccess,
             String userAgent) {
-<<<<<<< HEAD
-=======
+
         checkInstallConfig(config);
 
-        AtlasDbRuntimeConfig defaultRuntime = AtlasDbRuntimeConfig.defaultRuntimeConfig();
-        java.util.function.Supplier<AtlasDbRuntimeConfig> runtimeConfigSupplier =
-                () -> optionalRuntimeConfigSupplier.get().orElse(defaultRuntime);
-
-        ServiceDiscoveringAtlasSupplier atlasFactory =
-                new ServiceDiscoveringAtlasSupplier(config.keyValueService(), config.leader());
-
-        KeyValueService rawKvs = atlasFactory.getKeyValueService();
-
-        LockRequest.setDefaultLockTimeout(
-                SimpleTimeDuration.of(config.getDefaultLockTimeoutSeconds(), TimeUnit.SECONDS));
-        LockAndTimestampServices lockAndTimestampServices = createLockAndTimestampServices(
-                config,
-                () -> runtimeConfigSupplier.get().timestampClient(),
-                env,
-                () -> LockServiceImpl.create(lockServerOptions),
-                atlasFactory::getTimestampService,
-                atlasFactory.getTimestampStoreInvalidator(),
-                userAgent);
-
-        KeyValueService kvs = NamespacedKeyValueServices.wrapWithStaticNamespaceMappingKvs(rawKvs);
-        kvs = ProfilingKeyValueService.create(kvs, config.getKvsSlowLogThresholdMillis());
-        kvs = SweepStatsKeyValueService.create(kvs,
-                new TimelockTimestampServiceAdapter(lockAndTimestampServices.timelock()));
-        kvs = TracingKeyValueService.create(kvs);
-        kvs = AtlasDbMetrics.instrument(KeyValueService.class, kvs,
-                MetricRegistry.name(KeyValueService.class, userAgent));
-        kvs = ValidatingQueryRewritingKeyValueService.create(kvs);
->>>>>>> c7518b2e
-
-        checkInstallConfig(config);
-
-<<<<<<< HEAD
         return new InitialisingTransactionManager(config, runtimeConfigSupplier, schemas, env, lockServerOptions,
                 allowHiddenTableAccess, userAgent);
-=======
-        // Prime the key value service with logging information.
-        // TODO (jkong): Needs to be changed if/when we support dynamic table creation.
-        LoggingArgs.hydrate(kvs.getMetadataForTables());
-
-        CleanupFollower follower = CleanupFollower.create(schemas);
-
-        Cleaner cleaner = new DefaultCleanerBuilder(
-                kvs,
-                lockAndTimestampServices.timelock(),
-                ImmutableList.of(follower),
-                transactionService)
-                .setBackgroundScrubAggressively(config.backgroundScrubAggressively())
-                .setBackgroundScrubBatchSize(config.getBackgroundScrubBatchSize())
-                .setBackgroundScrubFrequencyMillis(config.getBackgroundScrubFrequencyMillis())
-                .setBackgroundScrubThreads(config.getBackgroundScrubThreads())
-                .setPunchIntervalMillis(config.getPunchIntervalMillis())
-                .setTransactionReadTimeout(config.getTransactionReadTimeoutMillis())
-                .buildCleaner();
-
-        SerializableTransactionManager transactionManager = new SerializableTransactionManager(kvs,
-                lockAndTimestampServices.timelock(),
-                lockAndTimestampServices.lock(),
-                transactionService,
-                Suppliers.ofInstance(AtlasDbConstraintCheckingMode.FULL_CONSTRAINT_CHECKING_THROWS_EXCEPTIONS),
-                conflictManager,
-                sweepStrategyManager,
-                cleaner,
-                allowHiddenTableAccess,
-                () -> runtimeConfigSupplier.get().transaction().getLockAcquireTimeoutMillis());
-
-        PersistentLockManager persistentLockManager = new PersistentLockManager(
-                persistentLockService,
-                config.getSweepPersistentLockWaitMillis());
-        initializeSweepEndpointAndBackgroundProcess(runtimeConfigSupplier,
-                env,
-                kvs,
-                transactionService,
-                sweepStrategyManager,
-                follower,
-                transactionManager,
-                persistentLockManager);
-
-        return transactionManager;
->>>>>>> c7518b2e
     }
 
     private static void checkInstallConfig(AtlasDbConfig config) {
@@ -287,92 +186,7 @@
         }
     }
 
-<<<<<<< HEAD
-=======
-    private static void initializeSweepEndpointAndBackgroundProcess(
-            java.util.function.Supplier<AtlasDbRuntimeConfig> runtimeConfigSupplier,
-            Environment env,
-            KeyValueService kvs,
-            TransactionService transactionService,
-            SweepStrategyManager sweepStrategyManager,
-            CleanupFollower follower,
-            SerializableTransactionManager transactionManager,
-            PersistentLockManager persistentLockManager) {
-        CellsSweeper cellsSweeper = new CellsSweeper(
-                transactionManager,
-                kvs,
-                persistentLockManager,
-                ImmutableList.of(follower));
-        SweepTaskRunner sweepRunner = new SweepTaskRunner(
-                kvs,
-                transactionManager::getUnreadableTimestamp,
-                transactionManager::getImmutableTimestamp,
-                transactionService,
-                sweepStrategyManager,
-                cellsSweeper);
-        BackgroundSweeperPerformanceLogger sweepPerfLogger = new NoOpBackgroundSweeperPerformanceLogger();
-        Supplier<SweepBatchConfig> sweepBatchConfig = () -> getSweepBatchConfig(runtimeConfigSupplier.get().sweep());
-        SweepMetrics sweepMetrics = new SweepMetrics();
-
-        SpecificTableSweeper specificTableSweeper = initializeSweepEndpoint(
-                env,
-                kvs,
-                transactionManager,
-                sweepRunner,
-                sweepPerfLogger,
-                sweepBatchConfig,
-                sweepMetrics);
-
-        BackgroundSweeperImpl backgroundSweeper = BackgroundSweeperImpl.create(
-                () -> runtimeConfigSupplier.get().sweep().enabled(),
-                () -> runtimeConfigSupplier.get().sweep().pauseMillis(),
-                persistentLockManager,
-                specificTableSweeper);
-
-        transactionManager.registerClosingCallback(backgroundSweeper::shutdown);
-        backgroundSweeper.runInBackground();
-    }
-
-    private static SpecificTableSweeper initializeSweepEndpoint(
-            Environment env,
-            KeyValueService kvs,
-            SerializableTransactionManager transactionManager,
-            SweepTaskRunner sweepRunner,
-            BackgroundSweeperPerformanceLogger sweepPerfLogger,
-            Supplier<SweepBatchConfig> sweepBatchConfig,
-            SweepMetrics sweepMetrics) {
-        SpecificTableSweeper specificTableSweeper = SpecificTableSweeper.create(
-                transactionManager,
-                kvs,
-                sweepRunner,
-                sweepBatchConfig,
-                SweepTableFactory.of(),
-                sweepPerfLogger,
-                sweepMetrics);
-        env.register(new SweeperServiceImpl(specificTableSweeper));
-        return specificTableSweeper;
-    }
-
-    private static SweepBatchConfig getSweepBatchConfig(SweepConfig sweepConfig) {
-        return ImmutableSweepBatchConfig.builder()
-                .maxCellTsPairsToExamine(sweepConfig.readLimit())
-                .candidateBatchSize(sweepConfig.candidateBatchHint())
-                .deleteBatchSize(sweepConfig.deleteBatchHint())
-                .build();
-    }
-
-    private static PersistentLockService createAndRegisterPersistentLockService(KeyValueService kvs, Environment env) {
-        if (!kvs.supportsCheckAndSet()) {
-            return new NoOpPersistentLockService();
-        }
-
-        PersistentLockService pls = KvsBackedPersistentLockService.create(kvs);
-        env.register(pls);
-        env.register(new CheckAndSetExceptionMapper());
-        return pls;
-    }
-
->>>>>>> c7518b2e
+
     /**
      * This method should not be used directly. It remains here to support the AtlasDB-Dagger module and the CLIs, but
      * may be removed at some point in the future.
@@ -398,8 +212,6 @@
         return withRefreshingLockService(lockAndTimestampServices);
     }
 
-<<<<<<< HEAD
-=======
     @VisibleForTesting
     static LockAndTimestampServices createLockAndTimestampServices(
             AtlasDbConfig config,
@@ -416,7 +228,6 @@
                 withRefreshingLockService(lockAndTimestampServices));
     }
 
->>>>>>> c7518b2e
     private static LockAndTimestampServices withRefreshingLockService(
             LockAndTimestampServices lockAndTimestampServices) {
         return ImmutableLockAndTimestampServices.builder()
@@ -426,8 +237,6 @@
                 .build();
     }
 
-<<<<<<< HEAD
-=======
     private static LockAndTimestampServices withRequestBatchingTimestampService(
             java.util.function.Supplier<TimestampClientConfig> timestampClientConfigSupplier,
             LockAndTimestampServices lockAndTimestampServices) {
@@ -442,7 +251,6 @@
                 .build();
     }
 
->>>>>>> c7518b2e
     @VisibleForTesting
     static LockAndTimestampServices createRawServices(
             AtlasDbConfig config,
@@ -494,7 +302,6 @@
             String userAgent) {
         // Create local services, that may or may not end up being registered in an environment.
         LocalPaxosServices localPaxosServices = Leaders.createAndRegisterLocalServices(env, leaderConfig, userAgent);
-
         LeaderElectionService leader = localPaxosServices.leaderElectionService();
         RemoteLockService localLock = AwaitingLeadershipProxy.newProxyInstance(RemoteLockService.class, lock, leader);
         TimestampService localTime = AwaitingLeadershipProxy.newProxyInstance(TimestampService.class, time, leader);
