--- conflicted
+++ resolved
@@ -381,15 +381,10 @@
         PersistentLockManager persistentLockManager = new PersistentLockManager(
                 persistentLockService,
                 config.getSweepPersistentLockWaitMillis());
-<<<<<<< HEAD
-        initializeSweepEndpointAndBackgroundProcess(runtimeConfigSupplier,
-                registrar(),
-=======
         initializeSweepEndpointAndBackgroundProcess(
                 config,
                 runtimeConfigSupplier,
-                env,
->>>>>>> d8426d7b
+                registrar(),
                 kvs,
                 transactionService,
                 sweepStrategyManager,
@@ -412,14 +407,9 @@
     }
 
     private static void initializeSweepEndpointAndBackgroundProcess(
-<<<<<<< HEAD
+            AtlasDbConfig config,
             Supplier<AtlasDbRuntimeConfig> runtimeConfigSupplier,
             Consumer<Object> env,
-=======
-            AtlasDbConfig config,
-            java.util.function.Supplier<AtlasDbRuntimeConfig> runtimeConfigSupplier,
-            Environment env,
->>>>>>> d8426d7b
             KeyValueService kvs,
             TransactionService transactionService,
             SweepStrategyManager sweepStrategyManager,
@@ -439,13 +429,9 @@
                 sweepStrategyManager,
                 cellsSweeper);
         BackgroundSweeperPerformanceLogger sweepPerfLogger = new NoOpBackgroundSweeperPerformanceLogger();
-<<<<<<< HEAD
         com.google.common.base.Supplier<SweepBatchConfig> sweepBatchConfig = () ->
-                getSweepBatchConfig(runtimeConfigSupplier.get().sweep());
-=======
-        Supplier<SweepBatchConfig> sweepBatchConfig = () -> getSweepBatchConfig(runtimeConfigSupplier.get().sweep(),
-                config.keyValueService());
->>>>>>> d8426d7b
+                getSweepBatchConfig(runtimeConfigSupplier.get().sweep(), config.keyValueService());
+
         SweepMetrics sweepMetrics = new SweepMetrics();
 
         SpecificTableSweeper specificTableSweeper = initializeSweepEndpoint(
@@ -496,11 +482,6 @@
                 .build();
     }
 
-<<<<<<< HEAD
-    private static PersistentLockService createAndRegisterPersistentLockService(
-            KeyValueService kvs,
-            Consumer<Object> env,
-=======
     // TODO(nziebart): this is a hack until we fix cassandra's getCandidateCellsForSweep to behave like the other KVSs
     private static int getDefaultSweepCandidateBatchHint(KeyValueServiceConfig kvsConfig) {
         if (kvsConfig.type().equals("cassandra")) {
@@ -509,8 +490,9 @@
         return AtlasDbConstants.DEFAULT_SWEEP_CANDIDATE_BATCH_HINT_NON_CASSANDRA;
     }
 
-    private static PersistentLockService createAndRegisterPersistentLockService(KeyValueService kvs, Environment env,
->>>>>>> d8426d7b
+    private static PersistentLockService createAndRegisterPersistentLockService(
+            KeyValueService kvs,
+            Consumer<Object> env,
             boolean initializeAsync) {
         if (!kvs.supportsCheckAndSet()) {
             return new NoOpPersistentLockService();
