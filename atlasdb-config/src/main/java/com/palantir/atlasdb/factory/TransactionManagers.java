--- conflicted
+++ resolved
@@ -448,14 +448,9 @@
                 transactionManager,
                 sweepRunner,
                 sweepPerfLogger,
-<<<<<<< HEAD
-                sweepBatchConfig,
                 sweepMetrics,
-                config.initializeAsync());
-=======
-                sweepMetrics,
+                config.initializeAsync(),
                 sweepBatchConfigSource);
->>>>>>> f66298fc
 
         BackgroundSweeperImpl backgroundSweeper = BackgroundSweeperImpl.create(
                 sweepBatchConfigSource,
@@ -474,28 +469,18 @@
             SerializableTransactionManager transactionManager,
             SweepTaskRunner sweepRunner,
             BackgroundSweeperPerformanceLogger sweepPerfLogger,
-<<<<<<< HEAD
-            com.google.common.base.Supplier<SweepBatchConfig> sweepBatchConfig,
             SweepMetrics sweepMetrics,
-            boolean initializeAsync) {
-=======
-            SweepMetrics sweepMetrics,
+            boolean initializeAsync,
             AdjustableSweepBatchConfigSource sweepBatchConfigSource) {
->>>>>>> f66298fc
         SpecificTableSweeper specificTableSweeper = SpecificTableSweeper.create(
                 transactionManager,
                 kvs,
                 sweepRunner,
                 SweepTableFactory.of(),
                 sweepPerfLogger,
-<<<<<<< HEAD
                 sweepMetrics,
                 initializeAsync);
-        env.accept(new SweeperServiceImpl(specificTableSweeper));
-=======
-                sweepMetrics);
         env.accept(new SweeperServiceImpl(specificTableSweeper, sweepBatchConfigSource));
->>>>>>> f66298fc
         return specificTableSweeper;
     }
 
