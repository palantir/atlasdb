--- conflicted
+++ resolved
@@ -674,20 +674,10 @@
             TimestampStoreInvalidator invalidator,
             String userAgent) {
         LockAndTimestampServices lockAndTimestampServices =
-                createRawInstrumentedServices(
-<<<<<<< HEAD
-                        metricsManager, config, runtimeConfigSupplier, env, lock, time, invalidator, userAgent);
+                createRawInstrumentedServices(metricsManager, config, runtimeConfigSupplier, env, lock, time,
+                        timeManagement, invalidator, userAgent);
         return withMetrics(metricsManager,
                 withRefreshingLockService(withBridgingTimelockService(lockAndTimestampServices)));
-=======
-                        metricsManager, config, runtimeConfigSupplier, env,
-                        lock, time, timeManagement, invalidator, userAgent);
-        return withRequestBatchingTimestampService(
-                metricsManager,
-                () -> runtimeConfigSupplier.get().timestampClient(),
-                withRefreshingLockService(
-                        withBridgingTimelockService(lockAndTimestampServices)));
->>>>>>> 83e9d22c
     }
 
     private static LockAndTimestampServices withBridgingTimelockService(
