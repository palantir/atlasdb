--- conflicted
+++ resolved
@@ -815,11 +815,7 @@
                 .withPayloadLimiter(metricsManager, TimelockRpcClient.class, userAgent)
                 .applyDynamic(timelockServerListConfig);
 
-<<<<<<< HEAD
-        TimelockService timelockService = DefaultTimelockService.create(timelockClient);
-=======
-        TimelockService timelockService = LeasingTimelockClient.create(timelockRpcClient);
->>>>>>> eab733f9
+        TimelockService timelockService = LeasingTimelockClient.create(timelockClient);
 
         TimestampManagementService timestampManagementService = ServiceCreator
                 .withPayloadLimiter(metricsManager, TimestampManagementService.class, userAgent)
