--- conflicted
+++ resolved
@@ -23,11 +23,6 @@
     @Override
     protected KeyValueService getKeyValueService() {
         return CQLKeyValueService.create(
-<<<<<<< HEAD
-                CassandraKeyValueServiceConfigManager.createSimpleManager(
-                        CassandraTestConfigs.cqlConfiguration));
-=======
                 CassandraKeyValueServiceConfigManager.createSimpleManager(CQLTestSuite.CQLKVS_CONFIG));
->>>>>>> 061ba6d1
     }
 }