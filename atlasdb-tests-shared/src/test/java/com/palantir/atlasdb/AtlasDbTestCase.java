--- conflicted
+++ resolved
@@ -34,10 +34,6 @@
 import com.palantir.atlasdb.keyvalue.impl.StatsTrackingKeyValueService;
 import com.palantir.atlasdb.keyvalue.impl.TracingKeyValueService;
 import com.palantir.atlasdb.keyvalue.impl.TrackingKeyValueService;
-<<<<<<< HEAD
-import com.palantir.atlasdb.schema.generated.TargetedSweepTableFactory;
-=======
->>>>>>> 3e5f5ea1
 import com.palantir.atlasdb.sweep.queue.KvsSweepQueuePersister;
 import com.palantir.atlasdb.sweep.queue.MultiTableSweepQueueWriter;
 import com.palantir.atlasdb.transaction.api.AtlasDbConstraintCheckingMode;
@@ -114,11 +110,7 @@
         transactionService = TransactionServices.createTransactionService(kvs);
         conflictDetectionManager = ConflictDetectionManagers.createWithoutWarmingCache(keyValueService);
         sweepStrategyManager = SweepStrategyManagers.createDefault(keyValueService);
-<<<<<<< HEAD
-        sweepQueue = new KvsSweepQueuePersister(keyValueService, TargetedSweepTableFactory.of());
-=======
         sweepQueue = KvsSweepQueuePersister.create(keyValueService);
->>>>>>> 3e5f5ea1
 
         serializableTxManager = new TestTransactionManagerImpl(
                 keyValueService,
