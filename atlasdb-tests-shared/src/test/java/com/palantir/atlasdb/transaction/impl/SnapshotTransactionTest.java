/*
 * Copyright 2015 Palantir Technologies, Inc. All rights reserved.
 *
 * Licensed under the BSD-3 License (the "License");
 * you may not use this file except in compliance with the License.
 * You may obtain a copy of the License at
 *
 * http://opensource.org/licenses/BSD-3-Clause
 *
 * Unless required by applicable law or agreed to in writing, software
 * distributed under the License is distributed on an "AS IS" BASIS,
 * WITHOUT WARRANTIES OR CONDITIONS OF ANY KIND, either express or implied.
 * See the License for the specific language governing permissions and
 * limitations under the License.
 */
package com.palantir.atlasdb.transaction.impl;

import static org.hamcrest.Matchers.containsString;
import static org.hamcrest.Matchers.hasItem;
import static org.hamcrest.Matchers.is;
import static org.hamcrest.Matchers.not;
import static org.hamcrest.Matchers.notNullValue;
import static org.junit.Assert.assertEquals;
import static org.junit.Assert.assertThat;
import static org.junit.Assert.assertTrue;
import static org.junit.Assert.fail;
<<<<<<< HEAD
import static org.mockito.Mockito.mock;
import static org.mockito.Mockito.when;
=======
import static org.mockito.Matchers.any;
import static org.mockito.Matchers.eq;
import static org.mockito.Mockito.verify;
import static org.mockito.Mockito.verifyNoMoreInteractions;
import static org.mockito.Mockito.verifyZeroInteractions;
>>>>>>> 2be37651

import java.math.BigInteger;
import java.util.Collection;
import java.util.Collections;
import java.util.List;
import java.util.Map;
import java.util.Optional;
import java.util.Random;
import java.util.Set;
import java.util.SortedMap;
import java.util.concurrent.Callable;
import java.util.concurrent.CompletionService;
import java.util.concurrent.ExecutionException;
import java.util.concurrent.ExecutorCompletionService;
import java.util.concurrent.ExecutorService;
import java.util.concurrent.Executors;
import java.util.concurrent.Future;
import java.util.concurrent.ScheduledExecutorService;
import java.util.concurrent.TimeUnit;
import java.util.concurrent.atomic.AtomicLong;
import java.util.stream.Collectors;

import org.apache.commons.lang3.mutable.MutableInt;
import org.apache.commons.lang3.mutable.MutableLong;
import org.apache.commons.lang3.tuple.Pair;
import org.jmock.Expectations;
import org.jmock.Mockery;
import org.jmock.Sequence;
import org.junit.Assert;
import org.junit.Before;
import org.junit.Ignore;
import org.junit.Test;

import com.google.common.base.Joiner;
import com.google.common.base.Supplier;
import com.google.common.base.Suppliers;
import com.google.common.base.Throwables;
import com.google.common.collect.ImmutableList;
import com.google.common.collect.ImmutableMap;
import com.google.common.collect.ImmutableSet;
import com.google.common.collect.ImmutableSortedMap;
import com.google.common.collect.Iterables;
import com.google.common.collect.Lists;
import com.google.common.collect.Multimap;
import com.google.common.collect.Multimaps;
import com.palantir.atlasdb.AtlasDbConstants;
import com.palantir.atlasdb.AtlasDbTestCase;
import com.palantir.atlasdb.cache.TimestampCache;
import com.palantir.atlasdb.cleaner.NoOpCleaner;
import com.palantir.atlasdb.encoding.PtBytes;
import com.palantir.atlasdb.keyvalue.api.BatchColumnRangeSelection;
import com.palantir.atlasdb.keyvalue.api.Cell;
import com.palantir.atlasdb.keyvalue.api.ColumnRangeSelection;
import com.palantir.atlasdb.keyvalue.api.ColumnSelection;
import com.palantir.atlasdb.keyvalue.api.KeyValueService;
import com.palantir.atlasdb.keyvalue.api.RangeRequest;
import com.palantir.atlasdb.keyvalue.api.RowResult;
import com.palantir.atlasdb.keyvalue.api.TableReference;
import com.palantir.atlasdb.keyvalue.impl.ForwardingKeyValueService;
import com.palantir.atlasdb.keyvalue.impl.TrackingKeyValueService;
import com.palantir.atlasdb.protos.generated.TableMetadataPersistence.CachePriority;
import com.palantir.atlasdb.protos.generated.TableMetadataPersistence.PartitionStrategy;
import com.palantir.atlasdb.protos.generated.TableMetadataPersistence.SweepStrategy;
import com.palantir.atlasdb.ptobject.EncodingUtils;
import com.palantir.atlasdb.sweep.queue.WriteInfo;
import com.palantir.atlasdb.table.description.ColumnMetadataDescription;
import com.palantir.atlasdb.table.description.NameMetadataDescription;
import com.palantir.atlasdb.table.description.TableMetadata;
import com.palantir.atlasdb.transaction.api.AtlasDbConstraintCheckingMode;
import com.palantir.atlasdb.transaction.api.ConflictHandler;
import com.palantir.atlasdb.transaction.api.LockAwareTransactionTask;
import com.palantir.atlasdb.transaction.api.PreCommitCondition;
import com.palantir.atlasdb.transaction.api.Transaction;
import com.palantir.atlasdb.transaction.api.TransactionConflictException;
import com.palantir.atlasdb.transaction.api.TransactionFailedNonRetriableException;
import com.palantir.atlasdb.transaction.api.TransactionFailedRetriableException;
import com.palantir.atlasdb.transaction.api.TransactionLockTimeoutNonRetriableException;
import com.palantir.atlasdb.transaction.api.TransactionReadSentinelBehavior;
import com.palantir.common.base.AbortingVisitor;
import com.palantir.common.base.AbortingVisitors;
import com.palantir.common.base.BatchingVisitable;
import com.palantir.common.concurrent.PTExecutors;
import com.palantir.common.proxy.MultiDelegateProxy;
import com.palantir.lock.AtlasRowLockDescriptor;
import com.palantir.lock.HeldLocksToken;
import com.palantir.lock.LockClient;
import com.palantir.lock.LockCollections;
import com.palantir.lock.LockDescriptor;
import com.palantir.lock.LockMode;
import com.palantir.lock.LockRefreshToken;
import com.palantir.lock.LockRequest;
import com.palantir.lock.LockService;
import com.palantir.lock.SimpleTimeDuration;
import com.palantir.lock.TimeDuration;
import com.palantir.lock.impl.LegacyTimelockService;

@SuppressWarnings("checkstyle:all")
public class SnapshotTransactionTest extends AtlasDbTestCase {
    protected final TimestampCache timestampCache = new TimestampCache(
            () -> AtlasDbConstants.DEFAULT_TIMESTAMP_CACHE_SIZE);
    protected final ExecutorService getRangesExecutor = Executors.newFixedThreadPool(8);
    protected final int defaultGetRangesConcurrency = 2;

    private class UnstableKeyValueService extends ForwardingKeyValueService {
        private final KeyValueService delegate;
        private final Random random;

        private boolean randomlyThrow = false;
        private boolean randomlyHang = false;

        public UnstableKeyValueService(KeyValueService keyValueService, Random random) {
            this.delegate = keyValueService;
            this.random = random;
        }

        @Override
        public void put(TableReference tableRef, Map<Cell, byte[]> values, long timestamp) {
            if (randomlyThrow && random.nextInt(3) == 0) {
                throw new RuntimeException();
            }
            if (randomlyHang && random.nextInt(3) == 0) {
                try {
                    Thread.sleep(10);
                } catch (InterruptedException e) {
                    // Do nothing
                }
                throw new RuntimeException();
            }
            super.put(tableRef, values, timestamp);
        }

        public void setRandomlyHang(boolean randomlyHang) {
            this.randomlyHang = randomlyHang;
        }

        public void setRandomlyThrow(boolean randomlyThrow) {
            this.randomlyThrow = randomlyThrow;
        }

        @Override
        protected KeyValueService delegate() {
            return delegate;
        }
    }

    private static final PreCommitCondition ALWAYS_FAILS_CONDITION = new PreCommitCondition() {
        @Override
        public void throwIfConditionInvalid(long timestamp) {
            throw new TransactionFailedRetriableException("Condition failed");
        }

        @Override
        public void cleanup() {}
    };

    static final TableReference TABLE = TableReference.createFromFullyQualifiedName("default.table");
    static final TableReference TABLE1 = TableReference.createFromFullyQualifiedName("default.table1");
    static final TableReference TABLE2 = TableReference.createFromFullyQualifiedName("default.table2");

    static final TableReference TABLE_SWEPT_THOROUGH = TableReference.createFromFullyQualifiedName("default.table2");

    private static final Cell TEST_CELL = Cell.create(PtBytes.toBytes("row1"), PtBytes.toBytes("column1"));

    @Override
    @Before
    public void setUp() throws Exception {
        super.setUp();
        // Some KV stores need more nodes to be up to accomplish a delete, so we model that here as throwing
        keyValueService = new TrackingKeyValueService(keyValueService) {
            @Override
            public void delete(TableReference tableRef, Multimap<Cell, Long> keys) {
                throw new RuntimeException("cannot delete");
            }
        };
        keyValueService.createTable(TABLE, AtlasDbConstants.GENERIC_TABLE_METADATA);
        keyValueService.createTable(TABLE1, AtlasDbConstants.GENERIC_TABLE_METADATA);
        keyValueService.createTable(TABLE2, AtlasDbConstants.GENERIC_TABLE_METADATA);
    }

    @Test
    public void testConcurrentWriteChangedConflicts() throws InterruptedException, ExecutionException {
        overrideConflictHandlerForTable(TABLE, ConflictHandler.RETRY_ON_VALUE_CHANGED);
        CompletionService<Void> executor = new ExecutorCompletionService<Void>(
                PTExecutors.newFixedThreadPool(8));
        final Cell cell = Cell.create(PtBytes.toBytes("row1"), PtBytes.toBytes("column1"));
        Transaction t1 = txManager.createNewTransaction();
        t1.put(TABLE, ImmutableMap.of(cell, EncodingUtils.encodeVarLong(0L)));
        t1.commit();
        for (int i = 0 ; i < 1000 ; i++) {
            executor.submit(() -> {
                txManager.runTaskWithRetry((TxTask) t -> {
                    long prev = EncodingUtils.decodeVarLong(t.get(TABLE, ImmutableSet.of(cell)).values().iterator().next());
                    t.put(TABLE, ImmutableMap.of(cell, EncodingUtils.encodeVarLong(prev+1)));
                    return null;
                });
                return null;
            });
        }
        for (int i = 0; i < 1000 ; i++) {
            Future<Void> future = executor.take();
            future.get();
        }
        t1 = txManager.createNewTransaction();
        long val = EncodingUtils.decodeVarLong(t1.get(TABLE, ImmutableSet.of(cell)).values().iterator().next());
        assertEquals(1000, val);
    }

    @Test
    public void testConcurrentWriteWriteConflicts() throws InterruptedException, ExecutionException {
        CompletionService<Void> executor = new ExecutorCompletionService<Void>(
                PTExecutors.newFixedThreadPool(8));
        final Cell cell = Cell.create(PtBytes.toBytes("row1"), PtBytes.toBytes("column1"));
        Transaction t1 = txManager.createNewTransaction();
        t1.put(TABLE, ImmutableMap.of(cell, EncodingUtils.encodeVarLong(0L)));
        t1.commit();
        for (int i = 0 ; i < 1000 ; i++) {
            executor.submit(() -> {
                txManager.runTaskWithRetry((TxTask) t -> {
                    long prev = EncodingUtils.decodeVarLong(t.get(TABLE, ImmutableSet.of(cell)).values().iterator().next());
                    t.put(TABLE, ImmutableMap.of(cell, EncodingUtils.encodeVarLong(prev+1)));
                    return null;
                });
                return null;
            });
        }
        for (int i = 0; i < 1000 ; i++) {
            Future<Void> future = executor.take();
            future.get();
        }
        t1 = txManager.createNewTransaction();
        long val = EncodingUtils.decodeVarLong(t1.get(TABLE, ImmutableSet.of(cell)).values().iterator().next());
        assertEquals(1000, val);
    }

    @Test
    public void testImmutableTs() throws Exception {
        final long firstTs = timestampService.getFreshTimestamp();
        long startTs = txManager.runTaskThrowOnConflict(t -> {
            Assert.assertTrue(firstTs < txManager.getImmutableTimestamp());
            Assert.assertTrue(txManager.getImmutableTimestamp() < t.getTimestamp());
            Assert.assertTrue(t.getTimestamp() < timestampService.getFreshTimestamp());
            return t.getTimestamp();
        });
        Assert.assertTrue(firstTs < txManager.getImmutableTimestamp());
        Assert.assertTrue(startTs < txManager.getImmutableTimestamp());
    }

    // If lock happens concurrent with get, we aren't sure that we can rollback the transaction
    @Test
    public void testLockAfterGet() throws Exception {
        byte[] rowName = PtBytes.toBytes("1");
        Mockery m = new Mockery();
        final KeyValueService kvMock = m.mock(KeyValueService.class);
        final LockService lockMock = m.mock(LockService.class);
        LockService lock = MultiDelegateProxy.newProxyInstance(LockService.class, lockService, lockMock);

        final Cell cell = Cell.create(rowName, rowName);
        timestampService.getFreshTimestamp();
        final long startTs = timestampService.getFreshTimestamp();
        final long transactionTs = timestampService.getFreshTimestamp();
        keyValueService.put(TABLE, ImmutableMap.of(cell, PtBytes.EMPTY_BYTE_ARRAY), startTs);

        m.checking(new Expectations() {{
            oneOf(kvMock).get(TABLE, ImmutableMap.of(cell, transactionTs)); will(throwException(new RuntimeException()));
            never(lockMock).lockWithFullLockResponse(with(LockClient.ANONYMOUS), with(any(LockRequest.class)));
        }});

        SnapshotTransaction snapshot = new SnapshotTransaction(
                kvMock,
                new LegacyTimelockService(timestampService, lock, lockClient),
                transactionService,
                NoOpCleaner.INSTANCE,
                transactionTs,
                TestConflictDetectionManagers.createWithStaticConflictDetection(
                        ImmutableMap.of(TABLE, ConflictHandler.RETRY_ON_WRITE_WRITE)),
                AtlasDbConstraintCheckingMode.NO_CONSTRAINT_CHECKING,
                TransactionReadSentinelBehavior.THROW_EXCEPTION,
                timestampCache,
                getRangesExecutor,
                defaultGetRangesConcurrency,
                sweepQueue);
        try {
            snapshot.get(TABLE, ImmutableSet.of(cell));
            fail();
        } catch (RuntimeException e) {
            //expected
        }

        m.assertIsSatisfied();
    }

    @Ignore("Until we know what we want to do with GC this will be ignored.")
    // This tests that uncommitted values are deleted and cleaned up
    @SuppressWarnings("unchecked")
    @Test
    public void testPutCleanup() throws Exception {
        byte[] rowName = PtBytes.toBytes("1");
        Mockery m = new Mockery();
        final KeyValueService kvMock = m.mock(KeyValueService.class);
        KeyValueService kv = MultiDelegateProxy.newProxyInstance(KeyValueService.class, keyValueService, kvMock);

        final Cell cell = Cell.create(rowName, rowName);
        timestampService.getFreshTimestamp();
        final long startTs = timestampService.getFreshTimestamp();
        final long transactionTs = timestampService.getFreshTimestamp();
        keyValueService.put(TABLE, ImmutableMap.of(cell, PtBytes.EMPTY_BYTE_ARRAY), startTs);

        final Sequence seq = m.sequence("seq");
        m.checking(new Expectations() {{
            oneOf(kvMock).getLatestTimestamps(TABLE, ImmutableMap.of(cell, Long.MAX_VALUE));
            inSequence(seq);
            oneOf(kvMock).get(with(TransactionConstants.TRANSACTION_TABLE), with(any(Map.class)));
            inSequence(seq);
            oneOf(kvMock).putUnlessExists(with(TransactionConstants.TRANSACTION_TABLE), with(any(Map.class)));
            inSequence(seq);
            oneOf(kvMock).delete(TABLE, Multimaps.forMap(ImmutableMap.of(cell, startTs)));
            inSequence(seq);
            oneOf(kvMock).getLatestTimestamps(TABLE, ImmutableMap.of(cell, startTs));
            inSequence(seq);
            oneOf(kvMock).multiPut(with(any(Map.class)), with(transactionTs));
            inSequence(seq);
            oneOf(kvMock).putUnlessExists(with(TransactionConstants.TRANSACTION_TABLE), with(any(Map.class)));
            inSequence(seq);
        }});

        SnapshotTransaction snapshot = new SnapshotTransaction(
                kv,
                new LegacyTimelockService(timestampService, lockService, lockClient),
                transactionService,
                NoOpCleaner.INSTANCE,
                transactionTs,
                TestConflictDetectionManagers.createWithStaticConflictDetection(
                        ImmutableMap.of(TABLE, ConflictHandler.RETRY_ON_WRITE_WRITE)),
                AtlasDbConstraintCheckingMode.NO_CONSTRAINT_CHECKING,
                TransactionReadSentinelBehavior.THROW_EXCEPTION,
                timestampCache,
                getRangesExecutor,
                defaultGetRangesConcurrency,
                sweepQueue);
        snapshot.put(TABLE, ImmutableMap.of(cell, PtBytes.EMPTY_BYTE_ARRAY));
        snapshot.commit();

        m.assertIsSatisfied();
    }

    @Test
    public void testTransactionAtomicity() throws Exception {
        // This test runs multiple transactions in parallel, with KeyValueService.put calls throwing
        // a RuntimeException from time to time and hanging other times. which effectively kills the
        // thread. We ensure that every transaction either adds 5 rows to the table or adds 0 rows
        // by checking at the end that the number of rows is a multiple of 5.
        final TableReference tableRef = TABLE;
        Random random = new Random(1);

        final UnstableKeyValueService unstableKvs = new UnstableKeyValueService(keyValueService, random);
        final TestTransactionManager unstableTransactionManager = new TestTransactionManagerImpl(
                unstableKvs,
                timestampService,
                lockClient,
                lockService,
                transactionService,
                conflictDetectionManager,
                sweepStrategyManager,
                sweepQueue);

        ScheduledExecutorService service = PTExecutors.newScheduledThreadPool(20);

        for (int i = 0; i < 30; i++) {
            final int threadNumber = i;
            service.schedule((Callable<Void>) () -> {
                if (threadNumber == 10) {
                    unstableKvs.setRandomlyThrow(true);
                }
                if (threadNumber == 20) {
                    unstableKvs.setRandomlyHang(true);
                }

                Transaction transaction = unstableTransactionManager.createNewTransaction();
                BatchingVisitable<RowResult<byte[]>> results =
                        transaction.getRange(tableRef, RangeRequest.builder().build());

                final MutableInt nextIndex = new MutableInt(0);
                results.batchAccept(1, AbortingVisitors.batching(
                        (AbortingVisitor<RowResult<byte[]>, Exception>) row -> {
                            byte[] dataBytes = row.getColumns().get(PtBytes.toBytes("data"));
                            BigInteger dataValue = new BigInteger(dataBytes);
                            nextIndex.setValue(Math.max(nextIndex.toInteger(), dataValue.intValue() + 1));
                            return true;
                        }));

                // nextIndex now contains the least row number not already in the table. Add 5 more
                // rows to the table.
                for (int j = 0; j < 5; j++) {
                    int rowNumber = nextIndex.toInteger() + j;
                    Cell cell = Cell.create(PtBytes.toBytes("row" + rowNumber), PtBytes.toBytes("data"));
                    transaction.put(tableRef,
                            ImmutableMap.of(cell, BigInteger.valueOf(rowNumber).toByteArray()));
                    Thread.yield();
                }
                transaction.commit();
                return null;
            }, i * 20, TimeUnit.MILLISECONDS);
        }

        service.shutdown();
        service.awaitTermination(1, TimeUnit.SECONDS);

        // Verify each table has a number of rows that's a multiple of 5
        Transaction verifyTransaction = txManager.createNewTransaction();
        BatchingVisitable<RowResult<byte[]>> results =
                verifyTransaction.getRange(tableRef, RangeRequest.builder().build());

        final MutableInt numRows = new MutableInt(0);
        results.batchAccept(1,
                AbortingVisitors.batching((AbortingVisitor<RowResult<byte[]>, Exception>) row -> {
                    numRows.increment();
                    return true;
                }));

        Assert.assertEquals(0, numRows.toInteger() % 5);
    }

    @Test
    public void testTransactionIsolation() throws Exception {
        // This test creates multiple partially-done transactions and ensures that even after writes
        // and commits, the value returned by get() is consistent with either the initial value or
        // the most recently written value within the transaction.
        int numColumns = 10;
        int numTransactions = 500;

        Transaction initTransaction = txManager.createNewTransaction();
        for (int i = 0; i < numColumns; i++) {
            Cell cell = Cell.create(PtBytes.toBytes("row"), PtBytes.toBytes("column" + i));
            BigInteger cellValue = BigInteger.valueOf(i);
            initTransaction.put(TABLE, ImmutableMap.of(cell, cellValue.toByteArray()));
        }
        initTransaction.commit();

        List<Transaction> allTransactions = Lists.newArrayList();
        List<List<BigInteger>> writtenValues = Lists.newArrayList();
        for (int i = 0; i < numTransactions; i++) {
            allTransactions.add(txManager.createNewTransaction());
            List<BigInteger> initialValues = Lists.newArrayList();
            for (int j = 0; j < numColumns; j++) {
                initialValues.add(BigInteger.valueOf(j));
            }
            writtenValues.add(initialValues);
        }

        Random random = new Random(1);
        for (int i = 0; i < 10000 && !allTransactions.isEmpty(); i++) {
            int transactionIndex = random.nextInt(allTransactions.size());
            Transaction t = allTransactions.get(transactionIndex);

            int actionCode = random.nextInt(30);

            if (actionCode == 0) {
                // Commit the transaction and remove it.
                try {
                    t.commit();
                } catch (TransactionConflictException e) {
                    // Ignore any conflicts; the transaction just fails
                }
                allTransactions.remove(transactionIndex);
                writtenValues.remove(transactionIndex);
            } else if (actionCode < 15) {
                // Write a new value to a random column
                int columnNumber = random.nextInt(numColumns);
                Cell cell = Cell.create(PtBytes.toBytes("row"), PtBytes.toBytes("column" + columnNumber));

                BigInteger newValue = BigInteger.valueOf(random.nextInt(100000));
                t.put(TABLE, ImmutableMap.of(cell, newValue.toByteArray()));
                writtenValues.get(transactionIndex).set(columnNumber, newValue);
            } else {
                // Read and verify the value of a random column
                int columnNumber = random.nextInt(numColumns);
                Cell cell = Cell.create(PtBytes.toBytes("row"), PtBytes.toBytes("column" + columnNumber));
                byte[] storedValue = t.get(TABLE, Collections.singleton(cell)).get(cell);
                BigInteger expectedValue = writtenValues.get(transactionIndex).get(columnNumber);
                assertEquals(expectedValue, new BigInteger(storedValue));
            }
        }
    }

    @Test
    public void testTransactionWriteWriteConflicts() throws Exception {
        // This test creates various types of conflicting writes and makes sure that write-write
        // conflicts are thrown when necessary, and not thrown when there actually isn't a conflict.
        Cell row1Column1 = Cell.create(PtBytes.toBytes("row1"), PtBytes.toBytes("column1"));
        Cell row1Column2 = Cell.create(PtBytes.toBytes("row1"), PtBytes.toBytes("column2"));
        Cell row2Column1 = Cell.create(PtBytes.toBytes("row2"), PtBytes.toBytes("column1"));

        // First transaction commits first, second tries to commit same write
        Transaction t1 = txManager.createNewTransaction();
        Transaction t2 = txManager.createNewTransaction();
        t1.put(TABLE1, ImmutableMap.of(row1Column1, BigInteger.valueOf(1).toByteArray()));
        t2.put(TABLE1, ImmutableMap.of(row1Column1, BigInteger.valueOf(1).toByteArray()));
        t1.commit();
        try {
            t2.commit();
            assertTrue(false);
        } catch (TransactionConflictException e) {
            // We expect to catch this exception
        }

        // Second transaction commits first, first tries to commit same write
        t1 = txManager.createNewTransaction();
        t2 = txManager.createNewTransaction();
        t1.put(TABLE1, ImmutableMap.of(row1Column1, BigInteger.valueOf(1).toByteArray()));
        t2.put(TABLE1, ImmutableMap.of(row1Column1, BigInteger.valueOf(1).toByteArray()));
        t2.commit();
        try {
            t1.commit();
            assertTrue(false);
        } catch (TransactionConflictException e) {
            // We expect to catch this exception
        }

        // Transactions committing to different rows
        t1 = txManager.createNewTransaction();
        t2 = txManager.createNewTransaction();
        t1.put(TABLE1, ImmutableMap.of(row1Column1, BigInteger.valueOf(1).toByteArray()));
        t2.put(TABLE1, ImmutableMap.of(row2Column1, BigInteger.valueOf(1).toByteArray()));
        t1.commit();
        t2.commit();

        // Transactions committing to different tables
        t1 = txManager.createNewTransaction();
        t2 = txManager.createNewTransaction();
        t1.put(TABLE1, ImmutableMap.of(row1Column1, BigInteger.valueOf(1).toByteArray()));
        t2.put(TABLE2, ImmutableMap.of(row1Column1, BigInteger.valueOf(1).toByteArray()));
        t1.commit();
        t2.commit();

        // Transactions committing to different columns in the same row
        t1 = txManager.createNewTransaction();
        t2 = txManager.createNewTransaction();
        t1.put(TABLE1, ImmutableMap.of(row1Column1, BigInteger.valueOf(1).toByteArray()));
        t2.put(TABLE1, ImmutableMap.of(row1Column2, BigInteger.valueOf(1).toByteArray()));
        t1.commit();
        t2.commit();
    }

    @Test
    public void readsFromThoroughlySweptTableShouldFailWhenLocksAreInvalid() throws Exception {
        keyValueService.createTable(
                TABLE_SWEPT_THOROUGH,
                getTableMetadataForSweepStrategy(SweepStrategy.THOROUGH).persistToBytes());
        List<String> successfulTasks = getThoroughTableReadTasks().stream()
                .map(this::runTaskWithInvalidLocks)
                .filter(Optional::isPresent)
                .map(Optional::get)
                .collect(Collectors.toList());
        if (!successfulTasks.isEmpty()) {
            Assert.fail("Expected read to fail with TransactionFailedRetriableException, but it succeeded for: " +
                            Joiner.on(", ").join(successfulTasks));
        }
    }

    /**
     * Given Pair.of("label", task), return task label iff task succeeds.
     */
    private Optional<String> runTaskWithInvalidLocks(Pair<String, LockAwareTransactionTask<Void, Exception>> task) {
        try {
            txManager.runTaskWithLocksThrowOnConflict(ImmutableList.of(getExpiredHeldLocksToken()), task.getRight());
            return Optional.of(task.getLeft());
        } catch (TransactionFailedNonRetriableException expected) {
            return Optional.empty();
        } catch (Exception e) {
            throw Throwables.propagate(e);
        }
    }

    private List<Pair<String, LockAwareTransactionTask<Void, Exception>>> getThoroughTableReadTasks() {
        ImmutableList.Builder<Pair<String, LockAwareTransactionTask<Void, Exception>>> tasks = ImmutableList.builder();
        final int batchHint = 1;

        tasks.add(Pair.of("get", (t, heldLocks) -> {
            t.get(TABLE_SWEPT_THOROUGH, ImmutableSet.of(Cell.create(PtBytes.toBytes("row1"), PtBytes.toBytes("column1"))));
            return null;
        }));

        tasks.add(Pair.of("getRange", (t, heldLocks) -> {
            t.getRange(TABLE_SWEPT_THOROUGH, RangeRequest.all()).batchAccept(batchHint, AbortingVisitors.alwaysTrue());
            return null;
        }));

        tasks.add(Pair.of("getRanges", (t, heldLocks) -> {
            Iterables.getLast(t.getRanges(TABLE_SWEPT_THOROUGH, Collections.singleton(RangeRequest.all())));
            return null;
        }));

        tasks.add(Pair.of("getRows", (t, heldLocks) -> {
            t.getRows(TABLE_SWEPT_THOROUGH, ImmutableSet.of(PtBytes.toBytes("row1")), ColumnSelection.all());
            return null;
        }));

        tasks.add(Pair.of("getRowsColumnRange(TableReference, Iterable<byte[]>, BatchColumnRangeSelection)",
                (t, heldLocks) -> {
                    Collection<BatchingVisitable<Map.Entry<Cell, byte[]>>> results =
                            t.getRowsColumnRange(TABLE_SWEPT_THOROUGH, Collections.singleton(PtBytes.toBytes("row1")),
                                    BatchColumnRangeSelection.create(new ColumnRangeSelection(null, null), batchHint))
                                    .values();
                    results.forEach(result -> result.batchAccept(batchHint, AbortingVisitors.alwaysTrue()));
                    return null;
                }));

        tasks.add(Pair.of("getRowsColumnRange(TableReference, Iterable<byte[]>, ColumnRangeSelection, int)",
                (t, heldLocks) -> {
                    t.getRowsColumnRange(TABLE_SWEPT_THOROUGH, Collections.singleton(PtBytes.toBytes("row1")),
                            new ColumnRangeSelection(null, null), batchHint);
                    return null;
                }));

        tasks.add(Pair.of("getRowsIgnoringLocalWrites",
                (t, heldLocks) -> {
                    SnapshotTransaction snapshotTx = unwrapSnapshotTransaction(t);
                    snapshotTx.getRowsIgnoringLocalWrites(
                            TABLE_SWEPT_THOROUGH,
                            Collections.singleton(PtBytes.toBytes("row1")));
                    return null;
                }));

        tasks.add(Pair.of("getIgnoringLocalWrites",
                (t, heldLocks) -> {
                    SnapshotTransaction snapshotTx = unwrapSnapshotTransaction(t);
                    snapshotTx.getIgnoringLocalWrites(TABLE_SWEPT_THOROUGH,
                            Collections.singleton(Cell.create(PtBytes.toBytes("row1"), PtBytes.toBytes("column1"))));
                    return null;
                }));

        return tasks.build();
    }

    @Test
    public void testWriteChangedConflictsNoThrow() {
        overrideConflictHandlerForTable(TABLE, ConflictHandler.RETRY_ON_VALUE_CHANGED);
        final Cell cell = Cell.create(PtBytes.toBytes("row1"), PtBytes.toBytes("column1"));
        Transaction t1 = txManager.createNewTransaction();
        Transaction t2 = txManager.createNewTransaction();
        t1.delete(TABLE, ImmutableSet.of(cell));
        t2.delete(TABLE, ImmutableSet.of(cell));
        t1.commit();
        t2.commit();
    }

    @Test
    public void testWriteChangedConflictsThrow() {
        overrideConflictHandlerForTable(TABLE, ConflictHandler.RETRY_ON_VALUE_CHANGED);
        final Cell cell = Cell.create(PtBytes.toBytes("row1"), PtBytes.toBytes("column1"));
        Transaction t1 = txManager.createNewTransaction();
        Transaction t2 = txManager.createNewTransaction();
        t1.delete(TABLE, ImmutableSet.of(cell));
        t2.put(TABLE, ImmutableMap.of(cell, new byte[1]));
        t1.commit();
        try {
            t2.commit();
            fail();
        } catch (TransactionConflictException e) {
            // good
        }

        t1 = txManager.createNewTransaction();
        t2 = txManager.createNewTransaction();
        t1.delete(TABLE, ImmutableSet.of(cell));
        t2.put(TABLE, ImmutableMap.of(cell, new byte[1]));
        t2.commit();
        try {
            t1.commit();
            fail();
        } catch (TransactionConflictException e) {
            // good
        }

        t1 = txManager.createNewTransaction();
        t2 = txManager.createNewTransaction();
        t2.delete(TABLE, ImmutableSet.of(cell));
        t1.put(TABLE, ImmutableMap.of(cell, new byte[1]));
        t2.commit();
        try {
            t1.commit();
            fail();
        } catch (TransactionConflictException e) {
            // good
        }

        t1 = txManager.createNewTransaction();
        t2 = txManager.createNewTransaction();
        t2.delete(TABLE, ImmutableSet.of(cell));
        t1.put(TABLE, ImmutableMap.of(cell, new byte[1]));
        t1.commit();
        try {
            t2.commit();
            fail();
        } catch (TransactionConflictException e) {
            // good
        }
    }

    @Test
    public void testWriteWriteConflictsDeletedThrow() {
        overrideConflictHandlerForTable(TABLE, ConflictHandler.RETRY_ON_WRITE_WRITE);
        final Cell cell = Cell.create(PtBytes.toBytes("row1"), PtBytes.toBytes("column1"));
        Transaction t1 = txManager.createNewTransaction();
        Transaction t2 = txManager.createNewTransaction();
        t1.delete(TABLE, ImmutableSet.of(cell));
        t2.delete(TABLE, ImmutableSet.of(cell));
        t1.commit();
        try {
            t2.commit();
            fail();
        } catch (TransactionConflictException e) {
            // good
        }
    }

    @Test (expected = IllegalArgumentException.class)
    public void disallowPutOnEmptyObject() {
        Transaction t1 = txManager.createNewTransaction();
        t1.put(TABLE, ImmutableMap.of(TEST_CELL, PtBytes.EMPTY_BYTE_ARRAY));
    }

    @Test
    public void partiallyFilledRowsShouldBeVisible() {
        byte[] defaultRow = PtBytes.toBytes("row1");
        final Cell emptyCell = Cell.create(defaultRow, PtBytes.toBytes("column1"));
        final Cell writtenCell = Cell.create(defaultRow, PtBytes.toBytes("column2"));
        writeCells(TABLE, ImmutableMap.of(writtenCell, PtBytes.toBytes("writtenCell")));

        RowResult<byte[]> rowResult = readRow(defaultRow);

        assertThat(rowResult, is(notNullValue()));
        assertThat(rowResult.getCellSet(), hasItem(writtenCell));
        assertThat(rowResult.getCellSet(), not(hasItem(emptyCell)));
    }

    @Test
    public void noRetryOnExpiredLockTokens() throws InterruptedException {
        HeldLocksToken expiredLockToken = getExpiredHeldLocksToken();
        try {
            txManager.runTaskWithLocksWithRetry(ImmutableList.of(expiredLockToken), () -> null, (tx, locks) -> {
                tx.put(TABLE, ImmutableMap.of(TEST_CELL, PtBytes.toBytes("value")));
                return null;
            });
            fail();
        } catch (TransactionLockTimeoutNonRetriableException e) {
            Set<LockRefreshToken> expectedTokens = ImmutableSet.of(expiredLockToken.getLockRefreshToken());
            assertThat(e.getMessage(), containsString(expectedTokens.toString()));
            assertThat(e.getMessage(), containsString("Retry is not possible."));
        }
    }

    @Test
<<<<<<< HEAD
    public void commitIfPreCommitConditionSucceeds() {
        serializableTxManager.runTaskWithConditionThrowOnConflict(PreCommitCondition.NO_OP, (tx, condition) -> {
            tx.put(TABLE, ImmutableMap.of(TEST_CELL, PtBytes.toBytes("value")));
            return null;
        });
    }

    @Test
    public void failToCommitIfPreCommitConditionFails() {
        try {
            serializableTxManager.runTaskWithConditionThrowOnConflict(ALWAYS_FAILS_CONDITION, (tx, condition) -> {
                tx.put(TABLE, ImmutableMap.of(TEST_CELL, PtBytes.toBytes("value")));
                return null;
            });
            fail();
        } catch (TransactionFailedRetriableException e) {
            assertThat(e.getMessage(), containsString("Condition failed"));
=======
    public void committedWritesAreAddedToSweepQueue() {
        List<WriteInfo> table1Writes = ImmutableList.of(
                WriteInfo.of(Cell.create("a".getBytes(), "b".getBytes()), false, 2L),
                WriteInfo.of(Cell.create("a".getBytes(), "c".getBytes()), false, 2L),
                WriteInfo.of(Cell.create("a".getBytes(), "d".getBytes()), true, 2L),
                WriteInfo.of(Cell.create("b".getBytes(), "d".getBytes()), false, 2L));
        List<WriteInfo> table2Writes = ImmutableList.of(
                WriteInfo.of(Cell.create("w".getBytes(), "x".getBytes()), false, 2L),
                WriteInfo.of(Cell.create("y".getBytes(), "z".getBytes()), false, 2L),
                WriteInfo.of(Cell.create("z".getBytes(), "z".getBytes()), true, 2L));

        AtomicLong startTs = new AtomicLong(0);
        txManager.runTaskWithRetry(txn -> {
            table1Writes.forEach(write -> {
                put(txn, TABLE1, write);
            });
            table2Writes.forEach(write -> {
                put(txn, TABLE2, write);
            });
            return null;
        });

        verify(sweepQueue).enqueue(eq(TABLE1), eq(table1Writes));
        verify(sweepQueue).enqueue(eq(TABLE2), eq(table2Writes));
    }

    private void put(Transaction txn, TableReference table, WriteInfo write) {
        if (write.isTombstone()) {
            txn.delete(table, ImmutableSet.of(write.cell()));
        } else {
            txn.put(table, ImmutableMap.of(write.cell(), new byte[1]));
>>>>>>> 2be37651
        }
    }

    @Test
<<<<<<< HEAD
    public void commitWithPreCommitConditionOnRetry() {
        Supplier<PreCommitCondition> conditionSupplier = mock(Supplier.class);
        when(conditionSupplier.get()).thenReturn(ALWAYS_FAILS_CONDITION)
                .thenReturn(PreCommitCondition.NO_OP);
        serializableTxManager.runTaskWithConditionWithRetry(conditionSupplier, (tx, condition) -> {
            tx.put(TABLE, ImmutableMap.of(TEST_CELL, PtBytes.toBytes("value")));
            return null;
        });
    }

    @Test
    public void runWithRetryFailsOnNonRetriableException() {
        PreCommitCondition nonRetriableFailure = new PreCommitCondition() {
            @Override
            public void throwIfConditionInvalid(long timestamp) {
                throw new TransactionFailedNonRetriableException("Condition failed");
            }

            @Override
            public void cleanup() {}
        };
        Supplier<PreCommitCondition> conditionSupplier = Suppliers.ofInstance(nonRetriableFailure);
        try {
            serializableTxManager.runTaskWithConditionWithRetry(conditionSupplier, (tx, condition) -> {
                tx.put(TABLE, ImmutableMap.of(TEST_CELL, PtBytes.toBytes("value")));
                return null;
            });
            fail();
        } catch (TransactionFailedNonRetriableException e) {
            assertThat(e.getMessage(), containsString("Condition failed"));
        }
    }

    @Test
    public void readTransactionSucceedsIfConditionSucceeds() {
        serializableTxManager.runTaskReadOnlyWithCondition(PreCommitCondition.NO_OP,
                (tx, condition) -> tx.get(TABLE, ImmutableSet.of(TEST_CELL)));
    }

    @Test
    public void readTransactionFailsIfConditionFails() {
        try {
            serializableTxManager.runTaskReadOnlyWithCondition(ALWAYS_FAILS_CONDITION,
                    (tx, condition) -> tx.get(TABLE, ImmutableSet.of(TEST_CELL)));
            fail();
        } catch (TransactionFailedRetriableException e) {
            assertThat(e.getMessage(), containsString("Condition failed"));
        }
    }

    @Test
    public void cleanupPreCommitConditionsOnSuccess() {
        MutableLong counter = new MutableLong(0L);
        PreCommitCondition succeedsCondition = new PreCommitCondition() {
            @Override
            public void throwIfConditionInvalid(long timestamp) {}

            @Override
            public void cleanup() {
                counter.increment();
            }
        };

        serializableTxManager.runTaskWithConditionThrowOnConflict(succeedsCondition, (tx, condition) -> {
            tx.put(TABLE, ImmutableMap.of(TEST_CELL, PtBytes.toBytes("value")));
            return null;
        });
        assertThat(counter.intValue(), is(1));

        serializableTxManager.runTaskReadOnlyWithCondition(succeedsCondition,
                (tx, condition) -> tx.get(TABLE, ImmutableSet.of(TEST_CELL)));
        assertThat(counter.intValue(), is(2));
    }

    @Test
    public void cleanupPreCommitConditionsOnFailure() {
        MutableLong counter = new MutableLong(0L);
        PreCommitCondition failsCondition = new PreCommitCondition() {
            @Override
            public void throwIfConditionInvalid(long timestamp) {
                throw new TransactionFailedRetriableException("Condition failed");
            }

            @Override
            public void cleanup() {
                counter.increment();
            }
        };

        try {
            serializableTxManager.runTaskWithConditionThrowOnConflict(failsCondition, (tx, condition) -> {
                tx.put(TABLE, ImmutableMap.of(TEST_CELL, PtBytes.toBytes("value")));
                return null;
            });
            fail();
        } catch (TransactionFailedRetriableException e) {
            // expected
        }
        assertThat(counter.intValue(), is(1));

        try {
            serializableTxManager.runTaskReadOnlyWithCondition(failsCondition,
                    (tx, condition) -> tx.get(TABLE, ImmutableSet.of(TEST_CELL)));
            fail();
        } catch (TransactionFailedRetriableException e) {
            // expected
        }
        assertThat(counter.intValue(), is(2));
=======
    public void noWritesAddedToSweepQueueOnConflict() {
        Cell cell = Cell.create("foo".getBytes(), "bar".getBytes());
        byte[] value = new byte[1];

        Transaction t1 = txManager.createNewTransaction();
        Transaction t2 = txManager.createNewTransaction();

        t1.put(TABLE, ImmutableMap.of(cell, value));
        t2.put(TABLE, ImmutableMap.of(cell, new byte[1]));

        t1.commit();
        verify(sweepQueue).enqueue(any(), any());

        try {
            t2.commit();
            fail();
        } catch (TransactionConflictException e) {
            // expected
        }

        verifyNoMoreInteractions(sweepQueue);
    }

    @Test
    public void noWritesAddedToSweepQueueOnException() {
        Cell cell = Cell.create("foo".getBytes(), "bar".getBytes());
        byte[] value = new byte[1];

        try {
            txManager.runTaskWithRetry(txn -> {
                txn.put(TABLE, ImmutableMap.of(cell, value));
                throw new RuntimeException("test");
            });
        } catch (RuntimeException e) {
            // expected
        }

        verifyZeroInteractions(sweepQueue);
>>>>>>> 2be37651
    }

    private void writeCells(TableReference table, ImmutableMap<Cell, byte[]> cellsToWrite) {
        Transaction writeTransaction = txManager.createNewTransaction();
        writeTransaction.put(table, cellsToWrite);
        writeTransaction.commit();
    }

    private RowResult<byte[]> readRow(byte[] defaultRow) {
        Transaction readTransaction = txManager.createNewTransaction();
        SortedMap<byte[], RowResult<byte[]>> allRows = readTransaction.getRows(TABLE, ImmutableSet.of(defaultRow), ColumnSelection.all());
        return allRows.get(defaultRow);
    }

    private TableMetadata getTableMetadataForSweepStrategy(SweepStrategy sweepStrategy) {
        return new TableMetadata(
                new NameMetadataDescription(),
                new ColumnMetadataDescription(),
                ConflictHandler.RETRY_ON_WRITE_WRITE,
                CachePriority.WARM,
                PartitionStrategy.ORDERED,
                false,
                0,
                false,
                sweepStrategy,
                false);
    }

    private HeldLocksToken getExpiredHeldLocksToken() {
        ImmutableSortedMap.Builder<LockDescriptor, LockMode> builder = ImmutableSortedMap.naturalOrder();
        builder.put(
                AtlasRowLockDescriptor.of(
                        TransactionConstants.TRANSACTION_TABLE.getQualifiedName(),
                        TransactionConstants.getValueForTimestamp(0L)),
                LockMode.WRITE);
        long creationDateMs = System.currentTimeMillis();
        long expirationDateMs = creationDateMs - 1;
        TimeDuration lockTimeout = SimpleTimeDuration.of(0, TimeUnit.SECONDS);
        long versionId = 0L;
        return new HeldLocksToken(
                BigInteger.ZERO,
                lockClient,
                creationDateMs,
                expirationDateMs,
                LockCollections.of(builder.build()),
                lockTimeout,
                versionId,
                "Dummy thread");
    }


    /**
     * Hack to get reference to underlying {@link SnapshotTransaction}. See how transaction managers are composed at
     * {@link AtlasDbTestCase#setUp()}.
     */
    private static SnapshotTransaction unwrapSnapshotTransaction(Transaction cachingTransaction) {
        Transaction unwrapped = ((CachingTransaction) cachingTransaction).delegate();
        return ((RawTransaction) unwrapped).delegate();
    }

}<|MERGE_RESOLUTION|>--- conflicted
+++ resolved
@@ -24,16 +24,13 @@
 import static org.junit.Assert.assertThat;
 import static org.junit.Assert.assertTrue;
 import static org.junit.Assert.fail;
-<<<<<<< HEAD
-import static org.mockito.Mockito.mock;
-import static org.mockito.Mockito.when;
-=======
 import static org.mockito.Matchers.any;
 import static org.mockito.Matchers.eq;
+import static org.mockito.Mockito.mock;
 import static org.mockito.Mockito.verify;
 import static org.mockito.Mockito.verifyNoMoreInteractions;
 import static org.mockito.Mockito.verifyZeroInteractions;
->>>>>>> 2be37651
+import static org.mockito.Mockito.when;
 
 import java.math.BigInteger;
 import java.util.Collection;
@@ -787,7 +784,6 @@
     }
 
     @Test
-<<<<<<< HEAD
     public void commitIfPreCommitConditionSucceeds() {
         serializableTxManager.runTaskWithConditionThrowOnConflict(PreCommitCondition.NO_OP, (tx, condition) -> {
             tx.put(TABLE, ImmutableMap.of(TEST_CELL, PtBytes.toBytes("value")));
@@ -805,7 +801,121 @@
             fail();
         } catch (TransactionFailedRetriableException e) {
             assertThat(e.getMessage(), containsString("Condition failed"));
-=======
+        }
+    }
+
+    @Test
+    public void commitWithPreCommitConditionOnRetry() {
+        Supplier<PreCommitCondition> conditionSupplier = mock(Supplier.class);
+        when(conditionSupplier.get()).thenReturn(ALWAYS_FAILS_CONDITION)
+                .thenReturn(PreCommitCondition.NO_OP);
+        serializableTxManager.runTaskWithConditionWithRetry(conditionSupplier, (tx, condition) -> {
+            tx.put(TABLE, ImmutableMap.of(TEST_CELL, PtBytes.toBytes("value")));
+            return null;
+        });
+    }
+
+    @Test
+    public void runWithRetryFailsOnNonRetriableException() {
+        PreCommitCondition nonRetriableFailure = new PreCommitCondition() {
+            @Override
+            public void throwIfConditionInvalid(long timestamp) {
+                throw new TransactionFailedNonRetriableException("Condition failed");
+            }
+
+            @Override
+            public void cleanup() {}
+        };
+        Supplier<PreCommitCondition> conditionSupplier = Suppliers.ofInstance(nonRetriableFailure);
+        try {
+            serializableTxManager.runTaskWithConditionWithRetry(conditionSupplier, (tx, condition) -> {
+                tx.put(TABLE, ImmutableMap.of(TEST_CELL, PtBytes.toBytes("value")));
+                return null;
+            });
+            fail();
+        } catch (TransactionFailedNonRetriableException e) {
+            assertThat(e.getMessage(), containsString("Condition failed"));
+        }
+    }
+
+    @Test
+    public void readTransactionSucceedsIfConditionSucceeds() {
+        serializableTxManager.runTaskReadOnlyWithCondition(PreCommitCondition.NO_OP,
+                (tx, condition) -> tx.get(TABLE, ImmutableSet.of(TEST_CELL)));
+    }
+
+    @Test
+    public void readTransactionFailsIfConditionFails() {
+        try {
+            serializableTxManager.runTaskReadOnlyWithCondition(ALWAYS_FAILS_CONDITION,
+                    (tx, condition) -> tx.get(TABLE, ImmutableSet.of(TEST_CELL)));
+            fail();
+        } catch (TransactionFailedRetriableException e) {
+            assertThat(e.getMessage(), containsString("Condition failed"));
+        }
+    }
+
+    @Test
+    public void cleanupPreCommitConditionsOnSuccess() {
+        MutableLong counter = new MutableLong(0L);
+        PreCommitCondition succeedsCondition = new PreCommitCondition() {
+            @Override
+            public void throwIfConditionInvalid(long timestamp) {}
+
+            @Override
+            public void cleanup() {
+                counter.increment();
+            }
+        };
+
+        serializableTxManager.runTaskWithConditionThrowOnConflict(succeedsCondition, (tx, condition) -> {
+            tx.put(TABLE, ImmutableMap.of(TEST_CELL, PtBytes.toBytes("value")));
+            return null;
+        });
+        assertThat(counter.intValue(), is(1));
+
+        serializableTxManager.runTaskReadOnlyWithCondition(succeedsCondition,
+                (tx, condition) -> tx.get(TABLE, ImmutableSet.of(TEST_CELL)));
+        assertThat(counter.intValue(), is(2));
+    }
+
+    @Test
+    public void cleanupPreCommitConditionsOnFailure() {
+        MutableLong counter = new MutableLong(0L);
+        PreCommitCondition failsCondition = new PreCommitCondition() {
+            @Override
+            public void throwIfConditionInvalid(long timestamp) {
+                throw new TransactionFailedRetriableException("Condition failed");
+            }
+
+            @Override
+            public void cleanup() {
+                counter.increment();
+            }
+        };
+
+        try {
+            serializableTxManager.runTaskWithConditionThrowOnConflict(failsCondition, (tx, condition) -> {
+                tx.put(TABLE, ImmutableMap.of(TEST_CELL, PtBytes.toBytes("value")));
+                return null;
+            });
+            fail();
+        } catch (TransactionFailedRetriableException e) {
+            // expected
+        }
+        assertThat(counter.intValue(), is(1));
+
+        try {
+            serializableTxManager.runTaskReadOnlyWithCondition(failsCondition,
+                    (tx, condition) -> tx.get(TABLE, ImmutableSet.of(TEST_CELL)));
+            fail();
+        } catch (TransactionFailedRetriableException e) {
+            // expected
+        }
+        assertThat(counter.intValue(), is(2));
+    }
+
+    @Test
     public void committedWritesAreAddedToSweepQueue() {
         List<WriteInfo> table1Writes = ImmutableList.of(
                 WriteInfo.of(Cell.create("a".getBytes(), "b".getBytes()), false, 2L),
@@ -832,126 +942,7 @@
         verify(sweepQueue).enqueue(eq(TABLE2), eq(table2Writes));
     }
 
-    private void put(Transaction txn, TableReference table, WriteInfo write) {
-        if (write.isTombstone()) {
-            txn.delete(table, ImmutableSet.of(write.cell()));
-        } else {
-            txn.put(table, ImmutableMap.of(write.cell(), new byte[1]));
->>>>>>> 2be37651
-        }
-    }
-
-    @Test
-<<<<<<< HEAD
-    public void commitWithPreCommitConditionOnRetry() {
-        Supplier<PreCommitCondition> conditionSupplier = mock(Supplier.class);
-        when(conditionSupplier.get()).thenReturn(ALWAYS_FAILS_CONDITION)
-                .thenReturn(PreCommitCondition.NO_OP);
-        serializableTxManager.runTaskWithConditionWithRetry(conditionSupplier, (tx, condition) -> {
-            tx.put(TABLE, ImmutableMap.of(TEST_CELL, PtBytes.toBytes("value")));
-            return null;
-        });
-    }
-
-    @Test
-    public void runWithRetryFailsOnNonRetriableException() {
-        PreCommitCondition nonRetriableFailure = new PreCommitCondition() {
-            @Override
-            public void throwIfConditionInvalid(long timestamp) {
-                throw new TransactionFailedNonRetriableException("Condition failed");
-            }
-
-            @Override
-            public void cleanup() {}
-        };
-        Supplier<PreCommitCondition> conditionSupplier = Suppliers.ofInstance(nonRetriableFailure);
-        try {
-            serializableTxManager.runTaskWithConditionWithRetry(conditionSupplier, (tx, condition) -> {
-                tx.put(TABLE, ImmutableMap.of(TEST_CELL, PtBytes.toBytes("value")));
-                return null;
-            });
-            fail();
-        } catch (TransactionFailedNonRetriableException e) {
-            assertThat(e.getMessage(), containsString("Condition failed"));
-        }
-    }
-
-    @Test
-    public void readTransactionSucceedsIfConditionSucceeds() {
-        serializableTxManager.runTaskReadOnlyWithCondition(PreCommitCondition.NO_OP,
-                (tx, condition) -> tx.get(TABLE, ImmutableSet.of(TEST_CELL)));
-    }
-
-    @Test
-    public void readTransactionFailsIfConditionFails() {
-        try {
-            serializableTxManager.runTaskReadOnlyWithCondition(ALWAYS_FAILS_CONDITION,
-                    (tx, condition) -> tx.get(TABLE, ImmutableSet.of(TEST_CELL)));
-            fail();
-        } catch (TransactionFailedRetriableException e) {
-            assertThat(e.getMessage(), containsString("Condition failed"));
-        }
-    }
-
-    @Test
-    public void cleanupPreCommitConditionsOnSuccess() {
-        MutableLong counter = new MutableLong(0L);
-        PreCommitCondition succeedsCondition = new PreCommitCondition() {
-            @Override
-            public void throwIfConditionInvalid(long timestamp) {}
-
-            @Override
-            public void cleanup() {
-                counter.increment();
-            }
-        };
-
-        serializableTxManager.runTaskWithConditionThrowOnConflict(succeedsCondition, (tx, condition) -> {
-            tx.put(TABLE, ImmutableMap.of(TEST_CELL, PtBytes.toBytes("value")));
-            return null;
-        });
-        assertThat(counter.intValue(), is(1));
-
-        serializableTxManager.runTaskReadOnlyWithCondition(succeedsCondition,
-                (tx, condition) -> tx.get(TABLE, ImmutableSet.of(TEST_CELL)));
-        assertThat(counter.intValue(), is(2));
-    }
-
-    @Test
-    public void cleanupPreCommitConditionsOnFailure() {
-        MutableLong counter = new MutableLong(0L);
-        PreCommitCondition failsCondition = new PreCommitCondition() {
-            @Override
-            public void throwIfConditionInvalid(long timestamp) {
-                throw new TransactionFailedRetriableException("Condition failed");
-            }
-
-            @Override
-            public void cleanup() {
-                counter.increment();
-            }
-        };
-
-        try {
-            serializableTxManager.runTaskWithConditionThrowOnConflict(failsCondition, (tx, condition) -> {
-                tx.put(TABLE, ImmutableMap.of(TEST_CELL, PtBytes.toBytes("value")));
-                return null;
-            });
-            fail();
-        } catch (TransactionFailedRetriableException e) {
-            // expected
-        }
-        assertThat(counter.intValue(), is(1));
-
-        try {
-            serializableTxManager.runTaskReadOnlyWithCondition(failsCondition,
-                    (tx, condition) -> tx.get(TABLE, ImmutableSet.of(TEST_CELL)));
-            fail();
-        } catch (TransactionFailedRetriableException e) {
-            // expected
-        }
-        assertThat(counter.intValue(), is(2));
-=======
+    @Test
     public void noWritesAddedToSweepQueueOnConflict() {
         Cell cell = Cell.create("foo".getBytes(), "bar".getBytes());
         byte[] value = new byte[1];
@@ -990,7 +981,14 @@
         }
 
         verifyZeroInteractions(sweepQueue);
->>>>>>> 2be37651
+    }
+
+    private void put(Transaction txn, TableReference table, WriteInfo write) {
+        if (write.isTombstone()) {
+            txn.delete(table, ImmutableSet.of(write.cell()));
+        } else {
+            txn.put(table, ImmutableMap.of(write.cell(), new byte[1]));
+        }
     }
 
     private void writeCells(TableReference table, ImmutableMap<Cell, byte[]> cellsToWrite) {
