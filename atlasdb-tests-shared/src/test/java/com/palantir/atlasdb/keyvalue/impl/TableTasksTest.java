/*
 * Copyright 2015 Palantir Technologies, Inc. All rights reserved.
 *
 * Licensed under the BSD-3 License (the "License");
 * you may not use this file except in compliance with the License.
 * You may obtain a copy of the License at
 *
 * http://opensource.org/licenses/BSD-3-Clause
 *
 * Unless required by applicable law or agreed to in writing, software
 * distributed under the License is distributed on an "AS IS" BASIS,
 * WITHOUT WARRANTIES OR CONDITIONS OF ANY KIND, either express or implied.
 * See the License for the specific language governing permissions and
 * limitations under the License.
 */
package com.palantir.atlasdb.keyvalue.impl;

import java.util.Collections;
import java.util.Map.Entry;
import java.util.Random;
import java.util.concurrent.atomic.AtomicLong;

import org.junit.After;
import org.junit.Assert;
import org.junit.Before;
import org.junit.Test;

import com.google.common.base.Supplier;
import com.google.common.base.Suppliers;
import com.google.common.collect.HashMultimap;
import com.google.common.collect.ImmutableMap;
import com.google.common.collect.Iterators;
import com.google.common.collect.Multimap;
import com.google.common.util.concurrent.MoreExecutors;
import com.palantir.atlasdb.AtlasDbConstants;
import com.palantir.atlasdb.cleaner.NoOpCleaner;
import com.palantir.atlasdb.cleaner.api.Cleaner;
import com.palantir.atlasdb.keyvalue.api.Cell;
import com.palantir.atlasdb.keyvalue.api.KeyValueService;
import com.palantir.atlasdb.keyvalue.api.TableReference;
import com.palantir.atlasdb.sweep.queue.MultiTableSweepQueueWriter;
import com.palantir.atlasdb.table.common.TableTasks;
import com.palantir.atlasdb.table.common.TableTasks.DiffStats;
import com.palantir.atlasdb.transaction.api.AtlasDbConstraintCheckingMode;
import com.palantir.atlasdb.transaction.api.TransactionManager;
import com.palantir.atlasdb.transaction.impl.AbstractTransactionTest;
import com.palantir.atlasdb.transaction.impl.ConflictDetectionManager;
import com.palantir.atlasdb.transaction.impl.ConflictDetectionManagers;
import com.palantir.atlasdb.transaction.impl.SerializableTransactionManager;
import com.palantir.atlasdb.transaction.impl.SweepStrategyManager;
import com.palantir.atlasdb.transaction.impl.SweepStrategyManagers;
import com.palantir.atlasdb.transaction.service.TransactionService;
import com.palantir.atlasdb.transaction.service.TransactionServices;
import com.palantir.atlasdb.util.MetricsManager;
import com.palantir.atlasdb.util.MetricsManagers;
import com.palantir.lock.LockClient;
import com.palantir.lock.LockServerOptions;
import com.palantir.lock.impl.LockServiceImpl;
import com.palantir.timestamp.InMemoryTimestampService;
import com.palantir.timestamp.TimestampService;

public class TableTasksTest {
    private MetricsManager metricsManager;
    private KeyValueService kvs;
    private LockServiceImpl lockService;
    private TransactionManager txManager;

    @Before
    public void setup() {
        kvs = new InMemoryKeyValueService(true);
        TimestampService tsService = new InMemoryTimestampService();
        LockClient lockClient = LockClient.of("sweep client");
        lockService = LockServiceImpl.create(LockServerOptions.builder().isStandaloneServer(false).build());
        TransactionService txService = TransactionServices.createTransactionService(kvs);
        Supplier<AtlasDbConstraintCheckingMode> constraints = Suppliers.ofInstance(
                AtlasDbConstraintCheckingMode.NO_CONSTRAINT_CHECKING);
        ConflictDetectionManager cdm = ConflictDetectionManagers.createWithoutWarmingCache(kvs);
        SweepStrategyManager ssm = SweepStrategyManagers.createDefault(kvs);
        Cleaner cleaner = new NoOpCleaner();
<<<<<<< HEAD
        metricsManager = MetricsManagers.createForTests();
        SerializableTransactionManager transactionManager = SerializableTransactionManager.createForTest(
                metricsManager,
=======
        TransactionManager transactionManager = SerializableTransactionManager.createForTest(
>>>>>>> 148989ef
                kvs, tsService, lockClient, lockService, txService, constraints, cdm, ssm, cleaner,
                AbstractTransactionTest.GET_RANGES_THREAD_POOL_SIZE,
                AbstractTransactionTest.DEFAULT_GET_RANGES_CONCURRENCY,
                () -> AtlasDbConstants.DEFAULT_TIMESTAMP_CACHE_SIZE,
                MultiTableSweepQueueWriter.NO_OP);
        txManager = transactionManager;
    }

    @After
    public void teardown() {
        lockService.close();
        kvs.close();
    }

    @Test
    public void testDiffTask() throws InterruptedException {
        TableReference table1 = TableReference.createWithEmptyNamespace("table1");
        TableReference table2 = TableReference.createWithEmptyNamespace("table2");
        Random rand = new Random();
        kvs.createTable(table1, AtlasDbConstants.GENERIC_TABLE_METADATA);
        kvs.createTable(table2, AtlasDbConstants.GENERIC_TABLE_METADATA);
        Multimap<Integer, Integer> keys1 = HashMultimap.create();
        Multimap<Integer, Integer> keys2 = HashMultimap.create();
        int key = 0;
        for (int col = 0; col < 256; col++) {
            int randomInt = rand.nextInt(3);
            if (randomInt >= 1) {
                keys1.put(key, col);
                kvs.put(table1,
                        ImmutableMap.of(Cell.create(new byte[]{(byte) key}, new byte[]{(byte) col}), new byte[] {0}),
                        1);
            }
            if (randomInt <= 1) {
                keys2.put(key, col);
                kvs.put(table2,
                        ImmutableMap.of(Cell.create(new byte[]{(byte) key}, new byte[]{(byte) col}), new byte[] {0}),
                        1);
            }
            if (rand.nextBoolean()) {
                key++;
            }
        }
        TransactionServices.createTransactionService(kvs).putUnlessExists(1, 1);
        AtomicLong rowsOnlyInSource = new AtomicLong();
        AtomicLong rowsPartiallyInCommon = new AtomicLong();
        AtomicLong rowsCompletelyInCommon = new AtomicLong();
        AtomicLong rowsVisited = new AtomicLong();
        AtomicLong cellsOnlyInSource = new AtomicLong();
        AtomicLong cellsInCommon = new AtomicLong();
        DiffStats stats = new TableTasks.DiffStats(
                rowsOnlyInSource,
                rowsPartiallyInCommon,
                rowsCompletelyInCommon,
                rowsVisited,
                cellsOnlyInSource,
                cellsInCommon);
        TableTasks.diff(txManager,
                MoreExecutors.newDirectExecutorService(),
                table1,
                table2,
                10,
                1,
                stats,
                (transaction, partialDiff) -> Iterators.size(partialDiff));
        long sourceOnlyCells = 0;
        long commonCells = 0;
        for (Entry<Integer, Integer> cell : keys1.entries()) {
            if (keys2.containsEntry(cell.getKey(), cell.getValue())) {
                commonCells++;
            } else {
                sourceOnlyCells++;
            }
        }
        long disjointRows = 0;
        long partialRows = 0;
        long commonRows = 0;
        for (int k : keys1.keySet()) {
            if (Collections.disjoint(keys2.get(k), keys1.get(k))) {
                disjointRows++;
            } else if (keys2.get(k).containsAll(keys1.get(k))) {
                commonRows++;
            } else {
                partialRows++;
            }
        }

        Assert.assertEquals(commonCells, cellsInCommon.get());
        Assert.assertEquals(sourceOnlyCells, cellsOnlyInSource.get());
        Assert.assertEquals(disjointRows, rowsOnlyInSource.get());
        Assert.assertEquals(commonRows, rowsCompletelyInCommon.get());
        Assert.assertEquals(partialRows, rowsPartiallyInCommon.get());
        Assert.assertEquals(keys1.keySet().size(), rowsVisited.get());
    }
}<|MERGE_RESOLUTION|>--- conflicted
+++ resolved
@@ -77,13 +77,9 @@
         ConflictDetectionManager cdm = ConflictDetectionManagers.createWithoutWarmingCache(kvs);
         SweepStrategyManager ssm = SweepStrategyManagers.createDefault(kvs);
         Cleaner cleaner = new NoOpCleaner();
-<<<<<<< HEAD
         metricsManager = MetricsManagers.createForTests();
-        SerializableTransactionManager transactionManager = SerializableTransactionManager.createForTest(
+        TransactionManager transactionManager = SerializableTransactionManager.createForTest(
                 metricsManager,
-=======
-        TransactionManager transactionManager = SerializableTransactionManager.createForTest(
->>>>>>> 148989ef
                 kvs, tsService, lockClient, lockService, txService, constraints, cdm, ssm, cleaner,
                 AbstractTransactionTest.GET_RANGES_THREAD_POOL_SIZE,
                 AbstractTransactionTest.DEFAULT_GET_RANGES_CONCURRENCY,
