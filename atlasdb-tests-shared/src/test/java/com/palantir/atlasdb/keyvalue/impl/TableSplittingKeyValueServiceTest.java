--- conflicted
+++ resolved
@@ -143,15 +143,6 @@
         mockery.checking(new Expectations() {
             {
                 oneOf(defaultKvs).getCheckAndSetCompatibility();
-<<<<<<< HEAD
-                will(returnValue(CheckAndSetCompatibility.SUPPORTS_DETAIL_NOT_CONSISTENT_ON_FAILURE));
-                oneOf(tableDelegate).getCheckAndSetCompatibility();
-                will(returnValue(CheckAndSetCompatibility.SUPPORTS_DETAIL_CONSISTENT_ON_FAILURE));
-            }
-        });
-        assertThat(splittingKvs.getCheckAndSetCompatibility())
-                .isEqualTo(CheckAndSetCompatibility.SUPPORTS_DETAIL_NOT_CONSISTENT_ON_FAILURE);
-=======
                 will(returnValue(CheckAndSetCompatibility.supportedBuilder()
                         .consistentOnFailure(true)
                         .supportsDetailOnFailure(false)
@@ -168,7 +159,6 @@
                         .consistentOnFailure(false)
                         .supportsDetailOnFailure(false)
                         .build());
->>>>>>> 46876d24
     }
 
     private Map<TableReference, byte[]> merge(
