--- conflicted
+++ resolved
@@ -154,16 +154,9 @@
                 TransactionConstants.TRANSACTION_TABLE,
                 ConflictHandler.IGNORE_ALL);
         LongSupplier startTimestampSupplier = Suppliers.ofInstance(timestampService.getFreshTimestamp())::get;
-        TransactionKeyValueService transactionKeyValueService =
-                transactionKeyValueServiceManager.getTransactionKeyValueService(startTimestampSupplier);
-        CommitTimestampLoader commitTimestampLoader =
-                createCommitTimestampLoader(0L, startTimestampSupplier, options.immutableLockToken);
-        DefaultPreCommitRequirementValidator preCommitConditionValidator =
-                createPreCommitConditionValidator(options.immutableLockToken, options.condition);
-
         return new SerializableTransaction(
                 MetricsManagers.createForTests(),
-                transactionKeyValueService,
+                transactionKeyValueServiceManager.getTransactionKeyValueService(startTimestampSupplier),
                 timelockService,
                 NoOpLockWatchManager.create(),
                 transactionService,
@@ -188,14 +181,10 @@
                 ConflictTracer.NO_OP,
                 new SimpleTableLevelMetricsController(metricsManager),
                 knowledge,
-<<<<<<< HEAD
                 keyValueSnapshotReaderManager,
-                commitTimestampLoader,
-                preCommitConditionValidator) {
-=======
                 commitTimestampLoaderFactory.createCommitTimestampLoader(
-                        startTimestampSupplier, 0L, options.immutableLockToken)) {
->>>>>>> 76446bcd
+                        startTimestampSupplier, 0L, options.immutableLockToken),
+                createPreCommitConditionValidator(options.immutableLockToken, options.condition)) {
             @Override
             protected Map<Cell, byte[]> transformGetsForTesting(Map<Cell, byte[]> map) {
                 return Maps.transformValues(map, byte[]::clone);
@@ -1703,18 +1692,4 @@
                 TransactionOutcomeMetrics.create(
                         TransactionMetrics.of(metricsManager.getTaggedRegistry()), metricsManager.getTaggedRegistry()));
     }
-
-    private CommitTimestampLoader createCommitTimestampLoader(
-            long immutableTimestamp, LongSupplier startTimestampSupplier, Optional<LockToken> immutableTsLock) {
-        return new DefaultCommitTimestampLoader(
-                timestampCache,
-                immutableTsLock,
-                startTimestampSupplier::getAsLong,
-                () -> ImmutableTransactionConfig.builder().build(),
-                metricsManager,
-                timelockService,
-                immutableTimestamp,
-                knowledge,
-                transactionService);
-    }
 }