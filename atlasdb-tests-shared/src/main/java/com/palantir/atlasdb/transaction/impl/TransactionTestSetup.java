/*
 * (c) Copyright 2018 Palantir Technologies Inc. All rights reserved.
 *
 * Licensed under the Apache License, Version 2.0 (the "License");
 * you may not use this file except in compliance with the License.
 * You may obtain a copy of the License at
 *
 *     http://www.apache.org/licenses/LICENSE-2.0
 *
 * Unless required by applicable law or agreed to in writing, software
 * distributed under the License is distributed on an "AS IS" BASIS,
 * WITHOUT WARRANTIES OR CONDITIONS OF ANY KIND, either express or implied.
 * See the License for the specific language governing permissions and
 * limitations under the License.
 */
package com.palantir.atlasdb.transaction.impl;

import static com.palantir.atlasdb.transaction.service.TransactionServices.createTransactionService;

import com.google.common.collect.ImmutableMap;
import com.google.common.collect.ImmutableSet;
import com.google.common.util.concurrent.MoreExecutors;
import com.palantir.atlasdb.ComparingTimestampCache;
import com.palantir.atlasdb.cache.TimestampCache;
import com.palantir.atlasdb.cell.api.TransactionKeyValueServiceManager;
import com.palantir.atlasdb.coordination.CoordinationService;
import com.palantir.atlasdb.encoding.PtBytes;
import com.palantir.atlasdb.internalschema.ImmutableInternalSchemaInstallConfig;
import com.palantir.atlasdb.internalschema.InternalSchemaMetadata;
import com.palantir.atlasdb.internalschema.TransactionSchemaManager;
import com.palantir.atlasdb.internalschema.persistence.CoordinationServices;
import com.palantir.atlasdb.keyvalue.api.Cell;
import com.palantir.atlasdb.keyvalue.api.ColumnSelection;
import com.palantir.atlasdb.keyvalue.api.KeyValueService;
import com.palantir.atlasdb.keyvalue.api.TableReference;
import com.palantir.atlasdb.keyvalue.api.Value;
import com.palantir.atlasdb.keyvalue.api.watch.LockWatchManagerInternal;
import com.palantir.atlasdb.keyvalue.impl.Cells;
import com.palantir.atlasdb.keyvalue.impl.DelegatingTransactionKeyValueServiceManager;
import com.palantir.atlasdb.keyvalue.impl.KvsManager;
import com.palantir.atlasdb.keyvalue.impl.TransactionManagerManager;
import com.palantir.atlasdb.persistent.api.PersistentStore;
import com.palantir.atlasdb.persistent.rocksdb.RocksDbPersistentStore;
import com.palantir.atlasdb.protos.generated.TableMetadataPersistence.SweepStrategy;
import com.palantir.atlasdb.sweep.queue.MultiTableSweepQueueWriter;
import com.palantir.atlasdb.table.description.TableMetadata;
import com.palantir.atlasdb.transaction.api.ConflictHandler;
import com.palantir.atlasdb.transaction.api.DeleteExecutor;
import com.palantir.atlasdb.transaction.api.KeyValueSnapshotReaderManager;
import com.palantir.atlasdb.transaction.api.Transaction;
import com.palantir.atlasdb.transaction.api.TransactionManager;
import com.palantir.atlasdb.transaction.knowledge.TransactionKnowledgeComponents;
import com.palantir.atlasdb.transaction.service.TransactionService;
import com.palantir.atlasdb.util.MetricsManager;
import com.palantir.atlasdb.util.MetricsManagers;
import com.palantir.lock.LockClient;
import com.palantir.lock.LockServerOptions;
import com.palantir.lock.LockService;
import com.palantir.lock.impl.LockServiceImpl;
import com.palantir.lock.v2.TimelockService;
import com.palantir.test.utils.SubdirectoryCreator;
import com.palantir.timelock.paxos.InMemoryTimelockExtension;
import com.palantir.timestamp.TimestampManagementService;
import com.palantir.timestamp.TimestampService;
import com.palantir.util.Pair;
import java.io.File;
import java.util.HashMap;
import java.util.Map;
import org.junit.jupiter.api.AfterAll;
import org.junit.jupiter.api.BeforeAll;
import org.junit.jupiter.api.BeforeEach;
import org.junit.jupiter.api.extension.RegisterExtension;
import org.junit.jupiter.api.io.TempDir;
import org.rocksdb.RocksDB;
import org.rocksdb.RocksDBException;

/**
 * Expectations for semantics of tests that are run as part of this class (not that the author thinks these
 * assumptions are ideal, but this is documentation of the current state):
 * - The timestamp and lock services are disjoint across individual tests.
 * - The key value services may not be disjoint across individual tests.
 */
public abstract class TransactionTestSetup {
    @TempDir
    public static File persistentStorageFolder;

    private static PersistentStore persistentStore;

    @BeforeAll
    public static void storageSetUp() throws RocksDBException {
        File storageDirectory =
                SubdirectoryCreator.createAndGetSubdirectory(persistentStorageFolder, "TransactionTestSetupV2");
        RocksDB rocksDb = RocksDB.open(storageDirectory.getAbsolutePath());
        persistentStore = new RocksDbPersistentStore(rocksDb, storageDirectory);
    }

    @AfterAll
    public static void storageTearDown() throws Exception {
        persistentStore.close();
    }

    protected static final TableReference TEST_TABLE =
            TableReference.createFromFullyQualifiedName("ns.atlasdb_transactions_test_table");
    protected static final TableReference TEST_TABLE_THOROUGH =
            TableReference.createFromFullyQualifiedName("ns.atlasdb_transactions_test_table_thorough");
    protected static final TableReference TEST_TABLE_SERIALIZABLE =
            TableReference.createFromFullyQualifiedName("ns.atlasdb_transactions_test_table_serializable");

    private final KvsManager kvsManager;
    private final TransactionManagerManager tmManager;

    protected LockClient lockClient;
    protected LockService lockService;
    protected TimelockService timelockService;
    protected LockWatchManagerInternal lockWatchManager;

    protected final MetricsManager metricsManager = MetricsManagers.createForTests();
    protected KeyValueService keyValueService;
    protected TransactionKeyValueServiceManager transactionKeyValueServiceManager;
    protected TimestampService timestampService;
    protected TimestampManagementService timestampManagementService;
    protected TransactionSchemaManager transactionSchemaManager;
    protected TransactionService transactionService;
    protected ConflictDetectionManager conflictDetectionManager;
    protected SweepStrategyManager sweepStrategyManager;
    protected TransactionManager txMgr;
    protected DeleteExecutor deleteExecutor;

    protected TimestampCache timestampCache;

    protected TransactionKnowledgeComponents knowledge;
    protected KeyValueSnapshotReaderManager keyValueSnapshotReaderManager;

    @RegisterExtension
    public InMemoryTimelockExtension inMemoryTimelockExtension = new InMemoryTimelockExtension();

    protected TransactionTestSetup(KvsManager kvsManager, TransactionManagerManager tmManager) {
        this.kvsManager = kvsManager;
        this.tmManager = tmManager;
    }

    @BeforeEach
    public void setUp() {
        timestampCache = ComparingTimestampCache.comparingOffHeapForTests(metricsManager, persistentStore);

        lockService = LockServiceImpl.create(
                LockServerOptions.builder().isStandaloneServer(false).build());
        lockClient = LockClient.of("test_client");

        keyValueService = getKeyValueService();
<<<<<<< HEAD
        transactionKeyValueServiceManager = new DefaultTransactionKeyValueServiceManager(keyValueService);
        deleteExecutor = new DefaultDeleteExecutor(
                transactionKeyValueServiceManager.getKeyValueService().orElseThrow(),
                MoreExecutors.newDirectExecutorService());
=======
        transactionKeyValueServiceManager = new DelegatingTransactionKeyValueServiceManager(keyValueService);
>>>>>>> 8745a712
        keyValueService.createTables(ImmutableMap.of(
                TEST_TABLE_THOROUGH,
                TableMetadata.builder()
                        .rangeScanAllowed(true)
                        .explicitCompressionBlockSizeKB(4)
                        .negativeLookups(true)
                        .sweepStrategy(SweepStrategy.THOROUGH)
                        .build()
                        .persistToBytes(),
                TEST_TABLE,
                TableMetadata.builder()
                        .rangeScanAllowed(true)
                        .explicitCompressionBlockSizeKB(4)
                        .negativeLookups(true)
                        .sweepStrategy(SweepStrategy.NOTHING)
                        .build()
                        .persistToBytes(),
                TEST_TABLE_SERIALIZABLE,
                TableMetadata.builder()
                        .rangeScanAllowed(true)
                        .explicitCompressionBlockSizeKB(4)
                        .negativeLookups(true)
                        .conflictHandler(ConflictHandler.SERIALIZABLE)
                        .sweepStrategy(SweepStrategy.NOTHING)
                        .build()
                        .persistToBytes()));
        TransactionTables.createTables(keyValueService);
        TransactionTables.truncateTables(keyValueService);
        keyValueService.truncateTable(TEST_TABLE);
        keyValueService.truncateTable(TEST_TABLE_SERIALIZABLE);

        timestampService = inMemoryTimelockExtension.getTimestampService();
        timestampManagementService = inMemoryTimelockExtension.getTimestampManagementService();
        timelockService = inMemoryTimelockExtension.getLegacyTimelockService();
        lockWatchManager = inMemoryTimelockExtension.getLockWatchManager();

        CoordinationService<InternalSchemaMetadata> coordinationService =
                CoordinationServices.createDefault(keyValueService, timestampService, metricsManager, false);
        transactionSchemaManager = new TransactionSchemaManager(coordinationService);
        knowledge = TransactionKnowledgeComponents.create(
                keyValueService,
                metricsManager.getTaggedRegistry(),
                ImmutableInternalSchemaInstallConfig.builder().build(),
                () -> true);
        transactionService = createTransactionService(keyValueService, transactionSchemaManager, knowledge);
        conflictDetectionManager = ConflictDetectionManagers.createWithoutWarmingCache(keyValueService);
        sweepStrategyManager = SweepStrategyManagers.createDefault(keyValueService);
        keyValueSnapshotReaderManager = new DefaultKeyValueSnapshotReaderManager(
                transactionKeyValueServiceManager,
                transactionService,
                false,
                new DefaultOrphanedSentinelDeleter(sweepStrategyManager::get, deleteExecutor),
                deleteExecutor);
        txMgr = createAndRegisterManager();
    }

    protected KeyValueService getKeyValueService() {
        return kvsManager.getDefaultKvs();
    }

    protected TransactionManager getManager() {
        return tmManager.getLastRegisteredTransactionManager().orElseGet(this::createAndRegisterManager);
    }

    TransactionManager createAndRegisterManager() {
        TransactionManager manager = createManager();
        tmManager.registerTransactionManager(manager);
        return manager;
    }

    protected TransactionManager createManager() {
        return new TestTransactionManagerImpl(
                MetricsManagers.createForTests(),
                keyValueService,
                inMemoryTimelockExtension,
                lockService,
                transactionService,
                conflictDetectionManager,
                sweepStrategyManager,
                timestampCache,
                MultiTableSweepQueueWriter.NO_OP,
                knowledge,
                MoreExecutors.newDirectExecutorService(),
                keyValueSnapshotReaderManager);
    }

    protected void put(Transaction txn, String rowName, String columnName, String value) {
        put(txn, TEST_TABLE, rowName, columnName, value);
    }

    protected void put(Transaction txn, byte[] rowName, byte[] columnName, String value) {
        put(txn, TEST_TABLE, rowName, columnName, value);
    }

    protected void put(Transaction txn, TableReference tableRef, String rowName, String columnName, String value) {
        put(txn, tableRef, PtBytes.toBytes(rowName), PtBytes.toBytes(columnName), value);
    }

    protected void put(Transaction txn, TableReference tableRef, byte[] rowName, byte[] columnName, String value) {
        Cell cell = createCell(rowName, columnName);
        byte[] valueBytes = value == null ? null : PtBytes.toBytes(value);
        Map<Cell, byte[]> map = new HashMap<>();
        map.put(cell, valueBytes);
        txn.put(tableRef, map);
    }

    protected void delete(Transaction txn, String rowName, String columnName) {
        txn.delete(TEST_TABLE, ImmutableSet.of(createCell(rowName, columnName)));
    }

    protected String get(Transaction txn, String rowName, String columnName) {
        return get(txn, TEST_TABLE, rowName, columnName);
    }

    protected String get(Transaction txn, TableReference tableRef, String rowName, String columnName) {
        byte[] row = PtBytes.toBytes(rowName);
        byte[] column = PtBytes.toBytes(columnName);
        Cell cell = Cell.create(row, column);
        byte[] valueBytes = Cells.convertRowResultsToCells(
                        txn.getRows(tableRef, ImmutableSet.of(row), ColumnSelection.create(ImmutableSet.of(column)))
                                .values())
                .get(cell);
        return valueBytes != null ? PtBytes.toString(valueBytes) : null;
    }

    public String getCell(Transaction txn, TableReference tableRef, String rowName, String columnName) {
        Cell cell = createCell(rowName, columnName);
        Map<Cell, byte[]> map = txn.get(tableRef, ImmutableSet.of(cell));
        byte[] valueBytes = map.get(cell);
        return valueBytes != null ? PtBytes.toString(valueBytes) : null;
    }

    protected void putDirect(String rowName, String columnName, String value, long timestamp) {
        Cell cell = createCell(rowName, columnName);
        byte[] valueBytes = PtBytes.toBytes(value);
        keyValueService.put(TEST_TABLE, ImmutableMap.of(cell, valueBytes), timestamp);
    }

    Pair<String, Long> getDirect(String rowName, String columnName, long timestamp) {
        return getDirect(TEST_TABLE, rowName, columnName, timestamp);
    }

    Pair<String, Long> getDirect(TableReference tableRef, String rowName, String columnName, long timestamp) {
        Cell cell = createCell(rowName, columnName);
        Value valueBytes =
                keyValueService.get(tableRef, ImmutableMap.of(cell, timestamp)).get(cell);
        return valueBytes != null
                ? Pair.create(PtBytes.toString(valueBytes.getContents()), valueBytes.getTimestamp())
                : null;
    }

    Cell createCell(String rowName, String columnName) {
        return Cell.create(PtBytes.toBytes(rowName), PtBytes.toBytes(columnName));
    }

    Cell createCell(byte[] rowName, byte[] columnName) {
        return Cell.create(rowName, columnName);
    }
}<|MERGE_RESOLUTION|>--- conflicted
+++ resolved
@@ -148,14 +148,10 @@
         lockClient = LockClient.of("test_client");
 
         keyValueService = getKeyValueService();
-<<<<<<< HEAD
-        transactionKeyValueServiceManager = new DefaultTransactionKeyValueServiceManager(keyValueService);
+        transactionKeyValueServiceManager = new DelegatingTransactionKeyValueServiceManager(keyValueService);
         deleteExecutor = new DefaultDeleteExecutor(
                 transactionKeyValueServiceManager.getKeyValueService().orElseThrow(),
                 MoreExecutors.newDirectExecutorService());
-=======
-        transactionKeyValueServiceManager = new DelegatingTransactionKeyValueServiceManager(keyValueService);
->>>>>>> 8745a712
         keyValueService.createTables(ImmutableMap.of(
                 TEST_TABLE_THOROUGH,
                 TableMetadata.builder()
