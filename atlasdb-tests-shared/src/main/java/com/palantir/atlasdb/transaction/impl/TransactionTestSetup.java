/*
 * (c) Copyright 2018 Palantir Technologies Inc. All rights reserved.
 *
 * Licensed under the Apache License, Version 2.0 (the "License");
 * you may not use this file except in compliance with the License.
 * You may obtain a copy of the License at
 *
 *     http://www.apache.org/licenses/LICENSE-2.0
 *
 * Unless required by applicable law or agreed to in writing, software
 * distributed under the License is distributed on an "AS IS" BASIS,
 * WITHOUT WARRANTIES OR CONDITIONS OF ANY KIND, either express or implied.
 * See the License for the specific language governing permissions and
 * limitations under the License.
 */
package com.palantir.atlasdb.transaction.impl;

import static com.palantir.atlasdb.transaction.service.TransactionServices.createTransactionService;

import com.google.common.collect.ImmutableMap;
import com.google.common.collect.ImmutableSet;
import com.google.common.util.concurrent.MoreExecutors;
import com.palantir.atlasdb.ComparingTimestampCache;
import com.palantir.atlasdb.cache.TimestampCache;
import com.palantir.atlasdb.cell.api.TransactionKeyValueServiceManager;
import com.palantir.atlasdb.coordination.CoordinationService;
import com.palantir.atlasdb.encoding.PtBytes;
import com.palantir.atlasdb.internalschema.ImmutableInternalSchemaInstallConfig;
import com.palantir.atlasdb.internalschema.InternalSchemaMetadata;
import com.palantir.atlasdb.internalschema.TransactionSchemaManager;
import com.palantir.atlasdb.internalschema.persistence.CoordinationServices;
import com.palantir.atlasdb.keyvalue.api.Cell;
import com.palantir.atlasdb.keyvalue.api.ColumnSelection;
import com.palantir.atlasdb.keyvalue.api.KeyValueService;
import com.palantir.atlasdb.keyvalue.api.TableReference;
import com.palantir.atlasdb.keyvalue.api.Value;
import com.palantir.atlasdb.keyvalue.api.watch.LockWatchManagerInternal;
import com.palantir.atlasdb.keyvalue.impl.Cells;
import com.palantir.atlasdb.keyvalue.impl.DelegatingTransactionKeyValueServiceManager;
import com.palantir.atlasdb.keyvalue.impl.KvsManager;
import com.palantir.atlasdb.keyvalue.impl.TransactionManagerManager;
import com.palantir.atlasdb.persistent.api.PersistentStore;
import com.palantir.atlasdb.persistent.rocksdb.RocksDbPersistentStore;
import com.palantir.atlasdb.protos.generated.TableMetadataPersistence.SweepStrategy;
import com.palantir.atlasdb.sweep.queue.MultiTableSweepQueueWriter;
import com.palantir.atlasdb.table.description.TableMetadata;
import com.palantir.atlasdb.transaction.ImmutableTransactionConfig;
import com.palantir.atlasdb.transaction.TransactionConfig;
import com.palantir.atlasdb.transaction.api.ConflictHandler;
import com.palantir.atlasdb.transaction.api.DeleteExecutor;
import com.palantir.atlasdb.transaction.api.KeyValueSnapshotReaderManager;
import com.palantir.atlasdb.transaction.api.Transaction;
import com.palantir.atlasdb.transaction.api.TransactionManager;
import com.palantir.atlasdb.transaction.knowledge.TransactionKnowledgeComponents;
import com.palantir.atlasdb.transaction.service.TransactionService;
import com.palantir.atlasdb.util.MetricsManager;
import com.palantir.atlasdb.util.MetricsManagers;
import com.palantir.lock.LockClient;
import com.palantir.lock.LockServerOptions;
import com.palantir.lock.LockService;
import com.palantir.lock.impl.LockServiceImpl;
import com.palantir.lock.v2.TimelockService;
import com.palantir.test.utils.SubdirectoryCreator;
import com.palantir.timelock.paxos.InMemoryTimelockExtension;
import com.palantir.timestamp.TimestampManagementService;
import com.palantir.timestamp.TimestampService;
import com.palantir.util.Pair;
import java.io.File;
import java.util.HashMap;
import java.util.Map;
import java.util.function.Supplier;
import org.junit.jupiter.api.AfterAll;
import org.junit.jupiter.api.BeforeAll;
import org.junit.jupiter.api.BeforeEach;
import org.junit.jupiter.api.extension.RegisterExtension;
import org.junit.jupiter.api.io.TempDir;
import org.rocksdb.RocksDB;
import org.rocksdb.RocksDBException;

/**
 * Expectations for semantics of tests that are run as part of this class (not that the author thinks these
 * assumptions are ideal, but this is documentation of the current state):
 * - The timestamp and lock services are disjoint across individual tests.
 * - The key value services may not be disjoint across individual tests.
 */
public abstract class TransactionTestSetup {
    @TempDir
    public static File persistentStorageFolder;

    private static PersistentStore persistentStore;

    @BeforeAll
    public static void storageSetUp() throws RocksDBException {
        File storageDirectory =
                SubdirectoryCreator.createAndGetSubdirectory(persistentStorageFolder, "TransactionTestSetupV2");
        RocksDB rocksDb = RocksDB.open(storageDirectory.getAbsolutePath());
        persistentStore = new RocksDbPersistentStore(rocksDb, storageDirectory);
    }

    @AfterAll
    public static void storageTearDown() throws Exception {
        persistentStore.close();
    }

    protected static final TableReference TEST_TABLE =
            TableReference.createFromFullyQualifiedName("ns.atlasdb_transactions_test_table");
    protected static final TableReference TEST_TABLE_THOROUGH =
            TableReference.createFromFullyQualifiedName("ns.atlasdb_transactions_test_table_thorough");
    protected static final TableReference TEST_TABLE_SERIALIZABLE =
            TableReference.createFromFullyQualifiedName("ns.atlasdb_transactions_test_table_serializable");

    private final KvsManager kvsManager;
    private final TransactionManagerManager tmManager;

    protected LockClient lockClient;
    protected LockService lockService;
    protected TimelockService timelockService;
    protected LockWatchManagerInternal lockWatchManager;

    protected final MetricsManager metricsManager = MetricsManagers.createForTests();
    protected KeyValueService keyValueService;
    protected TransactionKeyValueServiceManager transactionKeyValueServiceManager;
    protected TimestampService timestampService;
    protected TimestampManagementService timestampManagementService;
    protected TransactionSchemaManager transactionSchemaManager;
    protected TransactionService transactionService;
    protected ConflictDetectionManager conflictDetectionManager;
    protected SweepStrategyManager sweepStrategyManager;
    protected TransactionManager txMgr;
    protected DeleteExecutor deleteExecutor;

    protected TimestampCache timestampCache;

    protected TransactionKnowledgeComponents knowledge;
<<<<<<< HEAD
    protected KeyValueSnapshotReaderManager keyValueSnapshotReaderManager;
=======
    protected Supplier<TransactionConfig> transactionConfigSupplier;
    protected CommitTimestampLoaderFactory commitTimestampLoaderFactory;
>>>>>>> 76446bcd

    @RegisterExtension
    public InMemoryTimelockExtension inMemoryTimelockExtension = new InMemoryTimelockExtension();

    protected TransactionTestSetup(KvsManager kvsManager, TransactionManagerManager tmManager) {
        this.kvsManager = kvsManager;
        this.tmManager = tmManager;
    }

    @BeforeEach
    public void setUp() {
        timestampCache = ComparingTimestampCache.comparingOffHeapForTests(metricsManager, persistentStore);

        lockService = LockServiceImpl.create(
                LockServerOptions.builder().isStandaloneServer(false).build());
        lockClient = LockClient.of("test_client");

        keyValueService = getKeyValueService();
        transactionKeyValueServiceManager = new DelegatingTransactionKeyValueServiceManager(keyValueService);
        deleteExecutor = new DefaultDeleteExecutor(
                transactionKeyValueServiceManager.getKeyValueService().orElseThrow(),
                MoreExecutors.newDirectExecutorService());
        keyValueService.createTables(ImmutableMap.of(
                TEST_TABLE_THOROUGH,
                TableMetadata.builder()
                        .rangeScanAllowed(true)
                        .explicitCompressionBlockSizeKB(4)
                        .negativeLookups(true)
                        .sweepStrategy(SweepStrategy.THOROUGH)
                        .build()
                        .persistToBytes(),
                TEST_TABLE,
                TableMetadata.builder()
                        .rangeScanAllowed(true)
                        .explicitCompressionBlockSizeKB(4)
                        .negativeLookups(true)
                        .sweepStrategy(SweepStrategy.NOTHING)
                        .build()
                        .persistToBytes(),
                TEST_TABLE_SERIALIZABLE,
                TableMetadata.builder()
                        .rangeScanAllowed(true)
                        .explicitCompressionBlockSizeKB(4)
                        .negativeLookups(true)
                        .conflictHandler(ConflictHandler.SERIALIZABLE)
                        .sweepStrategy(SweepStrategy.NOTHING)
                        .build()
                        .persistToBytes()));
        TransactionTables.createTables(keyValueService);
        TransactionTables.truncateTables(keyValueService);
        keyValueService.truncateTable(TEST_TABLE);
        keyValueService.truncateTable(TEST_TABLE_SERIALIZABLE);

        timestampService = inMemoryTimelockExtension.getTimestampService();
        timestampManagementService = inMemoryTimelockExtension.getTimestampManagementService();
        timelockService = inMemoryTimelockExtension.getLegacyTimelockService();
        lockWatchManager = inMemoryTimelockExtension.getLockWatchManager();

        CoordinationService<InternalSchemaMetadata> coordinationService =
                CoordinationServices.createDefault(keyValueService, timestampService, metricsManager, false);
        transactionSchemaManager = new TransactionSchemaManager(coordinationService);
        knowledge = TransactionKnowledgeComponents.create(
                keyValueService,
                metricsManager.getTaggedRegistry(),
                ImmutableInternalSchemaInstallConfig.builder().build(),
                () -> true);
        transactionService = createTransactionService(keyValueService, transactionSchemaManager, knowledge);
        transactionConfigSupplier = () -> ImmutableTransactionConfig.builder().build();
        commitTimestampLoaderFactory = new CommitTimestampLoaderFactory(
                timestampCache,
                metricsManager,
                timelockService,
                knowledge,
                transactionService,
                transactionConfigSupplier);
        conflictDetectionManager = ConflictDetectionManagers.createWithoutWarmingCache(keyValueService);
        sweepStrategyManager = SweepStrategyManagers.createDefault(keyValueService);
        keyValueSnapshotReaderManager = new DefaultKeyValueSnapshotReaderManager(
                transactionKeyValueServiceManager,
                transactionService,
                false,
                new DefaultOrphanedSentinelDeleter(sweepStrategyManager::get, deleteExecutor),
                deleteExecutor);
        txMgr = createAndRegisterManager();
    }

    protected KeyValueService getKeyValueService() {
        return kvsManager.getDefaultKvs();
    }

    protected TransactionManager getManager() {
        return tmManager.getLastRegisteredTransactionManager().orElseGet(this::createAndRegisterManager);
    }

    TransactionManager createAndRegisterManager() {
        TransactionManager manager = createManager();
        tmManager.registerTransactionManager(manager);
        return manager;
    }

    protected TransactionManager createManager() {
        return new TestTransactionManagerImpl(
                MetricsManagers.createForTests(),
                keyValueService,
                inMemoryTimelockExtension,
                lockService,
                transactionService,
                conflictDetectionManager,
                sweepStrategyManager,
                timestampCache,
                MultiTableSweepQueueWriter.NO_OP,
                knowledge,
                MoreExecutors.newDirectExecutorService(),
                keyValueSnapshotReaderManager);
    }

    protected void put(Transaction txn, String rowName, String columnName, String value) {
        put(txn, TEST_TABLE, rowName, columnName, value);
    }

    protected void put(Transaction txn, byte[] rowName, byte[] columnName, String value) {
        put(txn, TEST_TABLE, rowName, columnName, value);
    }

    protected void put(Transaction txn, TableReference tableRef, String rowName, String columnName, String value) {
        put(txn, tableRef, PtBytes.toBytes(rowName), PtBytes.toBytes(columnName), value);
    }

    protected void put(Transaction txn, TableReference tableRef, byte[] rowName, byte[] columnName, String value) {
        Cell cell = createCell(rowName, columnName);
        byte[] valueBytes = value == null ? null : PtBytes.toBytes(value);
        Map<Cell, byte[]> map = new HashMap<>();
        map.put(cell, valueBytes);
        txn.put(tableRef, map);
    }

    protected void delete(Transaction txn, String rowName, String columnName) {
        txn.delete(TEST_TABLE, ImmutableSet.of(createCell(rowName, columnName)));
    }

    protected String get(Transaction txn, String rowName, String columnName) {
        return get(txn, TEST_TABLE, rowName, columnName);
    }

    protected String get(Transaction txn, TableReference tableRef, String rowName, String columnName) {
        byte[] row = PtBytes.toBytes(rowName);
        byte[] column = PtBytes.toBytes(columnName);
        Cell cell = Cell.create(row, column);
        byte[] valueBytes = Cells.convertRowResultsToCells(
                        txn.getRows(tableRef, ImmutableSet.of(row), ColumnSelection.create(ImmutableSet.of(column)))
                                .values())
                .get(cell);
        return valueBytes != null ? PtBytes.toString(valueBytes) : null;
    }

    public String getCell(Transaction txn, TableReference tableRef, String rowName, String columnName) {
        Cell cell = createCell(rowName, columnName);
        Map<Cell, byte[]> map = txn.get(tableRef, ImmutableSet.of(cell));
        byte[] valueBytes = map.get(cell);
        return valueBytes != null ? PtBytes.toString(valueBytes) : null;
    }

    protected void putDirect(String rowName, String columnName, String value, long timestamp) {
        Cell cell = createCell(rowName, columnName);
        byte[] valueBytes = PtBytes.toBytes(value);
        keyValueService.put(TEST_TABLE, ImmutableMap.of(cell, valueBytes), timestamp);
    }

    Pair<String, Long> getDirect(String rowName, String columnName, long timestamp) {
        return getDirect(TEST_TABLE, rowName, columnName, timestamp);
    }

    Pair<String, Long> getDirect(TableReference tableRef, String rowName, String columnName, long timestamp) {
        Cell cell = createCell(rowName, columnName);
        Value valueBytes =
                keyValueService.get(tableRef, ImmutableMap.of(cell, timestamp)).get(cell);
        return valueBytes != null
                ? Pair.create(PtBytes.toString(valueBytes.getContents()), valueBytes.getTimestamp())
                : null;
    }

    Cell createCell(String rowName, String columnName) {
        return Cell.create(PtBytes.toBytes(rowName), PtBytes.toBytes(columnName));
    }

    Cell createCell(byte[] rowName, byte[] columnName) {
        return Cell.create(rowName, columnName);
    }
}<|MERGE_RESOLUTION|>--- conflicted
+++ resolved
@@ -132,12 +132,9 @@
     protected TimestampCache timestampCache;
 
     protected TransactionKnowledgeComponents knowledge;
-<<<<<<< HEAD
-    protected KeyValueSnapshotReaderManager keyValueSnapshotReaderManager;
-=======
     protected Supplier<TransactionConfig> transactionConfigSupplier;
     protected CommitTimestampLoaderFactory commitTimestampLoaderFactory;
->>>>>>> 76446bcd
+    protected KeyValueSnapshotReaderManager keyValueSnapshotReaderManager;
 
     @RegisterExtension
     public InMemoryTimelockExtension inMemoryTimelockExtension = new InMemoryTimelockExtension();
