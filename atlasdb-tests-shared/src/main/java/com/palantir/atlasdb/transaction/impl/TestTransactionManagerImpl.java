/*
 * (c) Copyright 2018 Palantir Technologies Inc. All rights reserved.
 *
 * Licensed under the Apache License, Version 2.0 (the "License");
 * you may not use this file except in compliance with the License.
 * You may obtain a copy of the License at
 *
 *     http://www.apache.org/licenses/LICENSE-2.0
 *
 * Unless required by applicable law or agreed to in writing, software
 * distributed under the License is distributed on an "AS IS" BASIS,
 * WITHOUT WARRANTIES OR CONDITIONS OF ANY KIND, either express or implied.
 * See the License for the specific language governing permissions and
 * limitations under the License.
 */
package com.palantir.atlasdb.transaction.impl;

import com.google.common.base.Suppliers;
import com.google.common.collect.ImmutableList;
import com.google.common.collect.Iterables;
import com.palantir.atlasdb.cache.TimestampCache;
import com.palantir.atlasdb.cell.api.TransactionKeyValueServiceManager;
import com.palantir.atlasdb.cleaner.NoOpCleaner;
import com.palantir.atlasdb.debug.ConflictTracer;
import com.palantir.atlasdb.keyvalue.api.KeyValueService;
import com.palantir.atlasdb.keyvalue.api.TableReference;
import com.palantir.atlasdb.keyvalue.impl.AssertLockedKeyValueService;
import com.palantir.atlasdb.keyvalue.impl.DelegatingTransactionKeyValueServiceManager;
import com.palantir.atlasdb.sweep.queue.MultiTableSweepQueueWriter;
import com.palantir.atlasdb.transaction.ImmutableTransactionConfig;
import com.palantir.atlasdb.transaction.TransactionConfig;
import com.palantir.atlasdb.transaction.api.AtlasDbConstraintCheckingMode;
import com.palantir.atlasdb.transaction.api.CommitTimestampLoader;
import com.palantir.atlasdb.transaction.api.ConflictHandler;
import com.palantir.atlasdb.transaction.api.KeyValueSnapshotReaderManager;
import com.palantir.atlasdb.transaction.api.PreCommitCondition;
import com.palantir.atlasdb.transaction.api.PreCommitRequirementValidator;
import com.palantir.atlasdb.transaction.api.Transaction;
import com.palantir.atlasdb.transaction.api.TransactionReadSentinelBehavior;
import com.palantir.atlasdb.transaction.impl.metrics.DefaultMetricsFilterEvaluationContext;
import com.palantir.atlasdb.transaction.knowledge.TransactionKnowledgeComponents;
import com.palantir.atlasdb.transaction.service.TransactionService;
import com.palantir.atlasdb.util.MetricsManager;
import com.palantir.lock.LockService;
import com.palantir.lock.v2.LockToken;
import com.palantir.timelock.paxos.AbstractInMemoryTimelockExtension;
import java.util.HashMap;
import java.util.Map;
import java.util.Optional;
import java.util.concurrent.ExecutorService;
import java.util.function.LongSupplier;

public class TestTransactionManagerImpl extends SerializableTransactionManager implements TestTransactionManager {
    static final TransactionConfig TRANSACTION_CONFIG =
            ImmutableTransactionConfig.builder().build();

    private final Map<TableReference, ConflictHandler> conflictHandlerOverrides = new HashMap<>();
    private final WrapperWithTracker<CallbackAwareTransaction> transactionWrapper;
    private Optional<Long> unreadableTs = Optional.empty();

    public TestTransactionManagerImpl(
            MetricsManager metricsManager,
            KeyValueService keyValueService,
            AbstractInMemoryTimelockExtension abstractInMemoryTimelockExtension,
            LockService lockService,
            TransactionService transactionService,
            ConflictDetectionManager conflictDetectionManager,
            SweepStrategyManager sweepStrategyManager,
            TimestampCache timestampCache,
            MultiTableSweepQueueWriter sweepQueue,
            TransactionKnowledgeComponents knowledge,
            ExecutorService deleteExecutor,
            KeyValueSnapshotReaderManager keyValueSnapshotReaderManager) {
        this(
                metricsManager,
                keyValueService,
                abstractInMemoryTimelockExtension,
                lockService,
                transactionService,
                conflictDetectionManager,
                sweepStrategyManager,
                timestampCache,
                sweepQueue,
                deleteExecutor,
                WrapperWithTracker.TRANSACTION_NO_OP,
<<<<<<< HEAD
                knowledge,
                keyValueSnapshotReaderManager);
=======
                knowledge);
>>>>>>> 76446bcd
    }

    public TestTransactionManagerImpl(
            MetricsManager metricsManager,
            KeyValueService keyValueService,
            AbstractInMemoryTimelockExtension services,
            LockService lockService,
            TransactionService transactionService,
            ConflictDetectionManager conflictDetectionManager,
            SweepStrategyManager sweepStrategyManager,
            TimestampCache timestampCache,
            MultiTableSweepQueueWriter sweepQueue,
            ExecutorService deleteExecutor,
            WrapperWithTracker<CallbackAwareTransaction> transactionWrapper,
<<<<<<< HEAD
            TransactionKnowledgeComponents knowledge,
            KeyValueSnapshotReaderManager keyValueSnapshotReaderManager) {
=======
            TransactionKnowledgeComponents knowledge) {
>>>>>>> 76446bcd
        this(
                metricsManager,
                createAssertKeyValue(keyValueService, lockService),
                services,
                lockService,
                transactionService,
                conflictDetectionManager,
                sweepStrategyManager,
                timestampCache,
                sweepQueue,
                deleteExecutor,
                transactionWrapper,
<<<<<<< HEAD
                knowledge,
                keyValueSnapshotReaderManager);
=======
                knowledge);
>>>>>>> 76446bcd
    }

    private TestTransactionManagerImpl(
            MetricsManager metricsManager,
            TransactionKeyValueServiceManager keyValueService,
            AbstractInMemoryTimelockExtension services,
            LockService lockService,
            TransactionService transactionService,
            ConflictDetectionManager conflictDetectionManager,
            SweepStrategyManager sweepStrategyManager,
            TimestampCache timestampCache,
            MultiTableSweepQueueWriter sweepQueue,
            ExecutorService deleteExecutor,
            WrapperWithTracker<CallbackAwareTransaction> transactionWrapper,
<<<<<<< HEAD
            TransactionKnowledgeComponents knowledge,
            KeyValueSnapshotReaderManager keyValueSnapshotReaderManager) {
=======
            TransactionKnowledgeComponents knowledge) {
>>>>>>> 76446bcd
        super(
                metricsManager,
                keyValueService,
                services.getLegacyTimelockService(),
                services.getLockWatchManager(),
                services.getTimestampManagementService(),
                lockService,
                transactionService,
                Suppliers.ofInstance(AtlasDbConstraintCheckingMode.FULL_CONSTRAINT_CHECKING_THROWS_EXCEPTIONS),
                conflictDetectionManager,
                sweepStrategyManager,
                NoOpCleaner.INSTANCE,
                timestampCache,
                false,
                AbstractTransactionTest.GET_RANGES_THREAD_POOL_SIZE,
                AbstractTransactionTest.DEFAULT_GET_RANGES_CONCURRENCY,
                sweepQueue,
                new DefaultDeleteExecutor(keyValueService.getKeyValueService().orElseThrow(), deleteExecutor),
                true,
                () -> TRANSACTION_CONFIG,
                ConflictTracer.NO_OP,
                DefaultMetricsFilterEvaluationContext.createDefault(),
                Optional.empty(),
                knowledge,
                keyValueSnapshotReaderManager);
        this.transactionWrapper = transactionWrapper;
    }

    @Override
    protected boolean shouldStopRetrying(int numTimesFailed) {
        return false;
    }

    private static TransactionKeyValueServiceManager createAssertKeyValue(KeyValueService kv, LockService lock) {
        return new DelegatingTransactionKeyValueServiceManager(new AssertLockedKeyValueService(kv, lock));
    }

    @Override
    public Transaction commitAndStartNewTransaction(Transaction tx) {
        tx.commit();
        return createNewTransaction();
    }

    @Override
    public Transaction createNewTransaction() {
        return Iterables.getOnlyElement(startTransactions(ImmutableList.of(PreCommitConditions.NO_OP)));
    }

    @Override
    protected CallbackAwareTransaction createTransaction(
            long immutableTimestamp,
            LongSupplier startTimestampSupplier,
            LockToken immutableTsLock,
            PreCommitCondition preCommitCondition) {
        PathTypeTracker pathTypeTracker = PathTypeTrackers.constructSynchronousTracker();
        CommitTimestampLoader loader =
                createCommitTimestampLoader(immutableTimestamp, startTimestampSupplier, Optional.of(immutableTsLock));
        PreCommitRequirementValidator validator =
                createPreCommitConditionValidator(Optional.of(immutableTsLock), preCommitCondition);

        TransactionKeyValueService transactionKeyValueService =
                transactionKeyValueServiceManager.getTransactionKeyValueService(startTimestampSupplier);
        return transactionWrapper.apply(
                new SerializableTransaction(
                        metricsManager,
<<<<<<< HEAD
                        transactionKeyValueService,
=======
                        transactionKeyValueServiceManager.getTransactionKeyValueService(startTimestampSupplier),
>>>>>>> 76446bcd
                        timelockService,
                        lockWatchManager,
                        transactionService,
                        cleaner,
                        startTimestampSupplier,
                        getConflictDetectionManager(),
                        sweepStrategyManager,
                        immutableTimestamp,
                        Optional.of(immutableTsLock),
                        preCommitCondition,
                        constraintModeSupplier.get(),
                        cleaner.getTransactionReadTimeoutMillis(),
                        TransactionReadSentinelBehavior.THROW_EXCEPTION,
                        allowHiddenTableAccess,
                        timestampValidationReadCache,
                        getRangesExecutor,
                        defaultGetRangesConcurrency,
                        sweepQueueWriter,
                        deleteExecutor,
                        validateLocksOnReads,
                        transactionConfig,
                        ConflictTracer.NO_OP,
                        tableLevelMetricsController,
                        knowledge,
<<<<<<< HEAD
                        keyValueSnapshotReaderManager,
                        loader,
                        validator),
=======
                        commitTimestampLoaderFactory.createCommitTimestampLoader(
                                startTimestampSupplier, immutableTimestamp, Optional.of(immutableTsLock))),
>>>>>>> 76446bcd
                pathTypeTracker);
    }

    @Override
    ConflictDetectionManager getConflictDetectionManager() {
        return TestConflictDetectionManagers.createWithStaticConflictDetection(getConflictHandlerWithOverrides());
    }

    @Override
    public void overrideConflictHandlerForTable(TableReference table, ConflictHandler conflictHandler) {
        conflictHandlerOverrides.put(table, conflictHandler);
    }

    @Override
    public long getUnreadableTimestamp() {
        return unreadableTs.orElseGet(super::getUnreadableTimestamp);
    }

    @Override
    public void setUnreadableTimestamp(long timestamp) {
        unreadableTs = Optional.of(timestamp);
    }

    private Map<TableReference, ConflictHandler> getConflictHandlerWithOverrides() {
        Map<TableReference, ConflictHandler> conflictHandlersWithOverrides = new HashMap<>();
        conflictHandlersWithOverrides.putAll(conflictDetectionManager.getCachedValues());
        conflictHandlersWithOverrides.putAll(conflictHandlerOverrides);
        return conflictHandlersWithOverrides;
    }
}<|MERGE_RESOLUTION|>--- conflicted
+++ resolved
@@ -83,12 +83,8 @@
                 sweepQueue,
                 deleteExecutor,
                 WrapperWithTracker.TRANSACTION_NO_OP,
-<<<<<<< HEAD
                 knowledge,
                 keyValueSnapshotReaderManager);
-=======
-                knowledge);
->>>>>>> 76446bcd
     }
 
     public TestTransactionManagerImpl(
@@ -103,12 +99,8 @@
             MultiTableSweepQueueWriter sweepQueue,
             ExecutorService deleteExecutor,
             WrapperWithTracker<CallbackAwareTransaction> transactionWrapper,
-<<<<<<< HEAD
             TransactionKnowledgeComponents knowledge,
             KeyValueSnapshotReaderManager keyValueSnapshotReaderManager) {
-=======
-            TransactionKnowledgeComponents knowledge) {
->>>>>>> 76446bcd
         this(
                 metricsManager,
                 createAssertKeyValue(keyValueService, lockService),
@@ -121,12 +113,8 @@
                 sweepQueue,
                 deleteExecutor,
                 transactionWrapper,
-<<<<<<< HEAD
                 knowledge,
                 keyValueSnapshotReaderManager);
-=======
-                knowledge);
->>>>>>> 76446bcd
     }
 
     private TestTransactionManagerImpl(
@@ -141,12 +129,8 @@
             MultiTableSweepQueueWriter sweepQueue,
             ExecutorService deleteExecutor,
             WrapperWithTracker<CallbackAwareTransaction> transactionWrapper,
-<<<<<<< HEAD
             TransactionKnowledgeComponents knowledge,
             KeyValueSnapshotReaderManager keyValueSnapshotReaderManager) {
-=======
-            TransactionKnowledgeComponents knowledge) {
->>>>>>> 76446bcd
         super(
                 metricsManager,
                 keyValueService,
@@ -202,21 +186,11 @@
             LockToken immutableTsLock,
             PreCommitCondition preCommitCondition) {
         PathTypeTracker pathTypeTracker = PathTypeTrackers.constructSynchronousTracker();
-        CommitTimestampLoader loader =
-                createCommitTimestampLoader(immutableTimestamp, startTimestampSupplier, Optional.of(immutableTsLock));
-        PreCommitRequirementValidator validator =
-                createPreCommitConditionValidator(Optional.of(immutableTsLock), preCommitCondition);
-
-        TransactionKeyValueService transactionKeyValueService =
-                transactionKeyValueServiceManager.getTransactionKeyValueService(startTimestampSupplier);
+
         return transactionWrapper.apply(
                 new SerializableTransaction(
                         metricsManager,
-<<<<<<< HEAD
-                        transactionKeyValueService,
-=======
                         transactionKeyValueServiceManager.getTransactionKeyValueService(startTimestampSupplier),
->>>>>>> 76446bcd
                         timelockService,
                         lockWatchManager,
                         transactionService,
@@ -241,14 +215,10 @@
                         ConflictTracer.NO_OP,
                         tableLevelMetricsController,
                         knowledge,
-<<<<<<< HEAD
                         keyValueSnapshotReaderManager,
-                        loader,
-                        validator),
-=======
                         commitTimestampLoaderFactory.createCommitTimestampLoader(
-                                startTimestampSupplier, immutableTimestamp, Optional.of(immutableTsLock))),
->>>>>>> 76446bcd
+                                startTimestampSupplier, immutableTimestamp, Optional.of(immutableTsLock)),
+                        createPreCommitConditionValidator(Optional.of(immutableTsLock), preCommitCondition)),
                 pathTypeTracker);
     }
 
