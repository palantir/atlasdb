--- conflicted
+++ resolved
@@ -1543,11 +1543,7 @@
 
     @Test
     public void putUnlessExistsDecodesCellsCorrectlyIfSupported() {
-<<<<<<< HEAD
-        assumeTrue(keyValueService.getCheckAndSetCompatibility().supportsDetailOnFailure());
-=======
         assumeDetailOnFailureSupported();
->>>>>>> 46876d24
 
         keyValueService.putUnlessExists(TEST_TABLE, ImmutableMap.of(TEST_CELL, val(0, 0)));
 
