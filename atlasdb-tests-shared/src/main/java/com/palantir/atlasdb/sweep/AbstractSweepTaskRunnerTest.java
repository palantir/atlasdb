/*
 * Copyright 2016 Palantir Technologies, Inc. All rights reserved.
 *
 * Licensed under the BSD-3 License (the "License");
 * you may not use this file except in compliance with the License.
 * You may obtain a copy of the License at
 *
 * http://opensource.org/licenses/BSD-3-Clause
 *
 * Unless required by applicable law or agreed to in writing, software
 * distributed under the License is distributed on an "AS IS" BASIS,
 * WITHOUT WARRANTIES OR CONDITIONS OF ANY KIND, either express or implied.
 * See the License for the specific language governing permissions and
 * limitations under the License.
 */
package com.palantir.atlasdb.sweep;

import static org.assertj.core.api.Assertions.assertThat;
import static org.junit.Assert.assertArrayEquals;
import static org.junit.Assert.assertEquals;
import static org.junit.Assert.assertNull;
import static org.junit.Assert.assertTrue;
import static org.junit.Assert.fail;
import static org.mockito.Matchers.any;
import static org.mockito.Matchers.eq;
import static org.mockito.Mockito.doAnswer;

import java.nio.charset.StandardCharsets;
import java.util.ArrayList;
import java.util.Collection;
import java.util.List;
import java.util.Set;
import java.util.concurrent.atomic.AtomicLong;
import java.util.function.LongSupplier;

import org.junit.After;
import org.junit.Before;
import org.junit.Test;
import org.mockito.Mockito;

import com.google.common.collect.ImmutableList;
import com.google.common.collect.ImmutableMap;
import com.google.common.collect.ImmutableSet;
import com.google.common.collect.Iterables;
import com.google.common.collect.Lists;
import com.palantir.atlasdb.AtlasDbConstants;
import com.palantir.atlasdb.encoding.PtBytes;
import com.palantir.atlasdb.keyvalue.api.Cell;
import com.palantir.atlasdb.keyvalue.api.ImmutableSweepResults;
import com.palantir.atlasdb.keyvalue.api.KeyValueService;
import com.palantir.atlasdb.keyvalue.api.Namespace;
import com.palantir.atlasdb.keyvalue.api.SweepResults;
import com.palantir.atlasdb.keyvalue.api.TableReference;
import com.palantir.atlasdb.keyvalue.api.Value;
import com.palantir.atlasdb.keyvalue.impl.SweepStatsKeyValueService;
import com.palantir.atlasdb.protos.generated.TableMetadataPersistence.SweepStrategy;
import com.palantir.atlasdb.table.description.TableDefinition;
import com.palantir.atlasdb.table.description.ValueType;
import com.palantir.atlasdb.transaction.api.ConflictHandler;
import com.palantir.atlasdb.transaction.api.LockAwareTransactionManager;
import com.palantir.atlasdb.transaction.impl.SweepStrategyManager;
import com.palantir.atlasdb.transaction.impl.SweepStrategyManagers;
import com.palantir.atlasdb.transaction.service.TransactionService;
import com.palantir.atlasdb.transaction.service.TransactionServices;
import com.palantir.timestamp.InMemoryTimestampService;
import com.palantir.timestamp.TimestampService;

public abstract class AbstractSweepTaskRunnerTest {
    private static final String FULL_TABLE_NAME = "test_table.xyz_atlasdb_sweeper_test";
    protected static final TableReference TABLE_NAME = TableReference.createFromFullyQualifiedName(FULL_TABLE_NAME);
    private static final String COL = "c";
    protected static final int DEFAULT_BATCH_SIZE = 1000;

    private static final List<Cell> SMALL_LIST_OF_CELLS = Lists.newArrayList();
    private static final List<Cell> BIG_LIST_OF_CELLS = Lists.newArrayList();

    static {
        for (int i = 0; i < 10; i++) {
            String colName = String.format("c%d", i);
            BIG_LIST_OF_CELLS.add(
                    Cell.create("row".getBytes(StandardCharsets.UTF_8), colName.getBytes(StandardCharsets.UTF_8)));
        }
        SMALL_LIST_OF_CELLS.addAll(BIG_LIST_OF_CELLS.subList(0, 4));
    }

    protected KeyValueService kvs;
    protected final AtomicLong sweepTimestamp = new AtomicLong();
    protected SweepTaskRunner sweepRunner;
    protected LockAwareTransactionManager txManager;
    protected TransactionService txService;
    protected PersistentLockManager persistentLockManager;
    protected SweepStrategyManager ssm;
    protected LongSupplier tsSupplier;

    @Before
    public void setup() {
        TimestampService tsService = new InMemoryTimestampService();
        kvs = SweepStatsKeyValueService.create(getKeyValueService(), tsService);
        ssm = SweepStrategyManagers.createDefault(kvs);
        txService = TransactionServices.createTransactionService(kvs);
        txManager = SweepTestUtils.setupTxManager(kvs, tsService, ssm, txService);
        tsSupplier = sweepTimestamp::get;
        persistentLockManager = new PersistentLockManager(
                SweepTestUtils.getPersistentLockService(kvs),
                AtlasDbConstants.DEFAULT_SWEEP_PERSISTENT_LOCK_WAIT_MILLIS);
        CellsSweeper cellsSweeper = new CellsSweeper(txManager, kvs, persistentLockManager, ImmutableList.of());
        sweepRunner = new SweepTaskRunner(kvs, tsSupplier, tsSupplier, txService, ssm, cellsSweeper);
    }

    @After
    public void close() {
        kvs.close();
    }

    /**
     * Called once before each test.
     *
     * @return the KVS used for testing
     */
    protected abstract KeyValueService getKeyValueService();

    @Test(timeout = 50000)
    public void testSweepOneConservative() {
        createTable(SweepStrategy.CONSERVATIVE);
        putIntoDefaultColumn("foo", "bar", 50);
        putIntoDefaultColumn("foo", "baz", 100);
        SweepResults results = completeSweep(175);
        assertEquals(1, results.getStaleValuesDeleted());
        assertThat(results.getCellTsPairsExamined()).isGreaterThanOrEqualTo(2);
        assertEquals("baz", getFromDefaultColumn("foo", 150));
        assertEquals("", getFromDefaultColumn("foo", 80));
        assertEquals(ImmutableSet.of(-1L, 100L), getAllTsFromDefaultColumn("foo"));
    }

    @Test(timeout = 50000)
    public void testDontSweepLatestConservative() {
        createTable(SweepStrategy.CONSERVATIVE);
        putIntoDefaultColumn("foo", "bar", 50);
        SweepResults results = completeSweep(75);
        assertEquals(0, results.getStaleValuesDeleted());
        assertThat(results.getCellTsPairsExamined()).isGreaterThanOrEqualTo(1);
        assertEquals("bar", getFromDefaultColumn("foo", 150));
        assertEquals(ImmutableSet.of(50L), getAllTsFromDefaultColumn("foo"));
    }

    @Test(timeout = 50000)
    public void testSweepUncommittedConservative() {
        createTable(SweepStrategy.CONSERVATIVE);
        putIntoDefaultColumn("foo", "bar", 50);
        putUncommitted("foo", "baz", 100);
        SweepResults results = completeSweep(175);
        assertEquals(1, results.getStaleValuesDeleted());
        assertThat(results.getCellTsPairsExamined()).isGreaterThanOrEqualTo(2);
        assertEquals("bar", getFromDefaultColumn("foo", 750));
        assertEquals(ImmutableSet.of(50L), getAllTsFromDefaultColumn("foo"));
    }

    @Test(timeout = 50000)
    public void testSweepManyValuesConservative() {
        createTable(SweepStrategy.CONSERVATIVE);
        putIntoDefaultColumn("foo", "bar", 50);
        putUncommitted("foo", "bad", 75);
        putIntoDefaultColumn("foo", "baz", 100);
        putIntoDefaultColumn("foo", "buzz", 125);
        putUncommitted("foo", "foo", 150);
        SweepResults results = completeSweep(175);
        assertEquals(4, results.getStaleValuesDeleted());
        assertThat(results.getCellTsPairsExamined()).isGreaterThanOrEqualTo(5);
        assertEquals("buzz", getFromDefaultColumn("foo", 200));
        assertEquals("", getFromDefaultColumn("foo", 124));
        assertEquals(ImmutableSet.of(-1L, 125L), getAllTsFromDefaultColumn("foo"));
    }

    @Test(timeout = 50000)
    public void testSweepManyRowsConservative() {
        testSweepManyRows(SweepStrategy.CONSERVATIVE);
    }

    @Test(timeout = 50000)
    public void testDontSweepFutureConservative() {
        createTable(SweepStrategy.CONSERVATIVE);
        putIntoDefaultColumn("foo", "bar", 50);
        putUncommitted("foo", "bad", 75);
        putIntoDefaultColumn("foo", "baz", 100);
        putIntoDefaultColumn("foo", "buzz", 125);
        putUncommitted("foo", "foo", 150);
        SweepResults results = completeSweep(110);
        assertEquals(2, results.getStaleValuesDeleted());
        // Future timestamps don't count towards the examined count
        assertThat(results.getCellTsPairsExamined()).isGreaterThanOrEqualTo(3);
        assertEquals(ImmutableSet.of(-1L, 100L, 125L, 150L), getAllTsFromDefaultColumn("foo"));
    }

    @Test(timeout = 50000)
    public void testSweepOneThorough() {
        createTable(SweepStrategy.THOROUGH);
        putIntoDefaultColumn("foo", "bar", 50);
        putIntoDefaultColumn("foo", "baz", 100);
        SweepResults results = completeSweep(175);
        assertEquals(1, results.getStaleValuesDeleted());
        assertThat(results.getCellTsPairsExamined()).isGreaterThanOrEqualTo(2);
        assertEquals("baz", getFromDefaultColumn("foo", 150));
        assertNull(getFromDefaultColumn("foo", 80));
        assertEquals(ImmutableSet.of(100L), getAllTsFromDefaultColumn("foo"));
    }

    @Test(timeout = 50000)
    public void testDontSweepLatestThorough() {
        createTable(SweepStrategy.THOROUGH);
        putIntoDefaultColumn("foo", "bar", 50);
        SweepResults results = completeSweep(75);
        assertEquals(0, results.getStaleValuesDeleted());
        assertThat(results.getCellTsPairsExamined()).isGreaterThanOrEqualTo(1);
        assertEquals("bar", getFromDefaultColumn("foo", 150));
        assertEquals(ImmutableSet.of(50L), getAllTsFromDefaultColumn("foo"));
    }

    @Test(timeout = 50000)
    public void testSweepLatestDeletedMultiRowThorough() {
        createTable(SweepStrategy.THOROUGH);
        putIntoDefaultColumn("foo", "", 50);
        put("foo-2", "other", "womp", 60);
        SweepResults results = completeSweep(75);
        assertEquals(1, results.getStaleValuesDeleted());
        assertThat(results.getCellTsPairsExamined()).isGreaterThanOrEqualTo(1);

        assertNull(getFromDefaultColumn("foo", 150));
        assertEquals(ImmutableSet.of(), getAllTsFromDefaultColumn("foo"));
    }

    @Test(timeout = 50000)
    public void testSweepLatestDeletedMultiColThorough() {
        createTable(SweepStrategy.THOROUGH);
        put("foo", "other column", "other value", 40);
        putIntoDefaultColumn("foo", "", 50);
        SweepResults results = completeSweep(75);
        assertEquals(1, results.getStaleValuesDeleted());
        assertThat(results.getCellTsPairsExamined()).isGreaterThanOrEqualTo(1);

        // The default column had its only value deleted
        assertNull(getFromDefaultColumn("foo", 150));
        assertEquals(ImmutableSet.of(), getAllTsFromDefaultColumn("foo"));

        // The other column was unaffected
        assertEquals("other value", get("foo", "other column", 150));
        assertEquals(ImmutableSet.of(40L), getAllTs("foo", "other column"));
    }

    @Test(timeout = 50000)
    public void testSweepLatestDeletedMultiValConservative() {
        createTable(SweepStrategy.CONSERVATIVE);
        putIntoDefaultColumn("foo", "old value", 40);
        putIntoDefaultColumn("foo", "", 50);
        SweepResults results = completeSweep(75);
        assertEquals(1, results.getStaleValuesDeleted());
        assertThat(results.getCellTsPairsExamined()).isGreaterThanOrEqualTo(1);
        assertEquals("", getFromDefaultColumn("foo", 150));
        assertEquals(ImmutableSet.of(-1L, 50L), getAllTsFromDefaultColumn("foo"));
    }

    @Test(timeout = 50000)
    public void testSweepLatestNotDeletedMultiValThorough() {
        createTable(SweepStrategy.THOROUGH);
        putIntoDefaultColumn("foo", "old value", 40);
        putIntoDefaultColumn("foo", "new value", 50);
        SweepResults results = completeSweep(75);
        assertEquals(1, results.getStaleValuesDeleted());
        assertThat(results.getCellTsPairsExamined()).isGreaterThanOrEqualTo(1);
        assertEquals("new value", getFromDefaultColumn("foo", 150));
        assertEquals(ImmutableSet.of(50L), getAllTsFromDefaultColumn("foo"));
    }

    @Test(timeout = 50000)
    public void testSweepLatestDeletedMultiValThorough() {
        createTable(SweepStrategy.THOROUGH);
        putIntoDefaultColumn("foo", "old value", 40);
        putIntoDefaultColumn("foo", "", 50);
        SweepResults results = completeSweep(75);
        assertEquals(2, results.getStaleValuesDeleted());
        assertThat(results.getCellTsPairsExamined()).isGreaterThanOrEqualTo(1);
        assertNull(getFromDefaultColumn("foo", 150));
        assertEquals(ImmutableSet.of(), getAllTsFromDefaultColumn("foo"));

        // The second sweep has no cells to examine
        SweepResults secondSweep = completeSweep(75);
        assertEquals(0, secondSweep.getStaleValuesDeleted());
        assertEquals(0, secondSweep.getCellTsPairsExamined());
    }

    @Test(timeout = 50000)
    public void testSweepLatestDeletedThorough() {
        createTable(SweepStrategy.THOROUGH);
        putIntoDefaultColumn("foo", "", 50);
        SweepResults results = completeSweep(75);
        assertEquals(1, results.getStaleValuesDeleted());
        assertThat(results.getCellTsPairsExamined()).isGreaterThanOrEqualTo(1);
        assertNull(getFromDefaultColumn("foo", 150));
        assertEquals(ImmutableSet.of(), getAllTsFromDefaultColumn("foo"));
    }

    @Test(timeout = 50000)
    public void testSweepUncommittedThorough() {
        createTable(SweepStrategy.THOROUGH);
        putIntoDefaultColumn("foo", "bar", 50);
        putUncommitted("foo", "baz", 100);
        SweepResults results = completeSweep(175);
        assertEquals(1, results.getStaleValuesDeleted());
        assertThat(results.getCellTsPairsExamined()).isGreaterThanOrEqualTo(2);
        assertEquals("bar", getFromDefaultColumn("foo", 750));
        assertEquals(ImmutableSet.of(50L), getAllTsFromDefaultColumn("foo"));
    }

    @Test(timeout = 50000)
    public void testSweepManyValuesThorough() {
        createTable(SweepStrategy.THOROUGH);
        putIntoDefaultColumn("foo", "bar", 50);
        putUncommitted("foo", "bad", 75);
        putIntoDefaultColumn("foo", "baz", 100);
        putIntoDefaultColumn("foo", "buzz", 125);
        putUncommitted("foo", "foo", 150);
        SweepResults results = completeSweep(175);
        assertEquals(4, results.getStaleValuesDeleted());
        assertThat(results.getCellTsPairsExamined()).isGreaterThanOrEqualTo(5);
        assertEquals("buzz", getFromDefaultColumn("foo", 200));
        assertNull(getFromDefaultColumn("foo", 124));
        assertEquals(ImmutableSet.of(125L), getAllTsFromDefaultColumn("foo"));
    }

    @Test(timeout = 50000)
    public void testSweepManyRowsThorough() {
        testSweepManyRows(SweepStrategy.THOROUGH);
    }

    @Test(timeout = 50000)
    public void testSweepManyLatestDeletedThorough1() {
        createTable(SweepStrategy.THOROUGH);
        putIntoDefaultColumn("foo", "bar", 50);
        putUncommitted("foo", "bad", 75);
        putIntoDefaultColumn("foo", "baz", 100);
        putIntoDefaultColumn("foo", "", 125);
        putUncommitted("foo", "foo", 150);
        putIntoDefaultColumn("zzz", "bar", 51);

        SweepResults results = completeSweep(175);
        assertEquals(4, results.getStaleValuesDeleted());
        assertThat(results.getCellTsPairsExamined()).isGreaterThanOrEqualTo(6);
        assertEquals("", getFromDefaultColumn("foo", 200));
        assertEquals(ImmutableSet.of(125L), getAllTsFromDefaultColumn("foo"));

        results = completeSweep(175);
        assertEquals(1, results.getStaleValuesDeleted());
        assertThat(results.getCellTsPairsExamined()).isGreaterThanOrEqualTo(2);
        assertNull(getFromDefaultColumn("foo", 200));
        assertEquals(ImmutableSet.of(), getAllTsFromDefaultColumn("foo"));
    }

    @Test(timeout = 50000)
    public void testSweepManyLatestDeletedThorough2() {
        createTable(SweepStrategy.THOROUGH);
        putIntoDefaultColumn("foo", "bar", 50);
        putUncommitted("foo", "bad", 75);
        putIntoDefaultColumn("foo", "baz", 100);
        putIntoDefaultColumn("foo", "foo", 125);
        putUncommitted("foo", "", 150);
        SweepResults results = completeSweep(175);
        assertEquals(4, results.getStaleValuesDeleted());
        assertThat(results.getCellTsPairsExamined()).isGreaterThanOrEqualTo(5);
        assertEquals("foo", getFromDefaultColumn("foo", 200));
        assertEquals(ImmutableSet.of(125L), getAllTsFromDefaultColumn("foo"));
    }

    @Test(timeout = 50000)
    public void testDontSweepFutureThorough() {
        createTable(SweepStrategy.THOROUGH);
        putIntoDefaultColumn("foo", "bar", 50);
        putUncommitted("foo", "bad", 75);
        putIntoDefaultColumn("foo", "baz", 100);
        putIntoDefaultColumn("foo", "buzz", 125);
        putUncommitted("foo", "foo", 150);
        SweepResults results = completeSweep(110);
        assertEquals(2, results.getStaleValuesDeleted());
        // Future timestamps don't count towards the examined count
        assertThat(results.getCellTsPairsExamined()).isGreaterThanOrEqualTo(3);
        assertEquals(ImmutableSet.of(100L, 125L, 150L), getAllTsFromDefaultColumn("foo"));
    }

    @Test(timeout = 50000)
    public void testSweepStrategyNothing() {
        createTable(SweepStrategy.NOTHING);
        putIntoDefaultColumn("foo", "bar", 50);
        putUncommitted("foo", "bad", 75);
        putIntoDefaultColumn("foo", "baz", 100);
        putIntoDefaultColumn("foo", "buzz", 125);
        putUncommitted("foo", "foo", 150);
        SweepResults results = sweepRunner.run(
                TABLE_NAME,
                ImmutableSweepBatchConfig.builder()
                        .deleteBatchSize(DEFAULT_BATCH_SIZE)
                        .candidateBatchSize(DEFAULT_BATCH_SIZE)
                        .maxCellTsPairsToExamine(DEFAULT_BATCH_SIZE)
                        .build(),
                PtBytes.EMPTY_BYTE_ARRAY);
<<<<<<< HEAD
        assertEmptyResultWithNoMoreToSweep(results);
        assertEquals(ImmutableSet.of(50L, 75L, 100L, 125L, 150L), getAllTs("foo"));
=======
        assertEquals(SweepResults.createEmptySweepResult(), results);
        assertEquals(ImmutableSet.of(50L, 75L, 100L, 125L, 150L), getAllTsFromDefaultColumn("foo"));
>>>>>>> c6fffc80
    }

    @Test(timeout = 50000)
    public void testSweeperFailsHalfwayThroughOnDeleteTable() {
        createTable(SweepStrategy.CONSERVATIVE);
        putIntoDefaultColumn("foo", "bar", 50);
        putIntoDefaultColumn("foo2", "bang", 75);
        putIntoDefaultColumn("foo3", "baz", 100);
        putIntoDefaultColumn("foo4", "buzz", 125);
        byte[] nextStartRow = partialSweep(150).getNextStartRow().get();

        kvs.dropTable(TABLE_NAME);

        SweepResults results = sweepRunner.run(
                TABLE_NAME,
                ImmutableSweepBatchConfig.builder()
                        .deleteBatchSize(DEFAULT_BATCH_SIZE)
                        .candidateBatchSize(DEFAULT_BATCH_SIZE)
                        .maxCellTsPairsToExamine(DEFAULT_BATCH_SIZE)
                        .build(),
                nextStartRow);
        assertEmptyResultWithNoMoreToSweep(results);
    }

    @Test
    public void testSweepTimers() {
        createTable(SweepStrategy.CONSERVATIVE);
        putIntoDefaultColumn("foo", "bar", 50);
        putIntoDefaultColumn("foo2", "bang", 75);
        putIntoDefaultColumn("foo3", "baz", 100);
        putIntoDefaultColumn("foo4", "buzz", 125);
        SweepResults sweepResults = partialSweep(150);

        assertTimeSweepStartedWithinDeltaOfSystemTime(sweepResults);
    }

    @Test(timeout = 50000)
    public void testSweepingAlreadySweptTable() {
        createTable(SweepStrategy.CONSERVATIVE);
        putIntoDefaultColumn("row", "val", 10);
        putIntoDefaultColumn("row", "val", 20);

        SweepResults results = completeSweep(30);
        assertEquals(1, results.getStaleValuesDeleted());
        assertThat(results.getCellTsPairsExamined()).isGreaterThanOrEqualTo(2);

        results = completeSweep(40);
        assertEquals(0, results.getStaleValuesDeleted());
        assertThat(results.getCellTsPairsExamined()).isGreaterThanOrEqualTo(1);
    }

    @Test(timeout = 50000)
    public void testSweepOnMixedCaseTable() {
        TableReference mixedCaseTable = TableReference.create(Namespace.create("someNamespace"), "someTable");
        createTable(mixedCaseTable, SweepStrategy.CONSERVATIVE);
        put(mixedCaseTable, "row", "col", "val", 10);
        put(mixedCaseTable, "row", "col", "val", 20);

        SweepResults results = completeSweep(mixedCaseTable, 30);
        assertEquals(1, results.getStaleValuesDeleted());
        assertThat(results.getCellTsPairsExamined()).isGreaterThanOrEqualTo(2);
    }

    @Test(timeout = 50000)
    public void testSweepBatchesDownToDeleteBatchSize() {
        CellsSweeper cellsSweeper = Mockito.mock(CellsSweeper.class);
        SweepTaskRunner spiedSweepRunner =
                new SweepTaskRunner(kvs, tsSupplier, tsSupplier, txService, ssm, cellsSweeper);

        putTwoValuesInEachCell(SMALL_LIST_OF_CELLS);

        int deleteBatchSize = 1;
        List<List<Cell>> sweptCells = runSweep(cellsSweeper, spiedSweepRunner,
                8, 8, deleteBatchSize);
        assertThat(sweptCells).allMatch(list -> list.size() <= 2 * deleteBatchSize);
        assertThat(Iterables.concat(sweptCells)).containsExactlyElementsOf(SMALL_LIST_OF_CELLS);
    }

    @Test(timeout = 50000)
    public void testSweepBatchesUpToDeleteBatchSize() {
        CellsSweeper cellsSweeper = Mockito.mock(CellsSweeper.class);
        SweepTaskRunner spiedSweepRunner =
                new SweepTaskRunner(kvs, tsSupplier, tsSupplier, txService, ssm, cellsSweeper);

        putTwoValuesInEachCell(SMALL_LIST_OF_CELLS);

        List<List<Cell>> sweptCells = runSweep(cellsSweeper, spiedSweepRunner, 8, 1, 4);

        assertEquals(1, sweptCells.size());
        assertEquals(SMALL_LIST_OF_CELLS, sweptCells.get(0));
    }

    @Test(timeout = 50000)
    public void testSweepBatches() {
        CellsSweeper cellsSweeper = Mockito.mock(CellsSweeper.class);
        SweepTaskRunner spiedSweepRunner =
                new SweepTaskRunner(kvs, tsSupplier, tsSupplier, txService, ssm, cellsSweeper);

        putTwoValuesInEachCell(BIG_LIST_OF_CELLS);

        int deleteBatchSize = 2;
        List<List<Cell>> sweptCells = runSweep(cellsSweeper, spiedSweepRunner,
                1000, 1, deleteBatchSize);
        assertThat(Iterables.concat(sweptCells)).containsExactlyElementsOf(BIG_LIST_OF_CELLS);
        for (List<Cell> sweptBatch : sweptCells.subList(0, sweptCells.size() - 1)) {
            // We requested deleteBatchSize = 2, so we expect between 2 and 4 timestamps deleted at a time.
            // We also expect a single timestamp to be swept per each cell.
            assertThat(sweptBatch.size()).isBetween(deleteBatchSize, 2 * deleteBatchSize);
        }
        // The last batch can be smaller than deleteBatchSize
        assertThat(sweptCells.get(sweptCells.size() - 1).size()).isLessThanOrEqualTo(2 * deleteBatchSize);
    }

    private void putTwoValuesInEachCell(List<Cell> cells) {
        createTable(SweepStrategy.CONSERVATIVE);

        int ts = 1;
        for (Cell cell : cells) {
            put(cell, "val1", ts);
            put(cell, "val2", ts + 5);
            ts += 10;
        }

        sweepTimestamp.set(ts);
    }

    @SuppressWarnings("unchecked")
    private List<List<Cell>> runSweep(CellsSweeper cellsSweeper, SweepTaskRunner spiedSweepRunner,
            int maxCellTsPairsToExamine, int candidateBatchSize, int deleteBatchSize) {
        List<List<Cell>> sweptCells = Lists.newArrayList();

        doAnswer((invocationOnMock) -> {
            Object[] arguments = invocationOnMock.getArguments();
            Collection<Cell> sentinelsToAdd = (Collection<Cell>) arguments[2];
            sweptCells.add(new ArrayList(sentinelsToAdd));
            return null;
        }).when(cellsSweeper).sweepCells(eq(TABLE_NAME), any(), any());

        spiedSweepRunner.run(TABLE_NAME, ImmutableSweepBatchConfig.builder()
                .maxCellTsPairsToExamine(maxCellTsPairsToExamine)
                .candidateBatchSize(candidateBatchSize)
                .deleteBatchSize(deleteBatchSize)
                .build(), PtBytes.EMPTY_BYTE_ARRAY);

        return sweptCells;
    }

    private void testSweepManyRows(SweepStrategy strategy) {
        createTable(strategy);
        putIntoDefaultColumn("foo", "bar1", 5);
        putIntoDefaultColumn("foo", "bar2", 10);
        putIntoDefaultColumn("baz", "bar3", 15);
        putIntoDefaultColumn("baz", "bar4", 20);
        SweepResults results = completeSweep(175);
        assertEquals(2, results.getStaleValuesDeleted());
        assertThat(results.getCellTsPairsExamined()).isGreaterThanOrEqualTo(4);
    }

    protected SweepResults completeSweep(long ts) {
        return completeSweep(TABLE_NAME, ts);
    }

    protected SweepResults completeSweep(TableReference tableReference, long ts) {
        sweepTimestamp.set(ts);
        byte[] startRow = PtBytes.EMPTY_BYTE_ARRAY;
        long totalStaleValuesDeleted = 0;
        long totalCellsExamined = 0;
        long totalTime = 0;
        for (int run = 0; run < 100; ++run) {
            SweepResults results = sweepRunner.run(
                    tableReference,
                    ImmutableSweepBatchConfig.builder()
                            .deleteBatchSize(DEFAULT_BATCH_SIZE)
                            .candidateBatchSize(DEFAULT_BATCH_SIZE)
                            .maxCellTsPairsToExamine(DEFAULT_BATCH_SIZE)
                            .build(),
                    startRow);
            assertEquals(ts, results.getSweptTimestamp());
            assertArrayEquals(startRow, results.getPreviousStartRow().orElse(null));
            totalStaleValuesDeleted += results.getStaleValuesDeleted();
            totalCellsExamined += results.getCellTsPairsExamined();
            totalTime += results.getTimeInMillis();
            if (!results.getNextStartRow().isPresent()) {
                return ImmutableSweepResults.builder()
                        .staleValuesDeleted(totalStaleValuesDeleted)
                        .cellTsPairsExamined(totalCellsExamined)
                        .sweptTimestamp(ts)
                        .timeInMillis(totalTime)
                        .timeSweepStarted(0L)
                        .build();
            }
            startRow = results.getNextStartRow().get();
        }
        fail("failed to completely sweep a table in 100 runs");
        return null; // should never be reached
    }

    private SweepResults partialSweep(long ts) {
        sweepTimestamp.set(ts);

        SweepResults results = sweepRunner.run(
                TABLE_NAME,
                ImmutableSweepBatchConfig.builder()
                        .deleteBatchSize(1)
                        .candidateBatchSize(1)
                        .maxCellTsPairsToExamine(1)
                        .build(),
                PtBytes.EMPTY_BYTE_ARRAY);
        assertTrue(results.getNextStartRow().isPresent());
        return results;
    }

    private String getFromDefaultColumn(String row, long ts) {
        return get(row, COL, ts);
    }

    private String get(String row, String column, long ts) {
        Cell cell = Cell.create(row.getBytes(StandardCharsets.UTF_8), column.getBytes(StandardCharsets.UTF_8));
        Value val = kvs.get(TABLE_NAME, ImmutableMap.of(cell, ts)).get(cell);
        return val == null ? null : new String(val.getContents(), StandardCharsets.UTF_8);
    }

    private Set<Long> getAllTsFromDefaultColumn(String row) {
        return getAllTs(row, COL);
    }

    private Set<Long> getAllTs(String row, String column) {
        Cell cell = Cell.create(row.getBytes(StandardCharsets.UTF_8), column.getBytes(StandardCharsets.UTF_8));
        return ImmutableSet.copyOf(kvs.getAllTimestamps(TABLE_NAME, ImmutableSet.of(cell), Long.MAX_VALUE).get(cell));
    }

    protected void putIntoDefaultColumn(final String row, final String val, final long ts) {
        put(row, COL, val, ts);
    }

    protected void put(final String row, final String column, final String val, final long ts) {
        put(TABLE_NAME, row, column, val, ts);
    }

    protected void put(final TableReference tableRef,
            final String row,
            final String column,
            final String val,
            final long ts) {
        Cell cell = Cell.create(row.getBytes(StandardCharsets.UTF_8), column.getBytes(StandardCharsets.UTF_8));
        put(tableRef, cell, val, ts);
    }

    protected void put(Cell cell, final String val, final long ts) {
        put(TABLE_NAME, cell, val, ts);
    }

    protected void put(final TableReference tableRef, Cell cell, final String val, final long ts) {
        kvs.put(tableRef, ImmutableMap.of(cell, val.getBytes(StandardCharsets.UTF_8)), ts);
        putTimestampIntoTransactionTable(ts);
    }

    private void putTimestampIntoTransactionTable(long ts) {
        txService.putUnlessExists(ts, ts);
    }

    private void putUncommitted(final String row, final String val, final long ts) {
        Cell cell = Cell.create(row.getBytes(StandardCharsets.UTF_8), COL.getBytes(StandardCharsets.UTF_8));
        kvs.put(TABLE_NAME, ImmutableMap.of(cell, val.getBytes(StandardCharsets.UTF_8)), ts);
    }

    protected void createTable(SweepStrategy sweepStrategy) {
        createTable(TABLE_NAME, sweepStrategy);
    }

    protected void createTable(TableReference tableReference, SweepStrategy sweepStrategy) {
        kvs.createTable(tableReference,
                new TableDefinition() {
                    {
                        rowName();
                        rowComponent("row", ValueType.BLOB);
                        columns();
                        column("col", COL, ValueType.BLOB);
                        conflictHandler(ConflictHandler.IGNORE_ALL);
                        sweepStrategy(sweepStrategy);
                    }
                }.toTableMetadata().persistToBytes()
        );
    }

    private void assertEmptyResultWithNoMoreToSweep(SweepResults results) {
        assertTimeSweepStartedWithinDeltaOfSystemTime(results);
        assertThat(results.getTimeInMillis()).isLessThanOrEqualTo(1000L);
        assertThat(results.getTimeInMillis()).isGreaterThanOrEqualTo(0L);
        assertEquals(results, SweepResults.builder()
                .from(SweepResults.createEmptySweepResultWithNoMoreToSweep())
                .timeSweepStarted(results.getTimeSweepStarted())
                .timeInMillis(results.getTimeInMillis())
                .build());
    }

    private void assertTimeSweepStartedWithinDeltaOfSystemTime(SweepResults results) {
        assertThat(results.getTimeSweepStarted() + results.getTimeInMillis())
                .isLessThanOrEqualTo(System.currentTimeMillis());
        assertThat(results.getTimeSweepStarted() + results.getTimeInMillis())
                .isGreaterThan(System.currentTimeMillis() - 1000L);
    }
}<|MERGE_RESOLUTION|>--- conflicted
+++ resolved
@@ -400,13 +400,8 @@
                         .maxCellTsPairsToExamine(DEFAULT_BATCH_SIZE)
                         .build(),
                 PtBytes.EMPTY_BYTE_ARRAY);
-<<<<<<< HEAD
         assertEmptyResultWithNoMoreToSweep(results);
-        assertEquals(ImmutableSet.of(50L, 75L, 100L, 125L, 150L), getAllTs("foo"));
-=======
-        assertEquals(SweepResults.createEmptySweepResult(), results);
         assertEquals(ImmutableSet.of(50L, 75L, 100L, 125L, 150L), getAllTsFromDefaultColumn("foo"));
->>>>>>> c6fffc80
     }
 
     @Test(timeout = 50000)
