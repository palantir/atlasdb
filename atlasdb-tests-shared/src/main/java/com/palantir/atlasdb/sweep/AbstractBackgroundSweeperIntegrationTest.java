/*
 * Copyright 2017 Palantir Technologies, Inc. All rights reserved.
 *
 * Licensed under the BSD-3 License (the "License");
 * you may not use this file except in compliance with the License.
 * You may obtain a copy of the License at
 *
 * http://opensource.org/licenses/BSD-3-Clause
 *
 * Unless required by applicable law or agreed to in writing, software
 * distributed under the License is distributed on an "AS IS" BASIS,
 * WITHOUT WARRANTIES OR CONDITIONS OF ANY KIND, either express or implied.
 * See the License for the specific language governing permissions and
 * limitations under the License.
 */
package com.palantir.atlasdb.sweep;

import java.util.List;
import java.util.Map;
import java.util.Set;
import java.util.concurrent.CountDownLatch;
import java.util.concurrent.atomic.AtomicLong;
import java.util.function.LongSupplier;

import org.junit.Assert;
import org.junit.Before;
import org.junit.Test;

import com.google.common.collect.ImmutableList;
import com.google.common.collect.Maps;
import com.google.common.primitives.Ints;
import com.palantir.atlasdb.AtlasDbConstants;
import com.palantir.atlasdb.keyvalue.api.Cell;
import com.palantir.atlasdb.keyvalue.api.KeyValueService;
import com.palantir.atlasdb.keyvalue.api.RangeRequest;
import com.palantir.atlasdb.keyvalue.api.RowResult;
import com.palantir.atlasdb.keyvalue.api.TableReference;
import com.palantir.atlasdb.keyvalue.impl.SweepStatsKeyValueService;
import com.palantir.atlasdb.protos.generated.TableMetadataPersistence.SweepStrategy;
import com.palantir.atlasdb.schema.generated.SweepTableFactory;
<<<<<<< HEAD
import com.palantir.atlasdb.sweep.metrics.SweepMetricsManager;
import com.palantir.atlasdb.sweep.priority.NextTableToSweepProvider;
=======
import com.palantir.atlasdb.sweep.metrics.LegacySweepMetrics;
>>>>>>> 32c60383
import com.palantir.atlasdb.sweep.priority.SweepPriority;
import com.palantir.atlasdb.sweep.priority.SweepPriorityOverrideConfig;
import com.palantir.atlasdb.sweep.priority.SweepPriorityStoreImpl;
import com.palantir.atlasdb.table.description.TableDefinition;
import com.palantir.atlasdb.table.description.ValueType;
import com.palantir.atlasdb.transaction.api.ConflictHandler;
import com.palantir.atlasdb.transaction.api.TransactionManager;
import com.palantir.atlasdb.transaction.impl.SweepStrategyManager;
import com.palantir.atlasdb.transaction.impl.SweepStrategyManagers;
import com.palantir.atlasdb.transaction.service.TransactionService;
import com.palantir.atlasdb.transaction.service.TransactionServices;
import com.palantir.atlasdb.util.MetricsManager;
import com.palantir.atlasdb.util.MetricsManagers;
import com.palantir.common.base.ClosableIterator;
import com.palantir.lock.SingleLockService;
import com.palantir.timestamp.InMemoryTimestampService;
import com.palantir.timestamp.TimestampService;

public abstract class AbstractBackgroundSweeperIntegrationTest {

    protected static final TableReference TABLE_1 = TableReference.createFromFullyQualifiedName("foo.bar");
    private static final TableReference TABLE_2 = TableReference.createFromFullyQualifiedName("qwe.rty");
    private static final TableReference TABLE_3 = TableReference.createFromFullyQualifiedName("baz.qux");

    private final MetricsManager metricsManager = MetricsManagers.createForTests();
    protected KeyValueService kvs;
    protected TransactionManager txManager;
    protected final AtomicLong sweepTimestamp = new AtomicLong();
    private BackgroundSweepThread backgroundSweeper;
    private SweepBatchConfig sweepBatchConfig = ImmutableSweepBatchConfig.builder()
            .deleteBatchSize(8)
            .candidateBatchSize(15)
            .maxCellTsPairsToExamine(1000)
            .build();
    protected TransactionService txService;
    protected SpecificTableSweeper specificTableSweeper;
    protected AdjustableSweepBatchConfigSource sweepBatchConfigSource;

    @Before
    public void setup() {
        TimestampService tsService = new InMemoryTimestampService();
        kvs = SweepStatsKeyValueService.create(getKeyValueService(), tsService,
                () -> AtlasDbConstants.DEFAULT_SWEEP_WRITE_THRESHOLD,
                () -> AtlasDbConstants.DEFAULT_SWEEP_WRITE_SIZE_THRESHOLD
        );
        SweepStrategyManager ssm = SweepStrategyManagers.createDefault(kvs);
        txService = TransactionServices.createTransactionService(kvs);
        txManager = SweepTestUtils.setupTxManager(kvs, tsService, ssm, txService);
        LongSupplier tsSupplier = sweepTimestamp::get;
        PersistentLockManager persistentLockManager = new PersistentLockManager(metricsManager,
                SweepTestUtils.getPersistentLockService(kvs),
                AtlasDbConstants.DEFAULT_SWEEP_PERSISTENT_LOCK_WAIT_MILLIS);
        CellsSweeper cellsSweeper = new CellsSweeper(txManager, kvs, persistentLockManager, ImmutableList.of());
        SweepTaskRunner sweepRunner = new SweepTaskRunner(kvs, tsSupplier, tsSupplier, txService, ssm, cellsSweeper);
        LegacySweepMetrics sweepMetrics = new LegacySweepMetrics(metricsManager.getRegistry());
        specificTableSweeper = SpecificTableSweeper.create(
                txManager,
                kvs,
                sweepRunner,
                SweepTableFactory.of(),
                new NoOpBackgroundSweeperPerformanceLogger(),
                sweepMetrics,
                false);

        sweepBatchConfigSource = AdjustableSweepBatchConfigSource.create(metricsManager, () -> sweepBatchConfig);

<<<<<<< HEAD
        backgroundSweeper = new BackgroundSweepThread(
                txManager.getLockService(),
                NextTableToSweepProvider.create(kvs,
                        txManager.getLockService(),
                        specificTableSweeper.getSweepPriorityStore()),
=======
        backgroundSweeper = BackgroundSweeperImpl.create(
                metricsManager,
>>>>>>> 32c60383
                sweepBatchConfigSource,
                () -> true, // sweepEnabled
                () -> 10L, // sweepPauseMillis
                SweepPriorityOverrideConfig::defaultConfig,
                specificTableSweeper,
                new SweepOutcomeMetrics(),
                new CountDownLatch(1),
                0);
    }

    @Test
    public void smokeTest() throws Exception {
        createTable(TABLE_1, SweepStrategy.CONSERVATIVE);
        createTable(TABLE_2, SweepStrategy.THOROUGH);
        createTable(TABLE_3, SweepStrategy.NOTHING);
        putManyCells(TABLE_1, 100, 110);
        putManyCells(TABLE_1, 103, 113);
        putManyCells(TABLE_1, 105, 115);
        putManyCells(TABLE_2, 101, 111);
        putManyCells(TABLE_2, 104, 114);
        putManyCells(TABLE_3, 120, 130);
        sweepTimestamp.set(150);
        try (SingleLockService sweepLocks = backgroundSweeper.createSweepLocks()) {
            for (int i = 0; i < 50; ++i) {
                backgroundSweeper.checkConfigAndRunSweep(sweepLocks);
            }
        }
        verifyTableSwept(TABLE_1, 75, true);
        verifyTableSwept(TABLE_2, 58, false);
        List<SweepPriority> priorities = txManager.runTaskReadOnly(
                tx -> SweepPriorityStoreImpl.create(kvs, SweepTableFactory.of(), false).loadNewPriorities(tx));
        Assert.assertTrue(priorities.stream().anyMatch(p -> p.tableRef().equals(TABLE_1)));
        Assert.assertTrue(priorities.stream().anyMatch(p -> p.tableRef().equals(TABLE_2)));
    }

    protected abstract KeyValueService getKeyValueService();

    protected void verifyTableSwept(TableReference tableRef, int expectedCells, boolean conservative) {
        try (ClosableIterator<RowResult<Set<Long>>> iter =
                kvs.getRangeOfTimestamps(tableRef, RangeRequest.all(), Long.MAX_VALUE)) {
            int numCells = 0;
            while (iter.hasNext()) {
                RowResult<Set<Long>> rr = iter.next();
                numCells += rr.getColumns().size();
                Assert.assertTrue(String.format("Found unswept values in %s!", tableRef.getQualifiedName()),
                        rr.getColumns().values().stream().allMatch(
                        s -> s.size() == 1 || (conservative && s.size() == 2 && s.contains(-1L))));
            }
            Assert.assertEquals(expectedCells, numCells);
        }
    }

    protected void createTable(TableReference tableReference, SweepStrategy sweepStrategy) {
        kvs.createTable(tableReference,
                new TableDefinition() {
                    {
                        rowName();
                        rowComponent("row", ValueType.BLOB);
                        columns();
                        column("col", "c", ValueType.BLOB);
                        conflictHandler(ConflictHandler.IGNORE_ALL);
                        sweepStrategy(sweepStrategy);
                    }
                }.toTableMetadata().persistToBytes()
        );
    }

    protected void putManyCells(TableReference tableRef, long startTs, long commitTs) {
        Map<Cell, byte[]> cells = Maps.newHashMap();
        for (int i = 0; i < 50; ++i) {
            cells.put(Cell.create(Ints.toByteArray(i), "c".getBytes()),
                    (i % 3 == 0) ? new byte[] {} : Ints.toByteArray(123456 + i));
            if (i % 2 == 0) {
                cells.put(Cell.create(Ints.toByteArray(i), "d".getBytes()), Ints.toByteArray(9876543 - i));
            }
        }
        kvs.put(tableRef, cells, startTs);
        txService.putUnlessExists(startTs, commitTs);
    }
}<|MERGE_RESOLUTION|>--- conflicted
+++ resolved
@@ -38,12 +38,8 @@
 import com.palantir.atlasdb.keyvalue.impl.SweepStatsKeyValueService;
 import com.palantir.atlasdb.protos.generated.TableMetadataPersistence.SweepStrategy;
 import com.palantir.atlasdb.schema.generated.SweepTableFactory;
-<<<<<<< HEAD
-import com.palantir.atlasdb.sweep.metrics.SweepMetricsManager;
+import com.palantir.atlasdb.sweep.metrics.LegacySweepMetrics;
 import com.palantir.atlasdb.sweep.priority.NextTableToSweepProvider;
-=======
-import com.palantir.atlasdb.sweep.metrics.LegacySweepMetrics;
->>>>>>> 32c60383
 import com.palantir.atlasdb.sweep.priority.SweepPriority;
 import com.palantir.atlasdb.sweep.priority.SweepPriorityOverrideConfig;
 import com.palantir.atlasdb.sweep.priority.SweepPriorityStoreImpl;
@@ -110,22 +106,17 @@
 
         sweepBatchConfigSource = AdjustableSweepBatchConfigSource.create(metricsManager, () -> sweepBatchConfig);
 
-<<<<<<< HEAD
         backgroundSweeper = new BackgroundSweepThread(
                 txManager.getLockService(),
                 NextTableToSweepProvider.create(kvs,
                         txManager.getLockService(),
                         specificTableSweeper.getSweepPriorityStore()),
-=======
-        backgroundSweeper = BackgroundSweeperImpl.create(
-                metricsManager,
->>>>>>> 32c60383
                 sweepBatchConfigSource,
                 () -> true, // sweepEnabled
                 () -> 10L, // sweepPauseMillis
                 SweepPriorityOverrideConfig::defaultConfig,
                 specificTableSweeper,
-                new SweepOutcomeMetrics(),
+                new SweepOutcomeMetrics(metricsManager),
                 new CountDownLatch(1),
                 0);
     }
