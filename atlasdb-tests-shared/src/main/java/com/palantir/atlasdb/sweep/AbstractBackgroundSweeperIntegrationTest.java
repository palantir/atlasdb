--- conflicted
+++ resolved
@@ -37,12 +37,7 @@
 import com.palantir.atlasdb.keyvalue.impl.SweepStatsKeyValueService;
 import com.palantir.atlasdb.protos.generated.TableMetadataPersistence.SweepStrategy;
 import com.palantir.atlasdb.schema.generated.SweepTableFactory;
-<<<<<<< HEAD
-import com.palantir.atlasdb.sweep.metrics.SweepMetricsFactory;
-import com.palantir.atlasdb.sweep.metrics.SweepMetricsManager;
-=======
 import com.palantir.atlasdb.sweep.metrics.LegacySweepMetrics;
->>>>>>> 148989ef
 import com.palantir.atlasdb.sweep.priority.SweepPriority;
 import com.palantir.atlasdb.sweep.priority.SweepPriorityOverrideConfig;
 import com.palantir.atlasdb.sweep.priority.SweepPriorityStoreImpl;
@@ -97,12 +92,7 @@
                 AtlasDbConstants.DEFAULT_SWEEP_PERSISTENT_LOCK_WAIT_MILLIS);
         CellsSweeper cellsSweeper = new CellsSweeper(txManager, kvs, persistentLockManager, ImmutableList.of());
         SweepTaskRunner sweepRunner = new SweepTaskRunner(kvs, tsSupplier, tsSupplier, txService, ssm, cellsSweeper);
-<<<<<<< HEAD
-        SweepMetricsManager sweepMetricsManager = new SweepMetricsManager(new SweepMetricsFactory(
-                metricsManager.getRegistry()));
-=======
-        LegacySweepMetrics sweepMetrics = new LegacySweepMetrics();
->>>>>>> 148989ef
+        LegacySweepMetrics sweepMetrics = new LegacySweepMetrics(metricsManager.getRegistry());
         specificTableSweeper = SpecificTableSweeper.create(
                 txManager,
                 kvs,
