/*
 * Copyright 2017 Palantir Technologies, Inc. All rights reserved.
 *
 * Licensed under the BSD-3 License (the "License");
 * you may not use this file except in compliance with the License.
 * You may obtain a copy of the License at
 *
 * http://opensource.org/licenses/BSD-3-Clause
 *
 * Unless required by applicable law or agreed to in writing, software
 * distributed under the License is distributed on an "AS IS" BASIS,
 * WITHOUT WARRANTIES OR CONDITIONS OF ANY KIND, either express or implied.
 * See the License for the specific language governing permissions and
 * limitations under the License.
 */
package com.palantir.atlasdb.sweep;

import org.awaitility.Awaitility;
import org.awaitility.Duration;

import com.google.common.base.Supplier;
import com.palantir.atlasdb.AtlasDbConstants;
import com.palantir.atlasdb.cleaner.NoOpCleaner;
import com.palantir.atlasdb.cleaner.api.Cleaner;
import com.palantir.atlasdb.keyvalue.api.KeyValueService;
import com.palantir.atlasdb.persistentlock.KvsBackedPersistentLockService;
import com.palantir.atlasdb.persistentlock.NoOpPersistentLockService;
import com.palantir.atlasdb.persistentlock.PersistentLockService;
import com.palantir.atlasdb.schema.SweepSchema;
import com.palantir.atlasdb.sweep.queue.MultiTableSweepQueueWriter;
import com.palantir.atlasdb.sweep.queue.TargetedSweeper;
import com.palantir.atlasdb.table.description.Schemas;
import com.palantir.atlasdb.transaction.api.AtlasDbConstraintCheckingMode;
import com.palantir.atlasdb.transaction.api.TransactionManager;
import com.palantir.atlasdb.transaction.impl.AbstractTransactionTest;
import com.palantir.atlasdb.transaction.impl.ConflictDetectionManager;
import com.palantir.atlasdb.transaction.impl.ConflictDetectionManagers;
import com.palantir.atlasdb.transaction.impl.SerializableTransactionManager;
import com.palantir.atlasdb.transaction.impl.SweepStrategyManager;
import com.palantir.atlasdb.transaction.impl.SweepStrategyManagers;
import com.palantir.atlasdb.transaction.impl.TransactionTables;
import com.palantir.atlasdb.transaction.service.TransactionService;
import com.palantir.atlasdb.transaction.service.TransactionServices;
import com.palantir.lock.LockClient;
import com.palantir.lock.LockServerOptions;
import com.palantir.lock.LockService;
import com.palantir.lock.impl.LockServiceImpl;
import com.palantir.timestamp.InMemoryTimestampService;
import com.palantir.timestamp.TimestampService;

public final class SweepTestUtils {
    private SweepTestUtils() {}

    public static TransactionManager setupTxManager(KeyValueService kvs) {
        return setupTxManager(
                kvs,
                new InMemoryTimestampService(),
                SweepStrategyManagers.createDefault(kvs),
                TransactionServices.createTransactionService(kvs));
    }

    public static TransactionManager setupTxManager(KeyValueService kvs,
            TimestampService tsService,
            SweepStrategyManager ssm,
            TransactionService txService) {
        LockClient lockClient = LockClient.of("sweep client");
        LockService lockService = LockServiceImpl.create(
                LockServerOptions.builder().isStandaloneServer(false).build());
        Supplier<AtlasDbConstraintCheckingMode> constraints = () ->
                AtlasDbConstraintCheckingMode.NO_CONSTRAINT_CHECKING;
        ConflictDetectionManager cdm = ConflictDetectionManagers.createWithoutWarmingCache(kvs);
        Cleaner cleaner = new NoOpCleaner();
<<<<<<< HEAD
        TransactionManager txManager = SerializableTransactionManager.createForTest(
=======
        MultiTableSweepQueueWriter writer = TargetedSweeper.createUninitialized(() -> true, () -> 1, 0, 0);
        SerializableTransactionManager txManager = SerializableTransactionManager.createForTest(
>>>>>>> 0d381666
                kvs, tsService, lockClient, lockService, txService, constraints, cdm, ssm, cleaner,
                AbstractTransactionTest.GET_RANGES_THREAD_POOL_SIZE,
                AbstractTransactionTest.DEFAULT_GET_RANGES_CONCURRENCY,
                () -> AtlasDbConstants.DEFAULT_TIMESTAMP_CACHE_SIZE,
                writer);
        setupTables(kvs);
        writer.callbackInit(txManager);
        return txManager;
    }

    public static PersistentLockService getPersistentLockService(KeyValueService kvs) {
        if (kvs.supportsCheckAndSet()) {
            return KvsBackedPersistentLockService.create(kvs);
        } else {
            return new NoOpPersistentLockService();
        }
    }

    private static void setupTables(KeyValueService kvs) {
        tearDownTables(kvs);
        TransactionTables.createTables(kvs);
        Schemas.createTablesAndIndexes(SweepSchema.INSTANCE.getLatestSchema(), kvs);
    }

    private static void tearDownTables(KeyValueService kvs) {
        Awaitility.await()
                .timeout(Duration.FIVE_MINUTES)
                .until(() -> {
                    kvs.getAllTableNames().forEach(kvs::dropTable);
                    return true;
                });
        TransactionTables.deleteTables(kvs);
        Schemas.deleteTablesAndIndexes(SweepSchema.INSTANCE.getLatestSchema(), kvs);
    }
}<|MERGE_RESOLUTION|>--- conflicted
+++ resolved
@@ -70,12 +70,8 @@
                 AtlasDbConstraintCheckingMode.NO_CONSTRAINT_CHECKING;
         ConflictDetectionManager cdm = ConflictDetectionManagers.createWithoutWarmingCache(kvs);
         Cleaner cleaner = new NoOpCleaner();
-<<<<<<< HEAD
+        MultiTableSweepQueueWriter writer = TargetedSweeper.createUninitialized(() -> true, () -> 1, 0, 0);
         TransactionManager txManager = SerializableTransactionManager.createForTest(
-=======
-        MultiTableSweepQueueWriter writer = TargetedSweeper.createUninitialized(() -> true, () -> 1, 0, 0);
-        SerializableTransactionManager txManager = SerializableTransactionManager.createForTest(
->>>>>>> 0d381666
                 kvs, tsService, lockClient, lockService, txService, constraints, cdm, ssm, cleaner,
                 AbstractTransactionTest.GET_RANGES_THREAD_POOL_SIZE,
                 AbstractTransactionTest.DEFAULT_GET_RANGES_CONCURRENCY,
