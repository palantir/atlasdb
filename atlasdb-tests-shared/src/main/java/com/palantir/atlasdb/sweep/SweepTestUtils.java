--- conflicted
+++ resolved
@@ -19,12 +19,7 @@
 import org.awaitility.Duration;
 
 import com.google.common.base.Supplier;
-<<<<<<< HEAD
-=======
-import com.jayway.awaitility.Awaitility;
-import com.jayway.awaitility.Duration;
 import com.palantir.atlasdb.AtlasDbConstants;
->>>>>>> 8fdd50b0
 import com.palantir.atlasdb.cleaner.Cleaner;
 import com.palantir.atlasdb.cleaner.NoOpCleaner;
 import com.palantir.atlasdb.keyvalue.api.KeyValueService;
@@ -100,8 +95,7 @@
         Awaitility.await()
                 .timeout(Duration.FIVE_MINUTES)
                 .until(() -> {
-                    kvs.getAllTableNames().stream()
-                            .forEach(tableRef -> kvs.dropTable(tableRef));
+                    kvs.getAllTableNames().forEach(kvs::dropTable);
                     return true;
                 });
         TransactionTables.deleteTables(kvs);
