{
    "compileClasspath": {
        "cglib:cglib-nodep": {
            "locked": "3.1",
            "transitive": [
                "com.jayway.awaitility:awaitility"
            ]
        },
        "com.fasterxml.jackson.core:jackson-annotations": {
            "locked": "2.6.7",
            "transitive": [
                "com.fasterxml.jackson.core:jackson-databind",
                "com.palantir.atlasdb:atlasdb-api",
                "com.palantir.atlasdb:atlasdb-commons",
                "com.palantir.atlasdb:lock-api",
                "com.palantir.atlasdb:timestamp-api",
                "com.palantir.atlasdb:timestamp-client"
            ]
        },
        "com.fasterxml.jackson.core:jackson-core": {
            "locked": "2.6.7",
            "transitive": [
                "com.fasterxml.jackson.core:jackson-databind",
                "com.fasterxml.jackson.dataformat:jackson-dataformat-cbor",
                "com.fasterxml.jackson.datatype:jackson-datatype-guava",
                "com.fasterxml.jackson.datatype:jackson-datatype-jdk8",
                "com.fasterxml.jackson.datatype:jackson-datatype-jsr310",
                "com.fasterxml.jackson.jaxrs:jackson-jaxrs-base",
                "com.fasterxml.jackson.jaxrs:jackson-jaxrs-cbor-provider",
                "com.fasterxml.jackson.module:jackson-module-afterburner",
                "com.fasterxml.jackson.module:jackson-module-jaxb-annotations",
                "com.palantir.atlasdb:atlasdb-client"
            ]
        },
        "com.fasterxml.jackson.core:jackson-databind": {
            "locked": "2.6.7",
            "transitive": [
                "com.fasterxml.jackson.datatype:jackson-datatype-guava",
                "com.fasterxml.jackson.datatype:jackson-datatype-jdk8",
                "com.fasterxml.jackson.datatype:jackson-datatype-jsr310",
                "com.fasterxml.jackson.jaxrs:jackson-jaxrs-base",
                "com.fasterxml.jackson.jaxrs:jackson-jaxrs-cbor-provider",
                "com.fasterxml.jackson.module:jackson-module-afterburner",
                "com.fasterxml.jackson.module:jackson-module-jaxb-annotations",
                "com.palantir.atlasdb:atlasdb-api",
                "com.palantir.atlasdb:atlasdb-client",
                "com.palantir.atlasdb:atlasdb-persistent-lock-api",
                "com.palantir.atlasdb:lock-api",
                "com.palantir.atlasdb:timestamp-client",
                "com.palantir.remoting-api:errors",
                "com.palantir.remoting-api:ssl-config",
                "com.palantir.remoting-api:tracing",
                "com.palantir.remoting2:jackson-support",
                "com.palantir.remoting2:tracing",
                "com.palantir.remoting3:jackson-support",
                "com.palantir.remoting3:tracing"
            ]
        },
        "com.fasterxml.jackson.dataformat:jackson-dataformat-cbor": {
            "locked": "2.6.7",
            "transitive": [
                "com.fasterxml.jackson.jaxrs:jackson-jaxrs-cbor-provider",
                "com.palantir.remoting3:jackson-support"
            ]
        },
        "com.fasterxml.jackson.datatype:jackson-datatype-guava": {
            "locked": "2.6.7",
            "transitive": [
                "com.palantir.atlasdb:atlasdb-client",
                "com.palantir.remoting2:jackson-support",
                "com.palantir.remoting2:tracing",
                "com.palantir.remoting3:jackson-support",
                "com.palantir.remoting3:tracing"
            ]
        },
        "com.fasterxml.jackson.datatype:jackson-datatype-jdk8": {
            "locked": "2.6.7",
            "transitive": [
                "com.palantir.remoting2:jackson-support",
                "com.palantir.remoting2:tracing",
                "com.palantir.remoting3:jackson-support",
                "com.palantir.remoting3:tracing"
            ]
        },
        "com.fasterxml.jackson.datatype:jackson-datatype-jsr310": {
            "locked": "2.6.7",
            "transitive": [
                "com.palantir.remoting2:jackson-support",
                "com.palantir.remoting3:jackson-support"
            ]
        },
        "com.fasterxml.jackson.jaxrs:jackson-jaxrs-base": {
            "locked": "2.6.7",
            "transitive": [
                "com.fasterxml.jackson.jaxrs:jackson-jaxrs-cbor-provider"
            ]
        },
        "com.fasterxml.jackson.jaxrs:jackson-jaxrs-cbor-provider": {
            "locked": "2.6.7",
            "transitive": [
                "com.palantir.remoting3:jersey-servers"
            ]
        },
        "com.fasterxml.jackson.module:jackson-module-afterburner": {
            "locked": "2.6.7",
            "transitive": [
                "com.palantir.remoting2:jackson-support",
                "com.palantir.remoting2:tracing",
                "com.palantir.remoting3:jackson-support",
                "com.palantir.remoting3:jersey-servers",
                "com.palantir.remoting3:tracing"
            ]
        },
        "com.fasterxml.jackson.module:jackson-module-jaxb-annotations": {
            "locked": "2.6.7",
            "transitive": [
                "com.fasterxml.jackson.jaxrs:jackson-jaxrs-cbor-provider"
            ]
        },
        "com.google.code.findbugs:annotations": {
            "locked": "2.0.3",
            "transitive": [
                "com.palantir.atlasdb:atlasdb-api",
                "com.palantir.atlasdb:atlasdb-client",
                "com.palantir.atlasdb:atlasdb-client-protobufs",
                "com.palantir.atlasdb:atlasdb-commons",
                "com.palantir.atlasdb:atlasdb-impl-shared",
                "com.palantir.atlasdb:atlasdb-lock-api",
                "com.palantir.atlasdb:atlasdb-persistent-lock-api",
                "com.palantir.atlasdb:commons-executors",
                "com.palantir.atlasdb:lock-api",
                "com.palantir.atlasdb:lock-impl",
                "com.palantir.atlasdb:timestamp-api",
                "com.palantir.atlasdb:timestamp-client",
                "com.palantir.tritium:tritium-api",
                "com.palantir.tritium:tritium-core",
                "com.palantir.tritium:tritium-lib",
                "com.palantir.tritium:tritium-metrics",
                "com.palantir.tritium:tritium-slf4j",
                "com.palantir.tritium:tritium-tracing"
            ]
        },
        "com.google.code.findbugs:jsr305": {
            "locked": "1.3.9",
            "transitive": [
                "com.palantir.atlasdb:atlasdb-commons",
<<<<<<< HEAD
                "com.palantir.remoting-api:errors"
=======
                "com.palantir.remoting-api:errors",
                "com.palantir.remoting3:refresh-utils",
                "org.mpierce.metrics.reservoir:hdrhistogram-metrics-reservoir"
>>>>>>> 18d35b6e
            ]
        },
        "com.google.guava:guava": {
            "locked": "18.0",
            "transitive": [
                "com.fasterxml.jackson.datatype:jackson-datatype-guava",
                "com.palantir.atlasdb:atlasdb-commons",
                "com.palantir.common:streams",
                "com.palantir.remoting2:tracing",
                "com.palantir.remoting3:error-handling",
                "com.palantir.remoting3:refresh-utils",
                "com.palantir.remoting3:tracing",
                "com.palantir.tritium:tritium-core",
                "com.palantir.tritium:tritium-lib",
                "com.palantir.tritium:tritium-metrics"
            ]
        },
        "com.google.protobuf:protobuf-java": {
            "locked": "2.6.0",
            "transitive": [
                "com.palantir.atlasdb:atlasdb-client",
                "com.palantir.atlasdb:atlasdb-client-protobufs"
            ]
        },
        "com.googlecode.json-simple:json-simple": {
            "locked": "1.1.1",
            "transitive": [
                "com.palantir.atlasdb:atlasdb-client"
            ]
        },
        "com.googlecode.protobuf-java-format:protobuf-java-format": {
            "locked": "1.2",
            "transitive": [
                "com.palantir.atlasdb:atlasdb-client"
            ]
        },
        "com.jayway.awaitility:awaitility": {
            "locked": "1.6.5"
        },
        "com.jcraft:jzlib": {
            "locked": "1.1.3",
            "transitive": [
                "com.palantir.remoting3:jersey-servers"
            ]
        },
        "com.palantir.atlasdb:atlasdb-api": {
            "project": true,
            "transitive": [
                "com.palantir.atlasdb:atlasdb-client",
                "com.palantir.atlasdb:atlasdb-lock-api"
            ]
        },
        "com.palantir.atlasdb:atlasdb-client": {
            "project": true,
            "transitive": [
                "com.palantir.atlasdb:atlasdb-impl-shared"
            ]
        },
        "com.palantir.atlasdb:atlasdb-client-protobufs": {
            "project": true,
            "transitive": [
                "com.palantir.atlasdb:atlasdb-client"
            ]
        },
        "com.palantir.atlasdb:atlasdb-commons": {
            "project": true,
            "transitive": [
                "com.palantir.atlasdb:atlasdb-api",
                "com.palantir.atlasdb:atlasdb-client",
                "com.palantir.atlasdb:atlasdb-impl-shared",
                "com.palantir.atlasdb:lock-api",
                "com.palantir.atlasdb:lock-impl",
                "com.palantir.atlasdb:timestamp-client"
            ]
        },
        "com.palantir.atlasdb:atlasdb-feign": {
            "project": true
        },
        "com.palantir.atlasdb:atlasdb-impl-shared": {
            "project": true
        },
        "com.palantir.atlasdb:atlasdb-lock-api": {
            "project": true,
            "transitive": [
                "com.palantir.atlasdb:atlasdb-impl-shared"
            ]
        },
        "com.palantir.atlasdb:atlasdb-persistent-lock-api": {
            "project": true,
            "transitive": [
                "com.palantir.atlasdb:atlasdb-impl-shared"
            ]
        },
        "com.palantir.atlasdb:commons-executors": {
            "project": true,
            "transitive": [
                "com.palantir.atlasdb:atlasdb-commons"
            ]
        },
        "com.palantir.atlasdb:lock-api": {
            "project": true,
            "transitive": [
                "com.palantir.atlasdb:atlasdb-feign",
                "com.palantir.atlasdb:atlasdb-lock-api",
                "com.palantir.atlasdb:lock-impl"
            ]
        },
        "com.palantir.atlasdb:lock-impl": {
            "project": true,
            "transitive": [
                "com.palantir.atlasdb:atlasdb-impl-shared"
            ]
        },
        "com.palantir.atlasdb:timestamp-api": {
            "project": true,
            "transitive": [
                "com.palantir.atlasdb:atlasdb-api",
                "com.palantir.atlasdb:atlasdb-impl-shared",
                "com.palantir.atlasdb:lock-api",
                "com.palantir.atlasdb:timestamp-client"
            ]
        },
        "com.palantir.atlasdb:timestamp-client": {
            "project": true,
            "transitive": [
                "com.palantir.atlasdb:atlasdb-impl-shared"
            ]
        },
        "com.palantir.common:streams": {
            "locked": "1.9.0",
            "transitive": [
                "com.palantir.atlasdb:atlasdb-impl-shared"
            ]
        },
        "com.palantir.patches.sourceforge:trove3": {
            "locked": "3.0.3-p5",
            "transitive": [
                "com.palantir.atlasdb:atlasdb-impl-shared",
                "com.palantir.atlasdb:lock-impl"
            ]
        },
        "com.palantir.remoting-api:errors": {
            "locked": "1.4.0",
            "transitive": [
                "com.palantir.remoting3:error-handling"
            ]
        },
        "com.palantir.remoting-api:ssl-config": {
            "locked": "1.4.0",
            "transitive": [
                "com.palantir.atlasdb:atlasdb-api"
            ]
        },
        "com.palantir.remoting-api:tracing": {
            "locked": "1.4.0",
            "transitive": [
                "com.palantir.remoting3:tracing"
            ]
        },
        "com.palantir.remoting2:jackson-support": {
            "locked": "2.3.0",
            "transitive": [
                "com.palantir.remoting2:tracing"
            ]
        },
        "com.palantir.remoting2:tracing": {
            "locked": "2.3.0"
        },
        "com.palantir.remoting3:error-handling": {
            "locked": "3.5.1",
            "transitive": [
                "com.palantir.remoting3:jersey-servers"
            ]
        },
        "com.palantir.remoting3:jackson-support": {
            "locked": "3.5.1",
            "transitive": [
                "com.palantir.remoting3:error-handling",
                "com.palantir.remoting3:tracing"
            ]
        },
        "com.palantir.remoting3:jersey-servers": {
            "locked": "3.5.1",
            "transitive": [
                "com.palantir.atlasdb:atlasdb-impl-shared"
            ]
        },
        "com.palantir.remoting3:refresh-utils": {
            "locked": "3.5.1",
            "transitive": [
                "com.palantir.atlasdb:atlasdb-feign"
            ]
        },
        "com.palantir.remoting3:tracing": {
            "locked": "3.5.1",
            "transitive": [
                "com.palantir.atlasdb:atlasdb-client",
                "com.palantir.atlasdb:atlasdb-impl-shared",
                "com.palantir.atlasdb:lock-impl",
                "com.palantir.remoting3:jersey-servers",
                "com.palantir.tritium:tritium-tracing"
            ]
        },
        "com.palantir.safe-logging:safe-logging": {
            "locked": "0.1.3",
            "transitive": [
                "com.palantir.atlasdb:atlasdb-client",
                "com.palantir.atlasdb:atlasdb-commons",
                "com.palantir.atlasdb:atlasdb-impl-shared",
                "com.palantir.atlasdb:lock-api",
                "com.palantir.atlasdb:lock-impl",
                "com.palantir.atlasdb:timestamp-api",
                "com.palantir.remoting-api:errors",
                "com.palantir.remoting3:jersey-servers",
                "com.palantir.remoting3:tracing",
                "com.palantir.tritium:tritium-core",
                "com.palantir.tritium:tritium-lib",
                "com.palantir.tritium:tritium-metrics",
                "com.palantir.tritium:tritium-slf4j",
                "com.palantir.tritium:tritium-tracing"
            ]
        },
        "com.palantir.tritium:tritium-api": {
            "locked": "0.8.4",
            "transitive": [
                "com.palantir.tritium:tritium-core",
                "com.palantir.tritium:tritium-lib",
                "com.palantir.tritium:tritium-metrics",
                "com.palantir.tritium:tritium-slf4j",
                "com.palantir.tritium:tritium-tracing"
            ]
        },
        "com.palantir.tritium:tritium-core": {
            "locked": "0.8.4",
            "transitive": [
                "com.palantir.tritium:tritium-lib",
                "com.palantir.tritium:tritium-metrics",
                "com.palantir.tritium:tritium-slf4j",
                "com.palantir.tritium:tritium-tracing"
            ]
        },
        "com.palantir.tritium:tritium-lib": {
            "locked": "0.8.4",
            "transitive": [
                "com.palantir.atlasdb:atlasdb-client"
            ]
        },
        "com.palantir.tritium:tritium-metrics": {
            "locked": "0.8.4",
            "transitive": [
                "com.palantir.tritium:tritium-lib"
            ]
        },
        "com.palantir.tritium:tritium-proxy": {
            "locked": "0.8.4",
            "transitive": [
                "com.palantir.tritium:tritium-lib"
            ]
        },
        "com.palantir.tritium:tritium-slf4j": {
            "locked": "0.8.4",
            "transitive": [
                "com.palantir.tritium:tritium-lib"
            ]
        },
        "com.palantir.tritium:tritium-tracing": {
            "locked": "0.8.4",
            "transitive": [
                "com.palantir.tritium:tritium-lib"
            ]
        },
        "com.squareup.okhttp3:okhttp": {
            "locked": "3.8.1",
            "transitive": [
                "com.palantir.atlasdb:atlasdb-feign"
            ]
        },
        "com.squareup.okio:okio": {
            "locked": "1.13.0",
            "transitive": [
                "com.squareup.okhttp3:okhttp"
            ]
        },
        "com.squareup:javapoet": {
            "locked": "1.9.0",
            "transitive": [
                "com.palantir.atlasdb:atlasdb-client"
            ]
        },
        "commons-lang:commons-lang": {
            "locked": "2.6",
            "transitive": [
                "com.palantir.atlasdb:atlasdb-client"
            ]
        },
        "io.dropwizard.metrics:metrics-core": {
            "locked": "3.2.3",
            "transitive": [
                "com.palantir.atlasdb:atlasdb-commons",
                "com.palantir.tritium:tritium-metrics"
            ]
        },
        "javax.validation:validation-api": {
            "locked": "1.1.0.Final",
            "transitive": [
                "com.palantir.atlasdb:atlasdb-api"
            ]
        },
        "javax.ws.rs:javax.ws.rs-api": {
            "locked": "2.0.1",
            "transitive": [
                "com.palantir.atlasdb:atlasdb-api",
                "com.palantir.atlasdb:atlasdb-commons",
                "com.palantir.atlasdb:atlasdb-persistent-lock-api",
                "com.palantir.atlasdb:lock-api",
                "com.palantir.atlasdb:timestamp-api",
                "com.palantir.remoting-api:errors",
                "com.palantir.remoting3:error-handling"
            ]
        },
        "joda-time:joda-time": {
            "locked": "2.7",
            "transitive": [
                "com.palantir.atlasdb:lock-impl"
            ]
        },
        "junit:junit": {
            "locked": "4.12"
        },
        "net.jpountz.lz4:lz4": {
            "locked": "1.3.0",
            "transitive": [
                "com.palantir.atlasdb:atlasdb-commons"
            ]
        },
        "org.apache.commons:commons-lang3": {
            "locked": "3.1",
            "transitive": [
                "com.palantir.atlasdb:atlasdb-api"
            ]
        },
        "org.assertj:assertj-core": {
            "locked": "3.5.2"
        },
        "org.hamcrest:hamcrest-core": {
            "locked": "1.3",
            "transitive": [
                "com.jayway.awaitility:awaitility",
                "junit:junit",
                "org.hamcrest:hamcrest-library",
                "org.mockito:mockito-core"
            ]
        },
        "org.hamcrest:hamcrest-library": {
            "locked": "1.3",
            "transitive": [
                "com.jayway.awaitility:awaitility"
            ]
        },
        "org.hdrhistogram:HdrHistogram": {
            "locked": "2.1.10",
            "transitive": [
                "com.palantir.atlasdb:atlasdb-client",
                "com.palantir.tritium:tritium-metrics"
            ]
        },
        "org.mockito:mockito-core": {
            "locked": "1.10.17"
        },
        "org.mpierce.metrics.reservoir:hdrhistogram-metrics-reservoir": {
            "locked": "1.1.2",
            "transitive": [
                "com.palantir.tritium:tritium-metrics"
            ]
        },
        "org.objenesis:objenesis": {
            "locked": "2.2",
            "transitive": [
                "com.jayway.awaitility:awaitility",
                "org.mockito:mockito-core"
            ]
        },
        "org.slf4j:slf4j-api": {
            "locked": "1.7.5",
            "transitive": [
                "com.palantir.atlasdb:atlasdb-commons",
                "com.palantir.remoting2:tracing",
                "com.palantir.remoting3:error-handling",
                "com.palantir.remoting3:tracing",
                "com.palantir.tritium:tritium-core",
                "com.palantir.tritium:tritium-lib",
                "com.palantir.tritium:tritium-metrics",
                "com.palantir.tritium:tritium-slf4j",
                "com.palantir.tritium:tritium-tracing",
                "io.dropwizard.metrics:metrics-core"
            ]
        },
        "org.xerial.snappy:snappy-java": {
            "locked": "1.1.1.7",
            "transitive": [
                "com.palantir.atlasdb:atlasdb-client"
            ]
        },
        "org.yaml:snakeyaml": {
            "locked": "1.12",
            "transitive": [
                "com.palantir.atlasdb:lock-impl"
            ]
        }
    },
    "runtime": {
        "cglib:cglib-nodep": {
            "locked": "3.1",
            "transitive": [
                "com.jayway.awaitility:awaitility"
            ]
        },
        "com.fasterxml.jackson.core:jackson-annotations": {
            "locked": "2.6.7",
            "transitive": [
                "com.fasterxml.jackson.core:jackson-databind",
                "com.palantir.atlasdb:atlasdb-api",
                "com.palantir.atlasdb:atlasdb-commons",
                "com.palantir.atlasdb:lock-api",
                "com.palantir.atlasdb:timestamp-api",
                "com.palantir.atlasdb:timestamp-client"
            ]
        },
        "com.fasterxml.jackson.core:jackson-core": {
            "locked": "2.6.7",
            "transitive": [
                "com.fasterxml.jackson.core:jackson-databind",
                "com.fasterxml.jackson.dataformat:jackson-dataformat-cbor",
                "com.fasterxml.jackson.datatype:jackson-datatype-guava",
                "com.fasterxml.jackson.datatype:jackson-datatype-jdk8",
                "com.fasterxml.jackson.datatype:jackson-datatype-jsr310",
                "com.fasterxml.jackson.jaxrs:jackson-jaxrs-base",
                "com.fasterxml.jackson.jaxrs:jackson-jaxrs-cbor-provider",
                "com.fasterxml.jackson.module:jackson-module-afterburner",
                "com.fasterxml.jackson.module:jackson-module-jaxb-annotations",
                "com.palantir.atlasdb:atlasdb-client"
            ]
        },
        "com.fasterxml.jackson.core:jackson-databind": {
            "locked": "2.6.7",
            "transitive": [
                "com.fasterxml.jackson.datatype:jackson-datatype-guava",
                "com.fasterxml.jackson.datatype:jackson-datatype-jdk8",
                "com.fasterxml.jackson.datatype:jackson-datatype-jsr310",
                "com.fasterxml.jackson.jaxrs:jackson-jaxrs-base",
                "com.fasterxml.jackson.jaxrs:jackson-jaxrs-cbor-provider",
                "com.fasterxml.jackson.module:jackson-module-afterburner",
                "com.fasterxml.jackson.module:jackson-module-jaxb-annotations",
                "com.palantir.atlasdb:atlasdb-api",
                "com.palantir.atlasdb:atlasdb-client",
                "com.palantir.atlasdb:atlasdb-persistent-lock-api",
                "com.palantir.atlasdb:lock-api",
                "com.palantir.atlasdb:timestamp-client",
                "com.palantir.remoting-api:errors",
                "com.palantir.remoting-api:ssl-config",
                "com.palantir.remoting-api:tracing",
                "com.palantir.remoting2:jackson-support",
                "com.palantir.remoting2:tracing",
                "com.palantir.remoting3:jackson-support",
                "com.palantir.remoting3:tracing"
            ]
        },
        "com.fasterxml.jackson.dataformat:jackson-dataformat-cbor": {
            "locked": "2.6.7",
            "transitive": [
                "com.fasterxml.jackson.jaxrs:jackson-jaxrs-cbor-provider",
                "com.palantir.remoting3:jackson-support"
            ]
        },
        "com.fasterxml.jackson.datatype:jackson-datatype-guava": {
            "locked": "2.6.7",
            "transitive": [
                "com.palantir.atlasdb:atlasdb-client",
                "com.palantir.remoting2:jackson-support",
                "com.palantir.remoting2:tracing",
                "com.palantir.remoting3:jackson-support",
                "com.palantir.remoting3:tracing"
            ]
        },
        "com.fasterxml.jackson.datatype:jackson-datatype-jdk8": {
            "locked": "2.6.7",
            "transitive": [
                "com.palantir.remoting2:jackson-support",
                "com.palantir.remoting2:tracing",
                "com.palantir.remoting3:jackson-support",
                "com.palantir.remoting3:tracing"
            ]
        },
        "com.fasterxml.jackson.datatype:jackson-datatype-jsr310": {
            "locked": "2.6.7",
            "transitive": [
                "com.palantir.remoting2:jackson-support",
                "com.palantir.remoting3:jackson-support"
            ]
        },
        "com.fasterxml.jackson.jaxrs:jackson-jaxrs-base": {
            "locked": "2.6.7",
            "transitive": [
                "com.fasterxml.jackson.jaxrs:jackson-jaxrs-cbor-provider"
            ]
        },
        "com.fasterxml.jackson.jaxrs:jackson-jaxrs-cbor-provider": {
            "locked": "2.6.7",
            "transitive": [
                "com.palantir.remoting3:jersey-servers"
            ]
        },
        "com.fasterxml.jackson.module:jackson-module-afterburner": {
            "locked": "2.6.7",
            "transitive": [
                "com.palantir.remoting2:jackson-support",
                "com.palantir.remoting2:tracing",
                "com.palantir.remoting3:jackson-support",
                "com.palantir.remoting3:jersey-servers",
                "com.palantir.remoting3:tracing"
            ]
        },
        "com.fasterxml.jackson.module:jackson-module-jaxb-annotations": {
            "locked": "2.6.7",
            "transitive": [
                "com.fasterxml.jackson.jaxrs:jackson-jaxrs-cbor-provider"
            ]
        },
        "com.google.code.findbugs:annotations": {
            "locked": "2.0.3",
            "transitive": [
                "com.palantir.atlasdb:atlasdb-api",
                "com.palantir.atlasdb:atlasdb-client",
                "com.palantir.atlasdb:atlasdb-client-protobufs",
                "com.palantir.atlasdb:atlasdb-commons",
                "com.palantir.atlasdb:atlasdb-impl-shared",
                "com.palantir.atlasdb:atlasdb-lock-api",
                "com.palantir.atlasdb:atlasdb-persistent-lock-api",
                "com.palantir.atlasdb:commons-executors",
                "com.palantir.atlasdb:lock-api",
                "com.palantir.atlasdb:lock-impl",
                "com.palantir.atlasdb:timestamp-api",
                "com.palantir.atlasdb:timestamp-client",
                "com.palantir.tritium:tritium-api",
                "com.palantir.tritium:tritium-core",
                "com.palantir.tritium:tritium-lib",
                "com.palantir.tritium:tritium-metrics",
                "com.palantir.tritium:tritium-slf4j",
                "com.palantir.tritium:tritium-tracing"
            ]
        },
        "com.google.code.findbugs:jsr305": {
            "locked": "1.3.9",
            "transitive": [
                "com.palantir.atlasdb:atlasdb-commons",
<<<<<<< HEAD
                "com.palantir.remoting-api:errors"
=======
                "com.palantir.remoting-api:errors",
                "com.palantir.remoting3:refresh-utils",
                "org.mpierce.metrics.reservoir:hdrhistogram-metrics-reservoir"
>>>>>>> 18d35b6e
            ]
        },
        "com.google.guava:guava": {
            "locked": "18.0",
            "transitive": [
                "com.fasterxml.jackson.datatype:jackson-datatype-guava",
                "com.palantir.atlasdb:atlasdb-commons",
                "com.palantir.common:streams",
                "com.palantir.remoting2:tracing",
                "com.palantir.remoting3:error-handling",
                "com.palantir.remoting3:refresh-utils",
                "com.palantir.remoting3:tracing",
                "com.palantir.tritium:tritium-core",
                "com.palantir.tritium:tritium-lib",
                "com.palantir.tritium:tritium-metrics"
            ]
        },
        "com.google.protobuf:protobuf-java": {
            "locked": "2.6.0",
            "transitive": [
                "com.palantir.atlasdb:atlasdb-client",
                "com.palantir.atlasdb:atlasdb-client-protobufs"
            ]
        },
        "com.googlecode.json-simple:json-simple": {
            "locked": "1.1.1",
            "transitive": [
                "com.palantir.atlasdb:atlasdb-client"
            ]
        },
        "com.googlecode.protobuf-java-format:protobuf-java-format": {
            "locked": "1.2",
            "transitive": [
                "com.palantir.atlasdb:atlasdb-client"
            ]
        },
        "com.jayway.awaitility:awaitility": {
            "locked": "1.6.5"
        },
        "com.jcraft:jzlib": {
            "locked": "1.1.3",
            "transitive": [
                "com.palantir.remoting3:jersey-servers"
            ]
        },
        "com.palantir.atlasdb:atlasdb-api": {
            "project": true,
            "transitive": [
                "com.palantir.atlasdb:atlasdb-client",
                "com.palantir.atlasdb:atlasdb-lock-api"
            ]
        },
        "com.palantir.atlasdb:atlasdb-client": {
            "project": true,
            "transitive": [
                "com.palantir.atlasdb:atlasdb-impl-shared"
            ]
        },
        "com.palantir.atlasdb:atlasdb-client-protobufs": {
            "project": true,
            "transitive": [
                "com.palantir.atlasdb:atlasdb-client"
            ]
        },
        "com.palantir.atlasdb:atlasdb-commons": {
            "project": true,
            "transitive": [
                "com.palantir.atlasdb:atlasdb-api",
                "com.palantir.atlasdb:atlasdb-client",
                "com.palantir.atlasdb:atlasdb-impl-shared",
                "com.palantir.atlasdb:lock-api",
                "com.palantir.atlasdb:lock-impl",
                "com.palantir.atlasdb:timestamp-client"
            ]
        },
        "com.palantir.atlasdb:atlasdb-feign": {
            "project": true
        },
        "com.palantir.atlasdb:atlasdb-impl-shared": {
            "project": true
        },
        "com.palantir.atlasdb:atlasdb-lock-api": {
            "project": true,
            "transitive": [
                "com.palantir.atlasdb:atlasdb-impl-shared"
            ]
        },
        "com.palantir.atlasdb:atlasdb-persistent-lock-api": {
            "project": true,
            "transitive": [
                "com.palantir.atlasdb:atlasdb-impl-shared"
            ]
        },
        "com.palantir.atlasdb:commons-executors": {
            "project": true,
            "transitive": [
                "com.palantir.atlasdb:atlasdb-commons"
            ]
        },
        "com.palantir.atlasdb:lock-api": {
            "project": true,
            "transitive": [
                "com.palantir.atlasdb:atlasdb-feign",
                "com.palantir.atlasdb:atlasdb-lock-api",
                "com.palantir.atlasdb:lock-impl"
            ]
        },
        "com.palantir.atlasdb:lock-impl": {
            "project": true,
            "transitive": [
                "com.palantir.atlasdb:atlasdb-impl-shared"
            ]
        },
        "com.palantir.atlasdb:timestamp-api": {
            "project": true,
            "transitive": [
                "com.palantir.atlasdb:atlasdb-api",
                "com.palantir.atlasdb:atlasdb-impl-shared",
                "com.palantir.atlasdb:lock-api",
                "com.palantir.atlasdb:timestamp-client"
            ]
        },
        "com.palantir.atlasdb:timestamp-client": {
            "project": true,
            "transitive": [
                "com.palantir.atlasdb:atlasdb-impl-shared"
            ]
        },
        "com.palantir.common:streams": {
            "locked": "1.9.0",
            "transitive": [
                "com.palantir.atlasdb:atlasdb-impl-shared"
            ]
        },
        "com.palantir.patches.sourceforge:trove3": {
            "locked": "3.0.3-p5",
            "transitive": [
                "com.palantir.atlasdb:atlasdb-impl-shared",
                "com.palantir.atlasdb:lock-impl"
            ]
        },
        "com.palantir.remoting-api:errors": {
            "locked": "1.4.0",
            "transitive": [
                "com.palantir.remoting3:error-handling"
            ]
        },
        "com.palantir.remoting-api:ssl-config": {
            "locked": "1.4.0",
            "transitive": [
                "com.palantir.atlasdb:atlasdb-api"
            ]
        },
        "com.palantir.remoting-api:tracing": {
            "locked": "1.4.0",
            "transitive": [
                "com.palantir.remoting3:tracing"
            ]
        },
        "com.palantir.remoting2:jackson-support": {
            "locked": "2.3.0",
            "transitive": [
                "com.palantir.remoting2:tracing"
            ]
        },
        "com.palantir.remoting2:tracing": {
            "locked": "2.3.0"
        },
        "com.palantir.remoting3:error-handling": {
            "locked": "3.5.1",
            "transitive": [
                "com.palantir.remoting3:jersey-servers"
            ]
        },
        "com.palantir.remoting3:jackson-support": {
            "locked": "3.5.1",
            "transitive": [
                "com.palantir.remoting3:error-handling",
                "com.palantir.remoting3:tracing"
            ]
        },
        "com.palantir.remoting3:jersey-servers": {
            "locked": "3.5.1",
            "transitive": [
                "com.palantir.atlasdb:atlasdb-impl-shared"
            ]
        },
        "com.palantir.remoting3:refresh-utils": {
            "locked": "3.5.1",
            "transitive": [
                "com.palantir.atlasdb:atlasdb-feign"
            ]
        },
        "com.palantir.remoting3:tracing": {
            "locked": "3.5.1",
            "transitive": [
                "com.palantir.atlasdb:atlasdb-client",
                "com.palantir.atlasdb:atlasdb-impl-shared",
                "com.palantir.atlasdb:lock-impl",
                "com.palantir.remoting3:jersey-servers",
                "com.palantir.tritium:tritium-tracing"
            ]
        },
        "com.palantir.safe-logging:safe-logging": {
            "locked": "0.1.3",
            "transitive": [
                "com.palantir.atlasdb:atlasdb-client",
                "com.palantir.atlasdb:atlasdb-commons",
                "com.palantir.atlasdb:atlasdb-impl-shared",
                "com.palantir.atlasdb:lock-api",
                "com.palantir.atlasdb:lock-impl",
                "com.palantir.atlasdb:timestamp-api",
                "com.palantir.remoting-api:errors",
                "com.palantir.remoting3:jersey-servers",
                "com.palantir.remoting3:tracing",
                "com.palantir.tritium:tritium-core",
                "com.palantir.tritium:tritium-lib",
                "com.palantir.tritium:tritium-metrics",
                "com.palantir.tritium:tritium-slf4j",
                "com.palantir.tritium:tritium-tracing"
            ]
        },
        "com.palantir.tritium:tritium-api": {
            "locked": "0.8.4",
            "transitive": [
                "com.palantir.tritium:tritium-core",
                "com.palantir.tritium:tritium-lib",
                "com.palantir.tritium:tritium-metrics",
                "com.palantir.tritium:tritium-slf4j",
                "com.palantir.tritium:tritium-tracing"
            ]
        },
        "com.palantir.tritium:tritium-core": {
            "locked": "0.8.4",
            "transitive": [
                "com.palantir.tritium:tritium-lib",
                "com.palantir.tritium:tritium-metrics",
                "com.palantir.tritium:tritium-slf4j",
                "com.palantir.tritium:tritium-tracing"
            ]
        },
        "com.palantir.tritium:tritium-lib": {
            "locked": "0.8.4",
            "transitive": [
                "com.palantir.atlasdb:atlasdb-client"
            ]
        },
        "com.palantir.tritium:tritium-metrics": {
            "locked": "0.8.4",
            "transitive": [
                "com.palantir.tritium:tritium-lib"
            ]
        },
        "com.palantir.tritium:tritium-proxy": {
            "locked": "0.8.4",
            "transitive": [
                "com.palantir.tritium:tritium-lib"
            ]
        },
        "com.palantir.tritium:tritium-slf4j": {
            "locked": "0.8.4",
            "transitive": [
                "com.palantir.tritium:tritium-lib"
            ]
        },
        "com.palantir.tritium:tritium-tracing": {
            "locked": "0.8.4",
            "transitive": [
                "com.palantir.tritium:tritium-lib"
            ]
        },
        "com.squareup.okhttp3:okhttp": {
            "locked": "3.8.1",
            "transitive": [
                "com.palantir.atlasdb:atlasdb-feign"
            ]
        },
        "com.squareup.okio:okio": {
            "locked": "1.13.0",
            "transitive": [
                "com.squareup.okhttp3:okhttp"
            ]
        },
        "com.squareup:javapoet": {
            "locked": "1.9.0",
            "transitive": [
                "com.palantir.atlasdb:atlasdb-client"
            ]
        },
        "commons-lang:commons-lang": {
            "locked": "2.6",
            "transitive": [
                "com.palantir.atlasdb:atlasdb-client"
            ]
        },
        "io.dropwizard.metrics:metrics-core": {
            "locked": "3.2.3",
            "transitive": [
                "com.palantir.atlasdb:atlasdb-commons",
                "com.palantir.tritium:tritium-metrics"
            ]
        },
        "javax.validation:validation-api": {
            "locked": "1.1.0.Final",
            "transitive": [
                "com.palantir.atlasdb:atlasdb-api"
            ]
        },
        "javax.ws.rs:javax.ws.rs-api": {
            "locked": "2.0.1",
            "transitive": [
                "com.palantir.atlasdb:atlasdb-api",
                "com.palantir.atlasdb:atlasdb-commons",
                "com.palantir.atlasdb:atlasdb-persistent-lock-api",
                "com.palantir.atlasdb:lock-api",
                "com.palantir.atlasdb:timestamp-api",
                "com.palantir.remoting-api:errors",
                "com.palantir.remoting3:error-handling"
            ]
        },
        "joda-time:joda-time": {
            "locked": "2.7",
            "transitive": [
                "com.palantir.atlasdb:lock-impl"
            ]
        },
        "junit:junit": {
            "locked": "4.12"
        },
        "net.jpountz.lz4:lz4": {
            "locked": "1.3.0",
            "transitive": [
                "com.palantir.atlasdb:atlasdb-commons"
            ]
        },
        "org.apache.commons:commons-lang3": {
            "locked": "3.1",
            "transitive": [
                "com.palantir.atlasdb:atlasdb-api"
            ]
        },
        "org.assertj:assertj-core": {
            "locked": "3.5.2"
        },
        "org.hamcrest:hamcrest-core": {
            "locked": "1.3",
            "transitive": [
                "com.jayway.awaitility:awaitility",
                "junit:junit",
                "org.hamcrest:hamcrest-library",
                "org.mockito:mockito-core"
            ]
        },
        "org.hamcrest:hamcrest-library": {
            "locked": "1.3",
            "transitive": [
                "com.jayway.awaitility:awaitility"
            ]
        },
        "org.hdrhistogram:HdrHistogram": {
            "locked": "2.1.10",
            "transitive": [
                "com.palantir.atlasdb:atlasdb-client",
                "com.palantir.tritium:tritium-metrics"
            ]
        },
        "org.mockito:mockito-core": {
            "locked": "1.10.17"
        },
        "org.mpierce.metrics.reservoir:hdrhistogram-metrics-reservoir": {
            "locked": "1.1.2",
            "transitive": [
                "com.palantir.tritium:tritium-metrics"
            ]
        },
        "org.objenesis:objenesis": {
            "locked": "2.2",
            "transitive": [
                "com.jayway.awaitility:awaitility",
                "org.mockito:mockito-core"
            ]
        },
        "org.slf4j:slf4j-api": {
            "locked": "1.7.5",
            "transitive": [
                "com.palantir.atlasdb:atlasdb-commons",
                "com.palantir.remoting2:tracing",
                "com.palantir.remoting3:error-handling",
                "com.palantir.remoting3:tracing",
                "com.palantir.tritium:tritium-core",
                "com.palantir.tritium:tritium-lib",
                "com.palantir.tritium:tritium-metrics",
                "com.palantir.tritium:tritium-slf4j",
                "com.palantir.tritium:tritium-tracing",
                "io.dropwizard.metrics:metrics-core"
            ]
        },
        "org.xerial.snappy:snappy-java": {
            "locked": "1.1.1.7",
            "transitive": [
                "com.palantir.atlasdb:atlasdb-client"
            ]
        },
        "org.yaml:snakeyaml": {
            "locked": "1.12",
            "transitive": [
                "com.palantir.atlasdb:lock-impl"
            ]
        }
    }
}<|MERGE_RESOLUTION|>--- conflicted
+++ resolved
@@ -144,13 +144,8 @@
             "locked": "1.3.9",
             "transitive": [
                 "com.palantir.atlasdb:atlasdb-commons",
-<<<<<<< HEAD
-                "com.palantir.remoting-api:errors"
-=======
                 "com.palantir.remoting-api:errors",
-                "com.palantir.remoting3:refresh-utils",
-                "org.mpierce.metrics.reservoir:hdrhistogram-metrics-reservoir"
->>>>>>> 18d35b6e
+                "com.palantir.remoting3:refresh-utils"
             ]
         },
         "com.google.guava:guava": {
@@ -706,13 +701,8 @@
             "locked": "1.3.9",
             "transitive": [
                 "com.palantir.atlasdb:atlasdb-commons",
-<<<<<<< HEAD
-                "com.palantir.remoting-api:errors"
-=======
                 "com.palantir.remoting-api:errors",
-                "com.palantir.remoting3:refresh-utils",
-                "org.mpierce.metrics.reservoir:hdrhistogram-metrics-reservoir"
->>>>>>> 18d35b6e
+                "com.palantir.remoting3:refresh-utils"
             ]
         },
         "com.google.guava:guava": {
