{
    "compileClasspath": {
        "com.fasterxml.jackson.core:jackson-annotations": {
            "locked": "2.6.7",
            "transitive": [
                "com.fasterxml.jackson.core:jackson-databind",
                "com.palantir.atlasdb:atlasdb-api",
                "com.palantir.atlasdb:atlasdb-commons",
                "com.palantir.atlasdb:lock-api",
                "com.palantir.atlasdb:timestamp-api"
            ]
        },
        "com.fasterxml.jackson.core:jackson-core": {
            "locked": "2.6.7",
            "transitive": [
                "com.fasterxml.jackson.core:jackson-databind",
                "com.fasterxml.jackson.datatype:jackson-datatype-guava",
                "com.fasterxml.jackson.module:jackson-module-afterburner",
                "com.palantir.atlasdb:atlasdb-client"
            ]
        },
        "com.fasterxml.jackson.core:jackson-databind": {
            "locked": "2.6.7",
            "transitive": [
                "com.fasterxml.jackson.datatype:jackson-datatype-guava",
                "com.fasterxml.jackson.module:jackson-module-afterburner",
                "com.netflix.feign:feign-jackson",
                "com.palantir.atlasdb:atlasdb-api",
                "com.palantir.atlasdb:atlasdb-client",
                "com.palantir.atlasdb:atlasdb-persistent-lock-api",
                "com.palantir.atlasdb:lock-api",
                "com.palantir.remoting1:tracing",
                "com.palantir.remoting:ssl-config"
            ]
        },
        "com.fasterxml.jackson.datatype:jackson-datatype-guava": {
            "locked": "2.6.7",
            "transitive": [
                "com.palantir.atlasdb:atlasdb-client",
                "com.palantir.remoting1:tracing"
            ]
        },
        "com.fasterxml.jackson.module:jackson-module-afterburner": {
            "locked": "2.6.7",
            "transitive": [
                "com.palantir.remoting1:tracing"
            ]
        },
        "com.google.code.findbugs:annotations": {
            "locked": "2.0.3",
            "transitive": [
                "com.palantir.atlasdb:atlasdb-api",
                "com.palantir.atlasdb:atlasdb-client",
                "com.palantir.atlasdb:atlasdb-client-protobufs",
                "com.palantir.atlasdb:atlasdb-commons",
                "com.palantir.atlasdb:atlasdb-impl-shared",
                "com.palantir.atlasdb:atlasdb-lock-api",
                "com.palantir.atlasdb:atlasdb-persistent-lock-api",
                "com.palantir.atlasdb:commons-executors",
                "com.palantir.atlasdb:lock-api",
                "com.palantir.atlasdb:lock-impl",
                "com.palantir.atlasdb:timestamp-api",
                "com.palantir.tritium:tritium-api",
                "com.palantir.tritium:tritium-core",
                "com.palantir.tritium:tritium-lib",
                "com.palantir.tritium:tritium-metrics",
                "com.palantir.tritium:tritium-slf4j"
            ]
        },
        "com.google.code.findbugs:jsr305": {
            "locked": "1.3.9",
            "transitive": [
                "com.palantir.atlasdb:atlasdb-commons",
                "org.mpierce.metrics.reservoir:hdrhistogram-metrics-reservoir"
            ]
        },
        "com.google.guava:guava": {
            "locked": "18.0",
            "transitive": [
                "com.fasterxml.jackson.datatype:jackson-datatype-guava",
                "com.palantir.atlasdb:atlasdb-commons",
                "com.palantir.remoting1:tracing",
                "com.palantir.remoting:ssl-config",
                "com.palantir.tritium:tritium-core",
                "com.palantir.tritium:tritium-lib",
                "com.palantir.tritium:tritium-metrics"
            ]
        },
        "com.google.protobuf:protobuf-java": {
            "locked": "2.6.0",
            "transitive": [
                "com.palantir.atlasdb:atlasdb-client",
                "com.palantir.atlasdb:atlasdb-client-protobufs"
            ]
        },
        "com.googlecode.json-simple:json-simple": {
            "locked": "1.1.1",
            "transitive": [
                "com.palantir.atlasdb:atlasdb-client"
            ]
        },
        "com.googlecode.protobuf-java-format:protobuf-java-format": {
            "locked": "1.2",
            "transitive": [
                "com.palantir.atlasdb:atlasdb-client"
            ]
        },
        "com.netflix.feign:feign-core": {
            "locked": "8.6.1",
            "transitive": [
                "com.netflix.feign:feign-jackson",
                "com.netflix.feign:feign-jaxrs"
            ]
        },
        "com.netflix.feign:feign-jackson": {
            "locked": "8.6.1",
            "transitive": [
                "com.palantir.atlasdb:atlasdb-client"
            ]
        },
        "com.netflix.feign:feign-jaxrs": {
            "locked": "8.6.1",
            "transitive": [
                "com.palantir.atlasdb:atlasdb-client"
            ]
        },
        "com.palantir.atlasdb:atlasdb-api": {
            "project": true,
            "transitive": [
                "com.palantir.atlasdb:atlasdb-client",
                "com.palantir.atlasdb:atlasdb-lock-api"
            ]
        },
        "com.palantir.atlasdb:atlasdb-client": {
            "project": true,
            "transitive": [
                "com.palantir.atlasdb:atlasdb-impl-shared"
            ]
        },
        "com.palantir.atlasdb:atlasdb-client-protobufs": {
            "project": true,
            "transitive": [
                "com.palantir.atlasdb:atlasdb-client"
            ]
        },
        "com.palantir.atlasdb:atlasdb-commons": {
            "project": true,
            "transitive": [
                "com.palantir.atlasdb:atlasdb-api",
                "com.palantir.atlasdb:atlasdb-client",
                "com.palantir.atlasdb:atlasdb-impl-shared",
                "com.palantir.atlasdb:lock-api",
                "com.palantir.atlasdb:lock-impl"
            ]
        },
        "com.palantir.atlasdb:atlasdb-impl-shared": {
            "project": true
        },
        "com.palantir.atlasdb:atlasdb-lock-api": {
            "project": true,
            "transitive": [
                "com.palantir.atlasdb:atlasdb-impl-shared"
            ]
        },
        "com.palantir.atlasdb:atlasdb-persistent-lock-api": {
            "project": true,
            "transitive": [
                "com.palantir.atlasdb:atlasdb-impl-shared"
            ]
        },
        "com.palantir.atlasdb:commons-executors": {
            "project": true,
            "transitive": [
                "com.palantir.atlasdb:atlasdb-commons"
            ]
        },
        "com.palantir.atlasdb:lock-api": {
            "project": true,
            "transitive": [
                "com.palantir.atlasdb:atlasdb-lock-api",
                "com.palantir.atlasdb:lock-impl"
            ]
        },
        "com.palantir.atlasdb:lock-impl": {
            "project": true,
            "transitive": [
                "com.palantir.atlasdb:atlasdb-impl-shared"
            ]
        },
        "com.palantir.atlasdb:timestamp-api": {
            "project": true,
            "transitive": [
                "com.palantir.atlasdb:atlasdb-api",
                "com.palantir.atlasdb:atlasdb-impl-shared"
            ]
        },
        "com.palantir.patches.sourceforge:trove3": {
            "locked": "3.0.3-p5",
            "transitive": [
                "com.palantir.atlasdb:atlasdb-impl-shared",
                "com.palantir.atlasdb:lock-impl"
            ]
        },
        "com.palantir.remoting1:tracing": {
            "locked": "1.0.3",
            "transitive": [
                "com.palantir.atlasdb:atlasdb-client",
                "com.palantir.atlasdb:atlasdb-impl-shared",
                "com.palantir.atlasdb:lock-impl"
            ]
        },
        "com.palantir.remoting:ssl-config": {
            "locked": "0.13.0",
            "transitive": [
                "com.palantir.atlasdb:atlasdb-api"
            ]
        },
        "com.palantir.tritium:tritium-api": {
            "locked": "0.6.0-beta",
            "transitive": [
                "com.palantir.tritium:tritium-core",
                "com.palantir.tritium:tritium-lib",
                "com.palantir.tritium:tritium-metrics",
                "com.palantir.tritium:tritium-slf4j"
            ]
        },
        "com.palantir.tritium:tritium-core": {
            "locked": "0.6.0-beta",
            "transitive": [
                "com.palantir.tritium:tritium-lib",
                "com.palantir.tritium:tritium-metrics",
                "com.palantir.tritium:tritium-slf4j"
            ]
        },
        "com.palantir.tritium:tritium-lib": {
            "locked": "0.6.0-beta",
            "transitive": [
                "com.palantir.atlasdb:atlasdb-client"
            ]
        },
        "com.palantir.tritium:tritium-metrics": {
            "locked": "0.6.0-beta",
            "transitive": [
                "com.palantir.tritium:tritium-lib"
            ]
        },
        "com.palantir.tritium:tritium-slf4j": {
            "locked": "0.6.0-beta",
            "transitive": [
                "com.palantir.tritium:tritium-lib"
            ]
        },
        "commons-lang:commons-lang": {
            "locked": "2.6",
            "transitive": [
                "com.palantir.atlasdb:atlasdb-client"
            ]
        },
        "io.dropwizard.metrics:metrics-core": {
            "locked": "3.1.1",
            "transitive": [
                "com.palantir.atlasdb:atlasdb-commons",
                "com.palantir.tritium:tritium-metrics",
                "org.mpierce.metrics.reservoir:hdrhistogram-metrics-reservoir"
            ]
        },
        "javax.validation:validation-api": {
            "locked": "1.1.0.Final",
            "transitive": [
                "com.palantir.atlasdb:atlasdb-api"
            ]
        },
        "javax.ws.rs:javax.ws.rs-api": {
            "locked": "2.0.1",
            "transitive": [
                "com.palantir.atlasdb:atlasdb-api",
                "com.palantir.atlasdb:atlasdb-commons",
                "com.palantir.atlasdb:atlasdb-persistent-lock-api",
                "com.palantir.atlasdb:lock-api",
                "com.palantir.atlasdb:timestamp-api"
            ]
        },
        "joda-time:joda-time": {
            "locked": "2.7",
            "transitive": [
                "com.palantir.atlasdb:lock-impl"
            ]
        },
        "junit:junit": {
            "locked": "4.12"
        },
        "net.jpountz.lz4:lz4": {
            "locked": "1.3.0",
            "transitive": [
                "com.palantir.atlasdb:atlasdb-commons"
            ]
        },
        "org.apache.commons:commons-lang3": {
            "locked": "3.1",
            "transitive": [
                "com.palantir.atlasdb:atlasdb-api"
            ]
        },
        "org.assertj:assertj-core": {
            "locked": "3.5.2"
        },
        "org.hamcrest:hamcrest-core": {
            "locked": "1.3",
            "transitive": [
                "junit:junit",
                "org.hamcrest:hamcrest-library",
                "org.mockito:mockito-core"
            ]
        },
        "org.hamcrest:hamcrest-library": {
            "locked": "1.3"
        },
<<<<<<< HEAD
        "org.mockito:mockito-core": {
            "locked": "1.10.17"
        },
        "org.objenesis:objenesis": {
            "locked": "2.2",
            "transitive": [
                "org.mockito:mockito-core"
=======
        "org.hdrhistogram:HdrHistogram": {
            "locked": "2.1.9",
            "transitive": [
                "com.palantir.tritium:tritium-metrics",
                "org.mpierce.metrics.reservoir:hdrhistogram-metrics-reservoir"
            ]
        },
        "org.mpierce.metrics.reservoir:hdrhistogram-metrics-reservoir": {
            "locked": "1.1.2",
            "transitive": [
                "com.palantir.tritium:tritium-metrics"
>>>>>>> 5462f1bd
            ]
        },
        "org.slf4j:slf4j-api": {
            "locked": "1.7.5",
            "transitive": [
                "com.palantir.atlasdb:atlasdb-commons",
                "com.palantir.remoting1:tracing",
                "com.palantir.tritium:tritium-core",
                "com.palantir.tritium:tritium-lib",
                "com.palantir.tritium:tritium-metrics",
                "com.palantir.tritium:tritium-slf4j",
                "io.dropwizard.metrics:metrics-core"
            ]
        },
        "org.xerial.snappy:snappy-java": {
            "locked": "1.1.1.7",
            "transitive": [
                "com.palantir.atlasdb:atlasdb-client"
            ]
        }
    },
    "runtime": {
        "com.fasterxml.jackson.core:jackson-annotations": {
            "locked": "2.6.7",
            "transitive": [
                "com.fasterxml.jackson.core:jackson-databind",
                "com.palantir.atlasdb:atlasdb-api",
                "com.palantir.atlasdb:atlasdb-commons",
                "com.palantir.atlasdb:lock-api",
                "com.palantir.atlasdb:timestamp-api"
            ]
        },
        "com.fasterxml.jackson.core:jackson-core": {
            "locked": "2.6.7",
            "transitive": [
                "com.fasterxml.jackson.core:jackson-databind",
                "com.fasterxml.jackson.datatype:jackson-datatype-guava",
                "com.fasterxml.jackson.module:jackson-module-afterburner",
                "com.palantir.atlasdb:atlasdb-client"
            ]
        },
        "com.fasterxml.jackson.core:jackson-databind": {
            "locked": "2.6.7",
            "transitive": [
                "com.fasterxml.jackson.datatype:jackson-datatype-guava",
                "com.fasterxml.jackson.module:jackson-module-afterburner",
                "com.netflix.feign:feign-jackson",
                "com.palantir.atlasdb:atlasdb-api",
                "com.palantir.atlasdb:atlasdb-client",
                "com.palantir.atlasdb:atlasdb-persistent-lock-api",
                "com.palantir.atlasdb:lock-api",
                "com.palantir.remoting1:tracing",
                "com.palantir.remoting:ssl-config"
            ]
        },
        "com.fasterxml.jackson.datatype:jackson-datatype-guava": {
            "locked": "2.6.7",
            "transitive": [
                "com.palantir.atlasdb:atlasdb-client",
                "com.palantir.remoting1:tracing"
            ]
        },
        "com.fasterxml.jackson.module:jackson-module-afterburner": {
            "locked": "2.6.7",
            "transitive": [
                "com.palantir.remoting1:tracing"
            ]
        },
        "com.google.code.findbugs:annotations": {
            "locked": "2.0.3",
            "transitive": [
                "com.palantir.atlasdb:atlasdb-api",
                "com.palantir.atlasdb:atlasdb-client",
                "com.palantir.atlasdb:atlasdb-client-protobufs",
                "com.palantir.atlasdb:atlasdb-commons",
                "com.palantir.atlasdb:atlasdb-impl-shared",
                "com.palantir.atlasdb:atlasdb-lock-api",
                "com.palantir.atlasdb:atlasdb-persistent-lock-api",
                "com.palantir.atlasdb:commons-executors",
                "com.palantir.atlasdb:lock-api",
                "com.palantir.atlasdb:lock-impl",
                "com.palantir.atlasdb:timestamp-api",
                "com.palantir.tritium:tritium-api",
                "com.palantir.tritium:tritium-core",
                "com.palantir.tritium:tritium-lib",
                "com.palantir.tritium:tritium-metrics",
                "com.palantir.tritium:tritium-slf4j"
            ]
        },
        "com.google.code.findbugs:jsr305": {
            "locked": "1.3.9",
            "transitive": [
                "com.palantir.atlasdb:atlasdb-commons",
                "org.mpierce.metrics.reservoir:hdrhistogram-metrics-reservoir"
            ]
        },
        "com.google.guava:guava": {
            "locked": "18.0",
            "transitive": [
                "com.fasterxml.jackson.datatype:jackson-datatype-guava",
                "com.palantir.atlasdb:atlasdb-commons",
                "com.palantir.remoting1:tracing",
                "com.palantir.remoting:ssl-config",
                "com.palantir.tritium:tritium-core",
                "com.palantir.tritium:tritium-lib",
                "com.palantir.tritium:tritium-metrics"
            ]
        },
        "com.google.protobuf:protobuf-java": {
            "locked": "2.6.0",
            "transitive": [
                "com.palantir.atlasdb:atlasdb-client",
                "com.palantir.atlasdb:atlasdb-client-protobufs"
            ]
        },
        "com.googlecode.json-simple:json-simple": {
            "locked": "1.1.1",
            "transitive": [
                "com.palantir.atlasdb:atlasdb-client"
            ]
        },
        "com.googlecode.protobuf-java-format:protobuf-java-format": {
            "locked": "1.2",
            "transitive": [
                "com.palantir.atlasdb:atlasdb-client"
            ]
        },
        "com.netflix.feign:feign-core": {
            "locked": "8.6.1",
            "transitive": [
                "com.netflix.feign:feign-jackson",
                "com.netflix.feign:feign-jaxrs"
            ]
        },
        "com.netflix.feign:feign-jackson": {
            "locked": "8.6.1",
            "transitive": [
                "com.palantir.atlasdb:atlasdb-client"
            ]
        },
        "com.netflix.feign:feign-jaxrs": {
            "locked": "8.6.1",
            "transitive": [
                "com.palantir.atlasdb:atlasdb-client"
            ]
        },
        "com.palantir.atlasdb:atlasdb-api": {
            "project": true,
            "transitive": [
                "com.palantir.atlasdb:atlasdb-client",
                "com.palantir.atlasdb:atlasdb-lock-api"
            ]
        },
        "com.palantir.atlasdb:atlasdb-client": {
            "project": true,
            "transitive": [
                "com.palantir.atlasdb:atlasdb-impl-shared"
            ]
        },
        "com.palantir.atlasdb:atlasdb-client-protobufs": {
            "project": true,
            "transitive": [
                "com.palantir.atlasdb:atlasdb-client"
            ]
        },
        "com.palantir.atlasdb:atlasdb-commons": {
            "project": true,
            "transitive": [
                "com.palantir.atlasdb:atlasdb-api",
                "com.palantir.atlasdb:atlasdb-client",
                "com.palantir.atlasdb:atlasdb-impl-shared",
                "com.palantir.atlasdb:lock-api",
                "com.palantir.atlasdb:lock-impl"
            ]
        },
        "com.palantir.atlasdb:atlasdb-impl-shared": {
            "project": true
        },
        "com.palantir.atlasdb:atlasdb-lock-api": {
            "project": true,
            "transitive": [
                "com.palantir.atlasdb:atlasdb-impl-shared"
            ]
        },
        "com.palantir.atlasdb:atlasdb-persistent-lock-api": {
            "project": true,
            "transitive": [
                "com.palantir.atlasdb:atlasdb-impl-shared"
            ]
        },
        "com.palantir.atlasdb:commons-executors": {
            "project": true,
            "transitive": [
                "com.palantir.atlasdb:atlasdb-commons"
            ]
        },
        "com.palantir.atlasdb:lock-api": {
            "project": true,
            "transitive": [
                "com.palantir.atlasdb:atlasdb-lock-api",
                "com.palantir.atlasdb:lock-impl"
            ]
        },
        "com.palantir.atlasdb:lock-impl": {
            "project": true,
            "transitive": [
                "com.palantir.atlasdb:atlasdb-impl-shared"
            ]
        },
        "com.palantir.atlasdb:timestamp-api": {
            "project": true,
            "transitive": [
                "com.palantir.atlasdb:atlasdb-api",
                "com.palantir.atlasdb:atlasdb-impl-shared"
            ]
        },
        "com.palantir.patches.sourceforge:trove3": {
            "locked": "3.0.3-p5",
            "transitive": [
                "com.palantir.atlasdb:atlasdb-impl-shared",
                "com.palantir.atlasdb:lock-impl"
            ]
        },
        "com.palantir.remoting1:tracing": {
            "locked": "1.0.3",
            "transitive": [
                "com.palantir.atlasdb:atlasdb-client",
                "com.palantir.atlasdb:atlasdb-impl-shared",
                "com.palantir.atlasdb:lock-impl"
            ]
        },
        "com.palantir.remoting:ssl-config": {
            "locked": "0.13.0",
            "transitive": [
                "com.palantir.atlasdb:atlasdb-api"
            ]
        },
        "com.palantir.tritium:tritium-api": {
            "locked": "0.6.0-beta",
            "transitive": [
                "com.palantir.tritium:tritium-core",
                "com.palantir.tritium:tritium-lib",
                "com.palantir.tritium:tritium-metrics",
                "com.palantir.tritium:tritium-slf4j"
            ]
        },
        "com.palantir.tritium:tritium-core": {
            "locked": "0.6.0-beta",
            "transitive": [
                "com.palantir.tritium:tritium-lib",
                "com.palantir.tritium:tritium-metrics",
                "com.palantir.tritium:tritium-slf4j"
            ]
        },
        "com.palantir.tritium:tritium-lib": {
            "locked": "0.6.0-beta",
            "transitive": [
                "com.palantir.atlasdb:atlasdb-client"
            ]
        },
        "com.palantir.tritium:tritium-metrics": {
            "locked": "0.6.0-beta",
            "transitive": [
                "com.palantir.tritium:tritium-lib"
            ]
        },
        "com.palantir.tritium:tritium-slf4j": {
            "locked": "0.6.0-beta",
            "transitive": [
                "com.palantir.tritium:tritium-lib"
            ]
        },
        "commons-lang:commons-lang": {
            "locked": "2.6",
            "transitive": [
                "com.palantir.atlasdb:atlasdb-client"
            ]
        },
        "io.dropwizard.metrics:metrics-core": {
            "locked": "3.1.1",
            "transitive": [
                "com.palantir.atlasdb:atlasdb-commons",
                "com.palantir.tritium:tritium-metrics",
                "org.mpierce.metrics.reservoir:hdrhistogram-metrics-reservoir"
            ]
        },
        "javax.validation:validation-api": {
            "locked": "1.1.0.Final",
            "transitive": [
                "com.palantir.atlasdb:atlasdb-api"
            ]
        },
        "javax.ws.rs:javax.ws.rs-api": {
            "locked": "2.0.1",
            "transitive": [
                "com.palantir.atlasdb:atlasdb-api",
                "com.palantir.atlasdb:atlasdb-commons",
                "com.palantir.atlasdb:atlasdb-persistent-lock-api",
                "com.palantir.atlasdb:lock-api",
                "com.palantir.atlasdb:timestamp-api"
            ]
        },
        "joda-time:joda-time": {
            "locked": "2.7",
            "transitive": [
                "com.palantir.atlasdb:lock-impl"
            ]
        },
        "junit:junit": {
            "locked": "4.12"
        },
        "net.jpountz.lz4:lz4": {
            "locked": "1.3.0",
            "transitive": [
                "com.palantir.atlasdb:atlasdb-commons"
            ]
        },
        "org.apache.commons:commons-lang3": {
            "locked": "3.1",
            "transitive": [
                "com.palantir.atlasdb:atlasdb-api"
            ]
        },
        "org.assertj:assertj-core": {
            "locked": "3.5.2"
        },
        "org.hamcrest:hamcrest-core": {
            "locked": "1.3",
            "transitive": [
                "junit:junit",
                "org.hamcrest:hamcrest-library",
                "org.mockito:mockito-core"
            ]
        },
        "org.hamcrest:hamcrest-library": {
            "locked": "1.3"
        },
<<<<<<< HEAD
        "org.mockito:mockito-core": {
            "locked": "1.10.17"
        },
        "org.objenesis:objenesis": {
            "locked": "2.2",
            "transitive": [
                "org.mockito:mockito-core"
=======
        "org.hdrhistogram:HdrHistogram": {
            "locked": "2.1.9",
            "transitive": [
                "com.palantir.tritium:tritium-metrics",
                "org.mpierce.metrics.reservoir:hdrhistogram-metrics-reservoir"
            ]
        },
        "org.mpierce.metrics.reservoir:hdrhistogram-metrics-reservoir": {
            "locked": "1.1.2",
            "transitive": [
                "com.palantir.tritium:tritium-metrics"
>>>>>>> 5462f1bd
            ]
        },
        "org.slf4j:slf4j-api": {
            "locked": "1.7.5",
            "transitive": [
                "com.palantir.atlasdb:atlasdb-commons",
                "com.palantir.remoting1:tracing",
                "com.palantir.tritium:tritium-core",
                "com.palantir.tritium:tritium-lib",
                "com.palantir.tritium:tritium-metrics",
                "com.palantir.tritium:tritium-slf4j",
                "io.dropwizard.metrics:metrics-core"
            ]
        },
        "org.xerial.snappy:snappy-java": {
            "locked": "1.1.1.7",
            "transitive": [
                "com.palantir.atlasdb:atlasdb-client"
            ]
        }
    }
}<|MERGE_RESOLUTION|>--- conflicted
+++ resolved
@@ -315,27 +315,26 @@
         "org.hamcrest:hamcrest-library": {
             "locked": "1.3"
         },
-<<<<<<< HEAD
+        "org.hdrhistogram:HdrHistogram": {
+            "locked": "2.1.9",
+            "transitive": [
+                "com.palantir.tritium:tritium-metrics",
+                "org.mpierce.metrics.reservoir:hdrhistogram-metrics-reservoir"
+            ]
+        },
         "org.mockito:mockito-core": {
             "locked": "1.10.17"
         },
+        "org.mpierce.metrics.reservoir:hdrhistogram-metrics-reservoir": {
+            "locked": "1.1.2",
+            "transitive": [
+                "com.palantir.tritium:tritium-metrics"
+            ]
+        },
         "org.objenesis:objenesis": {
             "locked": "2.2",
             "transitive": [
                 "org.mockito:mockito-core"
-=======
-        "org.hdrhistogram:HdrHistogram": {
-            "locked": "2.1.9",
-            "transitive": [
-                "com.palantir.tritium:tritium-metrics",
-                "org.mpierce.metrics.reservoir:hdrhistogram-metrics-reservoir"
-            ]
-        },
-        "org.mpierce.metrics.reservoir:hdrhistogram-metrics-reservoir": {
-            "locked": "1.1.2",
-            "transitive": [
-                "com.palantir.tritium:tritium-metrics"
->>>>>>> 5462f1bd
             ]
         },
         "org.slf4j:slf4j-api": {
@@ -673,27 +672,26 @@
         "org.hamcrest:hamcrest-library": {
             "locked": "1.3"
         },
-<<<<<<< HEAD
+        "org.hdrhistogram:HdrHistogram": {
+            "locked": "2.1.9",
+            "transitive": [
+                "com.palantir.tritium:tritium-metrics",
+                "org.mpierce.metrics.reservoir:hdrhistogram-metrics-reservoir"
+            ]
+        },
         "org.mockito:mockito-core": {
             "locked": "1.10.17"
         },
+        "org.mpierce.metrics.reservoir:hdrhistogram-metrics-reservoir": {
+            "locked": "1.1.2",
+            "transitive": [
+                "com.palantir.tritium:tritium-metrics"
+            ]
+        },
         "org.objenesis:objenesis": {
             "locked": "2.2",
             "transitive": [
                 "org.mockito:mockito-core"
-=======
-        "org.hdrhistogram:HdrHistogram": {
-            "locked": "2.1.9",
-            "transitive": [
-                "com.palantir.tritium:tritium-metrics",
-                "org.mpierce.metrics.reservoir:hdrhistogram-metrics-reservoir"
-            ]
-        },
-        "org.mpierce.metrics.reservoir:hdrhistogram-metrics-reservoir": {
-            "locked": "1.1.2",
-            "transitive": [
-                "com.palantir.tritium:tritium-metrics"
->>>>>>> 5462f1bd
             ]
         },
         "org.slf4j:slf4j-api": {
