{
    "compileClasspath": {
        "com.fasterxml.jackson.core:jackson-annotations": {
            "locked": "2.6.7",
            "transitive": [
                "com.fasterxml.jackson.core:jackson-databind",
                "com.palantir.atlasdb:atlasdb-api",
                "com.palantir.atlasdb:atlasdb-commons",
                "com.palantir.atlasdb:lock-api",
                "com.palantir.atlasdb:timestamp-api",
                "com.palantir.atlasdb:timestamp-client"
            ]
        },
        "com.fasterxml.jackson.core:jackson-core": {
            "locked": "2.6.7",
            "transitive": [
                "com.fasterxml.jackson.core:jackson-databind",
                "com.fasterxml.jackson.dataformat:jackson-dataformat-cbor",
                "com.fasterxml.jackson.datatype:jackson-datatype-guava",
                "com.fasterxml.jackson.datatype:jackson-datatype-jdk8",
                "com.fasterxml.jackson.datatype:jackson-datatype-jsr310",
                "com.fasterxml.jackson.jaxrs:jackson-jaxrs-base",
                "com.fasterxml.jackson.jaxrs:jackson-jaxrs-cbor-provider",
                "com.fasterxml.jackson.module:jackson-module-afterburner",
                "com.fasterxml.jackson.module:jackson-module-jaxb-annotations",
                "com.palantir.atlasdb:atlasdb-client"
            ]
        },
        "com.fasterxml.jackson.core:jackson-databind": {
            "locked": "2.6.7",
            "transitive": [
                "com.fasterxml.jackson.datatype:jackson-datatype-guava",
                "com.fasterxml.jackson.datatype:jackson-datatype-jdk8",
                "com.fasterxml.jackson.datatype:jackson-datatype-jsr310",
                "com.fasterxml.jackson.jaxrs:jackson-jaxrs-base",
                "com.fasterxml.jackson.jaxrs:jackson-jaxrs-cbor-provider",
                "com.fasterxml.jackson.module:jackson-module-afterburner",
                "com.fasterxml.jackson.module:jackson-module-jaxb-annotations",
                "com.palantir.atlasdb:atlasdb-api",
                "com.palantir.atlasdb:atlasdb-client",
                "com.palantir.atlasdb:atlasdb-persistent-lock-api",
                "com.palantir.atlasdb:lock-api",
                "com.palantir.atlasdb:timestamp-client",
                "com.palantir.remoting-api:errors",
                "com.palantir.remoting-api:ssl-config",
                "com.palantir.remoting-api:tracing",
                "com.palantir.remoting3:jackson-support",
                "com.palantir.remoting3:tracing"
            ]
        },
        "com.fasterxml.jackson.dataformat:jackson-dataformat-cbor": {
            "locked": "2.6.7",
            "transitive": [
                "com.fasterxml.jackson.jaxrs:jackson-jaxrs-cbor-provider",
                "com.palantir.remoting3:jackson-support"
            ]
        },
        "com.fasterxml.jackson.datatype:jackson-datatype-guava": {
            "locked": "2.6.7",
            "transitive": [
                "com.palantir.atlasdb:atlasdb-client",
                "com.palantir.remoting3:jackson-support",
                "com.palantir.remoting3:tracing"
            ]
        },
        "com.fasterxml.jackson.datatype:jackson-datatype-jdk8": {
            "locked": "2.6.7",
            "transitive": [
                "com.palantir.remoting3:jackson-support",
                "com.palantir.remoting3:tracing"
            ]
        },
        "com.fasterxml.jackson.datatype:jackson-datatype-jsr310": {
            "locked": "2.6.7",
            "transitive": [
                "com.palantir.remoting3:jackson-support"
            ]
        },
        "com.fasterxml.jackson.jaxrs:jackson-jaxrs-base": {
            "locked": "2.6.7",
            "transitive": [
                "com.fasterxml.jackson.jaxrs:jackson-jaxrs-cbor-provider"
            ]
        },
        "com.fasterxml.jackson.jaxrs:jackson-jaxrs-cbor-provider": {
            "locked": "2.6.7",
            "transitive": [
                "com.palantir.remoting3:jersey-servers"
            ]
        },
        "com.fasterxml.jackson.module:jackson-module-afterburner": {
            "locked": "2.6.7",
            "transitive": [
                "com.palantir.remoting3:jackson-support",
                "com.palantir.remoting3:jersey-servers",
                "com.palantir.remoting3:tracing"
            ]
        },
        "com.fasterxml.jackson.module:jackson-module-jaxb-annotations": {
            "locked": "2.6.7",
            "transitive": [
                "com.fasterxml.jackson.jaxrs:jackson-jaxrs-cbor-provider"
            ]
        },
        "com.google.code.findbugs:annotations": {
            "locked": "2.0.3",
            "transitive": [
                "com.palantir.atlasdb:atlasdb-api",
                "com.palantir.atlasdb:atlasdb-client",
                "com.palantir.atlasdb:atlasdb-client-protobufs",
                "com.palantir.atlasdb:atlasdb-commons",
                "com.palantir.atlasdb:atlasdb-lock-api",
                "com.palantir.atlasdb:atlasdb-persistent-lock-api",
                "com.palantir.atlasdb:commons-executors",
                "com.palantir.atlasdb:lock-api",
                "com.palantir.atlasdb:lock-impl",
                "com.palantir.atlasdb:timestamp-api",
                "com.palantir.atlasdb:timestamp-client",
                "com.palantir.tritium:tritium-api",
                "com.palantir.tritium:tritium-core",
                "com.palantir.tritium:tritium-lib",
                "com.palantir.tritium:tritium-metrics",
                "com.palantir.tritium:tritium-slf4j"
            ]
        },
        "com.google.code.findbugs:jsr305": {
            "locked": "1.3.9",
            "transitive": [
                "com.palantir.atlasdb:atlasdb-commons",
                "com.palantir.remoting-api:errors",
                "org.mpierce.metrics.reservoir:hdrhistogram-metrics-reservoir"
            ]
        },
        "com.google.guava:guava": {
            "locked": "18.0",
            "transitive": [
                "com.fasterxml.jackson.datatype:jackson-datatype-guava",
                "com.palantir.atlasdb:atlasdb-commons",
<<<<<<< HEAD
                "com.palantir.remoting3:error-handling",
                "com.palantir.remoting3:tracing",
=======
                "com.palantir.common:streams",
                "com.palantir.remoting2:error-handling",
                "com.palantir.remoting2:ssl-config",
                "com.palantir.remoting2:tracing",
>>>>>>> 4e5f23a6
                "com.palantir.tritium:tritium-core",
                "com.palantir.tritium:tritium-lib",
                "com.palantir.tritium:tritium-metrics"
            ]
        },
        "com.google.protobuf:protobuf-java": {
            "locked": "2.6.0",
            "transitive": [
                "com.palantir.atlasdb:atlasdb-client",
                "com.palantir.atlasdb:atlasdb-client-protobufs"
            ]
        },
        "com.googlecode.json-simple:json-simple": {
            "locked": "1.1.1",
            "transitive": [
                "com.palantir.atlasdb:atlasdb-client"
            ]
        },
        "com.googlecode.protobuf-java-format:protobuf-java-format": {
            "locked": "1.2",
            "transitive": [
                "com.palantir.atlasdb:atlasdb-client"
            ]
        },
        "com.jcraft:jzlib": {
            "locked": "1.1.3",
            "transitive": [
                "com.palantir.remoting3:jersey-servers"
            ]
        },
        "com.palantir.atlasdb:atlasdb-api": {
            "project": true,
            "transitive": [
                "com.palantir.atlasdb:atlasdb-client",
                "com.palantir.atlasdb:atlasdb-lock-api"
            ]
        },
        "com.palantir.atlasdb:atlasdb-client": {
            "project": true
        },
        "com.palantir.atlasdb:atlasdb-client-protobufs": {
            "project": true,
            "transitive": [
                "com.palantir.atlasdb:atlasdb-client"
            ]
        },
        "com.palantir.atlasdb:atlasdb-commons": {
            "project": true,
            "transitive": [
                "com.palantir.atlasdb:atlasdb-api",
                "com.palantir.atlasdb:atlasdb-client",
                "com.palantir.atlasdb:lock-api",
                "com.palantir.atlasdb:lock-impl",
                "com.palantir.atlasdb:timestamp-client"
            ]
        },
        "com.palantir.atlasdb:atlasdb-lock-api": {
            "project": true
        },
        "com.palantir.atlasdb:atlasdb-persistent-lock-api": {
            "project": true
        },
        "com.palantir.atlasdb:commons-executors": {
            "project": true,
            "transitive": [
                "com.palantir.atlasdb:atlasdb-commons"
            ]
        },
        "com.palantir.atlasdb:lock-api": {
            "project": true,
            "transitive": [
                "com.palantir.atlasdb:atlasdb-lock-api",
                "com.palantir.atlasdb:lock-impl"
            ]
        },
        "com.palantir.atlasdb:lock-impl": {
            "project": true
        },
        "com.palantir.atlasdb:timestamp-api": {
            "project": true,
            "transitive": [
                "com.palantir.atlasdb:atlasdb-api",
                "com.palantir.atlasdb:lock-api",
                "com.palantir.atlasdb:timestamp-client"
            ]
        },
        "com.palantir.atlasdb:timestamp-client": {
            "project": true
        },
        "com.palantir.common:streams": {
            "locked": "1.9.0"
        },
        "com.palantir.patches.sourceforge:trove3": {
            "locked": "3.0.3-p5",
            "requested": "3.0.3-p5",
            "transitive": [
                "com.palantir.atlasdb:lock-impl"
            ]
        },
        "com.palantir.remoting-api:errors": {
            "locked": "1.2.1",
            "transitive": [
                "com.palantir.remoting3:error-handling"
            ]
        },
        "com.palantir.remoting-api:ssl-config": {
            "locked": "1.2.1",
            "transitive": [
                "com.palantir.atlasdb:atlasdb-api"
            ]
        },
        "com.palantir.remoting-api:tracing": {
            "locked": "1.2.1",
            "transitive": [
                "com.palantir.remoting3:tracing"
            ]
        },
        "com.palantir.remoting3:error-handling": {
            "locked": "3.2.1",
            "transitive": [
                "com.palantir.remoting3:jersey-servers"
            ]
        },
        "com.palantir.remoting3:jackson-support": {
            "locked": "3.2.1",
            "transitive": [
                "com.palantir.remoting3:error-handling",
                "com.palantir.remoting3:tracing"
            ]
        },
        "com.palantir.remoting3:jersey-servers": {
            "locked": "3.2.1"
        },
        "com.palantir.remoting3:tracing": {
            "locked": "3.2.1",
            "transitive": [
                "com.palantir.atlasdb:atlasdb-client",
                "com.palantir.atlasdb:lock-impl",
                "com.palantir.remoting3:jersey-servers"
            ]
        },
        "com.palantir.safe-logging:safe-logging": {
            "locked": "0.1.3",
            "transitive": [
                "com.palantir.atlasdb:atlasdb-client",
                "com.palantir.atlasdb:lock-api",
                "com.palantir.atlasdb:lock-impl",
                "com.palantir.remoting-api:errors",
                "com.palantir.remoting3:jersey-servers"
            ]
        },
        "com.palantir.tritium:tritium-api": {
            "locked": "0.6.0",
            "transitive": [
                "com.palantir.tritium:tritium-core",
                "com.palantir.tritium:tritium-lib",
                "com.palantir.tritium:tritium-metrics",
                "com.palantir.tritium:tritium-slf4j"
            ]
        },
        "com.palantir.tritium:tritium-core": {
            "locked": "0.6.0",
            "transitive": [
                "com.palantir.tritium:tritium-lib",
                "com.palantir.tritium:tritium-metrics",
                "com.palantir.tritium:tritium-slf4j"
            ]
        },
        "com.palantir.tritium:tritium-lib": {
            "locked": "0.6.0",
            "transitive": [
                "com.palantir.atlasdb:atlasdb-client"
            ]
        },
        "com.palantir.tritium:tritium-metrics": {
            "locked": "0.6.0",
            "transitive": [
                "com.palantir.tritium:tritium-lib"
            ]
        },
        "com.palantir.tritium:tritium-slf4j": {
            "locked": "0.6.0",
            "transitive": [
                "com.palantir.tritium:tritium-lib"
            ]
        },
        "commons-lang:commons-lang": {
            "locked": "2.6",
            "transitive": [
                "com.palantir.atlasdb:atlasdb-client"
            ]
        },
        "io.dropwizard.metrics:metrics-core": {
            "locked": "3.1.2",
            "transitive": [
                "com.palantir.atlasdb:atlasdb-commons",
                "com.palantir.tritium:tritium-metrics",
                "org.mpierce.metrics.reservoir:hdrhistogram-metrics-reservoir"
            ]
        },
        "javax.validation:validation-api": {
            "locked": "1.1.0.Final",
            "transitive": [
                "com.palantir.atlasdb:atlasdb-api"
            ]
        },
        "javax.ws.rs:javax.ws.rs-api": {
            "locked": "2.0.1",
            "transitive": [
                "com.palantir.atlasdb:atlasdb-api",
                "com.palantir.atlasdb:atlasdb-commons",
                "com.palantir.atlasdb:atlasdb-persistent-lock-api",
                "com.palantir.atlasdb:lock-api",
                "com.palantir.atlasdb:timestamp-api",
                "com.palantir.remoting-api:errors",
                "com.palantir.remoting3:error-handling"
            ]
        },
        "joda-time:joda-time": {
            "locked": "2.7",
            "transitive": [
                "com.palantir.atlasdb:lock-impl"
            ]
        },
        "net.jpountz.lz4:lz4": {
            "locked": "1.3.0",
            "transitive": [
                "com.palantir.atlasdb:atlasdb-commons"
            ]
        },
        "org.apache.commons:commons-lang3": {
            "locked": "3.1",
            "transitive": [
                "com.palantir.atlasdb:atlasdb-api"
            ]
        },
        "org.hdrhistogram:HdrHistogram": {
            "locked": "2.1.9",
            "transitive": [
                "com.palantir.tritium:tritium-metrics",
                "org.mpierce.metrics.reservoir:hdrhistogram-metrics-reservoir"
            ]
        },
        "org.mpierce.metrics.reservoir:hdrhistogram-metrics-reservoir": {
            "locked": "1.1.2",
            "transitive": [
                "com.palantir.tritium:tritium-metrics"
            ]
        },
        "org.slf4j:slf4j-api": {
            "locked": "1.7.5",
            "transitive": [
                "com.palantir.atlasdb:atlasdb-commons",
                "com.palantir.remoting3:error-handling",
                "com.palantir.remoting3:tracing",
                "com.palantir.tritium:tritium-core",
                "com.palantir.tritium:tritium-lib",
                "com.palantir.tritium:tritium-metrics",
                "com.palantir.tritium:tritium-slf4j",
                "io.dropwizard.metrics:metrics-core"
            ]
        },
        "org.xerial.snappy:snappy-java": {
            "locked": "1.1.1.7",
            "transitive": [
                "com.palantir.atlasdb:atlasdb-client"
            ]
        },
        "org.yaml:snakeyaml": {
            "locked": "1.12",
            "transitive": [
                "com.palantir.atlasdb:lock-impl"
            ]
        }
    },
    "runtime": {
        "com.fasterxml.jackson.core:jackson-annotations": {
            "locked": "2.6.7",
            "transitive": [
                "com.fasterxml.jackson.core:jackson-databind",
                "com.palantir.atlasdb:atlasdb-api",
                "com.palantir.atlasdb:atlasdb-commons",
                "com.palantir.atlasdb:lock-api",
                "com.palantir.atlasdb:timestamp-api",
                "com.palantir.atlasdb:timestamp-client"
            ]
        },
        "com.fasterxml.jackson.core:jackson-core": {
            "locked": "2.6.7",
            "transitive": [
                "com.fasterxml.jackson.core:jackson-databind",
                "com.fasterxml.jackson.dataformat:jackson-dataformat-cbor",
                "com.fasterxml.jackson.datatype:jackson-datatype-guava",
                "com.fasterxml.jackson.datatype:jackson-datatype-jdk8",
                "com.fasterxml.jackson.datatype:jackson-datatype-jsr310",
                "com.fasterxml.jackson.jaxrs:jackson-jaxrs-base",
                "com.fasterxml.jackson.jaxrs:jackson-jaxrs-cbor-provider",
                "com.fasterxml.jackson.module:jackson-module-afterburner",
                "com.fasterxml.jackson.module:jackson-module-jaxb-annotations",
                "com.palantir.atlasdb:atlasdb-client"
            ]
        },
        "com.fasterxml.jackson.core:jackson-databind": {
            "locked": "2.6.7",
            "transitive": [
                "com.fasterxml.jackson.datatype:jackson-datatype-guava",
                "com.fasterxml.jackson.datatype:jackson-datatype-jdk8",
                "com.fasterxml.jackson.datatype:jackson-datatype-jsr310",
                "com.fasterxml.jackson.jaxrs:jackson-jaxrs-base",
                "com.fasterxml.jackson.jaxrs:jackson-jaxrs-cbor-provider",
                "com.fasterxml.jackson.module:jackson-module-afterburner",
                "com.fasterxml.jackson.module:jackson-module-jaxb-annotations",
                "com.palantir.atlasdb:atlasdb-api",
                "com.palantir.atlasdb:atlasdb-client",
                "com.palantir.atlasdb:atlasdb-persistent-lock-api",
                "com.palantir.atlasdb:lock-api",
                "com.palantir.atlasdb:timestamp-client",
                "com.palantir.remoting-api:errors",
                "com.palantir.remoting-api:ssl-config",
                "com.palantir.remoting-api:tracing",
                "com.palantir.remoting3:jackson-support",
                "com.palantir.remoting3:tracing"
            ]
        },
        "com.fasterxml.jackson.dataformat:jackson-dataformat-cbor": {
            "locked": "2.6.7",
            "transitive": [
                "com.fasterxml.jackson.jaxrs:jackson-jaxrs-cbor-provider",
                "com.palantir.remoting3:jackson-support"
            ]
        },
        "com.fasterxml.jackson.datatype:jackson-datatype-guava": {
            "locked": "2.6.7",
            "transitive": [
                "com.palantir.atlasdb:atlasdb-client",
                "com.palantir.remoting3:jackson-support",
                "com.palantir.remoting3:tracing"
            ]
        },
        "com.fasterxml.jackson.datatype:jackson-datatype-jdk8": {
            "locked": "2.6.7",
            "transitive": [
                "com.palantir.remoting3:jackson-support",
                "com.palantir.remoting3:tracing"
            ]
        },
        "com.fasterxml.jackson.datatype:jackson-datatype-jsr310": {
            "locked": "2.6.7",
            "transitive": [
                "com.palantir.remoting3:jackson-support"
            ]
        },
        "com.fasterxml.jackson.jaxrs:jackson-jaxrs-base": {
            "locked": "2.6.7",
            "transitive": [
                "com.fasterxml.jackson.jaxrs:jackson-jaxrs-cbor-provider"
            ]
        },
        "com.fasterxml.jackson.jaxrs:jackson-jaxrs-cbor-provider": {
            "locked": "2.6.7",
            "transitive": [
                "com.palantir.remoting3:jersey-servers"
            ]
        },
        "com.fasterxml.jackson.module:jackson-module-afterburner": {
            "locked": "2.6.7",
            "transitive": [
                "com.palantir.remoting3:jackson-support",
                "com.palantir.remoting3:jersey-servers",
                "com.palantir.remoting3:tracing"
            ]
        },
        "com.fasterxml.jackson.module:jackson-module-jaxb-annotations": {
            "locked": "2.6.7",
            "transitive": [
                "com.fasterxml.jackson.jaxrs:jackson-jaxrs-cbor-provider"
            ]
        },
        "com.google.code.findbugs:annotations": {
            "locked": "2.0.3",
            "transitive": [
                "com.palantir.atlasdb:atlasdb-api",
                "com.palantir.atlasdb:atlasdb-client",
                "com.palantir.atlasdb:atlasdb-client-protobufs",
                "com.palantir.atlasdb:atlasdb-commons",
                "com.palantir.atlasdb:atlasdb-lock-api",
                "com.palantir.atlasdb:atlasdb-persistent-lock-api",
                "com.palantir.atlasdb:commons-executors",
                "com.palantir.atlasdb:lock-api",
                "com.palantir.atlasdb:lock-impl",
                "com.palantir.atlasdb:timestamp-api",
                "com.palantir.atlasdb:timestamp-client",
                "com.palantir.tritium:tritium-api",
                "com.palantir.tritium:tritium-core",
                "com.palantir.tritium:tritium-lib",
                "com.palantir.tritium:tritium-metrics",
                "com.palantir.tritium:tritium-slf4j"
            ]
        },
        "com.google.code.findbugs:jsr305": {
            "locked": "1.3.9",
            "transitive": [
                "com.palantir.atlasdb:atlasdb-commons",
                "com.palantir.remoting-api:errors",
                "org.mpierce.metrics.reservoir:hdrhistogram-metrics-reservoir"
            ]
        },
        "com.google.guava:guava": {
            "locked": "18.0",
            "transitive": [
                "com.fasterxml.jackson.datatype:jackson-datatype-guava",
                "com.palantir.atlasdb:atlasdb-commons",
<<<<<<< HEAD
                "com.palantir.remoting3:error-handling",
                "com.palantir.remoting3:tracing",
=======
                "com.palantir.common:streams",
                "com.palantir.remoting2:error-handling",
                "com.palantir.remoting2:ssl-config",
                "com.palantir.remoting2:tracing",
>>>>>>> 4e5f23a6
                "com.palantir.tritium:tritium-core",
                "com.palantir.tritium:tritium-lib",
                "com.palantir.tritium:tritium-metrics"
            ]
        },
        "com.google.protobuf:protobuf-java": {
            "locked": "2.6.0",
            "transitive": [
                "com.palantir.atlasdb:atlasdb-client",
                "com.palantir.atlasdb:atlasdb-client-protobufs"
            ]
        },
        "com.googlecode.json-simple:json-simple": {
            "locked": "1.1.1",
            "transitive": [
                "com.palantir.atlasdb:atlasdb-client"
            ]
        },
        "com.googlecode.protobuf-java-format:protobuf-java-format": {
            "locked": "1.2",
            "transitive": [
                "com.palantir.atlasdb:atlasdb-client"
            ]
        },
        "com.jcraft:jzlib": {
            "locked": "1.1.3",
            "transitive": [
                "com.palantir.remoting3:jersey-servers"
            ]
        },
        "com.palantir.atlasdb:atlasdb-api": {
            "project": true,
            "transitive": [
                "com.palantir.atlasdb:atlasdb-client",
                "com.palantir.atlasdb:atlasdb-lock-api"
            ]
        },
        "com.palantir.atlasdb:atlasdb-client": {
            "project": true
        },
        "com.palantir.atlasdb:atlasdb-client-protobufs": {
            "project": true,
            "transitive": [
                "com.palantir.atlasdb:atlasdb-client"
            ]
        },
        "com.palantir.atlasdb:atlasdb-commons": {
            "project": true,
            "transitive": [
                "com.palantir.atlasdb:atlasdb-api",
                "com.palantir.atlasdb:atlasdb-client",
                "com.palantir.atlasdb:lock-api",
                "com.palantir.atlasdb:lock-impl",
                "com.palantir.atlasdb:timestamp-client"
            ]
        },
        "com.palantir.atlasdb:atlasdb-lock-api": {
            "project": true
        },
        "com.palantir.atlasdb:atlasdb-persistent-lock-api": {
            "project": true
        },
        "com.palantir.atlasdb:commons-executors": {
            "project": true,
            "transitive": [
                "com.palantir.atlasdb:atlasdb-commons"
            ]
        },
        "com.palantir.atlasdb:lock-api": {
            "project": true,
            "transitive": [
                "com.palantir.atlasdb:atlasdb-lock-api",
                "com.palantir.atlasdb:lock-impl"
            ]
        },
        "com.palantir.atlasdb:lock-impl": {
            "project": true
        },
        "com.palantir.atlasdb:timestamp-api": {
            "project": true,
            "transitive": [
                "com.palantir.atlasdb:atlasdb-api",
                "com.palantir.atlasdb:lock-api",
                "com.palantir.atlasdb:timestamp-client"
            ]
        },
        "com.palantir.atlasdb:timestamp-client": {
            "project": true
        },
        "com.palantir.common:streams": {
            "locked": "1.9.0"
        },
        "com.palantir.patches.sourceforge:trove3": {
            "locked": "3.0.3-p5",
            "requested": "3.0.3-p5",
            "transitive": [
                "com.palantir.atlasdb:lock-impl"
            ]
        },
        "com.palantir.remoting-api:errors": {
            "locked": "1.2.1",
            "transitive": [
                "com.palantir.remoting3:error-handling"
            ]
        },
        "com.palantir.remoting-api:ssl-config": {
            "locked": "1.2.1",
            "transitive": [
                "com.palantir.atlasdb:atlasdb-api"
            ]
        },
        "com.palantir.remoting-api:tracing": {
            "locked": "1.2.1",
            "transitive": [
                "com.palantir.remoting3:tracing"
            ]
        },
        "com.palantir.remoting3:error-handling": {
            "locked": "3.2.1",
            "transitive": [
                "com.palantir.remoting3:jersey-servers"
            ]
        },
        "com.palantir.remoting3:jackson-support": {
            "locked": "3.2.1",
            "transitive": [
                "com.palantir.remoting3:error-handling",
                "com.palantir.remoting3:tracing"
            ]
        },
        "com.palantir.remoting3:jersey-servers": {
            "locked": "3.2.1"
        },
        "com.palantir.remoting3:tracing": {
            "locked": "3.2.1",
            "transitive": [
                "com.palantir.atlasdb:atlasdb-client",
                "com.palantir.atlasdb:lock-impl",
                "com.palantir.remoting3:jersey-servers"
            ]
        },
        "com.palantir.safe-logging:safe-logging": {
            "locked": "0.1.3",
            "transitive": [
                "com.palantir.atlasdb:atlasdb-client",
                "com.palantir.atlasdb:lock-api",
                "com.palantir.atlasdb:lock-impl",
                "com.palantir.remoting-api:errors",
                "com.palantir.remoting3:jersey-servers"
            ]
        },
        "com.palantir.tritium:tritium-api": {
            "locked": "0.6.0",
            "transitive": [
                "com.palantir.tritium:tritium-core",
                "com.palantir.tritium:tritium-lib",
                "com.palantir.tritium:tritium-metrics",
                "com.palantir.tritium:tritium-slf4j"
            ]
        },
        "com.palantir.tritium:tritium-core": {
            "locked": "0.6.0",
            "transitive": [
                "com.palantir.tritium:tritium-lib",
                "com.palantir.tritium:tritium-metrics",
                "com.palantir.tritium:tritium-slf4j"
            ]
        },
        "com.palantir.tritium:tritium-lib": {
            "locked": "0.6.0",
            "transitive": [
                "com.palantir.atlasdb:atlasdb-client"
            ]
        },
        "com.palantir.tritium:tritium-metrics": {
            "locked": "0.6.0",
            "transitive": [
                "com.palantir.tritium:tritium-lib"
            ]
        },
        "com.palantir.tritium:tritium-slf4j": {
            "locked": "0.6.0",
            "transitive": [
                "com.palantir.tritium:tritium-lib"
            ]
        },
        "commons-lang:commons-lang": {
            "locked": "2.6",
            "transitive": [
                "com.palantir.atlasdb:atlasdb-client"
            ]
        },
        "io.dropwizard.metrics:metrics-core": {
            "locked": "3.1.2",
            "transitive": [
                "com.palantir.atlasdb:atlasdb-commons",
                "com.palantir.tritium:tritium-metrics",
                "org.mpierce.metrics.reservoir:hdrhistogram-metrics-reservoir"
            ]
        },
        "javax.validation:validation-api": {
            "locked": "1.1.0.Final",
            "transitive": [
                "com.palantir.atlasdb:atlasdb-api"
            ]
        },
        "javax.ws.rs:javax.ws.rs-api": {
            "locked": "2.0.1",
            "transitive": [
                "com.palantir.atlasdb:atlasdb-api",
                "com.palantir.atlasdb:atlasdb-commons",
                "com.palantir.atlasdb:atlasdb-persistent-lock-api",
                "com.palantir.atlasdb:lock-api",
                "com.palantir.atlasdb:timestamp-api",
                "com.palantir.remoting-api:errors",
                "com.palantir.remoting3:error-handling"
            ]
        },
        "joda-time:joda-time": {
            "locked": "2.7",
            "transitive": [
                "com.palantir.atlasdb:lock-impl"
            ]
        },
        "net.jpountz.lz4:lz4": {
            "locked": "1.3.0",
            "transitive": [
                "com.palantir.atlasdb:atlasdb-commons"
            ]
        },
        "org.apache.commons:commons-lang3": {
            "locked": "3.1",
            "transitive": [
                "com.palantir.atlasdb:atlasdb-api"
            ]
        },
        "org.hdrhistogram:HdrHistogram": {
            "locked": "2.1.9",
            "transitive": [
                "com.palantir.tritium:tritium-metrics",
                "org.mpierce.metrics.reservoir:hdrhistogram-metrics-reservoir"
            ]
        },
        "org.mpierce.metrics.reservoir:hdrhistogram-metrics-reservoir": {
            "locked": "1.1.2",
            "transitive": [
                "com.palantir.tritium:tritium-metrics"
            ]
        },
        "org.slf4j:slf4j-api": {
            "locked": "1.7.5",
            "transitive": [
                "com.palantir.atlasdb:atlasdb-commons",
                "com.palantir.remoting3:error-handling",
                "com.palantir.remoting3:tracing",
                "com.palantir.tritium:tritium-core",
                "com.palantir.tritium:tritium-lib",
                "com.palantir.tritium:tritium-metrics",
                "com.palantir.tritium:tritium-slf4j",
                "io.dropwizard.metrics:metrics-core"
            ]
        },
        "org.xerial.snappy:snappy-java": {
            "locked": "1.1.1.7",
            "transitive": [
                "com.palantir.atlasdb:atlasdb-client"
            ]
        },
        "org.yaml:snakeyaml": {
            "locked": "1.12",
            "transitive": [
                "com.palantir.atlasdb:lock-impl"
            ]
        }
    }
}<|MERGE_RESOLUTION|>--- conflicted
+++ resolved
@@ -136,15 +136,9 @@
             "transitive": [
                 "com.fasterxml.jackson.datatype:jackson-datatype-guava",
                 "com.palantir.atlasdb:atlasdb-commons",
-<<<<<<< HEAD
+                "com.palantir.common:streams",
                 "com.palantir.remoting3:error-handling",
                 "com.palantir.remoting3:tracing",
-=======
-                "com.palantir.common:streams",
-                "com.palantir.remoting2:error-handling",
-                "com.palantir.remoting2:ssl-config",
-                "com.palantir.remoting2:tracing",
->>>>>>> 4e5f23a6
                 "com.palantir.tritium:tritium-core",
                 "com.palantir.tritium:tritium-lib",
                 "com.palantir.tritium:tritium-metrics"
@@ -557,15 +551,9 @@
             "transitive": [
                 "com.fasterxml.jackson.datatype:jackson-datatype-guava",
                 "com.palantir.atlasdb:atlasdb-commons",
-<<<<<<< HEAD
+                "com.palantir.common:streams",
                 "com.palantir.remoting3:error-handling",
                 "com.palantir.remoting3:tracing",
-=======
-                "com.palantir.common:streams",
-                "com.palantir.remoting2:error-handling",
-                "com.palantir.remoting2:ssl-config",
-                "com.palantir.remoting2:tracing",
->>>>>>> 4e5f23a6
                 "com.palantir.tritium:tritium-core",
                 "com.palantir.tritium:tritium-lib",
                 "com.palantir.tritium:tritium-metrics"
