--- conflicted
+++ resolved
@@ -18,19 +18,6 @@
 
 import static org.assertj.core.api.Assertions.assertThat;
 import static org.mockito.ArgumentMatchers.anyLong;
-<<<<<<< HEAD
-import static org.mockito.ArgumentMatchers.anyString;
-import static org.mockito.Mockito.doThrow;
-import static org.mockito.Mockito.inOrder;
-import static org.mockito.Mockito.verify;
-import static org.mockito.Mockito.verifyNoMoreInteractions;
-import static org.mockito.Mockito.when;
-
-import com.google.common.collect.ImmutableList;
-import com.google.common.collect.Iterators;
-import java.util.Iterator;
-import java.util.List;
-=======
 import static org.mockito.Mockito.doThrow;
 import static org.mockito.Mockito.inOrder;
 import static org.mockito.Mockito.verifyNoMoreInteractions;
@@ -38,7 +25,6 @@
 
 import com.google.common.collect.Iterators;
 import java.util.Iterator;
->>>>>>> 6af0e5ac
 import java.util.function.ToLongFunction;
 import org.junit.Test;
 import org.junit.runner.RunWith;
@@ -48,61 +34,6 @@
 
 @RunWith(MockitoJUnitRunner.class)
 public final class TrackingIteratorTest {
-<<<<<<< HEAD
-    private static final String STRING = "test";
-
-    @Mock
-    private BytesReadTracker tracker;
-
-    @Mock
-    private ToLongFunction<String> measurer;
-
-    @Test
-    public void oneElementTrackingIteratorIsWiredCorrectly() {
-        long measuredValue = 1L;
-        when(measurer.applyAsLong(anyString())).thenReturn(measuredValue);
-        Iterator<String> trackingIterator = createTrackingIterator(Iterators.singletonIterator(STRING));
-
-        assertThat(trackingIterator).toIterable().containsExactly(STRING);
-
-        verify(measurer).applyAsLong(STRING);
-        verify(tracker).record(measuredValue);
-        verifyNoMoreInteractions(tracker, measurer);
-    }
-
-    @Test
-    public void trackingIteratorDelegatesNext() {
-        List<String> strings = ImmutableList.of("", "length1", "length2", "test");
-        Iterator<String> trackingIterator = createTrackingIterator(strings.iterator());
-        assertThat(trackingIterator).toIterable().containsExactlyElementsOf(strings);
-    }
-
-    @Test
-    public void trackingIteratorFeedsTracker() {
-        when(measurer.applyAsLong(anyString())).thenReturn(1L).thenReturn(2L).thenReturn(3L);
-        Iterator<String> trackingIterator = createTrackingIterator(Iterators.forArray("one", "two", "three"));
-        trackingIterator.forEachRemaining(_unused -> {});
-
-        InOrder inOrder = inOrder(tracker);
-        inOrder.verify(tracker).record(1L);
-        inOrder.verify(tracker).record(2L);
-        inOrder.verify(tracker).record(3L);
-        verifyNoMoreInteractions(tracker);
-    }
-
-    @Test
-    public void trackingIteratorForwardsValuesDespiteExceptionAtMeasurement() {
-        when(measurer.applyAsLong(anyString())).thenThrow(RuntimeException.class);
-        Iterator<String> trackingIterator = createTrackingIterator(Iterators.singletonIterator(STRING));
-        assertThat(trackingIterator).toIterable().containsExactly(STRING);
-    }
-
-    @Test
-    public void trackingIteratorForwardsValuesDespiteExceptionAtConsumption() {
-        doThrow(RuntimeException.class).when(tracker).record(anyLong());
-        Iterator<String> trackingIterator = createTrackingIterator(Iterators.singletonIterator(STRING));
-        assertThat(trackingIterator).toIterable().containsExactly(STRING);
-=======
     private static final String STRING_1 = "one";
     private static final String STRING_2 = "two";
     private static final String STRING_3 = "three";
@@ -147,7 +78,6 @@
         doThrow(RuntimeException.class).when(tracker).record(anyLong());
         Iterator<String> trackingIterator = createTrackingIterator(Iterators.singletonIterator(STRING_1));
         assertThat(trackingIterator).toIterable().containsExactly(STRING_1);
->>>>>>> 6af0e5ac
     }
 
     public Iterator<String> createTrackingIterator(Iterator<String> delegate) {
