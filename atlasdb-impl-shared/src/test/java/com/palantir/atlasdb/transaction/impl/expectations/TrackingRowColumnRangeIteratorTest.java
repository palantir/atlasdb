/*
 * (c) Copyright 2022 Palantir Technologies Inc. All rights reserved.
 *
 * Licensed under the Apache License, Version 2.0 (the "License");
 * you may not use this file except in compliance with the License.
 * You may obtain a copy of the License at
 *
 *     http://www.apache.org/licenses/LICENSE-2.0
 *
 * Unless required by applicable law or agreed to in writing, software
 * distributed under the License is distributed on an "AS IS" BASIS,
 * WITHOUT WARRANTIES OR CONDITIONS OF ANY KIND, either express or implied.
 * See the License for the specific language governing permissions and
 * limitations under the License.
 */

package com.palantir.atlasdb.transaction.impl.expectations;

<<<<<<< HEAD
public final class TrackingRowColumnRangeIteratorTest {}
=======
import static org.assertj.core.api.Assertions.assertThat;
import static org.mockito.ArgumentMatchers.any;
import static org.mockito.ArgumentMatchers.anyLong;
import static org.mockito.Mockito.doThrow;
import static org.mockito.Mockito.inOrder;
import static org.mockito.Mockito.verify;
import static org.mockito.Mockito.verifyNoMoreInteractions;
import static org.mockito.Mockito.when;

import com.google.common.collect.ImmutableMap;
import com.google.common.collect.Iterators;
import com.palantir.atlasdb.keyvalue.api.Cell;
import com.palantir.atlasdb.keyvalue.api.RowColumnRangeIterator;
import com.palantir.atlasdb.keyvalue.api.Value;
import com.palantir.atlasdb.keyvalue.impl.LocalRowColumnRangeIterator;
import com.palantir.logsafe.Preconditions;
import java.util.AbstractMap.SimpleImmutableEntry;
import java.util.Map.Entry;
import java.util.function.ToLongFunction;
import org.junit.Test;
import org.junit.runner.RunWith;
import org.mockito.InOrder;
import org.mockito.Mock;
import org.mockito.junit.MockitoJUnitRunner;

@RunWith(MockitoJUnitRunner.class)
public final class TrackingRowColumnRangeIteratorTest {
    private static final Entry<Cell, Value> ENTRY =
            new SimpleImmutableEntry<>(createCellWithSize(10), createValueWith(10));
    private static final ImmutableMap<Cell, Value> VALUE_BY_CELL = ImmutableMap.of(
            createCellWithSize(10), createValueWith(10),
            createCellWithSize(20), createValueWith(20),
            createCellWithSize(30), createValueWith(30));

    @Mock
    private BytesReadTracker tracker;

    @Mock
    private ToLongFunction<Entry<Cell, Value>> measurer;

    @Test
    public void oneElementTrackingIteratorIsWiredCorrectly() {
        long measuredValue = 1L;
        when(measurer.applyAsLong(any())).thenReturn(measuredValue);
        RowColumnRangeIterator trackingIterator =
                createTrackingIterator(new LocalRowColumnRangeIterator(Iterators.singletonIterator(ENTRY)));

        assertThat(trackingIterator).toIterable().containsExactly(ENTRY);

        verify(measurer).applyAsLong(ENTRY);
        verify(tracker).record(measuredValue);
        verifyNoMoreInteractions(tracker, measurer);
    }

    @Test
    public void trackingIteratorDelegatesNext() {
        RowColumnRangeIterator trackingIterator = createTrackingIterator(
                new LocalRowColumnRangeIterator(VALUE_BY_CELL.entrySet().iterator()));
        assertThat(trackingIterator).toIterable().containsExactlyElementsOf(VALUE_BY_CELL.entrySet());
    }

    @Test
    public void trackingIteratorFeedsTracker() {
        when(measurer.applyAsLong(any())).thenReturn(1L).thenReturn(2L).thenReturn(3L);
        RowColumnRangeIterator trackingIterator = createTrackingIterator(new LocalRowColumnRangeIterator(
                VALUE_BY_CELL.entrySet().stream().iterator()));
        trackingIterator.forEachRemaining(_unused -> {});

        InOrder inOrder = inOrder(tracker);
        inOrder.verify(tracker).record(1L);
        inOrder.verify(tracker).record(2L);
        inOrder.verify(tracker).record(3L);
        verifyNoMoreInteractions(tracker);
    }

    @Test
    public void trackingIteratorForwardsValuesDespiteExceptionAtMeasurement() {
        when(measurer.applyAsLong(any())).thenThrow(RuntimeException.class);
        RowColumnRangeIterator trackingIterator =
                createTrackingIterator(new LocalRowColumnRangeIterator(Iterators.singletonIterator(ENTRY)));
        assertThat(trackingIterator).toIterable().containsExactly(ENTRY);
    }

    @Test
    public void trackingIteratorForwardsValuesDespiteExceptionAtConsumption() {
        doThrow(RuntimeException.class).when(tracker).record(anyLong());
        RowColumnRangeIterator trackingIterator =
                createTrackingIterator(new LocalRowColumnRangeIterator(Iterators.singletonIterator(ENTRY)));
        assertThat(trackingIterator).toIterable().containsExactly(ENTRY);
    }

    public RowColumnRangeIterator createTrackingIterator(RowColumnRangeIterator delegate) {
        return new TrackingRowColumnRangeIterator(delegate, tracker, measurer);
    }

    private static Cell createCellWithSize(int size) {
        Preconditions.checkArgument(size >= 2, "size should be at least 2");
        return Cell.create(new byte[size / 2], new byte[size - (size / 2)]);
    }

    private static Value createValueWithSize(int size) {
        Preconditions.checkArgument(size >= Long.BYTES, "size should be at least the number of bytes in one long");
        return Value.create(new byte[size - Long.BYTES], Value.INVALID_VALUE_TIMESTAMP);
    }
}
>>>>>>> ff5d8f2d
<|MERGE_RESOLUTION|>--- conflicted
+++ resolved
@@ -16,9 +16,6 @@
 
 package com.palantir.atlasdb.transaction.impl.expectations;
 
-<<<<<<< HEAD
-public final class TrackingRowColumnRangeIteratorTest {}
-=======
 import static org.assertj.core.api.Assertions.assertThat;
 import static org.mockito.ArgumentMatchers.any;
 import static org.mockito.ArgumentMatchers.anyLong;
@@ -123,5 +120,4 @@
         Preconditions.checkArgument(size >= Long.BYTES, "size should be at least the number of bytes in one long");
         return Value.create(new byte[size - Long.BYTES], Value.INVALID_VALUE_TIMESTAMP);
     }
-}
->>>>>>> ff5d8f2d
+}