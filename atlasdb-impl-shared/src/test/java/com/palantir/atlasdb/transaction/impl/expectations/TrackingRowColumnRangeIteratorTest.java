/*
 * (c) Copyright 2022 Palantir Technologies Inc. All rights reserved.
 *
 * Licensed under the Apache License, Version 2.0 (the "License");
 * you may not use this file except in compliance with the License.
 * You may obtain a copy of the License at
 *
 *     http://www.apache.org/licenses/LICENSE-2.0
 *
 * Unless required by applicable law or agreed to in writing, software
 * distributed under the License is distributed on an "AS IS" BASIS,
 * WITHOUT WARRANTIES OR CONDITIONS OF ANY KIND, either express or implied.
 * See the License for the specific language governing permissions and
 * limitations under the License.
 */

package com.palantir.atlasdb.transaction.impl.expectations;

import static org.assertj.core.api.Assertions.assertThat;
<<<<<<< HEAD
import static org.mockito.ArgumentMatchers.any;
import static org.mockito.ArgumentMatchers.anyLong;
import static org.mockito.Mockito.doThrow;
import static org.mockito.Mockito.inOrder;
import static org.mockito.Mockito.verify;
import static org.mockito.Mockito.verifyNoMoreInteractions;
import static org.mockito.Mockito.when;

import com.google.common.collect.ImmutableMap;
=======
import static org.mockito.ArgumentMatchers.anyLong;
import static org.mockito.Mockito.doThrow;
import static org.mockito.Mockito.inOrder;
import static org.mockito.Mockito.verifyNoMoreInteractions;
import static org.mockito.Mockito.when;

>>>>>>> 6af0e5ac
import com.google.common.collect.Iterators;
import com.palantir.atlasdb.keyvalue.api.Cell;
import com.palantir.atlasdb.keyvalue.api.RowColumnRangeIterator;
import com.palantir.atlasdb.keyvalue.api.Value;
import com.palantir.atlasdb.keyvalue.impl.LocalRowColumnRangeIterator;
import com.palantir.logsafe.Preconditions;
import java.util.AbstractMap.SimpleImmutableEntry;
<<<<<<< HEAD
=======
import java.util.Iterator;
>>>>>>> 6af0e5ac
import java.util.Map.Entry;
import java.util.function.ToLongFunction;
import org.junit.Test;
import org.junit.runner.RunWith;
import org.mockito.InOrder;
import org.mockito.Mock;
import org.mockito.junit.MockitoJUnitRunner;

@RunWith(MockitoJUnitRunner.class)
public final class TrackingRowColumnRangeIteratorTest {
<<<<<<< HEAD
    private static final Entry<Cell, Value> ENTRY =
            new SimpleImmutableEntry<>(createCellWithSize(10), createValueWithSize(10));
    private static final ImmutableMap<Cell, Value> VALUE_BY_CELL = ImmutableMap.of(
            createCellWithSize(10), createValueWithSize(10),
            createCellWithSize(20), createValueWithSize(20),
            createCellWithSize(30), createValueWithSize(30));

    @Mock
    private BytesReadTracker tracker;

    @Mock
    private ToLongFunction<Entry<Cell, Value>> measurer;

    @Test
    public void oneElementTrackingIteratorIsWiredCorrectly() {
        long measuredValue = 1L;
        when(measurer.applyAsLong(any())).thenReturn(measuredValue);
        RowColumnRangeIterator trackingIterator =
                createTrackingIterator(new LocalRowColumnRangeIterator(Iterators.singletonIterator(ENTRY)));

        assertThat(trackingIterator).toIterable().containsExactly(ENTRY);

        verify(measurer).applyAsLong(ENTRY);
        verify(tracker).record(measuredValue);
        verifyNoMoreInteractions(tracker, measurer);
    }

    @Test
    public void trackingIteratorDelegatesNext() {
        RowColumnRangeIterator trackingIterator = createTrackingIterator(
                new LocalRowColumnRangeIterator(VALUE_BY_CELL.entrySet().iterator()));
        assertThat(trackingIterator).toIterable().containsExactlyElementsOf(VALUE_BY_CELL.entrySet());
    }

    @Test
    public void trackingIteratorFeedsTracker() {
        when(measurer.applyAsLong(any())).thenReturn(1L).thenReturn(2L).thenReturn(3L);
        RowColumnRangeIterator trackingIterator = createTrackingIterator(new LocalRowColumnRangeIterator(
                VALUE_BY_CELL.entrySet().stream().iterator()));
=======
    private static final Entry<Cell, Value> ENTRY_1 =
            new SimpleImmutableEntry<>(createCellWithSize(10), createValueWithSize(10));
    private static final Entry<Cell, Value> ENTRY_2 =
            new SimpleImmutableEntry<>(createCellWithSize(20), createValueWithSize(20));
    private static final Entry<Cell, Value> ENTRY_3 =
            new SimpleImmutableEntry<>(createCellWithSize(30), createValueWithSize(30));

    @Mock
    private BytesReadTracker tracker;

    @Mock
    private ToLongFunction<Entry<Cell, Value>> measurer;

    @Test
    public void trackingIteratorDelegatesNext() {
        RowColumnRangeIterator trackingIterator = createTrackingIterator(Iterators.forArray(ENTRY_1, ENTRY_2, ENTRY_3));
        assertThat(trackingIterator).toIterable().containsExactly(ENTRY_1, ENTRY_2, ENTRY_3);
    }

    @Test
    public void trackingIteratorTracksAndMeasuresInDelegateIteratorOrder() {
        when(measurer.applyAsLong(ENTRY_1)).thenReturn(1L);
        when(measurer.applyAsLong(ENTRY_2)).thenReturn(2L);
        when(measurer.applyAsLong(ENTRY_3)).thenReturn(3L);

        RowColumnRangeIterator trackingIterator = createTrackingIterator(Iterators.forArray(ENTRY_1, ENTRY_2, ENTRY_3));
>>>>>>> 6af0e5ac
        trackingIterator.forEachRemaining(_unused -> {});

        InOrder inOrder = inOrder(tracker);
        inOrder.verify(tracker).record(1L);
        inOrder.verify(tracker).record(2L);
        inOrder.verify(tracker).record(3L);
        verifyNoMoreInteractions(tracker);
    }

    @Test
    public void trackingIteratorForwardsValuesDespiteExceptionAtMeasurement() {
<<<<<<< HEAD
        when(measurer.applyAsLong(any())).thenThrow(RuntimeException.class);
        RowColumnRangeIterator trackingIterator =
                createTrackingIterator(new LocalRowColumnRangeIterator(Iterators.singletonIterator(ENTRY)));
        assertThat(trackingIterator).toIterable().containsExactly(ENTRY);
=======
        when(measurer.applyAsLong(ENTRY_1)).thenThrow(RuntimeException.class);
        RowColumnRangeIterator trackingIterator = createTrackingIterator(Iterators.singletonIterator(ENTRY_1));
        assertThat(trackingIterator).toIterable().containsExactly(ENTRY_1);
>>>>>>> 6af0e5ac
    }

    @Test
    public void trackingIteratorForwardsValuesDespiteExceptionAtConsumption() {
        doThrow(RuntimeException.class).when(tracker).record(anyLong());
<<<<<<< HEAD
        RowColumnRangeIterator trackingIterator =
                createTrackingIterator(new LocalRowColumnRangeIterator(Iterators.singletonIterator(ENTRY)));
        assertThat(trackingIterator).toIterable().containsExactly(ENTRY);
    }

    public RowColumnRangeIterator createTrackingIterator(RowColumnRangeIterator delegate) {
        return new TrackingRowColumnRangeIterator(delegate, tracker, measurer);
=======
        RowColumnRangeIterator trackingIterator = createTrackingIterator(Iterators.singletonIterator(ENTRY_1));
        assertThat(trackingIterator).toIterable().containsExactly(ENTRY_1);
    }

    public RowColumnRangeIterator createTrackingIterator(Iterator<Entry<Cell, Value>> delegate) {
        return new TrackingRowColumnRangeIterator(new LocalRowColumnRangeIterator(delegate), tracker, measurer);
>>>>>>> 6af0e5ac
    }

    private static Cell createCellWithSize(int size) {
        Preconditions.checkArgument(size >= 2, "size should be at least 2");
        return Cell.create(new byte[size / 2], new byte[size - (size / 2)]);
    }

    private static Value createValueWithSize(int size) {
        Preconditions.checkArgument(size >= Long.BYTES, "size should be at least the number of bytes in one long");
        return Value.create(new byte[size - Long.BYTES], Value.INVALID_VALUE_TIMESTAMP);
    }
}<|MERGE_RESOLUTION|>--- conflicted
+++ resolved
@@ -17,24 +17,12 @@
 package com.palantir.atlasdb.transaction.impl.expectations;
 
 import static org.assertj.core.api.Assertions.assertThat;
-<<<<<<< HEAD
-import static org.mockito.ArgumentMatchers.any;
-import static org.mockito.ArgumentMatchers.anyLong;
-import static org.mockito.Mockito.doThrow;
-import static org.mockito.Mockito.inOrder;
-import static org.mockito.Mockito.verify;
-import static org.mockito.Mockito.verifyNoMoreInteractions;
-import static org.mockito.Mockito.when;
-
-import com.google.common.collect.ImmutableMap;
-=======
 import static org.mockito.ArgumentMatchers.anyLong;
 import static org.mockito.Mockito.doThrow;
 import static org.mockito.Mockito.inOrder;
 import static org.mockito.Mockito.verifyNoMoreInteractions;
 import static org.mockito.Mockito.when;
 
->>>>>>> 6af0e5ac
 import com.google.common.collect.Iterators;
 import com.palantir.atlasdb.keyvalue.api.Cell;
 import com.palantir.atlasdb.keyvalue.api.RowColumnRangeIterator;
@@ -42,10 +30,7 @@
 import com.palantir.atlasdb.keyvalue.impl.LocalRowColumnRangeIterator;
 import com.palantir.logsafe.Preconditions;
 import java.util.AbstractMap.SimpleImmutableEntry;
-<<<<<<< HEAD
-=======
 import java.util.Iterator;
->>>>>>> 6af0e5ac
 import java.util.Map.Entry;
 import java.util.function.ToLongFunction;
 import org.junit.Test;
@@ -56,47 +41,6 @@
 
 @RunWith(MockitoJUnitRunner.class)
 public final class TrackingRowColumnRangeIteratorTest {
-<<<<<<< HEAD
-    private static final Entry<Cell, Value> ENTRY =
-            new SimpleImmutableEntry<>(createCellWithSize(10), createValueWithSize(10));
-    private static final ImmutableMap<Cell, Value> VALUE_BY_CELL = ImmutableMap.of(
-            createCellWithSize(10), createValueWithSize(10),
-            createCellWithSize(20), createValueWithSize(20),
-            createCellWithSize(30), createValueWithSize(30));
-
-    @Mock
-    private BytesReadTracker tracker;
-
-    @Mock
-    private ToLongFunction<Entry<Cell, Value>> measurer;
-
-    @Test
-    public void oneElementTrackingIteratorIsWiredCorrectly() {
-        long measuredValue = 1L;
-        when(measurer.applyAsLong(any())).thenReturn(measuredValue);
-        RowColumnRangeIterator trackingIterator =
-                createTrackingIterator(new LocalRowColumnRangeIterator(Iterators.singletonIterator(ENTRY)));
-
-        assertThat(trackingIterator).toIterable().containsExactly(ENTRY);
-
-        verify(measurer).applyAsLong(ENTRY);
-        verify(tracker).record(measuredValue);
-        verifyNoMoreInteractions(tracker, measurer);
-    }
-
-    @Test
-    public void trackingIteratorDelegatesNext() {
-        RowColumnRangeIterator trackingIterator = createTrackingIterator(
-                new LocalRowColumnRangeIterator(VALUE_BY_CELL.entrySet().iterator()));
-        assertThat(trackingIterator).toIterable().containsExactlyElementsOf(VALUE_BY_CELL.entrySet());
-    }
-
-    @Test
-    public void trackingIteratorFeedsTracker() {
-        when(measurer.applyAsLong(any())).thenReturn(1L).thenReturn(2L).thenReturn(3L);
-        RowColumnRangeIterator trackingIterator = createTrackingIterator(new LocalRowColumnRangeIterator(
-                VALUE_BY_CELL.entrySet().stream().iterator()));
-=======
     private static final Entry<Cell, Value> ENTRY_1 =
             new SimpleImmutableEntry<>(createCellWithSize(10), createValueWithSize(10));
     private static final Entry<Cell, Value> ENTRY_2 =
@@ -123,7 +67,6 @@
         when(measurer.applyAsLong(ENTRY_3)).thenReturn(3L);
 
         RowColumnRangeIterator trackingIterator = createTrackingIterator(Iterators.forArray(ENTRY_1, ENTRY_2, ENTRY_3));
->>>>>>> 6af0e5ac
         trackingIterator.forEachRemaining(_unused -> {});
 
         InOrder inOrder = inOrder(tracker);
@@ -135,37 +78,20 @@
 
     @Test
     public void trackingIteratorForwardsValuesDespiteExceptionAtMeasurement() {
-<<<<<<< HEAD
-        when(measurer.applyAsLong(any())).thenThrow(RuntimeException.class);
-        RowColumnRangeIterator trackingIterator =
-                createTrackingIterator(new LocalRowColumnRangeIterator(Iterators.singletonIterator(ENTRY)));
-        assertThat(trackingIterator).toIterable().containsExactly(ENTRY);
-=======
         when(measurer.applyAsLong(ENTRY_1)).thenThrow(RuntimeException.class);
         RowColumnRangeIterator trackingIterator = createTrackingIterator(Iterators.singletonIterator(ENTRY_1));
         assertThat(trackingIterator).toIterable().containsExactly(ENTRY_1);
->>>>>>> 6af0e5ac
     }
 
     @Test
     public void trackingIteratorForwardsValuesDespiteExceptionAtConsumption() {
         doThrow(RuntimeException.class).when(tracker).record(anyLong());
-<<<<<<< HEAD
-        RowColumnRangeIterator trackingIterator =
-                createTrackingIterator(new LocalRowColumnRangeIterator(Iterators.singletonIterator(ENTRY)));
-        assertThat(trackingIterator).toIterable().containsExactly(ENTRY);
-    }
-
-    public RowColumnRangeIterator createTrackingIterator(RowColumnRangeIterator delegate) {
-        return new TrackingRowColumnRangeIterator(delegate, tracker, measurer);
-=======
         RowColumnRangeIterator trackingIterator = createTrackingIterator(Iterators.singletonIterator(ENTRY_1));
         assertThat(trackingIterator).toIterable().containsExactly(ENTRY_1);
     }
 
     public RowColumnRangeIterator createTrackingIterator(Iterator<Entry<Cell, Value>> delegate) {
         return new TrackingRowColumnRangeIterator(new LocalRowColumnRangeIterator(delegate), tracker, measurer);
->>>>>>> 6af0e5ac
     }
 
     private static Cell createCellWithSize(int size) {
