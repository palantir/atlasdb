/*
 * (c) Copyright 2022 Palantir Technologies Inc. All rights reserved.
 *
 * Licensed under the Apache License, Version 2.0 (the "License");
 * you may not use this file except in compliance with the License.
 * You may obtain a copy of the License at
 *
 *     http://www.apache.org/licenses/LICENSE-2.0
 *
 * Unless required by applicable law or agreed to in writing, software
 * distributed under the License is distributed on an "AS IS" BASIS,
 * WITHOUT WARRANTIES OR CONDITIONS OF ANY KIND, either express or implied.
 * See the License for the specific language governing permissions and
 * limitations under the License.
 */

package com.palantir.atlasdb.transaction.impl.expectations;

<<<<<<< HEAD
public final class TrackingClosableIteratorTest {}
=======
import static org.assertj.core.api.Assertions.assertThat;
import static org.mockito.ArgumentMatchers.anyLong;
import static org.mockito.ArgumentMatchers.anyString;
import static org.mockito.Mockito.doThrow;
import static org.mockito.Mockito.inOrder;
import static org.mockito.Mockito.mock;
import static org.mockito.Mockito.verify;
import static org.mockito.Mockito.verifyNoMoreInteractions;
import static org.mockito.Mockito.when;

import com.google.common.collect.ImmutableList;
import com.google.common.collect.Iterators;
import com.palantir.common.base.ClosableIterator;
import com.palantir.common.base.ClosableIterators;
import java.util.List;
import java.util.function.ToLongFunction;
import org.junit.Test;
import org.junit.runner.RunWith;
import org.mockito.InOrder;
import org.mockito.Mock;
import org.mockito.junit.MockitoJUnitRunner;

@RunWith(MockitoJUnitRunner.class)
public final class TrackingClosableIteratorTest {
    private static final String STRING = "test";

    @Mock
    private BytesReadTracker tracker;

    @Mock
    private ToLongFunction<String> measurer;

    @Test
    public void oneElementTrackingIteratorIsWiredCorrectly() {
        long measuredValue = 1L;
        when(measurer.applyAsLong(anyString())).thenReturn(measuredValue);
        ClosableIterator<String> trackingIterator =
                createTrackingIterator(ClosableIterators.wrapWithEmptyClose(Iterators.singletonIterator(STRING)));

        assertThat(trackingIterator).toIterable().containsExactly(STRING);

        verify(measurer).applyAsLong(STRING);
        verify(tracker).record(measuredValue);
        verifyNoMoreInteractions(tracker, measurer);
    }

    @Test
    public void trackingIteratorDelegatesNext() {
        List<String> strings = ImmutableList.of("", "length1", "length2", "test");
        ClosableIterator<String> trackingIterator =
                createTrackingIterator(ClosableIterators.wrapWithEmptyClose(strings.iterator()));
        assertThat(trackingIterator).toIterable().containsExactlyElementsOf(strings);
    }

    @Test
    public void trackingIteratorFeedsTracker() {
        when(measurer.applyAsLong(anyString())).thenReturn(1L).thenReturn(2L).thenReturn(3L);
        ClosableIterator<String> trackingIterator =
                createTrackingIterator(ClosableIterators.wrapWithEmptyClose(Iterators.forArray("one", "two", "three")));
        trackingIterator.forEachRemaining(_unused -> {});

        InOrder inOrder = inOrder(tracker);
        inOrder.verify(tracker).record(1L);
        inOrder.verify(tracker).record(2L);
        inOrder.verify(tracker).record(3L);
        verifyNoMoreInteractions(tracker);
    }

    @Test
    public void trackingIteratorForwardsValuesDespiteExceptionAtMeasurement() {
        when(measurer.applyAsLong(anyString())).thenThrow(RuntimeException.class);
        ClosableIterator<String> trackingIterator =
                createTrackingIterator(ClosableIterators.wrapWithEmptyClose(Iterators.singletonIterator(STRING)));
        assertThat(trackingIterator).toIterable().containsExactly(STRING);
    }

    @Test
    public void trackingIteratorForwardsValuesDespiteExceptionAtConsumption() {
        doThrow(RuntimeException.class).when(tracker).record(anyLong());
        ClosableIterator<String> trackingIterator =
                createTrackingIterator(ClosableIterators.wrapWithEmptyClose(Iterators.singletonIterator(STRING)));
        assertThat(trackingIterator).toIterable().containsExactly(STRING);
    }

    @Test
    @SuppressWarnings("unchecked")
    public void trackingClosableStringIteratorDelegatesClose() {
        ClosableIterator<String> delegate = mock(ClosableIterator.class);
        ClosableIterator<String> trackingIterator = createTrackingIterator(delegate);
        trackingIterator.close();
        verify(delegate).close();
        verifyNoMoreInteractions(delegate);
    }

    public ClosableIterator<String> createTrackingIterator(ClosableIterator<String> delegate) {
        return new TrackingClosableIterator<>(delegate, tracker, measurer);
    }
}
>>>>>>> ff5d8f2d
<|MERGE_RESOLUTION|>--- conflicted
+++ resolved
@@ -16,9 +16,6 @@
 
 package com.palantir.atlasdb.transaction.impl.expectations;
 
-<<<<<<< HEAD
-public final class TrackingClosableIteratorTest {}
-=======
 import static org.assertj.core.api.Assertions.assertThat;
 import static org.mockito.ArgumentMatchers.anyLong;
 import static org.mockito.ArgumentMatchers.anyString;
@@ -116,5 +113,4 @@
     public ClosableIterator<String> createTrackingIterator(ClosableIterator<String> delegate) {
         return new TrackingClosableIterator<>(delegate, tracker, measurer);
     }
-}
->>>>>>> ff5d8f2d
+}