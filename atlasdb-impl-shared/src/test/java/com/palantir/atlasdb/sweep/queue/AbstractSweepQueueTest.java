--- conflicted
+++ resolved
@@ -90,12 +90,7 @@
         timestampsSupplier = new SpecialTimestampsSupplier(() -> unreadableTs, () -> immutableTs);
         partitioner = new WriteInfoPartitioner(spiedKvs, () -> numShards);
         txnService = TransactionServices.createTransactionService(spiedKvs);
-<<<<<<< HEAD
-        metrics = TargetedSweepMetrics.withRecomputingInterval(
-                MetricsManagers.createForTests(), 1);
-=======
-        metrics = TargetedSweepMetrics.create(spiedKvs, 1);
->>>>>>> 3966d42f
+        metrics = TargetedSweepMetrics.create(MetricsManagers.createForTests(), spiedKvs, 1);
     }
 
     static byte[] metadataBytes(TableMetadataPersistence.SweepStrategy sweepStrategy) {
