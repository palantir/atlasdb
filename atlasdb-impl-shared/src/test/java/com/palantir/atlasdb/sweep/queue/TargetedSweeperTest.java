/*
 * Copyright 2018 Palantir Technologies, Inc. All rights reserved.
 *
 * Licensed under the BSD-3 License (the "License");
 * you may not use this file except in compliance with the License.
 * You may obtain a copy of the License at
 *
 * http://opensource.org/licenses/BSD-3-Clause
 *
 * Unless required by applicable law or agreed to in writing, software
 * distributed under the License is distributed on an "AS IS" BASIS,
 * WITHOUT WARRANTIES OR CONDITIONS OF ANY KIND, either express or implied.
 * See the License for the specific language governing permissions and
 * limitations under the License.
 */

package com.palantir.atlasdb.sweep.queue;

import static org.assertj.core.api.Assertions.assertThat;
import static org.assertj.core.api.Assertions.assertThatThrownBy;
import static org.hamcrest.core.IsCollectionContaining.hasItem;
import static org.mockito.Matchers.any;
import static org.mockito.Matchers.anyLong;
import static org.mockito.Matchers.anyMap;
import static org.mockito.Matchers.anySet;
import static org.mockito.Matchers.eq;
import static org.mockito.Mockito.mock;
import static org.mockito.Mockito.never;
import static org.mockito.Mockito.times;
import static org.mockito.Mockito.verify;
import static org.mockito.Mockito.when;

import static com.palantir.atlasdb.sweep.queue.SweepQueueUtils.TS_COARSE_GRANULARITY;
import static com.palantir.atlasdb.sweep.queue.SweepQueueUtils.TS_FINE_GRANULARITY;
import static com.palantir.atlasdb.sweep.queue.SweepQueueUtils.maxTsForFinePartition;
import static com.palantir.atlasdb.sweep.queue.SweepQueueUtils.tsPartitionFine;

import java.util.Map;
import java.util.Set;
import java.util.stream.IntStream;

import org.hamcrest.Matchers;
import org.junit.Before;
import org.junit.Test;
import org.mockito.ArgumentCaptor;

import com.google.common.collect.ImmutableList;
import com.google.common.collect.ImmutableMap;
import com.google.common.collect.ImmutableSet;
import com.google.common.collect.Iterables;
<<<<<<< HEAD
import com.palantir.atlasdb.cleaner.Follower;
=======
import com.palantir.atlasdb.cleaner.KeyValueServicePuncherStore;
import com.palantir.atlasdb.cleaner.PuncherStore;
>>>>>>> 59f84999
import com.palantir.atlasdb.encoding.PtBytes;
import com.palantir.atlasdb.keyvalue.api.Cell;
import com.palantir.atlasdb.keyvalue.api.KeyValueService;
import com.palantir.atlasdb.keyvalue.api.TableReference;
import com.palantir.atlasdb.keyvalue.api.Value;
import com.palantir.atlasdb.sweep.metrics.TargetedSweepMetricsTest;
import com.palantir.atlasdb.transaction.api.TransactionManager;
import com.palantir.exception.NotInitializedException;

public class TargetedSweeperTest extends AbstractSweepQueueTest {
    private static final long LOW_TS = 10L;
    private static final long LOW_TS2 = 2 * LOW_TS;
    private static final long LOW_TS3 = 3 * LOW_TS;

    private TargetedSweeper sweepQueue = TargetedSweeper
            .createUninitialized(() -> true, () -> DEFAULT_SHARDS, 0, 0, mock(Follower.class));
    private ShardProgress progress;
    private SweepableTimestamps sweepableTimestamps;
    private SweepableCells sweepableCells;
<<<<<<< HEAD
    private TargetedSweepFollower mockFollower;
=======
    private PuncherStore puncherStore;
>>>>>>> 59f84999

    @Before
    public void setup() {
        super.setup();
        mockFollower = mock(TargetedSweepFollower.class);
        sweepQueue.initialize(timestampsSupplier, spiedKvs, mockFollower);

        progress = new ShardProgress(spiedKvs);
        sweepableTimestamps = new SweepableTimestamps(spiedKvs, partitioner);
        sweepableCells = new SweepableCells(spiedKvs, partitioner, null);
        puncherStore = KeyValueServicePuncherStore.create(spiedKvs, false);
    }

    @Test
    public void callingEnqueueAndSweepOnUnitializedSweeperThrows() {
        TargetedSweeper uninitializedSweeper = TargetedSweeper.createUninitialized(null, null, 0, 0, mock(Follower.class));
        assertThatThrownBy(() -> uninitializedSweeper.enqueue(ImmutableList.of()))
                .isInstanceOf(NotInitializedException.class)
                .hasMessageContaining("Targeted Sweeper");
        assertThatThrownBy(() -> uninitializedSweeper.sweepNextBatch(ShardAndStrategy.conservative(0)))
                .isInstanceOf(NotInitializedException.class)
                .hasMessageContaining("Targeted Sweeper");
    }

    @Test
    public void initializingWithUninitializedKvsThrows() {
        KeyValueService uninitializedKvs = mock(KeyValueService.class);
        when(uninitializedKvs.isInitialized()).thenReturn(false);
        TargetedSweeper sweeper = TargetedSweeper.createUninitialized(null, null, 0, 0, mock(Follower.class));
        assertThatThrownBy(() -> sweeper.initialize(null, uninitializedKvs, mock(TargetedSweepFollower.class)))
                .isInstanceOf(IllegalStateException.class);
    }

    @Test
    public void initializingTargetedSweeperWithMoreThreadsThanShardsIncreasesNumberOfShards() {
        assertThat(progress.getNumberOfShards()).isLessThanOrEqualTo(DEFAULT_SHARDS);

        TargetedSweeper sweeperConservative = TargetedSweeper.createUninitialized(null, null, DEFAULT_SHARDS + 5, 0, mock(Follower.class));
        sweeperConservative.initialize(timestampsSupplier, spiedKvs, mock(TargetedSweepFollower.class));
        assertThat(progress.getNumberOfShards()).isEqualTo(DEFAULT_SHARDS + 5);

        TargetedSweeper sweeperThorough = TargetedSweeper.createUninitialized(null, null, 0, DEFAULT_SHARDS + 10, mock(Follower.class));
        sweeperThorough.initialize(timestampsSupplier, spiedKvs, mock(TargetedSweepFollower.class));
        assertThat(progress.getNumberOfShards()).isEqualTo(DEFAULT_SHARDS + 10);
    }

    @Test
    public void sweepStrategyNothingDoesNotPersistAnything() {
        enqueueWrite(TABLE_NOTH, LOW_TS);
        enqueueWrite(TABLE_NOTH, LOW_TS2);
        verify(spiedKvs, times(2)).put(eq(TABLE_NOTH), anyMap(), anyLong());
        verify(spiedKvs, times(2)).put(any(TableReference.class), anyMap(), anyLong());
    }

    @Test
    public void sweepStrategyNothingDoesNotUpdateMetrics() {
        enqueueWrite(TABLE_NOTH, LOW_TS);
        enqueueWrite(TABLE_NOTH, LOW_TS2);
        TargetedSweepMetricsTest.assertEnqueuedWritesConservativeEquals(0);
        TargetedSweepMetricsTest.assertEnqueuedWritesThoroughEquals(0);
    }

    @Test
    public void conservativeSweepAddsSentinelAndLeavesSingleValue() {
        enqueueWrite(TABLE_CONS, LOW_TS);
        assertReadAtTimestampReturnsNothing(TABLE_CONS, LOW_TS);

        sweepQueue.sweepNextBatch(ShardAndStrategy.conservative(CONS_SHARD));
        assertReadAtTimestampReturnsSentinel(TABLE_CONS, LOW_TS);
        assertTestValueEnqueuedAtGivenTimestampStillPresent(TABLE_CONS, LOW_TS);
    }

    @Test
    public void sweepWithSingleEntryUpdatesMetrics() {
        enqueueWrite(TABLE_CONS, LOW_TS);
        sweepQueue.sweepNextBatch(ShardAndStrategy.conservative(CONS_SHARD));

        TargetedSweepMetricsTest.assertTombstonesPutConservativeEquals(1);
        TargetedSweepMetricsTest.assertSweepTimestampConservativeEquals(getSweepTsCons());
        TargetedSweepMetricsTest.assertLastSweptTimestampConservativeEquals(maxTsForFinePartition(0));

        punchCurrentTimeAtTimestamp(LOW_TS);
        TargetedSweepMetricsTest.assertMillisSinceLastSweptConservativeLessThanOneSecond();
    }

    @Test
    public void thoroughSweepDoesNotAddSentinelAndLeavesSingleValue() {
        enqueueWrite(TABLE_THOR, LOW_TS);
        assertReadAtTimestampReturnsNothing(TABLE_THOR, LOW_TS);

        sweepQueue.sweepNextBatch(ShardAndStrategy.thorough(THOR_SHARD));
        assertReadAtTimestampReturnsNothing(TABLE_THOR, LOW_TS);
        assertTestValueEnqueuedAtGivenTimestampStillPresent(TABLE_THOR, LOW_TS);
    }

    @Test
    public void thoroughSweepDeletesExistingSentinel() {
        spiedKvs.addGarbageCollectionSentinelValues(TABLE_THOR, ImmutableList.of(DEFAULT_CELL));
        assertReadAtTimestampReturnsSentinel(TABLE_THOR, 0L);
        enqueueWrite(TABLE_THOR, 10L);
        sweepQueue.sweepNextBatch(ShardAndStrategy.thorough(THOR_SHARD));
        assertReadAtTimestampReturnsNothing(TABLE_THOR, 0L);
    }

    @Test
    public void conservativeSweepDeletesLowerValue() {
        enqueueWrite(TABLE_CONS, LOW_TS);
        enqueueWrite(TABLE_CONS, LOW_TS2);
        assertTestValueEnqueuedAtGivenTimestampStillPresent(TABLE_CONS, LOW_TS);
        assertTestValueEnqueuedAtGivenTimestampStillPresent(TABLE_CONS, LOW_TS2);

        sweepQueue.sweepNextBatch(ShardAndStrategy.conservative(CONS_SHARD));
        assertReadAtTimestampReturnsSentinel(TABLE_CONS, LOW_TS + 1);
        assertTestValueEnqueuedAtGivenTimestampStillPresent(TABLE_CONS, LOW_TS2);
    }

    @Test
    public void thoroughSweepDeletesLowerValue() {
        enqueueWrite(TABLE_THOR, LOW_TS);
        enqueueWrite(TABLE_THOR, LOW_TS2);
        assertTestValueEnqueuedAtGivenTimestampStillPresent(TABLE_THOR, LOW_TS);
        assertTestValueEnqueuedAtGivenTimestampStillPresent(TABLE_THOR, LOW_TS2);

        sweepQueue.sweepNextBatch(ShardAndStrategy.thorough(THOR_SHARD));
        assertReadAtTimestampReturnsNothing(TABLE_THOR, LOW_TS + 1);
        assertTestValueEnqueuedAtGivenTimestampStillPresent(TABLE_THOR, LOW_TS2);
    }

    @Test
    public void conservativeSweepCallsFollower() {
        enqueueWrite(TABLE_CONS, LOW_TS);
        enqueueWrite(TABLE_CONS, LOW_TS2);
        sweepQueue.sweepNextBatch(ShardAndStrategy.conservative(CONS_SHARD));

        ArgumentCaptor<Set> captor = ArgumentCaptor.forClass(Set.class);
        verify(mockFollower, times(1)).run(eq(TABLE_CONS), captor.capture());
        assertThat(Iterables.getOnlyElement(captor.getAllValues())).containsExactly(DEFAULT_CELL);
    }

    @Test
    public void thoroughSweepCallsFollower() {
        enqueueWrite(TABLE_THOR, LOW_TS);
        enqueueWrite(TABLE_THOR, LOW_TS2);
        sweepQueue.sweepNextBatch(ShardAndStrategy.thorough(THOR_SHARD));

        ArgumentCaptor<Set> captor = ArgumentCaptor.forClass(Set.class);
        verify(mockFollower, times(1)).run(eq(TABLE_THOR), captor.capture());
        assertThat(Iterables.getOnlyElement(captor.getAllValues())).containsExactly(DEFAULT_CELL);
    }

    @Test
    public void conservativeSweepDeletesAllButLatestWithSingleDeleteAllTimestamps() {
        long lastWriteTs = TS_FINE_GRANULARITY - 1;
        for (long i = 0; i <= lastWriteTs; i++) {
            enqueueWrite(TABLE_CONS, i);
        }
        sweepQueue.sweepNextBatch(ShardAndStrategy.conservative(CONS_SHARD));
        assertReadAtTimestampReturnsSentinel(TABLE_CONS, lastWriteTs);
        assertTestValueEnqueuedAtGivenTimestampStillPresent(TABLE_CONS, lastWriteTs);
        verify(spiedKvs, times(1)).deleteAllTimestamps(any(TableReference.class), anyMap(), eq(false));
    }

    @Test
    public void thoroughSweepDeletesAllButLatestWithSingleDeleteAllTimestampsIncludingSentinels() {
        long lastWriteTs = TS_FINE_GRANULARITY - 1;
        for (long i = 0; i <= lastWriteTs; i++) {
            enqueueWrite(TABLE_THOR, i);
        }
        sweepQueue.sweepNextBatch(ShardAndStrategy.thorough(THOR_SHARD));
        assertReadAtTimestampReturnsNothing(TABLE_THOR, lastWriteTs);
        assertTestValueEnqueuedAtGivenTimestampStillPresent(TABLE_THOR, lastWriteTs);
        verify(spiedKvs, times(1)).deleteAllTimestamps(any(TableReference.class), anyMap(), eq(true));
    }

    @Test
    public void onlySweepsOneBatchAtATime() {
        enqueueWrite(TABLE_CONS, LOW_TS);
        enqueueWrite(TABLE_CONS, LOW_TS2);
        enqueueWrite(TABLE_CONS, TS_FINE_GRANULARITY);

        sweepQueue.sweepNextBatch(ShardAndStrategy.conservative(CONS_SHARD));
        assertReadAtTimestampReturnsSentinel(TABLE_CONS, LOW_TS + 1);
        assertTestValueEnqueuedAtGivenTimestampStillPresent(TABLE_CONS, LOW_TS2);
        assertTestValueEnqueuedAtGivenTimestampStillPresent(TABLE_CONS, TS_FINE_GRANULARITY);
    }

    @Test
    public void sweepDeletesWritesWhenTombstoneHasHigherTimestamp() {
        enqueueWrite(TABLE_CONS, LOW_TS);
        enqueueTombstone(TABLE_CONS, LOW_TS2);
        assertTestValueEnqueuedAtGivenTimestampStillPresent(TABLE_CONS, LOW_TS);
        assertReadAtTimestampReturnsTombstoneAtTimestamp(TABLE_CONS, LOW_TS2 + 1, LOW_TS2);

        sweepQueue.sweepNextBatch(ShardAndStrategy.conservative(CONS_SHARD));
        assertReadAtTimestampReturnsSentinel(TABLE_CONS, LOW_TS + 1);
        assertReadAtTimestampReturnsTombstoneAtTimestamp(TABLE_CONS, LOW_TS2 + 1, LOW_TS2);
    }

    @Test
    public void thoroughSweepDeletesTombstoneIfLatestWrite() {
        enqueueTombstone(TABLE_THOR, LOW_TS);
        enqueueTombstone(TABLE_THOR, LOW_TS2);
        assertReadAtTimestampReturnsTombstoneAtTimestamp(TABLE_THOR, LOW_TS + 1, LOW_TS);
        assertReadAtTimestampReturnsTombstoneAtTimestamp(TABLE_THOR, LOW_TS2 + 1, LOW_TS2);

        sweepQueue.sweepNextBatch(ShardAndStrategy.thorough(THOR_SHARD));
        assertReadAtTimestampReturnsNothing(TABLE_THOR, LOW_TS + 1);
        assertReadAtTimestampReturnsNothing(TABLE_THOR, LOW_TS2 + 1);
    }

    @Test
    public void sweepDeletesTombstonesWhenWriteHasHigherTimestamp() {
        enqueueTombstone(TABLE_CONS, LOW_TS);
        enqueueWrite(TABLE_CONS, LOW_TS2);
        assertReadAtTimestampReturnsTombstoneAtTimestamp(TABLE_CONS, LOW_TS + 1, LOW_TS);
        assertTestValueEnqueuedAtGivenTimestampStillPresent(TABLE_CONS, LOW_TS2);

        sweepQueue.sweepNextBatch(ShardAndStrategy.conservative(CONS_SHARD));
        assertReadAtTimestampReturnsSentinel(TABLE_CONS, LOW_TS + 1);
        assertTestValueEnqueuedAtGivenTimestampStillPresent(TABLE_CONS, LOW_TS2);
    }

    @Test
    public void sweepHandlesSequencesOfDeletesAndReadditionsInOneShot() {
        enqueueWrite(TABLE_CONS, LOW_TS);
        enqueueTombstone(TABLE_CONS, LOW_TS + 2);
        enqueueWrite(TABLE_CONS, LOW_TS + 4);
        enqueueTombstone(TABLE_CONS, LOW_TS + 6);
        enqueueWrite(TABLE_CONS, LOW_TS + 8);

        sweepQueue.sweepNextBatch(ShardAndStrategy.conservative(CONS_SHARD));
        for (int i = 0; i < 10; i = i + 2) {
            assertReadAtTimestampReturnsSentinel(TABLE_CONS, LOW_TS + i);
        }
        assertTestValueEnqueuedAtGivenTimestampStillPresent(TABLE_CONS, LOW_TS + 8);
        verify(spiedKvs, times(1)).deleteAllTimestamps(any(), any(), eq(false));

        TargetedSweepMetricsTest.assertTombstonesPutConservativeEquals(1);
        TargetedSweepMetricsTest.assertLastSweptTimestampConservativeEquals(maxTsForFinePartition(0));

        punchCurrentTimeAtTimestamp(LOW_TS + 8);
        TargetedSweepMetricsTest.assertMillisSinceLastSweptConservativeLessThanOneSecond();
    }

    @Test
    public void sweepProgressesAndSkipsEmptyFinePartitions() {
        long tsFineTwo = LOW_TS + TS_FINE_GRANULARITY;
        long tsFineFour = LOW_TS + 3 * TS_FINE_GRANULARITY;
        enqueueWrite(TABLE_CONS, LOW_TS);
        enqueueWrite(TABLE_CONS, tsFineTwo);
        enqueueWrite(TABLE_CONS, tsFineFour);
        enqueueWrite(TABLE_CONS, tsFineFour + 1L);

        // first sweep effectively only writes a sentinel
        sweepQueue.sweepNextBatch(ShardAndStrategy.conservative(CONS_SHARD));
        assertReadAtTimestampReturnsSentinel(TABLE_CONS, LOW_TS);
        assertTestValueEnqueuedAtGivenTimestampStillPresent(TABLE_CONS, LOW_TS);
        TargetedSweepMetricsTest.assertTombstonesPutConservativeEquals(1);

        // second sweep deletes first entry
        sweepQueue.sweepNextBatch(ShardAndStrategy.conservative(CONS_SHARD));
        assertReadAtTimestampReturnsSentinel(TABLE_CONS, tsFineTwo);
        assertTestValueEnqueuedAtGivenTimestampStillPresent(TABLE_CONS, tsFineTwo);
        TargetedSweepMetricsTest.assertTombstonesPutConservativeEquals(2);

        // third sweep deletes all but last entry
        sweepQueue.sweepNextBatch(ShardAndStrategy.conservative(CONS_SHARD));
        assertReadAtTimestampReturnsSentinel(TABLE_CONS, tsFineFour + 1);
        assertTestValueEnqueuedAtGivenTimestampStillPresent(TABLE_CONS, tsFineFour + 1);
        TargetedSweepMetricsTest.assertTombstonesPutConservativeEquals(3);
        TargetedSweepMetricsTest.assertEntriesReadConservativeEquals(4);
        TargetedSweepMetricsTest.assertLastSweptTimestampConservativeEquals(maxTsForFinePartition(3));

        punchCurrentTimeAtTimestamp(tsFineFour + 1L);
        TargetedSweepMetricsTest.assertMillisSinceLastSweptConservativeLessThanOneSecond();
    }

    @Test
    public void sweepProgressesAcrossCoarsePartitions() {
        long tsCoarseTwo = LOW_TS + TS_FINE_GRANULARITY + TS_COARSE_GRANULARITY;
        long tsCoarseFour = LOW_TS + 3 * TS_COARSE_GRANULARITY;
        enqueueWrite(TABLE_CONS, LOW_TS);
        enqueueWrite(TABLE_CONS, tsCoarseTwo);
        enqueueWrite(TABLE_CONS, tsCoarseFour);
        enqueueWrite(TABLE_CONS, tsCoarseFour + 1L);

        sweepQueue.sweepNextBatch(ShardAndStrategy.conservative(CONS_SHARD));
        assertReadAtTimestampReturnsSentinel(TABLE_CONS, LOW_TS);
        assertTestValueEnqueuedAtGivenTimestampStillPresent(TABLE_CONS, LOW_TS);

        sweepQueue.sweepNextBatch(ShardAndStrategy.conservative(CONS_SHARD));
        assertReadAtTimestampReturnsSentinel(TABLE_CONS, tsCoarseTwo);
        assertTestValueEnqueuedAtGivenTimestampStillPresent(TABLE_CONS, tsCoarseTwo);

        sweepQueue.sweepNextBatch(ShardAndStrategy.conservative(CONS_SHARD));
        assertReadAtTimestampReturnsSentinel(TABLE_CONS, tsCoarseFour + 1);
        assertReadAtTimestampReturnsValue(TABLE_CONS, tsCoarseFour + 2, tsCoarseFour + 1);
    }

    @Test
    public void sweepProgressesToJustBeforeSweepTsWhenNothingToSweep() {
        sweepQueue.sweepNextBatch(ShardAndStrategy.conservative(CONS_SHARD));
        assertProgressUpdatedToTimestamp(getSweepTsCons() - 1L);
    }

    @Test
    public void sweepProgressesToEndOfPartitionWhenFewValuesAndSweepTsLarge() {
        long writeTs = getSweepTsCons() - 3 * TS_FINE_GRANULARITY;
        enqueueWrite(TABLE_CONS, writeTs);
        enqueueWrite(TABLE_CONS, writeTs + 5);

        sweepQueue.sweepNextBatch(ShardAndStrategy.conservative(CONS_SHARD));
        assertProgressUpdatedToTimestamp(maxTsForFinePartition(tsPartitionFine(writeTs)));

        sweepQueue.sweepNextBatch(ShardAndStrategy.conservative(CONS_SHARD));
        assertProgressUpdatedToTimestamp(getSweepTsCons() - 1L);
    }

    @Test
    public void sweepCellOnlyOnceWhenInLastPartitionBeforeSweepTs() {
        immutableTs = 2 * TS_COARSE_GRANULARITY - TS_FINE_GRANULARITY;
        verify(spiedKvs, never()).deleteAllTimestamps(any(TableReference.class), anyMap(), eq(false));

        enqueueWrite(TABLE_CONS, immutableTs - 1);
        sweepQueue.sweepNextBatch(ShardAndStrategy.conservative(CONS_SHARD));
        verify(spiedKvs, times(1)).deleteAllTimestamps(any(TableReference.class), anyMap(), eq(false));

        sweepQueue.sweepNextBatch(ShardAndStrategy.conservative(CONS_SHARD));
        verify(spiedKvs, times(1)).deleteAllTimestamps(any(TableReference.class), anyMap(), eq(false));
    }

    @Test
    public void sweepableTimestampsGetsScrubbedWhenNoMoreToSweepButSweepTsInNewCoarsePartition() {
        long tsSecondPartitionFine = LOW_TS + TS_FINE_GRANULARITY;
        long largestFirstPartitionCoarse = TS_COARSE_GRANULARITY - 1L;
        enqueueWrite(TABLE_CONS, LOW_TS);
        enqueueWrite(TABLE_CONS, tsSecondPartitionFine);
        enqueueWrite(TABLE_CONS, largestFirstPartitionCoarse);

        sweepQueue.sweepNextBatch(ShardAndStrategy.conservative(CONS_SHARD));
        assertLowestFinePartitionInSweepableTimestampsEquals(tsPartitionFine(LOW_TS));
        sweepQueue.sweepNextBatch(ShardAndStrategy.conservative(CONS_SHARD));
        assertLowestFinePartitionInSweepableTimestampsEquals(tsPartitionFine(LOW_TS));

        // after this sweep we progress to sweepTsConservative - 1
        sweepQueue.sweepNextBatch(ShardAndStrategy.conservative(CONS_SHARD));
        assertNoEntriesInSweepableTimestampsBeforeSweepTimestamp();
    }

    @Test
    public void sweepableTimestampsGetsScrubbedWhenLastSweptProgressesInNewCoarsePartition() {
        long tsSecondPartitionFine = LOW_TS + TS_FINE_GRANULARITY;
        long largestFirstPartitionCoarse = TS_COARSE_GRANULARITY - 1L;
        long thirdPartitionCoarse = 2 * TS_COARSE_GRANULARITY;
        enqueueWrite(TABLE_CONS, LOW_TS);
        enqueueWrite(TABLE_CONS, tsSecondPartitionFine);
        enqueueWrite(TABLE_CONS, largestFirstPartitionCoarse);
        enqueueWrite(TABLE_CONS, thirdPartitionCoarse);

        sweepQueue.sweepNextBatch(ShardAndStrategy.conservative(CONS_SHARD));
        assertLowestFinePartitionInSweepableTimestampsEquals(tsPartitionFine(LOW_TS));
        sweepQueue.sweepNextBatch(ShardAndStrategy.conservative(CONS_SHARD));
        assertLowestFinePartitionInSweepableTimestampsEquals(tsPartitionFine(LOW_TS));

        // after this sweep we progress to thirdPartitionCoarse - 1
        sweepQueue.sweepNextBatch(ShardAndStrategy.conservative(CONS_SHARD));
        assertLowestFinePartitionInSweepableTimestampsEquals(tsPartitionFine(thirdPartitionCoarse));
    }

    @Test
    public void sweepableCellsGetsScrubbedWheneverLastSweptInNewPartition() {
        long tsSecondPartitionFine = LOW_TS + TS_FINE_GRANULARITY;
        enqueueWrite(TABLE_CONS, LOW_TS);
        enqueueWrite(TABLE_CONS, LOW_TS + 1L);
        enqueueWrite(TABLE_CONS, tsSecondPartitionFine);
        enqueueWrite(TABLE_CONS, getSweepTsCons());

        // last swept timestamp: TS_FINE_GRANULARITY - 1
        sweepQueue.sweepNextBatch(ShardAndStrategy.conservative(CONS_SHARD));
        assertSweepableCellsHasEntryForTimestamp(LOW_TS + 1);
        assertSweepableCellsHasEntryForTimestamp(tsSecondPartitionFine);
        assertSweepableCellsHasEntryForTimestamp(getSweepTsCons());

        // last swept timestamp: 2 * TS_FINE_GRANULARITY - 1
        sweepQueue.sweepNextBatch(ShardAndStrategy.conservative(CONS_SHARD));
        assertSweepableCellsHasNoEntriesBeforeTimestamp(LOW_TS + 1);
        assertSweepableCellsHasEntryForTimestamp(tsSecondPartitionFine);
        assertSweepableCellsHasEntryForTimestamp(getSweepTsCons());

        // last swept timestamp: largestBeforeSweepTs
        sweepQueue.sweepNextBatch(ShardAndStrategy.conservative(CONS_SHARD));
        assertSweepableCellsHasNoEntriesBeforeTimestamp(LOW_TS + 1);
        assertSweepableCellsHasNoEntriesBeforeTimestamp(tsSecondPartitionFine);
        assertSweepableCellsHasEntryForTimestamp(getSweepTsCons());
    }

    @Test
    public void doesNotSweepBeyondSweepTimestamp() {
        writeValuesAroundSweepTimestampAndSweepAndCheck(getSweepTsCons(), 1);
    }

    @Test
    public void doesNotTransitivelyRetainWritesFromBeforeSweepTimestamp() {
        long sweepTimestamp = getSweepTsCons();
        enqueueWrite(TABLE_CONS, sweepTimestamp - 10);
        enqueueTombstone(TABLE_CONS, sweepTimestamp - 5);
        enqueueWrite(TABLE_CONS, sweepTimestamp + 5);

        sweepQueue.sweepNextBatch(ShardAndStrategy.conservative(CONS_SHARD));
        assertReadAtTimestampReturnsSentinel(TABLE_CONS, sweepTimestamp - 5);
        assertReadAtTimestampReturnsTombstoneAtTimestamp(TABLE_CONS, sweepTimestamp - 5 + 1, sweepTimestamp - 5);
        assertTestValueEnqueuedAtGivenTimestampStillPresent(TABLE_CONS, sweepTimestamp + 5);
        TargetedSweepMetricsTest.assertTombstonesPutConservativeEquals(1);
        TargetedSweepMetricsTest.assertLastSweptTimestampConservativeEquals(sweepTimestamp - 1);
    }

    @Test
    public void sweepsOnlySweepableSegmentOfFinePartitions() {
        long sweepTs = TS_FINE_GRANULARITY + 1337;
        runWithConservativeSweepTimestamp(() -> writeValuesAroundSweepTimestampAndSweepAndCheck(sweepTs, 1), sweepTs);
    }

    @Test
    public void sweepsOnlySweepableSegmentAcrossFinePartitionBoundary() {
        long sweepTs = TS_FINE_GRANULARITY + 7;

        // Need 2 because need to cross a partition boundary
        runWithConservativeSweepTimestamp(() -> writeValuesAroundSweepTimestampAndSweepAndCheck(sweepTs, 2), sweepTs);
    }

    @Test
    public void sweepsOnlySweepableSegmentAcrossCoarsePartitionBoundary() {
        long sweepTs = TS_COARSE_GRANULARITY + 7;

        // Need 2 because need to cross a partition boundary
        runWithConservativeSweepTimestamp(() -> writeValuesAroundSweepTimestampAndSweepAndCheck(sweepTs, 2), sweepTs);
    }

    @Test
    public void remembersProgressWhenSweepTimestampAdvances() {
        long baseSweepTs = getSweepTsCons();
        long oldPartitionTs = baseSweepTs - 5;
        long newPartitionFirstTs = baseSweepTs + 5;
        long newPartitionSecondTs = baseSweepTs + 10;

        enqueueWrite(TABLE_CONS, oldPartitionTs);
        enqueueWrite(TABLE_CONS, newPartitionFirstTs);
        enqueueWrite(TABLE_CONS, newPartitionSecondTs);

        assertReadAtTimestampReturnsNothing(TABLE_CONS, oldPartitionTs);

        runConservativeSweepAtTimestamp(baseSweepTs + 7);
        runConservativeSweepAtTimestamp(baseSweepTs + 7);
        assertReadAtTimestampReturnsSentinel(TABLE_CONS, oldPartitionTs + 1);
        assertTestValueEnqueuedAtGivenTimestampStillPresent(TABLE_CONS, newPartitionFirstTs);
        assertTestValueEnqueuedAtGivenTimestampStillPresent(TABLE_CONS, newPartitionSecondTs);

        runConservativeSweepAtTimestamp(newPartitionSecondTs + 1);
        assertReadAtTimestampReturnsSentinel(TABLE_CONS, newPartitionSecondTs);
        assertTestValueEnqueuedAtGivenTimestampStillPresent(TABLE_CONS, newPartitionSecondTs);
    }

    @Test
    public void doesNotGoBackwardsEvenIfSweepTimestampRegressesWithinBucket() {
        enqueueWrite(TABLE_CONS, LOW_TS);
        enqueueWrite(TABLE_CONS, LOW_TS2);
        enqueueWrite(TABLE_CONS, LOW_TS3);

        runConservativeSweepAtTimestamp(LOW_TS2 + 5);
        assertReadAtTimestampReturnsSentinel(TABLE_CONS, LOW_TS2);
        assertTestValueEnqueuedAtGivenTimestampStillPresent(TABLE_CONS, LOW_TS2);
        verify(spiedKvs, times(1)).deleteAllTimestamps(any(TableReference.class), anyMap(), eq(false));
        assertProgressUpdatedToTimestamp(LOW_TS2 + 5 - 1);

        runConservativeSweepAtTimestamp(LOW_TS2 - 5);
        verify(spiedKvs, times(1)).deleteAllTimestamps(any(TableReference.class), anyMap(), eq(false));
        assertProgressUpdatedToTimestamp(LOW_TS2 + 5 - 1);
    }

    @Test
    public void canSweepAtMinimumTimeWithNoWrites() {
        runConservativeSweepAtTimestamp(Long.MIN_VALUE);
        assertProgressUpdatedToTimestamp(SweepQueueUtils.INITIAL_TIMESTAMP);
    }

    @Test
    public void canSweepAtMinimumTime() {
        enqueueWrite(TABLE_CONS, LOW_TS);
        enqueueWrite(TABLE_CONS, LOW_TS2);
        enqueueWrite(TABLE_CONS, LOW_TS3);

        runConservativeSweepAtTimestamp(Long.MIN_VALUE);
        assertTestValueEnqueuedAtGivenTimestampStillPresent(TABLE_CONS, LOW_TS);
        assertProgressUpdatedToTimestamp(SweepQueueUtils.INITIAL_TIMESTAMP);
    }

    @Test
    public void canSweepAtMaximumTime() {
        enqueueWrite(TABLE_CONS, LOW_TS);
        enqueueWrite(TABLE_CONS, LOW_TS2);
        enqueueWrite(TABLE_CONS, LOW_TS3);

        runConservativeSweepAtTimestamp(Long.MAX_VALUE);
        assertReadAtTimestampReturnsSentinel(TABLE_CONS, LOW_TS3);
        assertTestValueEnqueuedAtGivenTimestampStillPresent(TABLE_CONS, LOW_TS3);
    }

    @Test
    public void doesNotGoBackwardsEvenIfSweepTimestampRegressesAcrossBoundary() {
        long coarseBoundary = TS_COARSE_GRANULARITY;
        enqueueWrite(TABLE_CONS, coarseBoundary - 5);
        enqueueWrite(TABLE_CONS, coarseBoundary + 5);
        enqueueWrite(TABLE_CONS, coarseBoundary + 15);

        // Need 2 sweeps to get through the first coarse bucket
        runConservativeSweepAtTimestamp(coarseBoundary + 8);
        TargetedSweepMetricsTest.assertSweepTimestampConservativeEquals(coarseBoundary + 8);
        runConservativeSweepAtTimestamp(coarseBoundary + 8);
        assertReadAtTimestampReturnsSentinel(TABLE_CONS, coarseBoundary - 5 + 1);
        assertTestValueEnqueuedAtGivenTimestampStillPresent(TABLE_CONS, coarseBoundary + 5);
        assertTestValueEnqueuedAtGivenTimestampStillPresent(TABLE_CONS, coarseBoundary + 15);

        // Now regresses (e.g. clock drift on unreadable)
        runConservativeSweepAtTimestamp(coarseBoundary - 3);
        TargetedSweepMetricsTest.assertSweepTimestampConservativeEquals(coarseBoundary - 3);

        // And advances again
        runConservativeSweepAtTimestamp(coarseBoundary + 18);
        TargetedSweepMetricsTest.assertSweepTimestampConservativeEquals(coarseBoundary + 18);
        assertReadAtTimestampReturnsSentinel(TABLE_CONS, coarseBoundary - 5 + 1);
        assertReadAtTimestampReturnsSentinel(TABLE_CONS, coarseBoundary + 5 + 1);
        assertTestValueEnqueuedAtGivenTimestampStillPresent(TABLE_CONS, coarseBoundary + 15);
    }

    @Test
    public void testSweepTimestampMetric() {
        unreadableTs = 17;
        immutableTs = 40;
        sweepQueue.sweepNextBatch(ShardAndStrategy.conservative(0));
        sweepQueue.sweepNextBatch(ShardAndStrategy.thorough(0));

        TargetedSweepMetricsTest.assertSweepTimestampConservativeEquals(17);
        TargetedSweepMetricsTest.assertSweepTimestampThoroughEquals(40);

        immutableTs = 5;
        sweepQueue.sweepNextBatch(ShardAndStrategy.conservative(0));
        sweepQueue.sweepNextBatch(ShardAndStrategy.thorough(0));

        TargetedSweepMetricsTest.assertSweepTimestampConservativeEquals(5);
        TargetedSweepMetricsTest.assertSweepTimestampThoroughEquals(5);
    }

    private void writeValuesAroundSweepTimestampAndSweepAndCheck(long sweepTimestamp, int sweepIterations) {
        enqueueWrite(TABLE_CONS, sweepTimestamp - 10);
        enqueueWrite(TABLE_CONS, sweepTimestamp - 5);
        enqueueWrite(TABLE_CONS, sweepTimestamp + 5);

        IntStream.range(0, sweepIterations)
                .forEach(unused -> sweepQueue.sweepNextBatch(ShardAndStrategy.conservative(CONS_SHARD)));

        assertReadAtTimestampReturnsSentinel(TABLE_CONS, sweepTimestamp - 5);
        assertTestValueEnqueuedAtGivenTimestampStillPresent(TABLE_CONS, sweepTimestamp - 5);
        assertTestValueEnqueuedAtGivenTimestampStillPresent(TABLE_CONS, sweepTimestamp + 5);
    }

    private void runConservativeSweepAtTimestamp(long desiredSweepTimestamp) {
        runWithConservativeSweepTimestamp(() -> sweepQueue.sweepNextBatch(ShardAndStrategy.conservative(CONS_SHARD)),
                desiredSweepTimestamp);
    }

    private void enqueueWrite(TableReference tableRef, long ts) {
        putTimestampIntoTransactionTable(ts, ts);
        sweepQueue.enqueue(writeToDefaultCell(tableRef, ts), ts);
    }

    private void enqueueTombstone(TableReference tableRef, long ts) {
        putTimestampIntoTransactionTable(ts, ts);
        sweepQueue.enqueue(tombstoneToDefaultCell(tableRef, ts), ts);
    }

    private Map<TableReference, ? extends Map<Cell, byte[]>> writeToDefaultCell(TableReference tableRef, long ts) {
        return writeToCell(tableRef, ts, DEFAULT_CELL);
    }

    private Map<TableReference, ? extends Map<Cell, byte[]>> writeToCell(TableReference tableRef, long ts, Cell cell) {
        Map<Cell, byte[]> singleWrite = ImmutableMap.of(cell, PtBytes.toBytes(ts));
        spiedKvs.put(tableRef, singleWrite, ts);
        return ImmutableMap.of(tableRef, singleWrite);
    }

    private Map<TableReference, ? extends Map<Cell, byte[]>> tombstoneToDefaultCell(TableReference tableRef, long ts) {
        Map<Cell, byte[]> singleWrite = ImmutableMap.of(DEFAULT_CELL, PtBytes.EMPTY_BYTE_ARRAY);
        spiedKvs.put(tableRef, singleWrite, ts);
        return ImmutableMap.of(tableRef, singleWrite);
    }

    private void assertReadAtTimestampReturnsValue(TableReference tableRef, long readTs, long value) {
        assertThat(readValueFromDefaultCell(tableRef, readTs)).isEqualTo(value);
    }

    private void assertTestValueEnqueuedAtGivenTimestampStillPresent(TableReference tableRef, long timestamp) {
        assertReadAtTimestampReturnsValue(tableRef, timestamp + 1, timestamp);
    }

    private long readValueFromDefaultCell(TableReference tableRef, long ts) {
        byte[] cellContents = Iterables.getOnlyElement(readFromDefaultCell(tableRef, ts).values()).getContents();
        assertThat(cellContents).as("Reading value from table %s at timestamp %s", tableRef, ts).isNotEmpty();
        return PtBytes.toLong(cellContents);
    }

    private void assertReadAtTimestampReturnsSentinel(TableReference tableRef, long readTs) {
        assertReadAtTimestampReturnsTombstoneAtTimestamp(tableRef, readTs, -1L);
    }

    private void assertReadAtTimestampReturnsTombstoneAtTimestamp(TableReference tableRef, long readTs, long tombTs) {
        Value readValue = Iterables.getOnlyElement(readFromDefaultCell(tableRef, readTs).values());
        assertThat(readValue.getTimestamp()).isEqualTo(tombTs);
        assertThat(readValue.getContents()).isEmpty();
    }

    private void assertReadAtTimestampReturnsNothing(TableReference tableRef, long readTs) {
        assertThat(readFromDefaultCell(tableRef, readTs)).isEmpty();
    }

    private void assertSweepableCellsHasEntryForTimestamp(long timestamp) {
        SweepBatch batch = sweepableCells.getBatchForPartition(
                ShardAndStrategy.conservative(CONS_SHARD), tsPartitionFine(timestamp), -1L, timestamp + 1);
        assertThat(batch.writes()).containsExactly(WriteInfo.write(TABLE_CONS, DEFAULT_CELL, timestamp));
    }

    private void assertSweepableCellsHasNoEntriesBeforeTimestamp(long timestamp) {
        SweepBatch batch = sweepableCells.getBatchForPartition(
                ShardAndStrategy.conservative(CONS_SHARD), tsPartitionFine(timestamp), -1L, timestamp + 1);
        assertThat(batch.writes()).isEmpty();
    }

    private Map<Cell, Value> readFromDefaultCell(TableReference tableRef, long ts) {
        Map<Cell, Long> singleRead = ImmutableMap.of(DEFAULT_CELL, ts);
        return spiedKvs.get(tableRef, singleRead);
    }

    private void assertProgressUpdatedToTimestamp(long ts) {
        assertProgressUpdatedToTimestamp(ts, CONS_SHARD);
    }

    private void assertProgressUpdatedToTimestamp(long ts, int shard) {
        assertThat(progress.getLastSweptTimestamp(ShardAndStrategy.conservative(shard))).isEqualTo(ts);
    }


    private void assertLowestFinePartitionInSweepableTimestampsEquals(long partitionFine) {
        assertThat(sweepableTimestamps
                .nextSweepableTimestampPartition(ShardAndStrategy.conservative(CONS_SHARD), -1L, getSweepTsCons()))
                .contains(partitionFine);
    }

    private void assertNoEntriesInSweepableTimestampsBeforeSweepTimestamp() {
        assertThat(sweepableTimestamps
                .nextSweepableTimestampPartition(ShardAndStrategy.conservative(CONS_SHARD), -1L, getSweepTsCons()))
                .isEmpty();
    }

    private void punchCurrentTimeAtTimestamp(long timestamp) {
        puncherStore.put(timestamp, System.currentTimeMillis());
    }
}<|MERGE_RESOLUTION|>--- conflicted
+++ resolved
@@ -18,11 +18,9 @@
 
 import static org.assertj.core.api.Assertions.assertThat;
 import static org.assertj.core.api.Assertions.assertThatThrownBy;
-import static org.hamcrest.core.IsCollectionContaining.hasItem;
 import static org.mockito.Matchers.any;
 import static org.mockito.Matchers.anyLong;
 import static org.mockito.Matchers.anyMap;
-import static org.mockito.Matchers.anySet;
 import static org.mockito.Matchers.eq;
 import static org.mockito.Mockito.mock;
 import static org.mockito.Mockito.never;
@@ -39,28 +37,22 @@
 import java.util.Set;
 import java.util.stream.IntStream;
 
-import org.hamcrest.Matchers;
 import org.junit.Before;
 import org.junit.Test;
 import org.mockito.ArgumentCaptor;
 
 import com.google.common.collect.ImmutableList;
 import com.google.common.collect.ImmutableMap;
-import com.google.common.collect.ImmutableSet;
 import com.google.common.collect.Iterables;
-<<<<<<< HEAD
 import com.palantir.atlasdb.cleaner.Follower;
-=======
 import com.palantir.atlasdb.cleaner.KeyValueServicePuncherStore;
 import com.palantir.atlasdb.cleaner.PuncherStore;
->>>>>>> 59f84999
 import com.palantir.atlasdb.encoding.PtBytes;
 import com.palantir.atlasdb.keyvalue.api.Cell;
 import com.palantir.atlasdb.keyvalue.api.KeyValueService;
 import com.palantir.atlasdb.keyvalue.api.TableReference;
 import com.palantir.atlasdb.keyvalue.api.Value;
 import com.palantir.atlasdb.sweep.metrics.TargetedSweepMetricsTest;
-import com.palantir.atlasdb.transaction.api.TransactionManager;
 import com.palantir.exception.NotInitializedException;
 
 public class TargetedSweeperTest extends AbstractSweepQueueTest {
@@ -73,11 +65,8 @@
     private ShardProgress progress;
     private SweepableTimestamps sweepableTimestamps;
     private SweepableCells sweepableCells;
-<<<<<<< HEAD
     private TargetedSweepFollower mockFollower;
-=======
     private PuncherStore puncherStore;
->>>>>>> 59f84999
 
     @Before
     public void setup() {
@@ -93,7 +82,8 @@
 
     @Test
     public void callingEnqueueAndSweepOnUnitializedSweeperThrows() {
-        TargetedSweeper uninitializedSweeper = TargetedSweeper.createUninitialized(null, null, 0, 0, mock(Follower.class));
+        TargetedSweeper uninitializedSweeper = TargetedSweeper
+                .createUninitialized(null, null, 0, 0, mock(Follower.class));
         assertThatThrownBy(() -> uninitializedSweeper.enqueue(ImmutableList.of()))
                 .isInstanceOf(NotInitializedException.class)
                 .hasMessageContaining("Targeted Sweeper");
@@ -115,11 +105,13 @@
     public void initializingTargetedSweeperWithMoreThreadsThanShardsIncreasesNumberOfShards() {
         assertThat(progress.getNumberOfShards()).isLessThanOrEqualTo(DEFAULT_SHARDS);
 
-        TargetedSweeper sweeperConservative = TargetedSweeper.createUninitialized(null, null, DEFAULT_SHARDS + 5, 0, mock(Follower.class));
+        TargetedSweeper sweeperConservative = TargetedSweeper
+                .createUninitialized(null, null, DEFAULT_SHARDS + 5, 0, mock(Follower.class));
         sweeperConservative.initialize(timestampsSupplier, spiedKvs, mock(TargetedSweepFollower.class));
         assertThat(progress.getNumberOfShards()).isEqualTo(DEFAULT_SHARDS + 5);
 
-        TargetedSweeper sweeperThorough = TargetedSweeper.createUninitialized(null, null, 0, DEFAULT_SHARDS + 10, mock(Follower.class));
+        TargetedSweeper sweeperThorough = TargetedSweeper
+                .createUninitialized(null, null, 0, DEFAULT_SHARDS + 10, mock(Follower.class));
         sweeperThorough.initialize(timestampsSupplier, spiedKvs, mock(TargetedSweepFollower.class));
         assertThat(progress.getNumberOfShards()).isEqualTo(DEFAULT_SHARDS + 10);
     }
