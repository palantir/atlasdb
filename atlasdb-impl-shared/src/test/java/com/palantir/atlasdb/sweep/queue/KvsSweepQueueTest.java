/*
 * Copyright 2018 Palantir Technologies, Inc. All rights reserved.
 *
 * Licensed under the BSD-3 License (the "License");
 * you may not use this file except in compliance with the License.
 * You may obtain a copy of the License at
 *
 * http://opensource.org/licenses/BSD-3-Clause
 *
 * Unless required by applicable law or agreed to in writing, software
 * distributed under the License is distributed on an "AS IS" BASIS,
 * WITHOUT WARRANTIES OR CONDITIONS OF ANY KIND, either express or implied.
 * See the License for the specific language governing permissions and
 * limitations under the License.
 */

package com.palantir.atlasdb.sweep.queue;

import static org.assertj.core.api.Assertions.assertThat;
import static org.mockito.Matchers.any;
import static org.mockito.Matchers.anyLong;
import static org.mockito.Matchers.anyMap;
import static org.mockito.Mockito.never;
import static org.mockito.Mockito.spy;
import static org.mockito.Mockito.times;
import static org.mockito.Mockito.verify;

import static com.palantir.atlasdb.protos.generated.TableMetadataPersistence.SweepStrategy.CONSERVATIVE;
import static com.palantir.atlasdb.protos.generated.TableMetadataPersistence.SweepStrategy.NOTHING;
import static com.palantir.atlasdb.protos.generated.TableMetadataPersistence.SweepStrategy.THOROUGH;
import static com.palantir.atlasdb.sweep.queue.SweepQueueTablesTest.metadataBytes;
import static com.palantir.atlasdb.sweep.queue.SweepQueueUtils.TS_COARSE_GRANULARITY;
import static com.palantir.atlasdb.sweep.queue.SweepQueueUtils.TS_FINE_GRANULARITY;
import static com.palantir.atlasdb.sweep.queue.SweepQueueUtils.tsPartitionFine;
import static com.palantir.atlasdb.sweep.queue.WriteInfoPartitioner.SHARDS;

import java.util.Map;

import org.junit.Before;
import org.junit.Test;

import com.google.common.collect.ImmutableMap;
import com.google.common.collect.Iterables;
import com.palantir.atlasdb.encoding.PtBytes;
import com.palantir.atlasdb.keyvalue.api.Cell;
import com.palantir.atlasdb.keyvalue.api.KeyValueService;
import com.palantir.atlasdb.keyvalue.api.TableReference;
import com.palantir.atlasdb.keyvalue.api.Value;
import com.palantir.atlasdb.keyvalue.impl.InMemoryKeyValueService;
import com.palantir.atlasdb.sweep.Sweeper;

public class KvsSweepQueueTest {
    private static final TableReference TABLE_CONSERVATIVE = TableReference.createFromFullyQualifiedName("test.cons");
    private static final TableReference TABLE_THOROUGH = TableReference.createFromFullyQualifiedName("test.thor");
    private static final TableReference TABLE_NOTHING = TableReference.createFromFullyQualifiedName("test.noth");
    private static final Cell DEFAULT_CELL = Cell.create(new byte[] {'r'}, new byte[] {'c'});
    private static final int CONS_SHARD = WriteInfo.tombstone(TABLE_CONSERVATIVE, DEFAULT_CELL, 0).toShard(SHARDS);
    private static final int THOR_SHARD = WriteInfo.tombstone(TABLE_THOROUGH, DEFAULT_CELL, 0).toShard(SHARDS);
    private static final long TS = 10L;
    private static final long TS2 = 2 * TS;

    KeyValueService kvs;
<<<<<<< HEAD
    KvsSweepQueue sweepQueue = KvsSweepQueue.createUninitialized(() -> true, () -> SHARDS);
    KvsSweepQueueScrubber scrubber = mock(KvsSweepQueueScrubber.class);
=======
    KvsSweepQueue sweepQueue = KvsSweepQueue.createUninitialized(() -> SHARDS);

>>>>>>> deb4cd8e
    long unreadableTs;
    long immutableTs;

    SweepTimestampProvider provider = new SweepTimestampProvider(() -> unreadableTs, () -> immutableTs);

    @Before
    public void setup() {
        kvs = spy(new InMemoryKeyValueService(false));
        unreadableTs = TS_COARSE_GRANULARITY * 5;
        immutableTs = TS_COARSE_GRANULARITY * 5;
        sweepQueue.initialize(provider, kvs);
        kvs.createTable(TABLE_CONSERVATIVE, metadataBytes(CONSERVATIVE));
        kvs.createTable(TABLE_THOROUGH, metadataBytes(THOROUGH));
        kvs.createTable(TABLE_NOTHING, metadataBytes(NOTHING));
    }

    @Test
    public void sweepStrategyNothingDoesNotPersistAntything() {
        enqueueWrite(TABLE_NOTHING, TS);
        enqueueWrite(TABLE_NOTHING, TS2);
        verify(kvs, times(2)).put(any(TableReference.class), anyMap(), anyLong());
    }

    @Test
    public void conservativeSweepAddsSentinelAndLeavesSingleValue() {
        enqueueWrite(TABLE_CONSERVATIVE, TS);
        assertReadAtTimestampReturnsNothing(TABLE_CONSERVATIVE, TS);

        sweepQueue.sweepNextBatch(ShardAndStrategy.conservative(CONS_SHARD));
        assertReadAtTimestampReturnsSentinel(TABLE_CONSERVATIVE, TS);
        assertReadAtTimestampReturnsValue(TABLE_CONSERVATIVE, TS + 1, TS);
    }

    @Test
    public void thoroughSweepDoesNotAddSentinelAndLeavesSingleValue() {
        enqueueWrite(TABLE_THOROUGH, TS);
        assertReadAtTimestampReturnsNothing(TABLE_THOROUGH, TS);

        sweepQueue.sweepNextBatch(ShardAndStrategy.thorough(THOR_SHARD));
        assertReadAtTimestampReturnsNothing(TABLE_THOROUGH, TS);
        assertReadAtTimestampReturnsValue(TABLE_THOROUGH, TS + 1, TS);
    }

    @Test
    public void conservativeSweepDeletesLowerValue() {
        enqueueWrite(TABLE_CONSERVATIVE, TS);
        enqueueWrite(TABLE_CONSERVATIVE, TS2);
        assertReadAtTimestampReturnsValue(TABLE_CONSERVATIVE, TS + 1, TS);
        assertReadAtTimestampReturnsValue(TABLE_CONSERVATIVE, TS2 + 1, TS2);

        sweepQueue.sweepNextBatch(ShardAndStrategy.conservative(CONS_SHARD));
        assertReadAtTimestampReturnsSentinel(TABLE_CONSERVATIVE, TS + 1);
        assertReadAtTimestampReturnsValue(TABLE_CONSERVATIVE, TS2 + 1, TS2);
    }

    @Test
    public void thoroughSweepDeletesLowerValue() {
        enqueueWrite(TABLE_THOROUGH, TS);
        enqueueWrite(TABLE_THOROUGH, TS2);
        assertReadAtTimestampReturnsValue(TABLE_THOROUGH, TS + 1, TS);
        assertReadAtTimestampReturnsValue(TABLE_THOROUGH, TS2 + 1, TS2);

        sweepQueue.sweepNextBatch(ShardAndStrategy.thorough(THOR_SHARD));
        assertReadAtTimestampReturnsNothing(TABLE_THOROUGH, TS + 1);
        assertReadAtTimestampReturnsValue(TABLE_THOROUGH, TS2 + 1, TS2);
    }

    @Test
    public void sweepDeletesAllButLatestWithSingleDeleteAllTimestamps() {
        long numWrites = 1000L;
        for (long i = 1; i <= numWrites; i++) {
            enqueueWrite(TABLE_CONSERVATIVE, i);
        }
        sweepQueue.sweepNextBatch(ShardAndStrategy.conservative(CONS_SHARD));
        assertReadAtTimestampReturnsSentinel(TABLE_CONSERVATIVE, numWrites);
        assertReadAtTimestampReturnsValue(TABLE_CONSERVATIVE, numWrites + 1, numWrites);
        verify(kvs, times(1)).deleteAllTimestamps(any(TableReference.class), anyMap());
    }

    @Test
    public void onlySweepsOneBatchAtATime() {
        enqueueWrite(TABLE_CONSERVATIVE, TS);
        enqueueWrite(TABLE_CONSERVATIVE, TS2);
        enqueueWrite(TABLE_CONSERVATIVE, TS_FINE_GRANULARITY);

        sweepQueue.sweepNextBatch(ShardAndStrategy.conservative(CONS_SHARD));
        assertReadAtTimestampReturnsSentinel(TABLE_CONSERVATIVE, TS + 1);
        assertReadAtTimestampReturnsValue(TABLE_CONSERVATIVE, TS2 + 1, TS2);
        assertReadAtTimestampReturnsValue(TABLE_CONSERVATIVE, TS_FINE_GRANULARITY + 1, TS_FINE_GRANULARITY);
    }

    @Test
    public void sweepDeletesWritesWhenTombstoneHasHigherTimestamp() {
        enqueueWrite(TABLE_CONSERVATIVE, TS);
        enqueueTombstone(TABLE_CONSERVATIVE, TS2);
        assertReadAtTimestampReturnsValue(TABLE_CONSERVATIVE, TS + 1, TS);
        assertReadAtTimestampReturnsTombstoneAtTimestamp(TABLE_CONSERVATIVE, TS2 + 1, TS2);

        sweepQueue.sweepNextBatch(ShardAndStrategy.conservative(CONS_SHARD));
        assertReadAtTimestampReturnsSentinel(TABLE_CONSERVATIVE, TS + 1);
        assertReadAtTimestampReturnsTombstoneAtTimestamp(TABLE_CONSERVATIVE, TS2 + 1, TS2);
    }

    @Test
    public void thoroughSweepDeletesTombstoneIfLatestWrite() {
        enqueueTombstone(TABLE_THOROUGH, TS);
        enqueueTombstone(TABLE_THOROUGH, TS2);
        assertReadAtTimestampReturnsTombstoneAtTimestamp(TABLE_THOROUGH, TS + 1, TS);
        assertReadAtTimestampReturnsTombstoneAtTimestamp(TABLE_THOROUGH, TS2 + 1, TS2);

        sweepQueue.sweepNextBatch(ShardAndStrategy.thorough(THOR_SHARD));
        assertReadAtTimestampReturnsNothing(TABLE_THOROUGH, TS + 1);
        assertReadAtTimestampReturnsNothing(TABLE_THOROUGH, TS2 + 1);
    }

    @Test
    public void sweepDeletesTombstonesWhenWriteHasHigherTimestamp() {
        enqueueTombstone(TABLE_CONSERVATIVE, TS);
        enqueueWrite(TABLE_CONSERVATIVE, TS2);
        assertReadAtTimestampReturnsTombstoneAtTimestamp(TABLE_CONSERVATIVE, TS + 1, TS);
        assertReadAtTimestampReturnsValue(TABLE_CONSERVATIVE, TS2 + 1, TS2);

        sweepQueue.sweepNextBatch(ShardAndStrategy.conservative(CONS_SHARD));
        assertReadAtTimestampReturnsSentinel(TABLE_CONSERVATIVE, TS + 1);
        assertReadAtTimestampReturnsValue(TABLE_CONSERVATIVE, TS2 + 1, TS2);
    }

    @Test
    public void sweepProgressesAndSkipsEmptyFinePartitions() {
        long tsFineTwo = TS + TS_FINE_GRANULARITY;
        long tsFineFour = TS + 3 * TS_FINE_GRANULARITY;
        enqueueWrite(TABLE_CONSERVATIVE, TS);
        enqueueWrite(TABLE_CONSERVATIVE, tsFineTwo);
        enqueueWrite(TABLE_CONSERVATIVE, tsFineFour);
        enqueueWrite(TABLE_CONSERVATIVE, tsFineFour + 1L);

        sweepQueue.sweepNextBatch(ShardAndStrategy.conservative(CONS_SHARD));
        assertReadAtTimestampReturnsSentinel(TABLE_CONSERVATIVE, TS);
        assertReadAtTimestampReturnsValue(TABLE_CONSERVATIVE, TS + 1, TS);

        sweepQueue.sweepNextBatch(ShardAndStrategy.conservative(CONS_SHARD));
        assertReadAtTimestampReturnsSentinel(TABLE_CONSERVATIVE, tsFineTwo);
        assertReadAtTimestampReturnsValue(TABLE_CONSERVATIVE, tsFineTwo + 1, tsFineTwo);

        sweepQueue.sweepNextBatch(ShardAndStrategy.conservative(CONS_SHARD));
        assertReadAtTimestampReturnsSentinel(TABLE_CONSERVATIVE, tsFineFour + 1);
        assertReadAtTimestampReturnsValue(TABLE_CONSERVATIVE, tsFineFour + 2, tsFineFour + 1);
    }

    @Test
    public void sweepProgressesAcrossCoarsePartitions() {
        long tsCoarseTwo = TS + TS_FINE_GRANULARITY + TS_COARSE_GRANULARITY;
        long tsCoarseFour = TS + 3 * TS_COARSE_GRANULARITY;
        enqueueWrite(TABLE_CONSERVATIVE, TS);
        enqueueWrite(TABLE_CONSERVATIVE, tsCoarseTwo);
        enqueueWrite(TABLE_CONSERVATIVE, tsCoarseFour);
        enqueueWrite(TABLE_CONSERVATIVE, tsCoarseFour + 1L);

        sweepQueue.sweepNextBatch(ShardAndStrategy.conservative(CONS_SHARD));
        assertReadAtTimestampReturnsSentinel(TABLE_CONSERVATIVE, TS);
        assertReadAtTimestampReturnsValue(TABLE_CONSERVATIVE, TS + 1, TS);

        sweepQueue.sweepNextBatch(ShardAndStrategy.conservative(CONS_SHARD));
        assertReadAtTimestampReturnsSentinel(TABLE_CONSERVATIVE, tsCoarseTwo);
        assertReadAtTimestampReturnsValue(TABLE_CONSERVATIVE, tsCoarseTwo + 1, tsCoarseTwo);

        sweepQueue.sweepNextBatch(ShardAndStrategy.conservative(CONS_SHARD));
        assertReadAtTimestampReturnsSentinel(TABLE_CONSERVATIVE, tsCoarseFour + 1);
        assertReadAtTimestampReturnsValue(TABLE_CONSERVATIVE, tsCoarseFour + 2, tsCoarseFour + 1);
    }

    @Test
    public void sweepProgressesToPartitionBeforeSweepTsWhenNothingToSweep() {
        long finePartitionForSweepTs = tsPartitionFine(provider.getSweepTimestamp(Sweeper.CONSERVATIVE));
        sweepQueue.sweepNextBatch(ShardAndStrategy.conservative(CONS_SHARD));

        assertProgressUpdatedToFineTimestampPartition(finePartitionForSweepTs - 1L);
    }

    @Test
    public void sweepProgressesToPartitionOfJustSwept() {
        long finePartitionForSweepTs = tsPartitionFine(provider.getSweepTimestamp(Sweeper.CONSERVATIVE));
        long writeTs = provider.getSweepTimestamp(Sweeper.CONSERVATIVE) - 3 * TS_FINE_GRANULARITY;
        enqueueWrite(TABLE_CONSERVATIVE, writeTs);

        sweepQueue.sweepNextBatch(ShardAndStrategy.conservative(CONS_SHARD));
        assertProgressUpdatedToFineTimestampPartition(tsPartitionFine(writeTs));

        sweepQueue.sweepNextBatch(ShardAndStrategy.conservative(CONS_SHARD));
        assertProgressUpdatedToFineTimestampPartition(finePartitionForSweepTs - 1L);

        assertThat(tsPartitionFine(writeTs)).isLessThan(finePartitionForSweepTs);
    }

    @Test
    public void sweepCellOnlyOnceWhenInLastPartitionBeforeSweepTs() {
        immutableTs = 2 * TS_COARSE_GRANULARITY - TS_FINE_GRANULARITY;
        verify(kvs, never()).deleteAllTimestamps(any(TableReference.class), anyMap());

        enqueueWrite(TABLE_CONSERVATIVE, immutableTs - 1);
        sweepQueue.sweepNextBatch(ShardAndStrategy.conservative(CONS_SHARD));
        verify(kvs, times(1)).deleteAllTimestamps(any(TableReference.class), anyMap());

        sweepQueue.sweepNextBatch(ShardAndStrategy.conservative(CONS_SHARD));
        verify(kvs, times(1)).deleteAllTimestamps(any(TableReference.class), anyMap());
    }

    @Test
    public void sweepableTimestampsGetsScrubbedWhenNoMoreToSweepButSweepTsInNewCoarsePartition() {
        long tsSecondPartitionFine = TS + TS_FINE_GRANULARITY;
        long largestFirstPartitionCoarse = TS_COARSE_GRANULARITY - 1L;
        enqueueWrite(TABLE_CONSERVATIVE, TS);
        enqueueWrite(TABLE_CONSERVATIVE, tsSecondPartitionFine);
        enqueueWrite(TABLE_CONSERVATIVE, largestFirstPartitionCoarse);

        sweepQueue.sweepNextBatch(ShardAndStrategy.conservative(CONS_SHARD));
        assertLowestFinePartitionInSweepableTimestampsEquals(tsPartitionFine(TS));
        sweepQueue.sweepNextBatch(ShardAndStrategy.conservative(CONS_SHARD));
        assertLowestFinePartitionInSweepableTimestampsEquals(tsPartitionFine(TS));
        sweepQueue.sweepNextBatch(ShardAndStrategy.conservative(CONS_SHARD));
        assertLowestFinePartitionInSweepableTimestampsEquals(tsPartitionFine(TS));

        // next sweep goes into a new coarse partition
        sweepQueue.sweepNextBatch(ShardAndStrategy.conservative(CONS_SHARD));
        assertNoEntriesInSweepableTimestampsBeforeImmutableTimestamp();
    }

    @Test
    public void sweepableTimestampsGetsScrubbedWhenLastSweptProgressesInNewCoarsePartition2() {
        long tsSecondPartitionFine = TS + TS_FINE_GRANULARITY;
        long largestFirstPartitionCoarse = TS_COARSE_GRANULARITY - 1L;
        long thirdPartitionCoarse = 2 * TS_COARSE_GRANULARITY;
        enqueueWrite(TABLE_CONSERVATIVE, TS);
        enqueueWrite(TABLE_CONSERVATIVE, tsSecondPartitionFine);
        enqueueWrite(TABLE_CONSERVATIVE, largestFirstPartitionCoarse);
        enqueueWrite(TABLE_CONSERVATIVE, thirdPartitionCoarse);

        sweepQueue.sweepNextBatch(ShardAndStrategy.conservative(CONS_SHARD));
        assertLowestFinePartitionInSweepableTimestampsEquals(tsPartitionFine(TS));
        sweepQueue.sweepNextBatch(ShardAndStrategy.conservative(CONS_SHARD));
        assertLowestFinePartitionInSweepableTimestampsEquals(tsPartitionFine(TS));
        sweepQueue.sweepNextBatch(ShardAndStrategy.conservative(CONS_SHARD));
        assertLowestFinePartitionInSweepableTimestampsEquals(tsPartitionFine(TS));

        // next sweep goes into a new coarse partition
        sweepQueue.sweepNextBatch(ShardAndStrategy.conservative(CONS_SHARD));
        assertLowestFinePartitionInSweepableTimestampsEquals(tsPartitionFine(thirdPartitionCoarse));
    }

    @Test
    public void sweepableCellsGetsScrubbedAfterEachBatch() {
        long tsSecondPartitionFine = TS + TS_FINE_GRANULARITY;
        long largestBeforeSweepTs = provider.getSweepTimestamp(Sweeper.CONSERVATIVE) - 1L;
        enqueueWrite(TABLE_CONSERVATIVE, TS);
        enqueueWrite(TABLE_CONSERVATIVE, TS + 1L);
        enqueueWrite(TABLE_CONSERVATIVE, tsSecondPartitionFine);
        enqueueWrite(TABLE_CONSERVATIVE, largestBeforeSweepTs);

        assertSweepableCellsHasEntryForTimestamp(TS + 1);
        assertSweepableCellsHasEntryForTimestamp(tsSecondPartitionFine);
        assertSweepableCellsHasEntryForTimestamp(largestBeforeSweepTs);

        sweepQueue.sweepNextBatch(ShardAndStrategy.conservative(CONS_SHARD));
        assertSweepableCellsHasNoEntriesInFinePartitionOfTimestamp(TS + 1);
        assertSweepableCellsHasEntryForTimestamp(tsSecondPartitionFine);
        assertSweepableCellsHasEntryForTimestamp(largestBeforeSweepTs);

        sweepQueue.sweepNextBatch(ShardAndStrategy.conservative(CONS_SHARD));
        assertSweepableCellsHasNoEntriesInFinePartitionOfTimestamp(TS + 1);
        assertSweepableCellsHasNoEntriesInFinePartitionOfTimestamp(tsSecondPartitionFine);
        assertSweepableCellsHasEntryForTimestamp(largestBeforeSweepTs);

        sweepQueue.sweepNextBatch(ShardAndStrategy.conservative(CONS_SHARD));
        assertSweepableCellsHasNoEntriesInFinePartitionOfTimestamp(TS + 1);
        assertSweepableCellsHasNoEntriesInFinePartitionOfTimestamp(tsSecondPartitionFine);
        assertSweepableCellsHasNoEntriesInFinePartitionOfTimestamp(largestBeforeSweepTs);
    }

    private void assertSweepableCellsHasEntryForTimestamp(long timestamp) {
        assertThat(sweepQueue.tables.sweepableCells
                .getWritesFromPartition(tsPartitionFine(timestamp), ShardAndStrategy.conservative(CONS_SHARD)))
                .containsExactly(WriteInfo.write(TABLE_CONSERVATIVE, DEFAULT_CELL, timestamp));
    }

    private void assertSweepableCellsHasNoEntriesInFinePartitionOfTimestamp(long timestamp) {
        assertThat(sweepQueue.tables.sweepableCells
                .getWritesFromPartition(tsPartitionFine(timestamp), ShardAndStrategy.conservative(CONS_SHARD)))
                .isEmpty();
    }

    private void enqueueWrite(TableReference tableRef, long ts) {
        sweepQueue.enqueue(writeToDefaultCell(tableRef, ts), ts);
    }

    private void enqueueTombstone(TableReference tableRef, long ts) {
        sweepQueue.enqueue(tombstoneToDefaultCell(tableRef, ts), ts);
    }

    private Map<TableReference, ? extends Map<Cell, byte[]>> writeToDefaultCell(TableReference tableRef, long ts) {
        Map<Cell, byte[]> singleWrite = ImmutableMap.of(DEFAULT_CELL, PtBytes.toBytes(ts));
        kvs.put(tableRef, singleWrite, ts);
        return ImmutableMap.of(tableRef, singleWrite);
    }

    private Map<TableReference, ? extends Map<Cell, byte[]>> tombstoneToDefaultCell(TableReference tableRef, long ts) {
        Map<Cell, byte[]> singleWrite = ImmutableMap.of(DEFAULT_CELL, PtBytes.EMPTY_BYTE_ARRAY);
        kvs.put(tableRef, singleWrite, ts);
        return ImmutableMap.of(tableRef, singleWrite);
    }

    private void assertReadAtTimestampReturnsValue(TableReference tableRef, long readTs, long value) {
        assertThat(readValueFromDefaultCell(tableRef, readTs)).isEqualTo(value);
    }

    private long readValueFromDefaultCell(TableReference tableRef, long ts) {
        return PtBytes.toLong(Iterables.getOnlyElement(readFromDefaultCell(tableRef, ts).values()).getContents());
    }

    private void assertReadAtTimestampReturnsSentinel(TableReference tableRef, long readTs) {
        assertReadAtTimestampReturnsTombstoneAtTimestamp(tableRef, readTs, -1L);
    }

    private void assertReadAtTimestampReturnsTombstoneAtTimestamp(TableReference tableRef, long readTs, long tombTs) {
        Value readValue = Iterables.getOnlyElement(readFromDefaultCell(tableRef, readTs).values());
        assertThat(readValue.getTimestamp()).isEqualTo(tombTs);
        assertThat(readValue.getContents()).isEmpty();
    }

    private void assertReadAtTimestampReturnsNothing(TableReference tableRef, long readTs) {
        assertThat(readFromDefaultCell(tableRef, readTs)).isEmpty();
    }

    private Map<Cell, Value> readFromDefaultCell(TableReference tableRef, long ts) {
        Map<Cell, Long> singleRead = ImmutableMap.of(DEFAULT_CELL, ts);
        return kvs.get(tableRef, singleRead);
    }

    private void assertProgressUpdatedToFineTimestampPartition(long partitionFine) {
        assertThat(sweepQueue.tables.progress.getLastSweptTimestampPartition(ShardAndStrategy.conservative(CONS_SHARD)))
                .isEqualTo(partitionFine);
    }

    private void assertLowestFinePartitionInSweepableTimestampsEquals(long partitionFine) {
        assertThat(sweepQueue.tables.sweepableTimestamps
                .nextSweepableTimestampPartition(ShardAndStrategy.conservative(CONS_SHARD), -1L, immutableTs))
                .contains(partitionFine);
    }

    private void assertNoEntriesInSweepableTimestampsBeforeImmutableTimestamp() {
        assertThat(sweepQueue.tables.sweepableTimestamps
                .nextSweepableTimestampPartition(ShardAndStrategy.conservative(CONS_SHARD), -1L, immutableTs))
                .isEmpty();
    }
}<|MERGE_RESOLUTION|>--- conflicted
+++ resolved
@@ -60,13 +60,8 @@
     private static final long TS2 = 2 * TS;
 
     KeyValueService kvs;
-<<<<<<< HEAD
     KvsSweepQueue sweepQueue = KvsSweepQueue.createUninitialized(() -> true, () -> SHARDS);
-    KvsSweepQueueScrubber scrubber = mock(KvsSweepQueueScrubber.class);
-=======
-    KvsSweepQueue sweepQueue = KvsSweepQueue.createUninitialized(() -> SHARDS);
-
->>>>>>> deb4cd8e
+
     long unreadableTs;
     long immutableTs;
 
