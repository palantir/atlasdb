/*
 * Copyright 2018 Palantir Technologies, Inc. All rights reserved.
 *
 * Licensed under the BSD-3 License (the "License");
 * you may not use this file except in compliance with the License.
 * You may obtain a copy of the License at
 *
 * http://opensource.org/licenses/BSD-3-Clause
 *
 * Unless required by applicable law or agreed to in writing, software
 * distributed under the License is distributed on an "AS IS" BASIS,
 * WITHOUT WARRANTIES OR CONDITIONS OF ANY KIND, either express or implied.
 * See the License for the specific language governing permissions and
 * limitations under the License.
 */

package com.palantir.atlasdb.sweep.queue;

import static org.assertj.core.api.Assertions.assertThat;

import static com.palantir.atlasdb.sweep.queue.ShardAndStrategy.conservative;
import static com.palantir.atlasdb.sweep.queue.ShardAndStrategy.thorough;
import static com.palantir.atlasdb.sweep.queue.SweepQueueUtils.TS_FINE_GRANULARITY;
<<<<<<< HEAD
import static com.palantir.atlasdb.sweep.queue.SweepQueueUtils.maxForFinePartition;
import static com.palantir.atlasdb.sweep.queue.SweepQueueUtils.minForFinePartition;
=======
import static com.palantir.atlasdb.sweep.queue.SweepQueueUtils.maxTsForFinePartition;
import static com.palantir.atlasdb.sweep.queue.SweepQueueUtils.minTsForFinePartition;
>>>>>>> ef1a9a08
import static com.palantir.atlasdb.sweep.queue.SweepQueueUtils.tsPartitionFine;

import java.util.Optional;

import org.junit.Before;
import org.junit.Test;

import com.palantir.atlasdb.sweep.Sweeper;

public class SweepableTimestampsTest extends SweepQueueTablesTest {
    private SweepableTimestamps sweepableTimestamps;
    private SweepTimestampProvider provider;
    private KvsSweepQueueProgress progress;

    private int shardCons;
    private int shardThor;
    private long immutableTs;
    private long unreadableTs;

    @Before
    @Override
    public void setup() {
        super.setup();
        provider = new SweepTimestampProvider(() -> unreadableTs, () -> immutableTs);
        progress = new KvsSweepQueueProgress(kvs);
        sweepableTimestamps = new SweepableTimestamps(kvs, partitioner);

        shardCons = writeToDefault(sweepableTimestamps, TS, TABLE_CONS);
        shardThor = writeToDefault(sweepableTimestamps, TS2, TABLE_THOR);

        immutableTs = 10 * TS;
        unreadableTs = 10 * TS;
    }

    @Test
    public void canReadNextTimestampWhenSweepTsIsLarge() {
        assertThat(readConservative(shardCons)).contains(TS_FINE_PARTITION);
        assertThat(readThorough(shardThor)).contains(TS2_FINE_PARTITION);
    }

    @Test
    public void cannotReadForWrongSweepStrategy() {
        assertThat(readThorough(shardCons)).isEmpty();
        assertThat(readConservative(shardThor)).isEmpty();
    }

    @Test
    public void cannotReadForWrongShard() {
        assertThat(readConservative(shardCons + 1)).isEmpty();
        assertThat(readThorough(shardThor + 1)).isEmpty();
    }

    @Test
    public void noNextTimestampWhenImmutableTsInSmallerPartitionForEitherSweepStrategy() {
        immutableTs = TS - TS_FINE_GRANULARITY;

        assertThat(tsPartitionFine(immutableTs)).isLessThan(TS_FINE_PARTITION);
        assertThat(readConservative(shardCons)).isEmpty();

        assertThat(tsPartitionFine(immutableTs)).isLessThan(TS2_FINE_PARTITION);
        assertThat(readThorough(shardThor)).isEmpty();
    }

    @Test
    public void noNextTimestampWhenUnreadableTsInSmallerPartitionForConservativeOnly() {
        unreadableTs = TS - TS_FINE_GRANULARITY;

        assertThat(tsPartitionFine(unreadableTs)).isLessThan(TS_FINE_PARTITION);
        assertThat(readConservative(shardCons)).isEmpty();

        assertThat(tsPartitionFine(unreadableTs)).isLessThan(TS2_FINE_PARTITION);
        assertThat(readThorough(shardThor)).contains(TS2_FINE_PARTITION);
    }

    @Test
    public void canReadNextTimestampWhenSweepTimestampInSamePartitionAndGreater() {
<<<<<<< HEAD
        long sweepTs = setSweepTimestampAndGet(maxForFinePartition(TS_FINE_PARTITION));
=======
        long sweepTs = setSweepTimestampAndGet(maxTsForFinePartition(TS_FINE_PARTITION));
>>>>>>> ef1a9a08

        assertThat(tsPartitionFine(sweepTs)).isEqualTo(TS_FINE_PARTITION);
        assertThat(sweepTs).isGreaterThan(TS);
        assertThat(readConservative(shardCons)).contains(TS_FINE_PARTITION);
    }

    @Test
    public void noNextTimestampWhenWhenSweepTimestampInSamePartitionAndLower() {
<<<<<<< HEAD
        long sweepTs = setSweepTimestampAndGet(minForFinePartition(TS_FINE_PARTITION));
=======
        long sweepTs = setSweepTimestampAndGet(minTsForFinePartition(TS_FINE_PARTITION));
>>>>>>> ef1a9a08

        assertThat(tsPartitionFine(sweepTs)).isEqualTo(TS_FINE_PARTITION);
        assertThat(sweepTs).isLessThan(TS);
        assertThat(readConservative(shardCons)).isEmpty();
    }

    @Test
    public void canReadNextIfNotProgressedBeyondForConservative() {
<<<<<<< HEAD
        progress.updateLastSweptTimestamp(thorough(shardCons), TS);
        progress.updateLastSweptTimestamp(conservative(shardThor), TS);
        progress.updateLastSweptTimestamp(thorough(shardThor), TS);
        progress.updateLastSweptTimestamp(conservative(shardCons), TS - 1);

=======
        progress.updateLastSweptTimestamp(conservative(shardCons), TS - 1);
>>>>>>> ef1a9a08
        assertThat(readConservative(shardCons)).contains(TS_FINE_PARTITION);
    }

    @Test
    public void canReadNextTimestampIfProgressedBeyondButInSamePartitionForConservative() {
<<<<<<< HEAD
        progress.updateLastSweptTimestamp(conservative(shardCons), maxForFinePartition(TS_FINE_PARTITION) - 1);
=======
        progress.updateLastSweptTimestamp(conservative(shardCons), maxTsForFinePartition(TS_FINE_PARTITION) - 1);
>>>>>>> ef1a9a08
        assertThat(readConservative(shardCons)).contains(TS_FINE_PARTITION);
    }

    @Test
    public void noNextTimestampIfProgressedToEndOfPartitionForConservative() {
<<<<<<< HEAD
        progress.updateLastSweptTimestamp(conservative(shardCons), maxForFinePartition(TS_FINE_PARTITION));
        assertThat(readConservative(shardCons)).isEmpty();
=======
        progress.updateLastSweptTimestamp(conservative(shardCons), maxTsForFinePartition(TS_FINE_PARTITION));
        assertThat(readConservative(shardCons)).isEmpty();
    }

    @Test
    public void canReadNextWhenOtherShardsAndStrategiesProgressToEndOfPartitionForConservative() {
        progress.updateLastSweptTimestamp(thorough(shardCons), maxTsForFinePartition(TS_FINE_PARTITION));
        progress.updateLastSweptTimestamp(conservative(shardThor), maxTsForFinePartition(TS_FINE_PARTITION));
        progress.updateLastSweptTimestamp(thorough(shardThor), maxTsForFinePartition(TS_FINE_PARTITION));
        assertThat(readConservative(shardCons)).contains(TS_FINE_PARTITION);
>>>>>>> ef1a9a08
    }

    @Test
    public void canReadNextIfNotProgressedBeyondForThorough() {
<<<<<<< HEAD
        progress.updateLastSweptTimestamp(thorough(shardCons), TS2);
        progress.updateLastSweptTimestamp(conservative(shardThor), TS2);
        progress.updateLastSweptTimestamp(thorough(shardThor), TS2 - 1);
        progress.updateLastSweptTimestamp(conservative(shardCons), TS2);

=======
        progress.updateLastSweptTimestamp(thorough(shardThor), TS2 - 1);
>>>>>>> ef1a9a08
        assertThat(readThorough(shardThor)).contains(TS2_FINE_PARTITION);
    }

    @Test
    public void canReadNextTimestampIfProgressedBeyondButInSamePartitionForForThorough() {
<<<<<<< HEAD
        progress.updateLastSweptTimestamp(thorough(shardThor), maxForFinePartition(TS2_FINE_PARTITION) - 1);
=======
        progress.updateLastSweptTimestamp(thorough(shardThor), maxTsForFinePartition(TS2_FINE_PARTITION) - 1);
>>>>>>> ef1a9a08
        assertThat(readThorough(shardThor)).contains(TS2_FINE_PARTITION);
    }

    @Test
    public void noNextTimestampIfProgressedToEndOfPartitionForThorough() {
<<<<<<< HEAD
        progress.updateLastSweptTimestamp(thorough(shardThor), maxForFinePartition(TS2_FINE_PARTITION));
=======
        progress.updateLastSweptTimestamp(thorough(shardThor), maxTsForFinePartition(TS2_FINE_PARTITION));
>>>>>>> ef1a9a08
        assertThat(readThorough(shardThor)).isEmpty();
    }

    @Test
    public void canReadNextWhenOtherShardsAndStrategiesProgressToEndOfPartitionForThorough() {
        progress.updateLastSweptTimestamp(thorough(shardCons), maxTsForFinePartition(TS2_FINE_PARTITION));
        progress.updateLastSweptTimestamp(conservative(shardThor), maxTsForFinePartition(TS2_FINE_PARTITION));
        progress.updateLastSweptTimestamp(conservative(shardCons), maxTsForFinePartition(TS2_FINE_PARTITION));
        assertThat(readThorough(shardThor)).contains(TS2_FINE_PARTITION);
    }

    @Test
    public void getCorrectNextTimestampWhenMultipleCandidates() {
        for (long timestamp = 1000L; tsPartitionFine(timestamp) < 10L; timestamp += TS_FINE_GRANULARITY / 5) {
            writeToDefault(sweepableTimestamps, timestamp, TABLE_CONS);
        }
        assertThat(readConservative(shardCons)).contains(tsPartitionFine(1000L));

        progress.updateLastSweptTimestamp(conservative(shardCons), 2L * TS_FINE_GRANULARITY);
        assertThat(readConservative(shardCons)).contains(tsPartitionFine(2L * TS_FINE_GRANULARITY + 1000L));

        setSweepTimestampAndGet(4 * TS_FINE_GRANULARITY);
        assertThat(readConservative(shardCons)).contains(tsPartitionFine(2L * TS_FINE_GRANULARITY + 1000L));
    }

    private Optional<Long> readConservative(int shardNumber) {
        return sweepableTimestamps.nextSweepableTimestampPartition(
                conservative(shardNumber),
                progress.getLastSweptTimestamp(ShardAndStrategy.conservative(shardNumber)),
                provider.getSweepTimestamp(Sweeper.CONSERVATIVE));
    }

    private Optional<Long> readThorough(int shardNumber) {
        return sweepableTimestamps.nextSweepableTimestampPartition(
                thorough(shardNumber),
                progress.getLastSweptTimestamp(ShardAndStrategy.thorough(shardNumber)),
                provider.getSweepTimestamp(Sweeper.THOROUGH));
    }

    private long setSweepTimestampAndGet(long timestamp) {
        immutableTs = timestamp;
        return provider.getSweepTimestamp(Sweeper.CONSERVATIVE);
    }
}<|MERGE_RESOLUTION|>--- conflicted
+++ resolved
@@ -21,13 +21,8 @@
 import static com.palantir.atlasdb.sweep.queue.ShardAndStrategy.conservative;
 import static com.palantir.atlasdb.sweep.queue.ShardAndStrategy.thorough;
 import static com.palantir.atlasdb.sweep.queue.SweepQueueUtils.TS_FINE_GRANULARITY;
-<<<<<<< HEAD
-import static com.palantir.atlasdb.sweep.queue.SweepQueueUtils.maxForFinePartition;
-import static com.palantir.atlasdb.sweep.queue.SweepQueueUtils.minForFinePartition;
-=======
 import static com.palantir.atlasdb.sweep.queue.SweepQueueUtils.maxTsForFinePartition;
 import static com.palantir.atlasdb.sweep.queue.SweepQueueUtils.minTsForFinePartition;
->>>>>>> ef1a9a08
 import static com.palantir.atlasdb.sweep.queue.SweepQueueUtils.tsPartitionFine;
 
 import java.util.Optional;
@@ -104,11 +99,7 @@
 
     @Test
     public void canReadNextTimestampWhenSweepTimestampInSamePartitionAndGreater() {
-<<<<<<< HEAD
-        long sweepTs = setSweepTimestampAndGet(maxForFinePartition(TS_FINE_PARTITION));
-=======
         long sweepTs = setSweepTimestampAndGet(maxTsForFinePartition(TS_FINE_PARTITION));
->>>>>>> ef1a9a08
 
         assertThat(tsPartitionFine(sweepTs)).isEqualTo(TS_FINE_PARTITION);
         assertThat(sweepTs).isGreaterThan(TS);
@@ -117,11 +108,7 @@
 
     @Test
     public void noNextTimestampWhenWhenSweepTimestampInSamePartitionAndLower() {
-<<<<<<< HEAD
-        long sweepTs = setSweepTimestampAndGet(minForFinePartition(TS_FINE_PARTITION));
-=======
         long sweepTs = setSweepTimestampAndGet(minTsForFinePartition(TS_FINE_PARTITION));
->>>>>>> ef1a9a08
 
         assertThat(tsPartitionFine(sweepTs)).isEqualTo(TS_FINE_PARTITION);
         assertThat(sweepTs).isLessThan(TS);
@@ -130,34 +117,18 @@
 
     @Test
     public void canReadNextIfNotProgressedBeyondForConservative() {
-<<<<<<< HEAD
-        progress.updateLastSweptTimestamp(thorough(shardCons), TS);
-        progress.updateLastSweptTimestamp(conservative(shardThor), TS);
-        progress.updateLastSweptTimestamp(thorough(shardThor), TS);
         progress.updateLastSweptTimestamp(conservative(shardCons), TS - 1);
-
-=======
-        progress.updateLastSweptTimestamp(conservative(shardCons), TS - 1);
->>>>>>> ef1a9a08
         assertThat(readConservative(shardCons)).contains(TS_FINE_PARTITION);
     }
 
     @Test
     public void canReadNextTimestampIfProgressedBeyondButInSamePartitionForConservative() {
-<<<<<<< HEAD
-        progress.updateLastSweptTimestamp(conservative(shardCons), maxForFinePartition(TS_FINE_PARTITION) - 1);
-=======
         progress.updateLastSweptTimestamp(conservative(shardCons), maxTsForFinePartition(TS_FINE_PARTITION) - 1);
->>>>>>> ef1a9a08
         assertThat(readConservative(shardCons)).contains(TS_FINE_PARTITION);
     }
 
     @Test
     public void noNextTimestampIfProgressedToEndOfPartitionForConservative() {
-<<<<<<< HEAD
-        progress.updateLastSweptTimestamp(conservative(shardCons), maxForFinePartition(TS_FINE_PARTITION));
-        assertThat(readConservative(shardCons)).isEmpty();
-=======
         progress.updateLastSweptTimestamp(conservative(shardCons), maxTsForFinePartition(TS_FINE_PARTITION));
         assertThat(readConservative(shardCons)).isEmpty();
     }
@@ -168,40 +139,23 @@
         progress.updateLastSweptTimestamp(conservative(shardThor), maxTsForFinePartition(TS_FINE_PARTITION));
         progress.updateLastSweptTimestamp(thorough(shardThor), maxTsForFinePartition(TS_FINE_PARTITION));
         assertThat(readConservative(shardCons)).contains(TS_FINE_PARTITION);
->>>>>>> ef1a9a08
     }
 
     @Test
     public void canReadNextIfNotProgressedBeyondForThorough() {
-<<<<<<< HEAD
-        progress.updateLastSweptTimestamp(thorough(shardCons), TS2);
-        progress.updateLastSweptTimestamp(conservative(shardThor), TS2);
         progress.updateLastSweptTimestamp(thorough(shardThor), TS2 - 1);
-        progress.updateLastSweptTimestamp(conservative(shardCons), TS2);
-
-=======
-        progress.updateLastSweptTimestamp(thorough(shardThor), TS2 - 1);
->>>>>>> ef1a9a08
         assertThat(readThorough(shardThor)).contains(TS2_FINE_PARTITION);
     }
 
     @Test
     public void canReadNextTimestampIfProgressedBeyondButInSamePartitionForForThorough() {
-<<<<<<< HEAD
-        progress.updateLastSweptTimestamp(thorough(shardThor), maxForFinePartition(TS2_FINE_PARTITION) - 1);
-=======
         progress.updateLastSweptTimestamp(thorough(shardThor), maxTsForFinePartition(TS2_FINE_PARTITION) - 1);
->>>>>>> ef1a9a08
         assertThat(readThorough(shardThor)).contains(TS2_FINE_PARTITION);
     }
 
     @Test
     public void noNextTimestampIfProgressedToEndOfPartitionForThorough() {
-<<<<<<< HEAD
-        progress.updateLastSweptTimestamp(thorough(shardThor), maxForFinePartition(TS2_FINE_PARTITION));
-=======
         progress.updateLastSweptTimestamp(thorough(shardThor), maxTsForFinePartition(TS2_FINE_PARTITION));
->>>>>>> ef1a9a08
         assertThat(readThorough(shardThor)).isEmpty();
     }
 
