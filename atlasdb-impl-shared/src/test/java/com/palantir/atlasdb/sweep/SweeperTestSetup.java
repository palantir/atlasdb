--- conflicted
+++ resolved
@@ -85,13 +85,8 @@
         backgroundSweeper = getBackgroundSweepThread(THREAD_INDEX);
     }
 
-<<<<<<< HEAD
     protected BackgroundSweepThread getBackgroundSweepThread(int threadIndex) {
         return new BackgroundSweepThread(
-=======
-        backgroundSweeper = new BackgroundSweeperImpl(
-                metricsManager,
->>>>>>> 32c60383
                 mock(LockService.class),
                 nextTableToSweepProvider,
                 sweepBatchConfigSource,
@@ -99,7 +94,7 @@
                 () -> 0L, // pauseMillis
                 SweepPriorityOverrideConfig::defaultConfig,
                 specificTableSweeper,
-                new SweepOutcomeMetrics(),
+                new SweepOutcomeMetrics(metricsManager),
                 new CountDownLatch(1),
                 threadIndex);
     }
