/*
 * Copyright 2018 Palantir Technologies, Inc. All rights reserved.
 *
 * Licensed under the BSD-3 License (the "License");
 * you may not use this file except in compliance with the License.
 * You may obtain a copy of the License at
 *
 * http://opensource.org/licenses/BSD-3-Clause
 *
 * Unless required by applicable law or agreed to in writing, software
 * distributed under the License is distributed on an "AS IS" BASIS,
 * WITHOUT WARRANTIES OR CONDITIONS OF ANY KIND, either express or implied.
 * See the License for the specific language governing permissions and
 * limitations under the License.
 */

package com.palantir.atlasdb.sweep.metrics;

import static org.assertj.core.api.Assertions.assertThat;

import java.util.Map;

import org.junit.Before;
import org.junit.Test;

import com.codahale.metrics.Gauge;
import com.codahale.metrics.MetricRegistry;
import com.google.common.collect.ImmutableMap;
import com.palantir.atlasdb.AtlasDbMetricNames;
import com.palantir.atlasdb.cleaner.KeyValueServicePuncherStore;
import com.palantir.atlasdb.cleaner.PuncherStore;
import com.palantir.atlasdb.keyvalue.api.KeyValueService;
import com.palantir.atlasdb.keyvalue.impl.InMemoryKeyValueService;
import com.palantir.atlasdb.sweep.queue.ShardAndStrategy;
import com.palantir.atlasdb.util.MetricsManager;
import com.palantir.atlasdb.util.MetricsManagers;
import com.palantir.tritium.metrics.registry.MetricName;

public class TargetedSweepMetricsTest {
    private static final ShardAndStrategy CONS_ZERO = ShardAndStrategy.conservative(0);
    private static final ShardAndStrategy CONS_ONE = ShardAndStrategy.conservative(1);
    private static final ShardAndStrategy CONS_TWO = ShardAndStrategy.conservative(2);
    private static final ShardAndStrategy THOR_ZERO = ShardAndStrategy.thorough(0);
<<<<<<< HEAD
    private static final MetricsManager metricsManager =
            MetricsManagers.createForTests();
=======
    private PuncherStore puncherStore;
    private long clockTime;
>>>>>>> 3966d42f
    private TargetedSweepMetrics metrics;

    @Before
    public void setup() {
<<<<<<< HEAD
        metrics = TargetedSweepMetrics.withRecomputingInterval(metricsManager, 1);
=======
        clockTime = 100;
        KeyValueService kvs = new InMemoryKeyValueService(true);
        puncherStore = KeyValueServicePuncherStore.create(kvs, false);
        metrics = TargetedSweepMetrics.createWithClock(kvs, () -> clockTime, 1);
>>>>>>> 3966d42f
    }

    @Test
    public void canUpdateConservativeMetrics() {
        metrics.updateEnqueuedWrites(CONS_ZERO, 10);
        metrics.updateEntriesRead(CONS_ZERO, 21);
        metrics.updateNumberOfTombstones(CONS_ZERO, 1);
        metrics.updateAbortedWritesDeleted(CONS_ZERO, 2);
        metrics.updateSweepTimestamp(CONS_ZERO, 7);
        metrics.updateProgressForShard(CONS_ZERO, 4);
        waitForProgressToRecompute();

        assertEnqueuedWritesConservativeEquals(10);
        assertEntriesReadConservativeEquals(21);
        assertTombstonesPutConservativeEquals(1);
        assertAbortedWritesDeletedConservativeEquals(2);
        assertSweepTimestampConservativeEquals(7);
        assertLastSweptTimestampConservativeEquals(4);

        puncherStore.put(3, 2);
        puncherStore.put(4, 15);
        puncherStore.put(5, 40);
        assertMillisSinceLastSweptConservativeEqualsClockTimeMinus(15);
    }

    @Test
    public void canUpdateThoroughMetrics() {
        metrics.updateEnqueuedWrites(THOR_ZERO, 11);
        metrics.updateEntriesRead(THOR_ZERO, 30);
        metrics.updateNumberOfTombstones(THOR_ZERO, 2);
        metrics.updateAbortedWritesDeleted(THOR_ZERO, 3);
        metrics.updateSweepTimestamp(THOR_ZERO, 9);
        metrics.updateProgressForShard(THOR_ZERO, 6);
        waitForProgressToRecompute();

        assertEnqueuedWritesThoroughEquals(11);
        assertEntriesReadThoroughEquals(30);
        assertTombstonesPutThoroughEquals(2);
        assertAbortedWritesDeletedThoroughEquals(3);
        assertSweepTimestampThoroughEquals(9);
        assertLastSweptTimestampThoroughEquals(6);

        puncherStore.put(5, 1);
        puncherStore.put(6, 9);
        puncherStore.put(7, 16);
        assertMillisSinceLastSweptThoroughEqualsClockTimeMinus(9);
    }

    @Test
    public void enqueuedWritesAccumulatesOverShards() {
        metrics.updateEnqueuedWrites(CONS_ZERO, 1);
        metrics.updateEnqueuedWrites(CONS_ONE, 3);
        metrics.updateEnqueuedWrites(CONS_ZERO, 1);

        assertEnqueuedWritesConservativeEquals(5);
    }

    @Test
    public void entriesReadAccumulatesOverShards() {
        metrics.updateEntriesRead(CONS_ZERO, 1);
        metrics.updateEntriesRead(CONS_ONE, 4);
        metrics.updateEntriesRead(CONS_ZERO, 1);

        assertEntriesReadConservativeEquals(6);
    }

    @Test
    public void numberOfTombstonesAccumulatesOverShards() {
        metrics.updateNumberOfTombstones(CONS_ZERO, 1);
        metrics.updateNumberOfTombstones(CONS_TWO, 1);
        metrics.updateNumberOfTombstones(CONS_ZERO, 1);

        assertTombstonesPutConservativeEquals(3);
    }

    @Test
    public void abortedWritesDeletedAccumulatesOverShards() {
        metrics.updateAbortedWritesDeleted(CONS_ZERO, 1);
        metrics.updateAbortedWritesDeleted(CONS_ONE, 2);
        metrics.updateAbortedWritesDeleted(CONS_ZERO, 1);

        assertAbortedWritesDeletedConservativeEquals(4);
    }

    @Test
    public void sweepTimestampGetsLastValueOverShards() {
        metrics.updateSweepTimestamp(CONS_ZERO, 1);
        assertSweepTimestampConservativeEquals(1);

        metrics.updateSweepTimestamp(CONS_ONE, 5);
        assertSweepTimestampConservativeEquals(5);

        metrics.updateSweepTimestamp(CONS_ZERO, 3);
        assertSweepTimestampConservativeEquals(3);
    }

    @Test
    public void lastSweptGetsMinAcrossShards() {
        metrics.updateProgressForShard(CONS_ZERO, 100);
        metrics.updateProgressForShard(CONS_ONE, 1);
        metrics.updateProgressForShard(CONS_TWO, 1000);
        waitForProgressToRecompute();

        assertLastSweptTimestampConservativeEquals(1);

        puncherStore.put(0, 5);
        puncherStore.put(2, 500);
        assertMillisSinceLastSweptConservativeEqualsClockTimeMinus(5);
    }

    @Test
    public void millisSinceLastSweptUpdatesAsClockUpdates() {
        metrics.updateProgressForShard(CONS_ZERO, 100);
        waitForProgressToRecompute();

        puncherStore.put(0, 50);
        assertMillisSinceLastSweptConservativeEqualsClockTimeMinus(50);

        for (int i = 0; i < 10; i++) {
            clockTime = i;
            assertMillisSinceLastSweptConservativeEqualsClockTimeMinus(50);
        }
    }

    @Test
    public void millisSinceLastSweptDoesNotReadPuncherAgainUntilLastSweptChanges() {
        metrics.updateProgressForShard(CONS_ZERO, 100);
        waitForProgressToRecompute();

        puncherStore.put(0, 50);
        assertMillisSinceLastSweptConservativeEqualsClockTimeMinus(50);
        puncherStore.put(1, 100);
        assertMillisSinceLastSweptConservativeEqualsClockTimeMinus(50);

        metrics.updateProgressForShard(CONS_ZERO, 101);
        waitForProgressToRecompute();
        assertMillisSinceLastSweptConservativeEqualsClockTimeMinus(100);
    }

    @Test
    public void lastSweptGoesDownIfNewInformationBecomesAvailable() {
        metrics.updateProgressForShard(CONS_ZERO, 999);
        waitForProgressToRecompute();
        assertLastSweptTimestampConservativeEquals(999);
        puncherStore.put(999, 999);
        assertMillisSinceLastSweptConservativeEqualsClockTimeMinus(999);

        metrics.updateProgressForShard(CONS_ONE, 200);
        waitForProgressToRecompute();
        assertLastSweptTimestampConservativeEquals(200);
        puncherStore.put(200, 200);
        assertMillisSinceLastSweptConservativeEqualsClockTimeMinus(200);
    }

    @Test
    public void lastSweptIncreasesWhenSmallestShardIncreases() {
        metrics.updateProgressForShard(CONS_ZERO, 100);
        metrics.updateProgressForShard(CONS_ONE, 1);
        metrics.updateProgressForShard(CONS_TWO, 1000);
        waitForProgressToRecompute();

        metrics.updateProgressForShard(CONS_ONE, 150);
        waitForProgressToRecompute();

        assertLastSweptTimestampConservativeEquals(100);
        puncherStore.put(1, 1);
        puncherStore.put(100, 100);
        assertMillisSinceLastSweptConservativeEqualsClockTimeMinus(100);
    }

    @Test
    public void lastSweptDoesNotGetConfusedWhenMultipleShardsHaveSameValue() {
        metrics.updateProgressForShard(CONS_ZERO, 10);
        metrics.updateProgressForShard(CONS_ONE, 10);
        metrics.updateProgressForShard(CONS_TWO, 10);
        waitForProgressToRecompute();

        metrics.updateProgressForShard(CONS_ZERO, 30);
        metrics.updateProgressForShard(CONS_TWO, 50);
        waitForProgressToRecompute();

        assertLastSweptTimestampConservativeEquals(10);
        puncherStore.put(10, 10);
        assertMillisSinceLastSweptConservativeEqualsClockTimeMinus(10);

        metrics.updateProgressForShard(CONS_ONE, 40);
        waitForProgressToRecompute();

        assertLastSweptTimestampConservativeEquals(30);
        puncherStore.put(30, 30);
        assertMillisSinceLastSweptConservativeEqualsClockTimeMinus(30);
    }


    @Test
    public void enqueuedWritesDoesNotClashAcrossStrategies() {
        metrics.updateEnqueuedWrites(CONS_ZERO, 1);
        metrics.updateEnqueuedWrites(THOR_ZERO, 10);
        metrics.updateEnqueuedWrites(CONS_ZERO, 1);

        assertEnqueuedWritesConservativeEquals(2);
        assertEnqueuedWritesThoroughEquals(10);
    }

    @Test
    public void numberOfTombstonesDoesNotClashAcrossStrategies() {
        metrics.updateNumberOfTombstones(CONS_ONE, 1);
        metrics.updateNumberOfTombstones(THOR_ZERO, 10);
        metrics.updateNumberOfTombstones(CONS_TWO, 2);

        assertTombstonesPutConservativeEquals(3);
        assertTombstonesPutThoroughEquals(10);
    }

    @Test
    public void abortedWritesDeletedDoesNotClashAcrossStrategies() {
        metrics.updateAbortedWritesDeleted(CONS_ONE, 10);
        metrics.updateAbortedWritesDeleted(THOR_ZERO, 5);
        metrics.updateAbortedWritesDeleted(CONS_TWO, 20);

        assertAbortedWritesDeletedConservativeEquals(30);
        assertAbortedWritesDeletedThoroughEquals(5);
    }

    @Test
    public void sweepTimestampDoesNotClashAcrossStrategies() {
        metrics.updateSweepTimestamp(CONS_ZERO, 1);
        assertSweepTimestampConservativeEquals(1);

        metrics.updateSweepTimestamp(THOR_ZERO, 5);
        assertSweepTimestampConservativeEquals(1);
        assertSweepTimestampThoroughEquals(5);

        metrics.updateSweepTimestamp(CONS_ZERO, 3);
        assertSweepTimestampConservativeEquals(3);
        assertSweepTimestampThoroughEquals(5);
    }

    @Test
    public void lastSweptDoesNotClashAcrossStrategies() {
        metrics.updateProgressForShard(CONS_ZERO, 1);
        metrics.updateProgressForShard(THOR_ZERO, 50);
        waitForProgressToRecompute();

        assertLastSweptTimestampConservativeEquals(1);
        assertLastSweptTimestampThoroughEquals(50);
        puncherStore.put(1, 1);
        puncherStore.put(50, 50);
        assertMillisSinceLastSweptConservativeEqualsClockTimeMinus(1);
        assertMillisSinceLastSweptThoroughEqualsClockTimeMinus(50);

        metrics.updateProgressForShard(CONS_ZERO, 10);
        metrics.updateProgressForShard(CONS_ONE, 5);
        metrics.updateProgressForShard(THOR_ZERO, 5);
        waitForProgressToRecompute();

        puncherStore.put(5, 5);
        assertLastSweptTimestampConservativeEquals(5);
        assertLastSweptTimestampThoroughEquals(5);
        assertMillisSinceLastSweptConservativeEqualsClockTimeMinus(5);
        assertMillisSinceLastSweptThoroughEqualsClockTimeMinus(5);
    }

    private static void waitForProgressToRecompute() {
        try {
            Thread.sleep(2);
        } catch (InterruptedException e) {
            throw new RuntimeException("Sad times");
        }
    }

    public static void assertEnqueuedWritesConservativeEquals(long value) {
        assertThat(getGaugeConservative(AtlasDbMetricNames.ENQUEUED_WRITES).getValue()).isEqualTo(value);
    }

    public static void assertEntriesReadConservativeEquals(long value) {
        assertThat(getGaugeConservative(AtlasDbMetricNames.ENTRIES_READ).getValue()).isEqualTo(value);
    }

    public static void assertTombstonesPutConservativeEquals(long value) {
        assertThat(getGaugeConservative(AtlasDbMetricNames.TOMBSTONES_PUT).getValue()).isEqualTo(value);
    }

    public static void assertAbortedWritesDeletedConservativeEquals(long value) {
        assertThat(getGaugeConservative(AtlasDbMetricNames.ABORTED_WRITES_DELETED).getValue()).isEqualTo(value);
    }

    public static void assertSweepTimestampConservativeEquals(long value) {
        assertThat(getGaugeConservative(AtlasDbMetricNames.SWEEP_TS).getValue()).isEqualTo(value);
    }

    public static void assertLastSweptTimestampConservativeEquals(long value) {
        assertThat(getGaugeConservative(AtlasDbMetricNames.LAST_SWEPT_TS).getValue()).isEqualTo(value);
    }

    private void assertMillisSinceLastSweptConservativeEqualsClockTimeMinus(long lastSwept) {
        assertThat(getGaugeConservative(AtlasDbMetricNames.LAG_MILLIS).getValue()).isEqualTo(clockTime - lastSwept);
    }

    public static void assertMillisSinceLastSweptConservativeLessThanOneSecond() {
        assertThat(getGaugeConservative(AtlasDbMetricNames.LAG_MILLIS).getValue()).isBetween(0L, 1000L);
    }

    private static Gauge<Long> getGaugeConservative(String name) {
        return getGauge(AtlasDbMetricNames.TAG_CONSERVATIVE, name);
    }

    public static void assertEnqueuedWritesThoroughEquals(long value) {
        assertThat(getGaugeThorough(AtlasDbMetricNames.ENQUEUED_WRITES).getValue()).isEqualTo(value);
    }

    private static void assertEntriesReadThoroughEquals(long value) {
        assertThat(getGaugeThorough(AtlasDbMetricNames.ENTRIES_READ).getValue()).isEqualTo(value);
    }

    private static void assertTombstonesPutThoroughEquals(long value) {
        assertThat(getGaugeThorough(AtlasDbMetricNames.TOMBSTONES_PUT).getValue()).isEqualTo(value);
    }

    private static void assertAbortedWritesDeletedThoroughEquals(long value) {
        assertThat(getGaugeThorough(AtlasDbMetricNames.ABORTED_WRITES_DELETED).getValue()).isEqualTo(value);
    }

    public static void assertSweepTimestampThoroughEquals(long value) {
        assertThat(getGaugeThorough(AtlasDbMetricNames.SWEEP_TS).getValue()).isEqualTo(value);
    }

    private static void assertLastSweptTimestampThoroughEquals(long value) {
        assertThat(getGaugeThorough(AtlasDbMetricNames.LAST_SWEPT_TS).getValue()).isEqualTo(value);
    }

    private void assertMillisSinceLastSweptThoroughEqualsClockTimeMinus(long lastSwept) {
        assertThat(getGaugeThorough(AtlasDbMetricNames.LAG_MILLIS).getValue()).isEqualTo(clockTime - lastSwept);
    }

    private static Gauge<Long> getGaugeThorough(String name) {
        return getGauge(AtlasDbMetricNames.TAG_THOROUGH, name);
    }

    private static Gauge<Long> getGauge(String strategy, String name) {
        Map<String, String> tag = ImmutableMap.of(AtlasDbMetricNames.TAG_STRATEGY, strategy);
        MetricName metricName = MetricName.builder()
                .safeName(MetricRegistry.name(TargetedSweepMetrics.class, name))
                .safeTags(tag)
                .build();

        return (Gauge<Long>) metricsManager.getTaggedRegistry().getMetrics().get(metricName);
    }
}<|MERGE_RESOLUTION|>--- conflicted
+++ resolved
@@ -41,25 +41,18 @@
     private static final ShardAndStrategy CONS_ONE = ShardAndStrategy.conservative(1);
     private static final ShardAndStrategy CONS_TWO = ShardAndStrategy.conservative(2);
     private static final ShardAndStrategy THOR_ZERO = ShardAndStrategy.thorough(0);
-<<<<<<< HEAD
     private static final MetricsManager metricsManager =
             MetricsManagers.createForTests();
-=======
     private PuncherStore puncherStore;
     private long clockTime;
->>>>>>> 3966d42f
     private TargetedSweepMetrics metrics;
 
     @Before
     public void setup() {
-<<<<<<< HEAD
-        metrics = TargetedSweepMetrics.withRecomputingInterval(metricsManager, 1);
-=======
         clockTime = 100;
         KeyValueService kvs = new InMemoryKeyValueService(true);
         puncherStore = KeyValueServicePuncherStore.create(kvs, false);
-        metrics = TargetedSweepMetrics.createWithClock(kvs, () -> clockTime, 1);
->>>>>>> 3966d42f
+        metrics = TargetedSweepMetrics.createWithClock(metricsManager, kvs, () -> clockTime, 1);
     }
 
     @Test
