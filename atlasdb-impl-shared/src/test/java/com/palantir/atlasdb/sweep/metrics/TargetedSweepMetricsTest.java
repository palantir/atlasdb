/*
 * Copyright 2018 Palantir Technologies, Inc. All rights reserved.
 *
 * Licensed under the BSD-3 License (the "License");
 * you may not use this file except in compliance with the License.
 * You may obtain a copy of the License at
 *
 * http://opensource.org/licenses/BSD-3-Clause
 *
 * Unless required by applicable law or agreed to in writing, software
 * distributed under the License is distributed on an "AS IS" BASIS,
 * WITHOUT WARRANTIES OR CONDITIONS OF ANY KIND, either express or implied.
 * See the License for the specific language governing permissions and
 * limitations under the License.
 */

package com.palantir.atlasdb.sweep.metrics;

import static com.palantir.atlasdb.sweep.metrics.SweepMetricsAssert.assertThat;

import org.junit.Before;
import org.junit.Test;

import com.palantir.atlasdb.cleaner.KeyValueServicePuncherStore;
import com.palantir.atlasdb.cleaner.PuncherStore;
import com.palantir.atlasdb.keyvalue.api.KeyValueService;
import com.palantir.atlasdb.keyvalue.impl.InMemoryKeyValueService;
import com.palantir.atlasdb.sweep.queue.ShardAndStrategy;
import com.palantir.atlasdb.util.MetricsManager;
import com.palantir.atlasdb.util.MetricsManagers;

public class TargetedSweepMetricsTest {
    private static final long RECOMPUTE_MILLIS = 10;
    private static final ShardAndStrategy CONS_ZERO = ShardAndStrategy.conservative(0);
    private static final ShardAndStrategy CONS_ONE = ShardAndStrategy.conservative(1);
    private static final ShardAndStrategy CONS_TWO = ShardAndStrategy.conservative(2);
    private static final ShardAndStrategy THOR_ZERO = ShardAndStrategy.thorough(0);
<<<<<<< HEAD
=======
    private static final MetricsManager metricsManager =
            MetricsManagers.createForTests();
    private PuncherStore puncherStore;
>>>>>>> ee4a2c3d
    private long clockTime;
    private KeyValueService kvs;
    private PuncherStore puncherStore;
    private TargetedSweepMetrics metrics;

    @Before
    public void setup() {
        clockTime = 100;
        kvs = new InMemoryKeyValueService(true);
        puncherStore = KeyValueServicePuncherStore.create(kvs, false);
<<<<<<< HEAD
        metrics = TargetedSweepMetrics.createWithClock(kvs, () -> clockTime, RECOMPUTE_MILLIS);
=======
        metrics = TargetedSweepMetrics.createWithClock(metricsManager, kvs, () -> clockTime, 1);
>>>>>>> ee4a2c3d
    }

    @Test
    public void canUpdateConservativeMetrics() {
        metrics.updateEnqueuedWrites(CONS_ZERO, 10);
        metrics.updateEntriesRead(CONS_ZERO, 21);
        metrics.updateNumberOfTombstones(CONS_ZERO, 1);
        metrics.updateAbortedWritesDeleted(CONS_ZERO, 2);
        metrics.updateSweepTimestamp(CONS_ZERO, 7);
        metrics.updateProgressForShard(CONS_ZERO, 4);
        waitForProgressToRecompute();

        assertThat(metricsManager).hasEnqueuedWritesConservativeEqualTo(10);
        assertThat(metricsManager).hasEntriesReadConservativeEqualTo(21);
        assertThat(metricsManager).hasTombstonesPutConservativeEqualTo(1);
        assertThat(metricsManager).hasAbortedWritesDeletedConservativeEquals(2);
        assertThat(metricsManager).hasSweepTimestampConservativeEqualTo(7);
        assertThat(metricsManager).hasLastSweptTimestampConservativeEqualTo(4);

        puncherStore.put(3, 2);
        puncherStore.put(4, 15);
        puncherStore.put(5, 40);
        assertThat(metricsManager).hasMillisSinceLastSweptConservativeEqualTo(clockTime - 15);
    }

    @Test
    public void canUpdateThoroughMetrics() {
        metrics.updateEnqueuedWrites(THOR_ZERO, 11);
        metrics.updateEntriesRead(THOR_ZERO, 30);
        metrics.updateNumberOfTombstones(THOR_ZERO, 2);
        metrics.updateAbortedWritesDeleted(THOR_ZERO, 3);
        metrics.updateSweepTimestamp(THOR_ZERO, 9);
        metrics.updateProgressForShard(THOR_ZERO, 6);
        waitForProgressToRecompute();

        assertThat(metricsManager).hasEnqueuedWritesThoroughEqualTo(11);
        assertThat(metricsManager).hasEntriesReadThoroughEqualTo(30);
        assertThat(metricsManager).hasTombstonesPutThoroughEqualTo(2);
        assertThat(metricsManager).hasAbortedWritesDeletedThoroughEqualTo(3);
        assertThat(metricsManager).hasSweepTimestampThoroughEqualTo(9);
        assertThat(metricsManager).hasLastSweptTimestampThoroughEqualTo(6);

        puncherStore.put(5, 1);
        puncherStore.put(6, 9);
        puncherStore.put(7, 16);
        assertThat(metricsManager).hasMillisSinceLastSweptThoroughEqualTo(clockTime - 9);
    }

    @Test
    public void enqueuedWritesAccumulatesOverShards() {
        metrics.updateEnqueuedWrites(CONS_ZERO, 1);
        metrics.updateEnqueuedWrites(CONS_ONE, 3);
        metrics.updateEnqueuedWrites(CONS_ZERO, 1);

        assertThat(metricsManager).hasEnqueuedWritesConservativeEqualTo(5);
    }

    @Test
    public void entriesReadAccumulatesOverShards() {
        metrics.updateEntriesRead(CONS_ZERO, 1);
        metrics.updateEntriesRead(CONS_ONE, 4);
        metrics.updateEntriesRead(CONS_ZERO, 1);

        assertThat(metricsManager).hasEntriesReadConservativeEqualTo(6);
    }

    @Test
    public void numberOfTombstonesAccumulatesOverShards() {
        metrics.updateNumberOfTombstones(CONS_ZERO, 1);
        metrics.updateNumberOfTombstones(CONS_TWO, 1);
        metrics.updateNumberOfTombstones(CONS_ZERO, 1);

        assertThat(metricsManager).hasTombstonesPutConservativeEqualTo(3);
    }

    @Test
    public void abortedWritesDeletedAccumulatesOverShards() {
        metrics.updateAbortedWritesDeleted(CONS_ZERO, 1);
        metrics.updateAbortedWritesDeleted(CONS_ONE, 2);
        metrics.updateAbortedWritesDeleted(CONS_ZERO, 1);

        assertThat(metricsManager).hasAbortedWritesDeletedConservativeEquals(4);
    }

    @Test
    public void sweepTimestampGetsLastValueOverShards() {
        metrics.updateSweepTimestamp(CONS_ZERO, 1);
        assertThat(metricsManager).hasSweepTimestampConservativeEqualTo(1);

        metrics.updateSweepTimestamp(CONS_ONE, 5);
        assertThat(metricsManager).hasSweepTimestampConservativeEqualTo(5);

        metrics.updateSweepTimestamp(CONS_ZERO, 3);
        assertThat(metricsManager).hasSweepTimestampConservativeEqualTo(3);
    }

    @Test
    public void lastSweptGetsMinAcrossShards() {
        metrics.updateProgressForShard(CONS_ZERO, 100);
        metrics.updateProgressForShard(CONS_ONE, 1);
        metrics.updateProgressForShard(CONS_TWO, 1000);
        waitForProgressToRecompute();

        assertThat(metricsManager).hasLastSweptTimestampConservativeEqualTo(1);

        puncherStore.put(0, 5);
        puncherStore.put(2, 500);
        assertThat(metricsManager).hasMillisSinceLastSweptConservativeEqualTo(clockTime - 5);
    }

    @Test
    public void millisSinceLastSweptUpdatesAsClockUpdatesAfterWaiting() {
        metrics.updateProgressForShard(CONS_ZERO, 100);
        puncherStore.put(0, 50);
        assertThat(metricsManager).hasMillisSinceLastSweptConservativeEqualTo(clockTime - 50);

        for (int i = 0; i < 10; i++) {
<<<<<<< HEAD
            clockTime = 100 + i;
            waitForProgressToRecompute();
            assertMillisSinceLastSweptConservativeEqualsClockTimeMinus(50);
=======
            clockTime = i;
            assertThat(metricsManager).hasMillisSinceLastSweptConservativeEqualTo(clockTime - 50);
>>>>>>> ee4a2c3d
        }
    }

    @Test
    public void millisSinceLastSweptDoesNotUpdateWithoutWaiting() {
        metrics = TargetedSweepMetrics.createWithClock(kvs, () -> clockTime, 1_000_000);
        metrics.updateProgressForShard(CONS_ZERO, 100);

        puncherStore.put(0, 50);
<<<<<<< HEAD
        assertMillisSinceLastSweptConservativeEquals(50L);

        clockTime += 1;
        assertMillisSinceLastSweptConservativeEquals(50L);

        clockTime += 100;
        assertMillisSinceLastSweptConservativeEquals(50L);
    }

    @Test
    public void millisSinceLastSweptReadsPuncherAgainAfterWaiting() {
        metrics.updateProgressForShard(CONS_ZERO, 10);
        puncherStore.put(0, 5);
=======
        assertThat(metricsManager).hasMillisSinceLastSweptConservativeEqualTo(clockTime - 50);
        puncherStore.put(1, 100);
        assertThat(metricsManager).hasMillisSinceLastSweptConservativeEqualTo(clockTime - 50);
>>>>>>> ee4a2c3d

        assertMillisSinceLastSweptConservativeEqualsClockTimeMinus(5);

        puncherStore.put(1, 10);
        waitForProgressToRecompute();
<<<<<<< HEAD
        assertMillisSinceLastSweptConservativeEqualsClockTimeMinus(10);
=======
        assertThat(metricsManager).hasMillisSinceLastSweptConservativeEqualTo(clockTime - 100);
>>>>>>> ee4a2c3d
    }

    @Test
    public void lastSweptGoesDownIfNewInformationBecomesAvailable() {
        metrics.updateProgressForShard(CONS_ZERO, 9);
        waitForProgressToRecompute();
<<<<<<< HEAD
        assertLastSweptTimestampConservativeEquals(9);
        puncherStore.put(9, 9);
        assertMillisSinceLastSweptConservativeEqualsClockTimeMinus(9);
=======
        assertThat(metricsManager).hasLastSweptTimestampConservativeEqualTo(999);
        puncherStore.put(999, 999);
        assertThat(metricsManager).hasMillisSinceLastSweptConservativeEqualTo(clockTime - 999);
>>>>>>> ee4a2c3d

        metrics.updateProgressForShard(CONS_ONE, 2);
        waitForProgressToRecompute();
<<<<<<< HEAD
        assertLastSweptTimestampConservativeEquals(2);
        puncherStore.put(2, 2);
        assertMillisSinceLastSweptConservativeEqualsClockTimeMinus(2);
=======
        assertThat(metricsManager).hasLastSweptTimestampConservativeEqualTo(200);
        puncherStore.put(200, 200);
        assertThat(metricsManager).hasMillisSinceLastSweptConservativeEqualTo(clockTime - 200);
>>>>>>> ee4a2c3d
    }

    @Test
    public void lastSweptIncreasesWhenSmallestShardIncreases() {
        metrics.updateProgressForShard(CONS_ZERO, 10);
        metrics.updateProgressForShard(CONS_ONE, 1);
        metrics.updateProgressForShard(CONS_TWO, 1000);
        waitForProgressToRecompute();

        metrics.updateProgressForShard(CONS_ONE, 15);
        waitForProgressToRecompute();

<<<<<<< HEAD
        assertLastSweptTimestampConservativeEquals(10);
        puncherStore.put(1, 1);
        puncherStore.put(10, 7);
        assertMillisSinceLastSweptConservativeEqualsClockTimeMinus(7);
=======
        assertThat(metricsManager).hasLastSweptTimestampConservativeEqualTo(100);
        puncherStore.put(1, 1);
        puncherStore.put(100, 100);
        assertThat(metricsManager).hasMillisSinceLastSweptConservativeEqualTo(clockTime - 100);
>>>>>>> ee4a2c3d
    }

    @Test
    public void lastSweptDoesNotGetConfusedWhenMultipleShardsHaveSameValue() {
        metrics.updateProgressForShard(CONS_ZERO, 10);
        metrics.updateProgressForShard(CONS_ONE, 10);
        metrics.updateProgressForShard(CONS_TWO, 10);
        waitForProgressToRecompute();

        metrics.updateProgressForShard(CONS_ZERO, 30);
        metrics.updateProgressForShard(CONS_TWO, 50);
        waitForProgressToRecompute();

        assertThat(metricsManager).hasLastSweptTimestampConservativeEqualTo(10);
        puncherStore.put(10, 10);
        assertThat(metricsManager).hasMillisSinceLastSweptConservativeEqualTo(clockTime - 10);

        metrics.updateProgressForShard(CONS_ONE, 40);
        waitForProgressToRecompute();

        assertThat(metricsManager).hasLastSweptTimestampConservativeEqualTo(30);
        puncherStore.put(30, 30);
        assertThat(metricsManager).hasMillisSinceLastSweptConservativeEqualTo(clockTime - 30);
    }


    @Test
    public void enqueuedWritesDoesNotClashAcrossStrategies() {
        metrics.updateEnqueuedWrites(CONS_ZERO, 1);
        metrics.updateEnqueuedWrites(THOR_ZERO, 10);
        metrics.updateEnqueuedWrites(CONS_ZERO, 1);

        assertThat(metricsManager).hasEnqueuedWritesConservativeEqualTo(2);
        assertThat(metricsManager).hasEnqueuedWritesThoroughEqualTo(10);
    }

    @Test
    public void numberOfTombstonesDoesNotClashAcrossStrategies() {
        metrics.updateNumberOfTombstones(CONS_ONE, 1);
        metrics.updateNumberOfTombstones(THOR_ZERO, 10);
        metrics.updateNumberOfTombstones(CONS_TWO, 2);

        assertThat(metricsManager).hasTombstonesPutConservativeEqualTo(3);
        assertThat(metricsManager).hasTombstonesPutThoroughEqualTo(10);
    }

    @Test
    public void abortedWritesDeletedDoesNotClashAcrossStrategies() {
        metrics.updateAbortedWritesDeleted(CONS_ONE, 10);
        metrics.updateAbortedWritesDeleted(THOR_ZERO, 5);
        metrics.updateAbortedWritesDeleted(CONS_TWO, 20);

        assertThat(metricsManager).hasAbortedWritesDeletedConservativeEquals(30);
        assertThat(metricsManager).hasAbortedWritesDeletedThoroughEqualTo(5);
    }

    @Test
    public void sweepTimestampDoesNotClashAcrossStrategies() {
        metrics.updateSweepTimestamp(CONS_ZERO, 1);
        assertThat(metricsManager).hasSweepTimestampConservativeEqualTo(1);

        metrics.updateSweepTimestamp(THOR_ZERO, 5);
        assertThat(metricsManager).hasSweepTimestampConservativeEqualTo(1);
        assertThat(metricsManager).hasSweepTimestampThoroughEqualTo(5);

        metrics.updateSweepTimestamp(CONS_ZERO, 3);
        assertThat(metricsManager).hasSweepTimestampConservativeEqualTo(3);
        assertThat(metricsManager).hasSweepTimestampThoroughEqualTo(5);
    }

    @Test
    public void lastSweptDoesNotClashAcrossStrategies() {
        metrics.updateProgressForShard(CONS_ZERO, 1);
        metrics.updateProgressForShard(THOR_ZERO, 50);
        waitForProgressToRecompute();

        assertThat(metricsManager).hasLastSweptTimestampConservativeEqualTo(1);
        assertThat(metricsManager).hasLastSweptTimestampThoroughEqualTo(50);
        puncherStore.put(1, 1);
        puncherStore.put(50, 50);
        assertThat(metricsManager).hasMillisSinceLastSweptConservativeEqualTo(clockTime - 1);
        assertThat(metricsManager).hasMillisSinceLastSweptThoroughEqualTo(clockTime - 50);

        metrics.updateProgressForShard(CONS_ZERO, 10);
        metrics.updateProgressForShard(CONS_ONE, 5);
        metrics.updateProgressForShard(THOR_ZERO, 5);
        waitForProgressToRecompute();

        puncherStore.put(5, 5);
        assertThat(metricsManager).hasLastSweptTimestampConservativeEqualTo(5);
        assertThat(metricsManager).hasLastSweptTimestampThoroughEqualTo(5);
        assertThat(metricsManager).hasMillisSinceLastSweptConservativeEqualTo(clockTime - 5);
        assertThat(metricsManager).hasMillisSinceLastSweptThoroughEqualTo(clockTime - 5);
    }

    private static void waitForProgressToRecompute() {
        try {
            Thread.sleep(RECOMPUTE_MILLIS + 1);
        } catch (InterruptedException e) {
            throw new RuntimeException("Sad times");
        }
    }
<<<<<<< HEAD

    public static void assertEnqueuedWritesConservativeEquals(long value) {
        assertThat(getGaugeConservative(AtlasDbMetricNames.ENQUEUED_WRITES).getValue()).isEqualTo(value);
    }

    public static void assertEntriesReadConservativeEquals(long value) {
        assertThat(getGaugeConservative(AtlasDbMetricNames.ENTRIES_READ).getValue()).isEqualTo(value);
    }

    public static void assertTombstonesPutConservativeEquals(long value) {
        assertThat(getGaugeConservative(AtlasDbMetricNames.TOMBSTONES_PUT).getValue()).isEqualTo(value);
    }

    public static void assertAbortedWritesDeletedConservativeEquals(long value) {
        assertThat(getGaugeConservative(AtlasDbMetricNames.ABORTED_WRITES_DELETED).getValue()).isEqualTo(value);
    }

    public static void assertSweepTimestampConservativeEquals(long value) {
        assertThat(getGaugeConservative(AtlasDbMetricNames.SWEEP_TS).getValue()).isEqualTo(value);
    }

    public static void assertLastSweptTimestampConservativeEquals(long value) {
        assertThat(getGaugeConservative(AtlasDbMetricNames.LAST_SWEPT_TS).getValue()).isEqualTo(value);
    }

    private void assertMillisSinceLastSweptConservativeEqualsClockTimeMinus(long lastSwept) {
        assertMillisSinceLastSweptConservativeEquals(clockTime - lastSwept);
    }

    private void assertMillisSinceLastSweptConservativeEquals(long millis) {
        assertThat(getGaugeConservative(AtlasDbMetricNames.LAG_MILLIS).getValue()).isEqualTo(millis);
    }

    public static void assertMillisSinceLastSweptConservativeWithinOneSecondOf(long expected) {
        assertThat(getGaugeConservative(AtlasDbMetricNames.LAG_MILLIS).getValue())
                .isBetween(expected - 1000L, expected + 1000);
    }

    private static Gauge<Long> getGaugeConservative(String name) {
        return getGauge(AtlasDbMetricNames.TAG_CONSERVATIVE, name);
    }

    public static void assertEnqueuedWritesThoroughEquals(long value) {
        assertThat(getGaugeThorough(AtlasDbMetricNames.ENQUEUED_WRITES).getValue()).isEqualTo(value);
    }

    private static void assertEntriesReadThoroughEquals(long value) {
        assertThat(getGaugeThorough(AtlasDbMetricNames.ENTRIES_READ).getValue()).isEqualTo(value);
    }

    private static void assertTombstonesPutThoroughEquals(long value) {
        assertThat(getGaugeThorough(AtlasDbMetricNames.TOMBSTONES_PUT).getValue()).isEqualTo(value);
    }

    private static void assertAbortedWritesDeletedThoroughEquals(long value) {
        assertThat(getGaugeThorough(AtlasDbMetricNames.ABORTED_WRITES_DELETED).getValue()).isEqualTo(value);
    }

    public static void assertSweepTimestampThoroughEquals(long value) {
        assertThat(getGaugeThorough(AtlasDbMetricNames.SWEEP_TS).getValue()).isEqualTo(value);
    }

    private static void assertLastSweptTimestampThoroughEquals(long value) {
        assertThat(getGaugeThorough(AtlasDbMetricNames.LAST_SWEPT_TS).getValue()).isEqualTo(value);
    }

    private void assertMillisSinceLastSweptThoroughEqualsClockTimeMinus(long lastSwept) {
        assertThat(getGaugeThorough(AtlasDbMetricNames.LAG_MILLIS).getValue()).isEqualTo(clockTime - lastSwept);
    }

    private static Gauge<Long> getGaugeThorough(String name) {
        return getGauge(AtlasDbMetricNames.TAG_THOROUGH, name);
    }

    private static Gauge<Long> getGauge(String strategy, String name) {
        Map<String, String> tag = ImmutableMap.of(AtlasDbMetricNames.TAG_STRATEGY, strategy);
        MetricName metricName = MetricName.builder()
                .safeName(MetricRegistry.name(TargetedSweepMetrics.class, name))
                .safeTags(tag)
                .build();

        return (Gauge<Long>) AtlasDbMetrics.getTaggedMetricRegistry().getMetrics().get(metricName);
    }
=======
>>>>>>> ee4a2c3d
}<|MERGE_RESOLUTION|>--- conflicted
+++ resolved
@@ -35,12 +35,8 @@
     private static final ShardAndStrategy CONS_ONE = ShardAndStrategy.conservative(1);
     private static final ShardAndStrategy CONS_TWO = ShardAndStrategy.conservative(2);
     private static final ShardAndStrategy THOR_ZERO = ShardAndStrategy.thorough(0);
-<<<<<<< HEAD
-=======
-    private static final MetricsManager metricsManager =
-            MetricsManagers.createForTests();
-    private PuncherStore puncherStore;
->>>>>>> ee4a2c3d
+
+    private static final MetricsManager metricsManager = MetricsManagers.createForTests();
     private long clockTime;
     private KeyValueService kvs;
     private PuncherStore puncherStore;
@@ -51,11 +47,7 @@
         clockTime = 100;
         kvs = new InMemoryKeyValueService(true);
         puncherStore = KeyValueServicePuncherStore.create(kvs, false);
-<<<<<<< HEAD
-        metrics = TargetedSweepMetrics.createWithClock(kvs, () -> clockTime, RECOMPUTE_MILLIS);
-=======
-        metrics = TargetedSweepMetrics.createWithClock(metricsManager, kvs, () -> clockTime, 1);
->>>>>>> ee4a2c3d
+        metrics = TargetedSweepMetrics.createWithClock(metricsManager, kvs, () -> clockTime, RECOMPUTE_MILLIS);
     }
 
     @Test
@@ -173,79 +165,50 @@
         assertThat(metricsManager).hasMillisSinceLastSweptConservativeEqualTo(clockTime - 50);
 
         for (int i = 0; i < 10; i++) {
-<<<<<<< HEAD
             clockTime = 100 + i;
             waitForProgressToRecompute();
-            assertMillisSinceLastSweptConservativeEqualsClockTimeMinus(50);
-=======
-            clockTime = i;
             assertThat(metricsManager).hasMillisSinceLastSweptConservativeEqualTo(clockTime - 50);
->>>>>>> ee4a2c3d
         }
     }
 
     @Test
     public void millisSinceLastSweptDoesNotUpdateWithoutWaiting() {
-        metrics = TargetedSweepMetrics.createWithClock(kvs, () -> clockTime, 1_000_000);
+        metrics = TargetedSweepMetrics.createWithClock(metricsManager, kvs, () -> clockTime, 1_000_000);
         metrics.updateProgressForShard(CONS_ZERO, 100);
 
         puncherStore.put(0, 50);
-<<<<<<< HEAD
-        assertMillisSinceLastSweptConservativeEquals(50L);
+        assertThat(metricsManager).hasMillisSinceLastSweptConservativeEqualTo(50L);
 
         clockTime += 1;
-        assertMillisSinceLastSweptConservativeEquals(50L);
+        assertThat(metricsManager).hasMillisSinceLastSweptConservativeEqualTo(50L);
 
         clockTime += 100;
-        assertMillisSinceLastSweptConservativeEquals(50L);
+        assertThat(metricsManager).hasMillisSinceLastSweptConservativeEqualTo(50L);
     }
 
     @Test
     public void millisSinceLastSweptReadsPuncherAgainAfterWaiting() {
         metrics.updateProgressForShard(CONS_ZERO, 10);
         puncherStore.put(0, 5);
-=======
-        assertThat(metricsManager).hasMillisSinceLastSweptConservativeEqualTo(clockTime - 50);
-        puncherStore.put(1, 100);
-        assertThat(metricsManager).hasMillisSinceLastSweptConservativeEqualTo(clockTime - 50);
->>>>>>> ee4a2c3d
-
-        assertMillisSinceLastSweptConservativeEqualsClockTimeMinus(5);
-
+        assertThat(metricsManager).hasMillisSinceLastSweptConservativeEqualTo(clockTime - 5);
         puncherStore.put(1, 10);
         waitForProgressToRecompute();
-<<<<<<< HEAD
-        assertMillisSinceLastSweptConservativeEqualsClockTimeMinus(10);
-=======
-        assertThat(metricsManager).hasMillisSinceLastSweptConservativeEqualTo(clockTime - 100);
->>>>>>> ee4a2c3d
+        assertThat(metricsManager).hasMillisSinceLastSweptConservativeEqualTo(clockTime - 10);
     }
 
     @Test
     public void lastSweptGoesDownIfNewInformationBecomesAvailable() {
         metrics.updateProgressForShard(CONS_ZERO, 9);
         waitForProgressToRecompute();
-<<<<<<< HEAD
-        assertLastSweptTimestampConservativeEquals(9);
+        assertThat(metricsManager).hasLastSweptTimestampConservativeEqualTo(9);
         puncherStore.put(9, 9);
-        assertMillisSinceLastSweptConservativeEqualsClockTimeMinus(9);
-=======
-        assertThat(metricsManager).hasLastSweptTimestampConservativeEqualTo(999);
-        puncherStore.put(999, 999);
-        assertThat(metricsManager).hasMillisSinceLastSweptConservativeEqualTo(clockTime - 999);
->>>>>>> ee4a2c3d
+        assertThat(metricsManager).hasMillisSinceLastSweptConservativeEqualTo(clockTime - 9);
 
         metrics.updateProgressForShard(CONS_ONE, 2);
         waitForProgressToRecompute();
-<<<<<<< HEAD
-        assertLastSweptTimestampConservativeEquals(2);
+        assertThat(metricsManager).hasLastSweptTimestampConservativeEqualTo(2);
         puncherStore.put(2, 2);
-        assertMillisSinceLastSweptConservativeEqualsClockTimeMinus(2);
-=======
-        assertThat(metricsManager).hasLastSweptTimestampConservativeEqualTo(200);
-        puncherStore.put(200, 200);
-        assertThat(metricsManager).hasMillisSinceLastSweptConservativeEqualTo(clockTime - 200);
->>>>>>> ee4a2c3d
+        assertThat(metricsManager).hasMillisSinceLastSweptConservativeEqualTo(clockTime - 2);
     }
 
     @Test
@@ -258,17 +221,10 @@
         metrics.updateProgressForShard(CONS_ONE, 15);
         waitForProgressToRecompute();
 
-<<<<<<< HEAD
-        assertLastSweptTimestampConservativeEquals(10);
+        assertThat(metricsManager).hasLastSweptTimestampConservativeEqualTo(10);
         puncherStore.put(1, 1);
         puncherStore.put(10, 7);
-        assertMillisSinceLastSweptConservativeEqualsClockTimeMinus(7);
-=======
-        assertThat(metricsManager).hasLastSweptTimestampConservativeEqualTo(100);
-        puncherStore.put(1, 1);
-        puncherStore.put(100, 100);
-        assertThat(metricsManager).hasMillisSinceLastSweptConservativeEqualTo(clockTime - 100);
->>>>>>> ee4a2c3d
+        assertThat(metricsManager).hasMillisSinceLastSweptConservativeEqualTo(clockTime - 7);
     }
 
     @Test
@@ -371,90 +327,4 @@
             throw new RuntimeException("Sad times");
         }
     }
-<<<<<<< HEAD
-
-    public static void assertEnqueuedWritesConservativeEquals(long value) {
-        assertThat(getGaugeConservative(AtlasDbMetricNames.ENQUEUED_WRITES).getValue()).isEqualTo(value);
-    }
-
-    public static void assertEntriesReadConservativeEquals(long value) {
-        assertThat(getGaugeConservative(AtlasDbMetricNames.ENTRIES_READ).getValue()).isEqualTo(value);
-    }
-
-    public static void assertTombstonesPutConservativeEquals(long value) {
-        assertThat(getGaugeConservative(AtlasDbMetricNames.TOMBSTONES_PUT).getValue()).isEqualTo(value);
-    }
-
-    public static void assertAbortedWritesDeletedConservativeEquals(long value) {
-        assertThat(getGaugeConservative(AtlasDbMetricNames.ABORTED_WRITES_DELETED).getValue()).isEqualTo(value);
-    }
-
-    public static void assertSweepTimestampConservativeEquals(long value) {
-        assertThat(getGaugeConservative(AtlasDbMetricNames.SWEEP_TS).getValue()).isEqualTo(value);
-    }
-
-    public static void assertLastSweptTimestampConservativeEquals(long value) {
-        assertThat(getGaugeConservative(AtlasDbMetricNames.LAST_SWEPT_TS).getValue()).isEqualTo(value);
-    }
-
-    private void assertMillisSinceLastSweptConservativeEqualsClockTimeMinus(long lastSwept) {
-        assertMillisSinceLastSweptConservativeEquals(clockTime - lastSwept);
-    }
-
-    private void assertMillisSinceLastSweptConservativeEquals(long millis) {
-        assertThat(getGaugeConservative(AtlasDbMetricNames.LAG_MILLIS).getValue()).isEqualTo(millis);
-    }
-
-    public static void assertMillisSinceLastSweptConservativeWithinOneSecondOf(long expected) {
-        assertThat(getGaugeConservative(AtlasDbMetricNames.LAG_MILLIS).getValue())
-                .isBetween(expected - 1000L, expected + 1000);
-    }
-
-    private static Gauge<Long> getGaugeConservative(String name) {
-        return getGauge(AtlasDbMetricNames.TAG_CONSERVATIVE, name);
-    }
-
-    public static void assertEnqueuedWritesThoroughEquals(long value) {
-        assertThat(getGaugeThorough(AtlasDbMetricNames.ENQUEUED_WRITES).getValue()).isEqualTo(value);
-    }
-
-    private static void assertEntriesReadThoroughEquals(long value) {
-        assertThat(getGaugeThorough(AtlasDbMetricNames.ENTRIES_READ).getValue()).isEqualTo(value);
-    }
-
-    private static void assertTombstonesPutThoroughEquals(long value) {
-        assertThat(getGaugeThorough(AtlasDbMetricNames.TOMBSTONES_PUT).getValue()).isEqualTo(value);
-    }
-
-    private static void assertAbortedWritesDeletedThoroughEquals(long value) {
-        assertThat(getGaugeThorough(AtlasDbMetricNames.ABORTED_WRITES_DELETED).getValue()).isEqualTo(value);
-    }
-
-    public static void assertSweepTimestampThoroughEquals(long value) {
-        assertThat(getGaugeThorough(AtlasDbMetricNames.SWEEP_TS).getValue()).isEqualTo(value);
-    }
-
-    private static void assertLastSweptTimestampThoroughEquals(long value) {
-        assertThat(getGaugeThorough(AtlasDbMetricNames.LAST_SWEPT_TS).getValue()).isEqualTo(value);
-    }
-
-    private void assertMillisSinceLastSweptThoroughEqualsClockTimeMinus(long lastSwept) {
-        assertThat(getGaugeThorough(AtlasDbMetricNames.LAG_MILLIS).getValue()).isEqualTo(clockTime - lastSwept);
-    }
-
-    private static Gauge<Long> getGaugeThorough(String name) {
-        return getGauge(AtlasDbMetricNames.TAG_THOROUGH, name);
-    }
-
-    private static Gauge<Long> getGauge(String strategy, String name) {
-        Map<String, String> tag = ImmutableMap.of(AtlasDbMetricNames.TAG_STRATEGY, strategy);
-        MetricName metricName = MetricName.builder()
-                .safeName(MetricRegistry.name(TargetedSweepMetrics.class, name))
-                .safeTags(tag)
-                .build();
-
-        return (Gauge<Long>) AtlasDbMetrics.getTaggedMetricRegistry().getMetrics().get(metricName);
-    }
-=======
->>>>>>> ee4a2c3d
 }