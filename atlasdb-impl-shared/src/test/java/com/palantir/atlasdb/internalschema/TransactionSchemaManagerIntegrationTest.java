/*
 * (c) Copyright 2018 Palantir Technologies Inc. All rights reserved.
 *
 * Licensed under the Apache License, Version 2.0 (the "License");
 * you may not use this file except in compliance with the License.
 * You may obtain a copy of the License at
 *
 *     http://www.apache.org/licenses/LICENSE-2.0
 *
 * Unless required by applicable law or agreed to in writing, software
 * distributed under the License is distributed on an "AS IS" BASIS,
 * WITHOUT WARRANTIES OR CONDITIONS OF ANY KIND, either express or implied.
 * See the License for the specific language governing permissions and
 * limitations under the License.
 */

package com.palantir.atlasdb.internalschema;

import static org.assertj.core.api.Assertions.assertThat;

import org.junit.Before;
import org.junit.Test;

import com.palantir.atlasdb.coordination.CoordinationService;
import com.palantir.atlasdb.coordination.CoordinationServiceImpl;
import com.palantir.atlasdb.coordination.keyvalue.KeyValueServiceCoordinationStore;
import com.palantir.atlasdb.encoding.PtBytes;
import com.palantir.atlasdb.internalschema.persistence.CoordinationServices;
import com.palantir.atlasdb.internalschema.persistence.VersionedInternalSchemaMetadata;
import com.palantir.atlasdb.keyvalue.impl.InMemoryKeyValueService;
import com.palantir.remoting3.ext.jackson.ObjectMappers;
import com.palantir.timestamp.InMemoryTimestampService;

public class TransactionSchemaManagerIntegrationTest {
    private static final long ONE_HUNDRED_MILLION = 100_000_000;

    private final InMemoryTimestampService timestamps = new InMemoryTimestampService();
    private final CoordinationServiceImpl<VersionedInternalSchemaMetadata> rawCoordinationService
            = new CoordinationServiceImpl<>(KeyValueServiceCoordinationStore.create(
                    ObjectMappers.newServerObjectMapper(),
                    new InMemoryKeyValueService(true),
                    PtBytes.toBytes("blablabla"),
                    timestamps::getFreshTimestamp,
                    VersionedInternalSchemaMetadata.class));
    private final CoordinationService<InternalSchemaMetadata> actualCoordinationService
            = CoordinationServices.wrapHidingVersionSerialization(rawCoordinationService);
    private final TransactionSchemaManager manager = new TransactionSchemaManager(
            actualCoordinationService);

    @Before
    public void setUp() {
<<<<<<< HEAD
        new InternalSchemaMetadataInitializer(actualCoordinationService, timestamps)
=======
        new InternalSchemaMetadataInitializer(coordinationService)
>>>>>>> 94e25a83
                .ensureInternalSchemaMetadataInitialized();
    }

    @Test
    public void canForceCoordinations() {
        assertThat(manager.getTransactionsSchemaVersion(337)).isEqualTo(1);
    }

    @Test
    public void newSchemaVersionsCanBeInstalledWithinOneHundredMillionTimestamps() {
        manager.tryInstallNewTransactionsSchemaVersion(2);
        fastForwardTimestampByOneHundredMillion();
        assertThat(manager.getTransactionsSchemaVersion(timestamps.getFreshTimestamp())).isEqualTo(2);
    }

    @Test
    public void canSwitchBetweenSchemaVersions() {
        manager.tryInstallNewTransactionsSchemaVersion(2);
        fastForwardTimestampByOneHundredMillion();
        assertThat(manager.getTransactionsSchemaVersion(timestamps.getFreshTimestamp())).isEqualTo(2);
        manager.tryInstallNewTransactionsSchemaVersion(1);
        fastForwardTimestampByOneHundredMillion();
        assertThat(manager.getTransactionsSchemaVersion(timestamps.getFreshTimestamp())).isEqualTo(1);
    }

    private void fastForwardTimestampByOneHundredMillion() {
        long currentTimestamp = timestamps.getFreshTimestamp();
        timestamps.fastForwardTimestamp(currentTimestamp + ONE_HUNDRED_MILLION);
    }
}<|MERGE_RESOLUTION|>--- conflicted
+++ resolved
@@ -49,11 +49,7 @@
 
     @Before
     public void setUp() {
-<<<<<<< HEAD
-        new InternalSchemaMetadataInitializer(actualCoordinationService, timestamps)
-=======
-        new InternalSchemaMetadataInitializer(coordinationService)
->>>>>>> 94e25a83
+        new InternalSchemaMetadataInitializer(actualCoordinationService)
                 .ensureInternalSchemaMetadataInitialized();
     }
 
