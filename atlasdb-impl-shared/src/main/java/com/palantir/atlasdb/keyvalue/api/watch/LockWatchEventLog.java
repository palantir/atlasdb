/*
 * (c) Copyright 2020 Palantir Technologies Inc. All rights reserved.
 *
 * Licensed under the Apache License, Version 2.0 (the "License");
 * you may not use this file except in compliance with the License.
 * You may obtain a copy of the License at
 *
 *     http://www.apache.org/licenses/LICENSE-2.0
 *
 * Unless required by applicable law or agreed to in writing, software
 * distributed under the License is distributed on an "AS IS" BASIS,
 * WITHOUT WARRANTIES OR CONDITIONS OF ANY KIND, either express or implied.
 * See the License for the specific language governing permissions and
 * limitations under the License.
 */

package com.palantir.atlasdb.keyvalue.api.watch;

<<<<<<< HEAD
import java.util.Collection;
import java.util.Optional;

=======
>>>>>>> 728299bf
import com.google.common.annotations.VisibleForTesting;
import com.google.common.collect.ImmutableList;
import com.palantir.atlasdb.transaction.api.TransactionLockWatchFailedException;
import com.palantir.lock.watch.LockWatchCreatedEvent;
import com.palantir.lock.watch.LockWatchEvent;
import com.palantir.lock.watch.LockWatchStateUpdate;
import com.palantir.lock.watch.LockWatchVersion;
import com.palantir.logsafe.Preconditions;
<<<<<<< HEAD
=======
import com.palantir.logsafe.SafeArg;
import java.util.Optional;
>>>>>>> 728299bf

final class LockWatchEventLog {
    private final ClientLockWatchSnapshot snapshot;
    private final VersionedEventStore eventStore;
    private Optional<LockWatchVersion> latestVersion = Optional.empty();

    static LockWatchEventLog create(int maxEvents) {
        return new LockWatchEventLog(ClientLockWatchSnapshot.create(), maxEvents);
    }

    private LockWatchEventLog(ClientLockWatchSnapshot snapshot, int maxEvents) {
        this.snapshot = snapshot;
        this.eventStore = new VersionedEventStore(maxEvents);
    }

    CacheUpdate processUpdate(LockWatchStateUpdate update) {
        if (!latestVersion.isPresent()
                || !update.logId().equals(latestVersion.get().id())) {
            return update.accept(new NewLeaderVisitor());
        } else {
            return update.accept(new ProcessingVisitor());
        }
    }

    /**
     * @return lock watch events that occurred from (exclusive) the provided version, up to the end version (inclusive);
     *         this may begin with a snapshot if the latest version is too far behind, and this snapshot may be
     *         condensed.
     */
<<<<<<< HEAD
    public ClientLogEvents getEventsBetweenVersions(VersionBounds versionBounds) {
        Optional<LockWatchVersion> startVersion = versionBounds.startVersion().map(this::createStartVersion);
        LockWatchVersion currentVersion = getLatestVersionAndVerify(versionBounds.endVersion());

        if (!startVersion.isPresent() || differentLeaderOrTooFarBehind(currentVersion, startVersion.get())) {
            long snapshotVersion = versionBounds.snapshotVersion() + 1;
            Collection<LockWatchEvent> afterSnapshotEvents;
            if (snapshotVersion > versionBounds.endVersion().version()) {
                afterSnapshotEvents = ImmutableList.of();
            } else {
                afterSnapshotEvents = eventStore.getEventsBetweenVersionsInclusive(Optional.of(snapshotVersion),
                        versionBounds.endVersion().version());
            }

            return new ClientLogEvents.Builder()
                    .clearCache(true)
                    .events(new LockWatchEvents.Builder()
                            .addEvents(getCompressedSnapshot(versionBounds))
                            .addAllEvents(afterSnapshotEvents)
                            .build())
                    .build();
        } else {
            versionBounds.startVersion().ifPresent(version ->
                    Preconditions.checkState(version.version() <= versionBounds.endVersion().version(),
                            "Cannot get update for transactions when the last known version is more recent than the "
                                    + "transactions"));
=======
    public ClientLogEvents getEventsBetweenVersions(
            Optional<LockWatchVersion> lastKnownVersion, LockWatchVersion endVersion) {
        Optional<LockWatchVersion> startVersion = lastKnownVersion.map(this::createStartVersion);
        LockWatchVersion currentVersion = getLatestVersionAndVerify(endVersion);

        if (!startVersion.isPresent()
                || differentLeaderOrTooFarBehind(currentVersion, lastKnownVersion.get(), startVersion.get())) {
            return new ClientLogEvents.Builder()
                    .clearCache(true)
                    .events(new LockWatchEvents.Builder()
                            .addEvents(LockWatchCreatedEvent.fromSnapshot(snapshot.getSnapshot()))
                            .addAllEvents(eventStore.getEventsBetweenVersionsInclusive(
                                    Optional.empty(), endVersion.version()))
                            .build())
                    .build();
        } else {
            lastKnownVersion.ifPresent(version -> Preconditions.checkState(
                    version.version() <= endVersion.version(),
                    "Cannot get update for transactions when the last known version is more recent than the "
                            + "transactions"));
>>>>>>> 728299bf
            return new ClientLogEvents.Builder()
                    .clearCache(false)
                    .events(new LockWatchEvents.Builder()
                            .addAllEvents(eventStore.getEventsBetweenVersionsInclusive(
                                    Optional.of(startVersion.get().version()), versionBounds.endVersion().version()))
                            .build())
                    .build();
        }
    }

    void retentionEvents() {
        getLatestKnownVersion().ifPresent(version -> {
            LockWatchEvents eventsToBeRemoved = eventStore.retentionEvents();
            snapshot.processEvents(eventsToBeRemoved, version.id());
        });
    }

    Optional<LockWatchVersion> getLatestKnownVersion() {
        return latestVersion;
    }

    @VisibleForTesting
    LockWatchEventLogState getStateForTesting() {
        return ImmutableLockWatchEventLogState.builder()
                .latestVersion(latestVersion)
                .eventStoreState(eventStore.getStateForTesting())
                .snapshotState(snapshot.getStateForTesting())
                .build();
    }

<<<<<<< HEAD
    private LockWatchEvent getCompressedSnapshot(VersionBounds versionBounds) {
        long snapshotVersion = versionBounds.snapshotVersion();
        Collection<LockWatchEvent> collapsibleEvents =
                eventStore.getEventsBetweenVersionsInclusive(Optional.empty(), snapshotVersion);
        LockWatchEvents events = new LockWatchEvents.Builder().addAllEvents(collapsibleEvents).build();

        return LockWatchCreatedEvent.fromSnapshot(
                snapshot.getSnapshotWithEvents(events, versionBounds.leader()));
    }

    private boolean differentLeaderOrTooFarBehind(LockWatchVersion currentVersion,
            LockWatchVersion startVersion) {
        return !startVersion.id().equals(currentVersion.id())
                || !eventStore.containsEntryLessThanOrEqualTo(startVersion.version());
=======
    private boolean differentLeaderOrTooFarBehind(
            LockWatchVersion currentVersion, LockWatchVersion lastKnownVersion, LockWatchVersion startVersion) {
        if (!startVersion.id().equals(currentVersion.id())) {
            return true;
        }
        if (latestVersion.filter(lastKnownVersion::equals).isPresent()) {
            return false;
        }
        return !eventStore.containsEntryLessThanOrEqualTo(startVersion.version());
>>>>>>> 728299bf
    }

    private LockWatchVersion createStartVersion(LockWatchVersion startVersion) {
        return LockWatchVersion.of(startVersion.id(), startVersion.version() + 1);
    }

    private LockWatchVersion getLatestVersionAndVerify(LockWatchVersion endVersion) {
        Preconditions.checkState(latestVersion.isPresent(), "Cannot get events when log does not know its version");
        LockWatchVersion currentVersion = latestVersion.get();
        Preconditions.checkArgument(
                endVersion.version() <= currentVersion.version(),
                "Transactions' view of the world is more up-to-date than the log");
        return currentVersion;
    }

    private void processSuccess(LockWatchStateUpdate.Success success) {
        Preconditions.checkState(latestVersion.isPresent(), "Must have a known version to process successful updates");
        Optional<LockWatchVersion> snapshotVersion = snapshot.getSnapshotVersion();
        Preconditions.checkState(
                snapshotVersion.isPresent(), "Must have a snapshot before processing successful updates");

        if (success.lastKnownVersion() < snapshotVersion.get().version()) {
            throw new TransactionLockWatchFailedException(
                    "Cannot process events before the oldest event. The transaction should be retried, although this"
                            + " should only happen very rarely.");
        }

        if (success.lastKnownVersion() > latestVersion.get().version()) {
<<<<<<< HEAD
            LockWatchEvents events = new LockWatchEvents.Builder()
                    .addAllEvents(success.events())
                    .build();
            events.assertNoEventsAreMissing(latestVersion);
=======
            LockWatchEvents events =
                    new LockWatchEvents.Builder().addAllEvents(success.events()).build();
            assertNoEventsAreMissing(events);
>>>>>>> 728299bf
            latestVersion = Optional.of(LockWatchVersion.of(success.logId(), eventStore.putAll(events)));
        }
    }

<<<<<<< HEAD
=======
    private void assertNoEventsAreMissing(LockWatchEvents events) {
        if (events.events().isEmpty()) {
            return;
        }

        if (latestVersion.isPresent()) {
            Preconditions.checkArgument(
                    events.versionRange().isPresent(), "First element not preset in list of events");
            long firstVersion = events.versionRange().get().lowerEndpoint();
            Preconditions.checkArgument(
                    firstVersion <= latestVersion.get().version()
                            || latestVersion.get().version() + 1 == firstVersion,
                    "Events missing between last snapshot and this batch of events",
                    SafeArg.of("latestVersionSequence", latestVersion.get().version()),
                    SafeArg.of("firstNewVersionSequence", firstVersion));
        }
    }

>>>>>>> 728299bf
    private void processSnapshot(LockWatchStateUpdate.Snapshot snapshotUpdate) {
        eventStore.clear();
        snapshot.resetWithSnapshot(snapshotUpdate);
        latestVersion = Optional.of(LockWatchVersion.of(snapshotUpdate.logId(), snapshotUpdate.lastKnownVersion()));
    }

    private void processFailed() {
        eventStore.clear();
        snapshot.reset();
        latestVersion = Optional.empty();
    }

    private final class ProcessingVisitor implements LockWatchStateUpdate.Visitor<CacheUpdate> {

        @Override
        public CacheUpdate visit(LockWatchStateUpdate.Success success) {
            processSuccess(success);
            return new CacheUpdate(
                    false, Optional.of(LockWatchVersion.of(success.logId(), success.lastKnownVersion())));
        }

        @Override
        public CacheUpdate visit(LockWatchStateUpdate.Snapshot snapshotUpdate) {
            processSnapshot(snapshotUpdate);
            return new CacheUpdate(true, latestVersion);
        }
    }

    private final class NewLeaderVisitor implements LockWatchStateUpdate.Visitor<CacheUpdate> {

        @Override
        public CacheUpdate visit(LockWatchStateUpdate.Success success) {
            processFailed();
            return CacheUpdate.FAILED;
        }

        @Override
        public CacheUpdate visit(LockWatchStateUpdate.Snapshot snapshotUpdate) {
            processSnapshot(snapshotUpdate);
            return new CacheUpdate(true, latestVersion);
        }
    }
}<|MERGE_RESOLUTION|>--- conflicted
+++ resolved
@@ -16,12 +16,9 @@
 
 package com.palantir.atlasdb.keyvalue.api.watch;
 
-<<<<<<< HEAD
 import java.util.Collection;
 import java.util.Optional;
 
-=======
->>>>>>> 728299bf
 import com.google.common.annotations.VisibleForTesting;
 import com.google.common.collect.ImmutableList;
 import com.palantir.atlasdb.transaction.api.TransactionLockWatchFailedException;
@@ -30,11 +27,8 @@
 import com.palantir.lock.watch.LockWatchStateUpdate;
 import com.palantir.lock.watch.LockWatchVersion;
 import com.palantir.logsafe.Preconditions;
-<<<<<<< HEAD
-=======
 import com.palantir.logsafe.SafeArg;
 import java.util.Optional;
->>>>>>> 728299bf
 
 final class LockWatchEventLog {
     private final ClientLockWatchSnapshot snapshot;
@@ -64,12 +58,12 @@
      *         this may begin with a snapshot if the latest version is too far behind, and this snapshot may be
      *         condensed.
      */
-<<<<<<< HEAD
     public ClientLogEvents getEventsBetweenVersions(VersionBounds versionBounds) {
         Optional<LockWatchVersion> startVersion = versionBounds.startVersion().map(this::createStartVersion);
         LockWatchVersion currentVersion = getLatestVersionAndVerify(versionBounds.endVersion());
 
-        if (!startVersion.isPresent() || differentLeaderOrTooFarBehind(currentVersion, startVersion.get())) {
+        if (!startVersion.isPresent()
+                || differentLeaderOrTooFarBehind(currentVersion, lastKnownVersion.get(), startVersion.get())) {
             long snapshotVersion = versionBounds.snapshotVersion() + 1;
             Collection<LockWatchEvent> afterSnapshotEvents;
             if (snapshotVersion > versionBounds.endVersion().version()) {
@@ -78,7 +72,6 @@
                 afterSnapshotEvents = eventStore.getEventsBetweenVersionsInclusive(Optional.of(snapshotVersion),
                         versionBounds.endVersion().version());
             }
-
             return new ClientLogEvents.Builder()
                     .clearCache(true)
                     .events(new LockWatchEvents.Builder()
@@ -87,32 +80,10 @@
                             .build())
                     .build();
         } else {
-            versionBounds.startVersion().ifPresent(version ->
-                    Preconditions.checkState(version.version() <= versionBounds.endVersion().version(),
-                            "Cannot get update for transactions when the last known version is more recent than the "
-                                    + "transactions"));
-=======
-    public ClientLogEvents getEventsBetweenVersions(
-            Optional<LockWatchVersion> lastKnownVersion, LockWatchVersion endVersion) {
-        Optional<LockWatchVersion> startVersion = lastKnownVersion.map(this::createStartVersion);
-        LockWatchVersion currentVersion = getLatestVersionAndVerify(endVersion);
-
-        if (!startVersion.isPresent()
-                || differentLeaderOrTooFarBehind(currentVersion, lastKnownVersion.get(), startVersion.get())) {
-            return new ClientLogEvents.Builder()
-                    .clearCache(true)
-                    .events(new LockWatchEvents.Builder()
-                            .addEvents(LockWatchCreatedEvent.fromSnapshot(snapshot.getSnapshot()))
-                            .addAllEvents(eventStore.getEventsBetweenVersionsInclusive(
-                                    Optional.empty(), endVersion.version()))
-                            .build())
-                    .build();
-        } else {
-            lastKnownVersion.ifPresent(version -> Preconditions.checkState(
-                    version.version() <= endVersion.version(),
+            versionBounds.startVersion().ifPresent(version -> Preconditions.checkState(
+                    version.version() <= versionBounds.endVersion().version(),
                     "Cannot get update for transactions when the last known version is more recent than the "
                             + "transactions"));
->>>>>>> 728299bf
             return new ClientLogEvents.Builder()
                     .clearCache(false)
                     .events(new LockWatchEvents.Builder()
@@ -143,7 +114,6 @@
                 .build();
     }
 
-<<<<<<< HEAD
     private LockWatchEvent getCompressedSnapshot(VersionBounds versionBounds) {
         long snapshotVersion = versionBounds.snapshotVersion();
         Collection<LockWatchEvent> collapsibleEvents =
@@ -154,11 +124,6 @@
                 snapshot.getSnapshotWithEvents(events, versionBounds.leader()));
     }
 
-    private boolean differentLeaderOrTooFarBehind(LockWatchVersion currentVersion,
-            LockWatchVersion startVersion) {
-        return !startVersion.id().equals(currentVersion.id())
-                || !eventStore.containsEntryLessThanOrEqualTo(startVersion.version());
-=======
     private boolean differentLeaderOrTooFarBehind(
             LockWatchVersion currentVersion, LockWatchVersion lastKnownVersion, LockWatchVersion startVersion) {
         if (!startVersion.id().equals(currentVersion.id())) {
@@ -168,7 +133,6 @@
             return false;
         }
         return !eventStore.containsEntryLessThanOrEqualTo(startVersion.version());
->>>>>>> 728299bf
     }
 
     private LockWatchVersion createStartVersion(LockWatchVersion startVersion) {
@@ -197,22 +161,13 @@
         }
 
         if (success.lastKnownVersion() > latestVersion.get().version()) {
-<<<<<<< HEAD
-            LockWatchEvents events = new LockWatchEvents.Builder()
-                    .addAllEvents(success.events())
-                    .build();
-            events.assertNoEventsAreMissing(latestVersion);
-=======
             LockWatchEvents events =
                     new LockWatchEvents.Builder().addAllEvents(success.events()).build();
-            assertNoEventsAreMissing(events);
->>>>>>> 728299bf
+            events.assertNoEventsAreMissing(latestVersion);
             latestVersion = Optional.of(LockWatchVersion.of(success.logId(), eventStore.putAll(events)));
         }
     }
 
-<<<<<<< HEAD
-=======
     private void assertNoEventsAreMissing(LockWatchEvents events) {
         if (events.events().isEmpty()) {
             return;
@@ -231,7 +186,6 @@
         }
     }
 
->>>>>>> 728299bf
     private void processSnapshot(LockWatchStateUpdate.Snapshot snapshotUpdate) {
         eventStore.clear();
         snapshot.resetWithSnapshot(snapshotUpdate);
