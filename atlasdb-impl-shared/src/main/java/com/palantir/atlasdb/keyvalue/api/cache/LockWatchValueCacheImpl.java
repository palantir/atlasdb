--- conflicted
+++ resolved
@@ -64,19 +64,7 @@
     //  issue. Chances are that this may need to be re-jigged to take a batch, and be connected to the batched commit
     //  timestamp call.
     @Override
-<<<<<<< HEAD
     public synchronized void updateCacheOnCommit(TransactionDigest digest, long startTs) {
-        CommitUpdate commitUpdate = eventCache.getCommitUpdate(startTs);
-        commitUpdate.accept(new Visitor<Void>() {
-            @Override
-            public Void invalidateAll() {
-                // If this is an election, we should throw. If not and we are not a serialisable transaction, we are
-                // *technically* ok to go on here. However, we cannot determine which of the two we are in, so we
-                // throw anyway.
-                throw new TransactionLockWatchFailedException("A Timelock leader election has occurred between the "
-                        + "start and commit time of this transaction, and thus all events have been invalidated. This"
-=======
-    public synchronized void updateCache(TransactionDigest digest, long startTs) {
         try {
             CommitUpdate commitUpdate = eventCache.getCommitUpdate(startTs);
             commitUpdate.accept(new Visitor<Void>() {
@@ -87,7 +75,6 @@
                     // throw anyway.
                     throw new TransactionLockWatchFailedException("A Timelock leader election has occurred between the"
                         + " start and commit time of this transaction, and thus all events have been invalidated. This"
->>>>>>> 38f778f6
                         + " transaction will be retried");
                 }
 
