/*
 * (c) Copyright 2021 Palantir Technologies Inc. All rights reserved.
 *
 * Licensed under the Apache License, Version 2.0 (the "License");
 * you may not use this file except in compliance with the License.
 * You may obtain a copy of the License at
 *
 *     http://www.apache.org/licenses/LICENSE-2.0
 *
 * Unless required by applicable law or agreed to in writing, software
 * distributed under the License is distributed on an "AS IS" BASIS,
 * WITHOUT WARRANTIES OR CONDITIONS OF ANY KIND, either express or implied.
 * See the License for the specific language governing permissions and
 * limitations under the License.
 */

package com.palantir.atlasdb.keyvalue.api.cache;

import com.palantir.atlasdb.keyvalue.api.watch.StartTimestamp;
import com.palantir.atlasdb.transaction.api.TransactionFailedRetriableException;
import com.palantir.lock.watch.CommitUpdate;
import com.palantir.logsafe.Preconditions;
import com.palantir.logsafe.SafeArg;
import java.util.Map;
import java.util.Optional;
import java.util.concurrent.ConcurrentHashMap;
import javax.annotation.concurrent.ThreadSafe;
import org.immutables.value.Value;
import org.slf4j.Logger;
import org.slf4j.LoggerFactory;

@ThreadSafe
final class CacheStoreImpl implements CacheStore {
<<<<<<< HEAD
    private final int maxCacheCount;
=======
    private static final Logger log = LoggerFactory.getLogger(CacheStoreImpl.class);

>>>>>>> f9c0294e
    private final SnapshotStore snapshotStore;
    private final Map<StartTimestamp, Caches> cacheMap;
    private final double validationProbability;
    private final Runnable failureCallback;
    private final CacheMetrics metrics;

    CacheStoreImpl(
            SnapshotStore snapshotStore,
            double validationProbability,
            Runnable failureCallback,
            CacheMetrics metrics,
            int maxCacheCount) {
        this.snapshotStore = snapshotStore;
        this.failureCallback = failureCallback;
        this.metrics = metrics;
        this.maxCacheCount = maxCacheCount;
        this.cacheMap = new ConcurrentHashMap<>();
        this.validationProbability = validationProbability;
    }

    @Override
    public TransactionScopedCache getOrCreateCache(StartTimestamp timestamp) {
        if (cacheMap.size() > maxCacheCount) {
            throw new TransactionFailedRetriableException(
                    "Exceeded maximum concurrent caches; transaction can be retried, but with caching disabled");
        }

        return cacheMap.computeIfAbsent(timestamp, key -> snapshotStore
                        .getSnapshot(key)
                        .map(snapshot -> TransactionScopedCacheImpl.create(snapshot, metrics))
                        .map(newCache -> ValidatingTransactionScopedCache.create(
                                newCache, validationProbability, failureCallback))
                        .map(Caches::create)
                        .orElseGet(Caches::createNoOp))
                .mainCache();
    }

    @Override
    public TransactionScopedCache getCache(StartTimestamp timestamp) {
        return getCacheInternal(timestamp).map(Caches::mainCache).orElseGet(NoOpTransactionScopedCache::create);
    }

    @Override
    public void removeCache(StartTimestamp timestamp) {
        Optional<Caches> cache = Optional.ofNullable(cacheMap.remove(timestamp));

        if (!cache.isPresent()) {
            log.warn(
                    "Attempted to remove cache state, but no cache was present for timestamp",
                    SafeArg.of("timestamp", timestamp));
        }
    }

    @Override
    public void reset() {
        log.info("Clearing all cache state");
        cacheMap.clear();
    }

    @Override
    public void createReadOnlyCache(StartTimestamp timestamp, CommitUpdate commitUpdate) {
        cacheMap.computeIfPresent(timestamp, (_startTs, cache) -> cache.withReadOnlyCache(commitUpdate));
    }

    @Override
    public TransactionScopedCache getReadOnlyCache(StartTimestamp timestamp) {
        return getCacheInternal(timestamp)
                .flatMap(Caches::readOnlyCache)
                .orElseGet(() -> NoOpTransactionScopedCache.create().createReadOnlyCache(CommitUpdate.invalidateAll()));
    }

    private Optional<Caches> getCacheInternal(StartTimestamp timestamp) {
        return Optional.ofNullable(cacheMap.get(timestamp));
    }

    @Value.Immutable
    interface Caches {
        TransactionScopedCache mainCache();

        Optional<TransactionScopedCache> readOnlyCache();

        static Caches createNoOp() {
            return create(NoOpTransactionScopedCache.create());
        }

        static Caches create(TransactionScopedCache mainCache) {
            return ImmutableCaches.builder().mainCache(mainCache).build();
        }

        default Caches withReadOnlyCache(CommitUpdate commitUpdate) {
            Preconditions.checkState(!readOnlyCache().isPresent(), "Read-only cache is already present");
            return ImmutableCaches.builder()
                    .from(this)
                    .readOnlyCache(mainCache().createReadOnlyCache(commitUpdate))
                    .build();
        }
    }
}<|MERGE_RESOLUTION|>--- conflicted
+++ resolved
@@ -31,12 +31,9 @@
 
 @ThreadSafe
 final class CacheStoreImpl implements CacheStore {
-<<<<<<< HEAD
-    private final int maxCacheCount;
-=======
     private static final Logger log = LoggerFactory.getLogger(CacheStoreImpl.class);
 
->>>>>>> f9c0294e
+    private final int maxCacheCount;
     private final SnapshotStore snapshotStore;
     private final Map<StartTimestamp, Caches> cacheMap;
     private final double validationProbability;
