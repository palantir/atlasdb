--- conflicted
+++ resolved
@@ -54,14 +54,9 @@
     default TransactionsLockWatchUpdate toTransactionsLockWatchUpdate(
             TimestampMapping timestampMapping, Optional<LockWatchVersion> lastKnownVersion) {
         /*
-<<<<<<< HEAD
-         Case 1: client is behind earliest transaction. Therefore we want to ensure that there are events from
-                 after the client version up to the latest transaction version.
-=======
          Case 1: client is behind earliest transaction. Therefore we want to ensure that there are events present for
                  each version starting with the client version (exclusive) and ending with latest transaction version
                  (inclusive).
->>>>>>> 1135a240
          Case 2: client is at least as up-to-date as the earliest transaction. The check here is the same as above.
          Case 3: client is completely up-to-date. Here, we don't need to check for any versions.
          Case 4: client has no version. Then we expect that the events returned at least enclose the versions of
