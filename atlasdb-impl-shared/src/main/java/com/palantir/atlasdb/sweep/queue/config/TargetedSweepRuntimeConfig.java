/*
 * (c) Copyright 2019 Palantir Technologies Inc. All rights reserved.
 *
 * Licensed under the Apache License, Version 2.0 (the "License");
 * you may not use this file except in compliance with the License.
 * You may obtain a copy of the License at
 *
 *     http://www.apache.org/licenses/LICENSE-2.0
 *
 * Unless required by applicable law or agreed to in writing, software
 * distributed under the License is distributed on an "AS IS" BASIS,
 * WITHOUT WARRANTIES OR CONDITIONS OF ANY KIND, either express or implied.
 * See the License for the specific language governing permissions and
 * limitations under the License.
 */
package com.palantir.atlasdb.sweep.queue.config;

import java.time.Duration;

import org.immutables.value.Value;

import com.fasterxml.jackson.annotation.JsonIgnoreProperties;
import com.fasterxml.jackson.databind.annotation.JsonDeserialize;
import com.fasterxml.jackson.databind.annotation.JsonSerialize;
import com.palantir.atlasdb.AtlasDbConstants;
import com.palantir.logsafe.Preconditions;
import com.palantir.logsafe.SafeArg;

@JsonDeserialize(as = ImmutableTargetedSweepRuntimeConfig.class)
@JsonSerialize(as = ImmutableTargetedSweepRuntimeConfig.class)
@JsonIgnoreProperties("batchShardIterations")
@Value.Immutable
public abstract class TargetedSweepRuntimeConfig {
    /**
     * If true, targeted sweep will be performed in the background. Setting this to false will cause the background
     * threads to skip running sweeps, effectively pausing targeted sweep.
     */
    @Value.Default
    public boolean enabled() {
        return AtlasDbConstants.DEFAULT_ENABLE_TARGETED_SWEEP;
    }

    /**
     * The number of shards to be used for persisting targeted sweep information. Once the number of shards is increased
     * it cannot be reduced again, and setting the configuration to a lower value will have no effect. The maximum
     * allowed value is 256.
     */
    @Value.Default
    public int shards() {
        return 8;
    }

    /**
<<<<<<< HEAD
     * @deprecated This configuration is ignored, use {@link #enableAutoTuning()} or
     * {@link #maximumPartitionsToBatchInSingleRead()} instead.
     */
    @Deprecated
    @Value.Default
    public boolean batchShardIterations() {
        return false;
    }

    /**
=======
>>>>>>> ce231fe9
     * Specifies the maximum number of (fine) partitions over which targeted sweep attempts to read sweep queue
     * information before executing deletes. Only partitions which actually contain information about writes will count
     * towards this limit. Targeted sweep may, of course, read fewer partitions. Legacy behaviour prior to the
     * introduction of this feature is consistent with a value of 1.
     *
     * This is expected to improve the throughput of targeted sweep, at the expense of more uneven sweeping across
     * different shards.
     */
    @Value.Default
    public int maximumPartitionsToBatchInSingleRead() {
        return 1;
    }

    @Value.Check
    void checkPartitionsToBatch() {
        Preconditions.checkArgument(maximumPartitionsToBatchInSingleRead() > 0,
                "Number of partitions to read in a batch must be positive.",
                SafeArg.of("partitions to batch", maximumPartitionsToBatchInSingleRead()));
    }

    @Value.Check
    void checkShardSize() {
        Preconditions.checkArgument(shards() >= 1 && shards() <= 256,
                "Shard number must be between 1 and 256 inclusive.",
                SafeArg.of("shards", shards()));
    }

    /**
     * Hint for the duration of pause between iterations of targeted sweep. Must not be longer than a day.
     */
    @Value.Default
    public long pauseMillis() {
        return 500L;
    }

    /**
<<<<<<< HEAD
     * If enabled, the {@link #batchShardIterations()} and {@link #maximumPartitionsToBatchInSingleRead()} parameters
     * will be ignored. Instead, sweep will read across as many fine partitions as necessary to try assemble a single
     * full batch of entries to sweep.
=======
     * If enabled, the {@link #maximumPartitionsToBatchInSingleRead()} parameter will be ignored. Instead, sweep will
     * read across as many fine partitions as necessary to try assemble a single full batch of entries to sweep.
>>>>>>> ce231fe9
     *
     * In addition, the pause between iterations of sweep will automatically adjusted depending on previous
     * iterations using {@link #pauseMillis()} as a hint.
     */
    @Value.Default
    public boolean enableAutoTuning() {
        return false;
    }

<<<<<<< HEAD
=======
    @Value.Check
    public void checkPauseDuration() {
        Preconditions.checkArgument(pauseMillis() <= Duration.ofDays(1).toMillis(),
                "The pause between iterations of targeted sweep must not be greater than 1 day.",
                SafeArg.of("pauseMillis", pauseMillis()));
    }

>>>>>>> ce231fe9
    public static TargetedSweepRuntimeConfig defaultTargetedSweepRuntimeConfig() {
        return ImmutableTargetedSweepRuntimeConfig.builder().build();
    }

    public static TargetedSweepRuntimeConfig disabled() {
        return ImmutableTargetedSweepRuntimeConfig.builder().enabled(false).build();
    }
}<|MERGE_RESOLUTION|>--- conflicted
+++ resolved
@@ -51,19 +51,6 @@
     }
 
     /**
-<<<<<<< HEAD
-     * @deprecated This configuration is ignored, use {@link #enableAutoTuning()} or
-     * {@link #maximumPartitionsToBatchInSingleRead()} instead.
-     */
-    @Deprecated
-    @Value.Default
-    public boolean batchShardIterations() {
-        return false;
-    }
-
-    /**
-=======
->>>>>>> ce231fe9
      * Specifies the maximum number of (fine) partitions over which targeted sweep attempts to read sweep queue
      * information before executing deletes. Only partitions which actually contain information about writes will count
      * towards this limit. Targeted sweep may, of course, read fewer partitions. Legacy behaviour prior to the
@@ -100,14 +87,8 @@
     }
 
     /**
-<<<<<<< HEAD
-     * If enabled, the {@link #batchShardIterations()} and {@link #maximumPartitionsToBatchInSingleRead()} parameters
-     * will be ignored. Instead, sweep will read across as many fine partitions as necessary to try assemble a single
-     * full batch of entries to sweep.
-=======
      * If enabled, the {@link #maximumPartitionsToBatchInSingleRead()} parameter will be ignored. Instead, sweep will
      * read across as many fine partitions as necessary to try assemble a single full batch of entries to sweep.
->>>>>>> ce231fe9
      *
      * In addition, the pause between iterations of sweep will automatically adjusted depending on previous
      * iterations using {@link #pauseMillis()} as a hint.
@@ -117,8 +98,6 @@
         return false;
     }
 
-<<<<<<< HEAD
-=======
     @Value.Check
     public void checkPauseDuration() {
         Preconditions.checkArgument(pauseMillis() <= Duration.ofDays(1).toMillis(),
@@ -126,7 +105,6 @@
                 SafeArg.of("pauseMillis", pauseMillis()));
     }
 
->>>>>>> ce231fe9
     public static TargetedSweepRuntimeConfig defaultTargetedSweepRuntimeConfig() {
         return ImmutableTargetedSweepRuntimeConfig.builder().build();
     }
