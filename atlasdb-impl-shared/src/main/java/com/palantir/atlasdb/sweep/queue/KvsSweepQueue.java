--- conflicted
+++ resolved
@@ -31,12 +31,8 @@
 import com.palantir.atlasdb.transaction.impl.SerializableTransactionManager;
 
 public class KvsSweepQueue implements MultiTableSweepQueueWriter {
-<<<<<<< HEAD
-    private final Supplier<Integer> shardsRuntimeConfig;
-=======
     private final Supplier<Boolean> runSweep;
-    private final Supplier<Integer> numShards;
->>>>>>> e8a95fcb
+    private final Supplier<Integer> shardsConfig;
     @VisibleForTesting
     KvsSweepQueueTables tables;
     private KvsSweepQueuePersister writer;
@@ -44,24 +40,17 @@
     private Map<TableMetadataPersistence.SweepStrategy, KvsSweepDeleter> strategySpecificDeleters;
     private SweepTimestampProvider timestampProvider;
 
-    private KvsSweepQueue(Supplier<Boolean> runSweep, Supplier<Integer> numShards) {
+    private KvsSweepQueue(Supplier<Boolean> runSweep, Supplier<Integer> shardsConfig) {
         this.runSweep = runSweep;
-        // todo(gmaretic): this needs to replace the constant
-        this.shardsRuntimeConfig = numShards;
+        this.shardsConfig = shardsConfig;
     }
 
-<<<<<<< HEAD
-    public static KvsSweepQueue createUninitialized(Supplier<Integer> shardsRuntimeConfig) {
-
-        return new KvsSweepQueue(shardsRuntimeConfig);
-=======
-    public static KvsSweepQueue createUninitialized(Supplier<Boolean> enabled, Supplier<Integer> shards) {
-        return new KvsSweepQueue(enabled, shards);
->>>>>>> e8a95fcb
+    public static KvsSweepQueue createUninitialized(Supplier<Boolean> enabled, Supplier<Integer> shardsConfig) {
+        return new KvsSweepQueue(enabled, shardsConfig);
     }
 
     public void initialize(SweepTimestampProvider provider, KeyValueService kvs) {
-        tables = KvsSweepQueueTables.create(kvs, shardsRuntimeConfig);
+        tables = KvsSweepQueueTables.create(kvs, shardsConfig);
         timestampProvider = provider;
         writer = KvsSweepQueuePersister.create(tables);
         shardSpecificReaders = createReaders();
@@ -76,7 +65,7 @@
     }
 
     private Map<ShardAndStrategy, KvsSweepQueueReader> createReaders() {
-        long shards = shardsRuntimeConfig.get();
+        long shards = tables.getNumShards();
         Map<ShardAndStrategy, KvsSweepQueueReader> readers = new HashMap<>();
         for (int i = 0; i < shards; i++) {
             ShardAndStrategy conservative = ShardAndStrategy.conservative(i);
