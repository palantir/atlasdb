/*
 * Copyright 2017 Palantir Technologies, Inc. All rights reserved.
 *
 * Licensed under the BSD-3 License (the "License");
 * you may not use this file except in compliance with the License.
 * You may obtain a copy of the License at
 *
 * http://opensource.org/licenses/BSD-3-Clause
 *
 * Unless required by applicable law or agreed to in writing, software
 * distributed under the License is distributed on an "AS IS" BASIS,
 * WITHOUT WARRANTIES OR CONDITIONS OF ANY KIND, either express or implied.
 * See the License for the specific language governing permissions and
 * limitations under the License.
 */
package com.palantir.atlasdb.sweep;

import java.util.Optional;

import org.slf4j.Logger;
import org.slf4j.LoggerFactory;

import com.palantir.atlasdb.encoding.PtBytes;
import com.palantir.atlasdb.keyvalue.api.SweepResults;
import com.palantir.atlasdb.keyvalue.api.TableReference;
import com.palantir.atlasdb.logging.LoggingArgs;
import com.palantir.logsafe.SafeArg;
import com.palantir.logsafe.UnsafeArg;
import com.palantir.remoting3.servers.jersey.WebPreconditions;

public final class SweeperServiceImpl implements SweeperService {
    private static final Logger log = LoggerFactory.getLogger(SweeperServiceImpl.class);

    private final SpecificTableSweeper specificTableSweeper;
    private final AdjustableSweepBatchConfigSource sweepBatchConfigSource;

    public SweeperServiceImpl(SpecificTableSweeper specificTableSweeper,
            AdjustableSweepBatchConfigSource sweepBatchConfigSource) {
        this.specificTableSweeper = specificTableSweeper;
        this.sweepBatchConfigSource = sweepBatchConfigSource;
    }

    @Override
    public SweepTableResponse sweepTable(
            String tableName,
            Optional<String> startRow,
            Optional<Boolean> fullSweep,
            Optional<Integer> maxCellTsPairsToExamine,
            Optional<Integer> candidateBatchSize,
            Optional<Integer> deleteBatchSize) {
        TableReference tableRef = getTableRef(tableName);
        checkTableExists(tableName, tableRef);

        byte[] decodedStartRow = startRow.map(PtBytes::decodeHexString).orElse(PtBytes.EMPTY_BYTE_ARRAY);
        SweepBatchConfig config = buildConfigWithOverrides(maxCellTsPairsToExamine, candidateBatchSize,
                deleteBatchSize);

        return SweepTableResponse.from(runSweep(fullSweep, tableRef, decodedStartRow, config));
    }

    private SweepResults runSweep(Optional<Boolean> fullSweep, TableReference tableRef, byte[] decodedStartRow,
            SweepBatchConfig config) {
        if (!fullSweep.isPresent()) {
            log.warn("fullSweep parameter was not specified, defaulting to true");
        }

        if (fullSweep.orElse(true)) {
            log.info("Running sweep of full table {}, "
                            + "with maxCellTsPairsToExamine: {}, candidateBatchSize: {}, deleteBatchSize: {}, "
                            + "starting from row {}",
                    LoggingArgs.tableRef(tableRef),
                    SafeArg.of("maxCellTsPairsToExamine", config.maxCellTsPairsToExamine()),
                    SafeArg.of("candidateBatchSize", config.candidateBatchSize()),
                    SafeArg.of("deleteBatchSize", config.deleteBatchSize()),
                    UnsafeArg.of("decodedStartRow", decodedStartRow));
            return runFullSweepWithoutSavingResults(tableRef, decodedStartRow, config);
        } else {
            log.info("Running sweep of a single batch on table {}, "
                            + "with maxCellTsPairsToExamine: {}, candidateBatchSize: {}, deleteBatchSize: {}, "
                            + "starting from row {}",
                    LoggingArgs.tableRef(tableRef),
                    SafeArg.of("maxCellTsPairsToExamine", config.maxCellTsPairsToExamine()),
                    SafeArg.of("candidateBatchSize", config.candidateBatchSize()),
                    SafeArg.of("deleteBatchSize", config.deleteBatchSize()),
                    UnsafeArg.of("decodedStartRow", decodedStartRow));
            return runOneBatchWithoutSavingResults(tableRef, decodedStartRow, config);
        }
    }

    private SweepBatchConfig buildConfigWithOverrides(
            Optional<Integer> maxCellTsPairsToExamine,
            Optional<Integer> candidateBatchSize,
            Optional<Integer> deleteBatchSize) {
        ImmutableSweepBatchConfig.Builder batchConfigBuilder = ImmutableSweepBatchConfig.builder()
                .from(sweepBatchConfigSource.getAdjustedSweepConfig());

        maxCellTsPairsToExamine.ifPresent(batchConfigBuilder::maxCellTsPairsToExamine);
        candidateBatchSize.ifPresent(batchConfigBuilder::candidateBatchSize);
        deleteBatchSize.ifPresent(batchConfigBuilder::deleteBatchSize);

        return batchConfigBuilder.build();
    }

    private TableReference getTableRef(String tableName) {
        WebPreconditions.checkArgument(TableReference.isFullyQualifiedName(tableName),
                "Table name {} is not fully qualified", tableName);
        return TableReference.createFromFullyQualifiedName(tableName);
    }

    private void checkTableExists(String tableName, TableReference tableRef) {
<<<<<<< HEAD
        WebPreconditions.checkArgument(specificTableSweeper.getKvs().getAllTableNames().contains(tableRef),
                String.format("Table requested to sweep %s does not exist", tableName));
=======
        Preconditions.checkState(specificTableSweeper.getKvs().getAllTableNames().contains(tableRef),
                "Table requested to sweep %s does not exist", tableName);
>>>>>>> fd457688
    }

    private SweepResults runFullSweepWithoutSavingResults(
            TableReference tableRef,
            byte[] startRow,
            SweepBatchConfig sweepBatchConfig) {
        SweepResults cumulativeResults = SweepResults.createEmptySweepResult(Optional.of(startRow));

        while (cumulativeResults.getNextStartRow().isPresent()) {
            SweepResults results = runOneBatchWithoutSavingResults(
                    tableRef,
                    cumulativeResults.getNextStartRow().get(),
                    sweepBatchConfig);

            cumulativeResults = cumulativeResults.accumulateWith(results);
        }

        specificTableSweeper.updateMetricsFullTable(cumulativeResults, tableRef);

        return cumulativeResults;
    }

    private SweepResults runOneBatchWithoutSavingResults(
            TableReference tableRef,
            byte[] startRow,
            SweepBatchConfig sweepBatchConfig) {
        return specificTableSweeper.runOneIteration(
                    tableRef,
                    startRow,
                    sweepBatchConfig);
    }

}
<|MERGE_RESOLUTION|>--- conflicted
+++ resolved
@@ -108,13 +108,8 @@
     }
 
     private void checkTableExists(String tableName, TableReference tableRef) {
-<<<<<<< HEAD
         WebPreconditions.checkArgument(specificTableSweeper.getKvs().getAllTableNames().contains(tableRef),
-                String.format("Table requested to sweep %s does not exist", tableName));
-=======
-        Preconditions.checkState(specificTableSweeper.getKvs().getAllTableNames().contains(tableRef),
                 "Table requested to sweep %s does not exist", tableName);
->>>>>>> fd457688
     }
 
     private SweepResults runFullSweepWithoutSavingResults(
