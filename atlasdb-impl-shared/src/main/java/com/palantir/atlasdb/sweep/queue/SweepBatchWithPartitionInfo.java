/*
 * (c) Copyright 2019 Palantir Technologies Inc. All rights reserved.
 *
 * Licensed under the Apache License, Version 2.0 (the "License");
 * you may not use this file except in compliance with the License.
 * You may obtain a copy of the License at
 *
 *     http://www.apache.org/licenses/LICENSE-2.0
 *
 * Unless required by applicable law or agreed to in writing, software
 * distributed under the License is distributed on an "AS IS" BASIS,
 * WITHOUT WARRANTIES OR CONDITIONS OF ANY KIND, either express or implied.
 * See the License for the specific language governing permissions and
 * limitations under the License.
 */

package com.palantir.atlasdb.sweep.queue;

import com.google.common.collect.ImmutableSet;
import com.google.common.collect.Sets;
import java.util.Set;
import java.util.function.LongPredicate;
import org.immutables.value.Value;

@Value.Immutable
public interface SweepBatchWithPartitionInfo {
    SweepBatch sweepBatch();

    Set<Long> finePartitions();

    default Set<Long> partitionsForPreviousLastSweptTs(long previousLastSweptTs) {
<<<<<<< HEAD
        return partitionsForPreviousLastSweptTs(previousLastSweptTs, SweepQueueUtils::firstSweep);
    }

    default Set<Long> partitionsForPreviousLastSweptTs(
            long previousLastSweptTs, LongPredicate criteriaForExcludingPreviousTimestamp) {
        Set<Long> encounteredPartitions = criteriaForExcludingPreviousTimestamp.test(previousLastSweptTs)
                ? finePartitions()
                : Sets.union(finePartitions(), ImmutableSet.of(SweepQueueUtils.tsPartitionFine(previousLastSweptTs)));
=======
        return partitionsForPreviousLastSweptTsInternal(previousLastSweptTs, SweepQueueUtils::firstSweep);
    }
>>>>>>> d42a58d9

    /**
     * Determines the partitions that were completed from a previously swept timestamp until the end of this batch.
     * Differently from {@link #partitionsForPreviousLastSweptTs(long)}, this method applies a minimum bound to
     * the partition range, which may be useful if we want to consider a sub-range of the sweep queue (which,
     * in particular, may itself not contain previousLastSweptTs).
     */
    default Set<Long> partitionsForPreviousLastSweptTsWithMinimumBound(long previousLastSweptTs, long minimumBound) {
        return partitionsForPreviousLastSweptTsInternal(previousLastSweptTs, value -> value < minimumBound);
    }

    default Set<Long> partitionsForPreviousLastSweptTsWithMinimumBound(long previousLastSweptTs, long minimumBound) {
        return partitionsForPreviousLastSweptTs(previousLastSweptTs, value -> value < minimumBound);
    }

    static SweepBatchWithPartitionInfo of(SweepBatch sweepBatch, Set<Long> finePartitions) {
        return ImmutableSweepBatchWithPartitionInfo.builder()
                .sweepBatch(sweepBatch)
                .finePartitions(finePartitions)
                .build();
    }

    private Set<Long> partitionsForPreviousLastSweptTsInternal(
            long previousLastSweptTs, LongPredicate criteriaForExcludingPreviousTimestamp) {
        Set<Long> encounteredPartitions = criteriaForExcludingPreviousTimestamp.test(previousLastSweptTs)
                ? finePartitions()
                : Sets.union(finePartitions(), ImmutableSet.of(SweepQueueUtils.tsPartitionFine(previousLastSweptTs)));

        return Sets.difference(
                encounteredPartitions,
                ImmutableSet.of(SweepQueueUtils.tsPartitionFine(sweepBatch().lastSweptTimestamp() + 1)));
    }
}<|MERGE_RESOLUTION|>--- conflicted
+++ resolved
@@ -29,19 +29,8 @@
     Set<Long> finePartitions();
 
     default Set<Long> partitionsForPreviousLastSweptTs(long previousLastSweptTs) {
-<<<<<<< HEAD
-        return partitionsForPreviousLastSweptTs(previousLastSweptTs, SweepQueueUtils::firstSweep);
-    }
-
-    default Set<Long> partitionsForPreviousLastSweptTs(
-            long previousLastSweptTs, LongPredicate criteriaForExcludingPreviousTimestamp) {
-        Set<Long> encounteredPartitions = criteriaForExcludingPreviousTimestamp.test(previousLastSweptTs)
-                ? finePartitions()
-                : Sets.union(finePartitions(), ImmutableSet.of(SweepQueueUtils.tsPartitionFine(previousLastSweptTs)));
-=======
         return partitionsForPreviousLastSweptTsInternal(previousLastSweptTs, SweepQueueUtils::firstSweep);
     }
->>>>>>> d42a58d9
 
     /**
      * Determines the partitions that were completed from a previously swept timestamp until the end of this batch.
@@ -51,10 +40,6 @@
      */
     default Set<Long> partitionsForPreviousLastSweptTsWithMinimumBound(long previousLastSweptTs, long minimumBound) {
         return partitionsForPreviousLastSweptTsInternal(previousLastSweptTs, value -> value < minimumBound);
-    }
-
-    default Set<Long> partitionsForPreviousLastSweptTsWithMinimumBound(long previousLastSweptTs, long minimumBound) {
-        return partitionsForPreviousLastSweptTs(previousLastSweptTs, value -> value < minimumBound);
     }
 
     static SweepBatchWithPartitionInfo of(SweepBatch sweepBatch, Set<Long> finePartitions) {
