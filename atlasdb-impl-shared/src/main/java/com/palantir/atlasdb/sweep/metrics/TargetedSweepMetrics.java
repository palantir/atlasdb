--- conflicted
+++ resolved
@@ -94,11 +94,7 @@
         return currentValues.stream().min(Comparator.naturalOrder()).orElse(-1L);
     }
 
-<<<<<<< HEAD
     private static final class MetricsForStrategy {
-=======
-    private class MetricsForStrategy {
->>>>>>> ee4a2c3d
         private final AccumulatingValueMetric enqueuedWrites = new AccumulatingValueMetric();
         private final AccumulatingValueMetric entriesRead = new AccumulatingValueMetric();
         private final AccumulatingValueMetric tombstonesPut = new AccumulatingValueMetric();
