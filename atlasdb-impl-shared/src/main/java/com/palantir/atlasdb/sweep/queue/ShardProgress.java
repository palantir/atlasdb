--- conflicted
+++ resolved
@@ -42,17 +42,12 @@
     private static final int SHARD_COUNT_INDEX = -1;
     static final ShardAndStrategy SHARD_COUNT_SAS = ShardAndStrategy.conservative(SHARD_COUNT_INDEX);
 
-<<<<<<< HEAD
-    // This is unused but the constant value is NEVER to be re-used.
+    // The constant value is NEVER to be re-used.
     private static final int _UNUSED_OLDEST_SEEN_INDEX = -2;
 
     private static final int LAST_SEEN_COMMIT_TS_INDEX = -3;
     private static final ShardAndStrategy LAST_SEEN_COMMIT_TIMESTAMP =
             ShardAndStrategy.conservative(LAST_SEEN_COMMIT_TS_INDEX);
-=======
-    // The constant value is NEVER to be re-used.
-    private static final int _UNUSED_OLDEST_SEEN_INDEX = -2;
->>>>>>> d55ea59d
 
     private final KeyValueService kvs;
 
@@ -100,7 +95,6 @@
         return increaseValueFromToAtLeast(shardAndStrategy, getLastSweptTimestamp(shardAndStrategy), timestamp);
     }
 
-<<<<<<< HEAD
     public void updateLastSeenCommitTimestamp(ShardAndStrategy shardAndStrategy, long commitTimestamp) {
         tryUpdateLastSeenCommitTimestamp(shardAndStrategy, commitTimestamp);
     }
@@ -123,8 +117,6 @@
         }
     }
 
-=======
->>>>>>> d55ea59d
     private Optional<Long> maybeGet(ShardAndStrategy shardAndStrategy) {
         Map<Cell, Value> result = getEntry(shardAndStrategy);
         if (result.isEmpty()) {
