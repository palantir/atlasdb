--- conflicted
+++ resolved
@@ -173,13 +173,8 @@
                 exception);
     }
 
-<<<<<<< HEAD
     private void processSweepResults(int threadIndex, TableToSweep tableToSweep, SweepResults currentIteration) {
-        updateMetricsOneIteration(currentIteration, tableToSweep.getTableRef());
-=======
-    private void processSweepResults(TableToSweep tableToSweep, SweepResults currentIteration) {
         updateTimeMetricsOneIteration(currentIteration.getTimeInMillis(), currentIteration.getTimeElapsedSinceStartedSweeping());
->>>>>>> 32c60383
 
         SweepResults cumulativeResults = getCumulativeSweepResults(tableToSweep, currentIteration);
 
