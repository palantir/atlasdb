/*
 * Copyright 2015 Palantir Technologies, Inc. All rights reserved.
 *
 * Licensed under the BSD-3 License (the "License");
 * you may not use this file except in compliance with the License.
 * You may obtain a copy of the License at
 *
 * http://opensource.org/licenses/BSD-3-Clause
 *
 * Unless required by applicable law or agreed to in writing, software
 * distributed under the License is distributed on an "AS IS" BASIS,
 * WITHOUT WARRANTIES OR CONDITIONS OF ANY KIND, either express or implied.
 * See the License for the specific language governing permissions and
 * limitations under the License.
 */
package com.palantir.atlasdb.sweep;

import java.util.Set;
import java.util.concurrent.CountDownLatch;

import org.slf4j.Logger;
import org.slf4j.LoggerFactory;

import com.google.common.base.Preconditions;
import com.google.common.base.Supplier;
import com.google.common.collect.Sets;
import com.palantir.atlasdb.sweep.priority.NextTableToSweepProvider;
import com.palantir.atlasdb.sweep.priority.SweepPriorityOverrideConfig;
import com.palantir.common.base.Throwables;
import com.palantir.lock.LockService;

public final class BackgroundSweeperImpl implements BackgroundSweeper, AutoCloseable {
    private static final Logger log = LoggerFactory.getLogger(BackgroundSweeperImpl.class);

    private static final long MAX_DAEMON_CLEAN_SHUTDOWN_TIME_MILLIS = 10_000;

<<<<<<< HEAD
    // Thread management
    private final Supplier<Integer> sweepThreads;
    private Set<Thread> daemons;
    private final CountDownLatch shuttingDown = new CountDownLatch(1);

    // Shared between threads
=======
    private final MetricsManager metricsManager;
>>>>>>> 32c60383
    private final LockService lockService;
    private final NextTableToSweepProvider nextTableToSweepProvider;
    private final AdjustableSweepBatchConfigSource sweepBatchConfigSource;
    private final Supplier<Boolean> isSweepEnabled;
    private final Supplier<Long> sweepPauseMillis;
    private final Supplier<SweepPriorityOverrideConfig> sweepPriorityOverrideConfig;
    private final PersistentLockManager persistentLockManager;
    private final SpecificTableSweeper specificTableSweeper;
<<<<<<< HEAD
    private final SweepOutcomeMetrics sweepOutcomeMetrics = new SweepOutcomeMetrics();

    private BackgroundSweeperImpl(
=======

    private final SweepOutcomeMetrics sweepOutcomeMetrics;

    private Thread daemon;

    private final CountDownLatch shuttingDown = new CountDownLatch(1);

    @VisibleForTesting
    BackgroundSweeperImpl(
            MetricsManager metricsManager,
>>>>>>> 32c60383
            LockService lockService,
            NextTableToSweepProvider nextTableToSweepProvider,
            AdjustableSweepBatchConfigSource sweepBatchConfigSource,
            Supplier<Boolean> isSweepEnabled,
            Supplier<Integer> sweepThreads,
            Supplier<Long> sweepPauseMillis,
            Supplier<SweepPriorityOverrideConfig> sweepPriorityOverrideConfig,
            PersistentLockManager persistentLockManager,
            SpecificTableSweeper specificTableSweeper) {
        this.metricsManager = metricsManager;
        this.sweepOutcomeMetrics = new SweepOutcomeMetrics();
        this.lockService = lockService;
        this.nextTableToSweepProvider = nextTableToSweepProvider;
        this.sweepBatchConfigSource = sweepBatchConfigSource;
        this.isSweepEnabled = isSweepEnabled;
        this.sweepThreads = sweepThreads;
        this.sweepPauseMillis = sweepPauseMillis;
        this.sweepPriorityOverrideConfig = sweepPriorityOverrideConfig;
        this.persistentLockManager = persistentLockManager;
        this.specificTableSweeper = specificTableSweeper;
    }

    public static BackgroundSweeperImpl create(
            MetricsManager metricsManager,
            AdjustableSweepBatchConfigSource sweepBatchConfigSource,
            Supplier<Boolean> isSweepEnabled,
            Supplier<Integer> sweepThreads,
            Supplier<Long> sweepPauseMillis,
            Supplier<SweepPriorityOverrideConfig> sweepPriorityOverrideConfig,
            PersistentLockManager persistentLockManager,
            SpecificTableSweeper specificTableSweeper) {
        NextTableToSweepProvider nextTableToSweepProvider = NextTableToSweepProvider
                .create(specificTableSweeper.getKvs(),
                        specificTableSweeper.getTxManager().getLockService(),
                        specificTableSweeper.getSweepPriorityStore());

        return new BackgroundSweeperImpl(
                metricsManager,
                specificTableSweeper.getTxManager().getLockService(),
                nextTableToSweepProvider,
                sweepBatchConfigSource,
                isSweepEnabled,
                sweepThreads,
                sweepPauseMillis,
                sweepPriorityOverrideConfig,
                persistentLockManager,
                specificTableSweeper);
    }

    @Override
    public synchronized void runInBackground() {
        Preconditions.checkState(daemons == null);
        int numThreads = sweepThreads.get();
        daemons = Sets.newHashSetWithExpectedSize(numThreads);

        for (int idx = 1; idx <= numThreads; idx++) {
            BackgroundSweepThread backgroundSweepThread = new BackgroundSweepThread(lockService,
                    nextTableToSweepProvider,
                    sweepBatchConfigSource, isSweepEnabled, sweepPauseMillis, sweepPriorityOverrideConfig,
                    specificTableSweeper, sweepOutcomeMetrics, shuttingDown, idx);

            Thread daemon = new Thread(backgroundSweepThread);
            daemon.setDaemon(true);
            daemon.setName("BackgroundSweeper " + idx);
            daemon.start();

            daemons.add(daemon);
        }

        Runtime.getRuntime().addShutdownHook(new Thread(() -> {
            log.info("Shutting down persistent lock manager");
            try {
                persistentLockManager.shutdown();
                log.info("Shutdown complete!");
            } catch (Exception e) {
                log.warn("An exception occurred while shutting down. This means that we had the backup lock out when"
                         + "the shutdown was triggered, but failed to release it. If this is the case, sweep or backup"
                         + "may fail to take out the lock in future. If this happens consistently, "
                         + "consult the following documentation on how to release the dead lock: "
                         + "https://palantir.github.io/atlasdb/html/troubleshooting/index.html#clearing-the-backup-lock",
                        e);
            }
        }));
    }

    @Override
    public void close() {
        shutdown();
    }

    @Override
    public synchronized void shutdown() {
        sweepOutcomeMetrics.registerOccurrenceOf(SweepOutcome.SHUTDOWN);
        if (daemons == null) {
            return;
        }
        log.info("Signalling background sweepers to shut down.");
        // Interrupt the daemon, whatever lock it may be waiting on.
        daemons.forEach(Thread::interrupt);
        // Ensure we do not accidentally abort shutdown if any code incorrectly swallows InterruptedExceptions
        // on the daemon thread.
        shuttingDown.countDown();

        verifyDaemonsInterrupted();
        daemons = null;
    }

<<<<<<< HEAD
    private void verifyDaemonsInterrupted() {
        int interruptedThreads = 0;
        InterruptedException lastException = null;
        for (Thread daemon : daemons) {
            try {
                daemon.join(MAX_DAEMON_CLEAN_SHUTDOWN_TIME_MILLIS);
                if (daemon.isAlive()) {
                    log.error("Background sweep thread failed to shut down");
                }
            } catch (InterruptedException e) {
                interruptedThreads++;
                lastException = e;
=======
    private class SweepOutcomeMetrics {
        private final SlidingTimeWindowReservoir reservoir;

        private boolean shutdown;
        private boolean fatal;

        SweepOutcomeMetrics() {
            Arrays.stream(SweepOutcome.values()).forEach(outcome ->
                    metricsManager.registerOrAddToMetric(BackgroundSweeperImpl.class, "outcome",
                            () -> getOutcomeCount(outcome), ImmutableMap.of("status", outcome.name())));
            reservoir = new SlidingTimeWindowReservoir(60L, TimeUnit.SECONDS);
            shutdown = false;
            fatal = false;
        }

        private Long getOutcomeCount(SweepOutcome outcome) {
            if (outcome == SweepOutcome.SHUTDOWN) {
                return shutdown ? 1L : 0L;
            }
            if (outcome == SweepOutcome.FATAL) {
                return fatal ? 1L : 0L;
>>>>>>> 32c60383
            }
        }

        if (lastException != null) {
            Thread.currentThread().interrupt();
            RuntimeException ex = new RuntimeException(interruptedThreads + " threads were interrupted.",
                    lastException);
            throw Throwables.rewrapAndThrowUncheckedException(ex);
        }
    }
}<|MERGE_RESOLUTION|>--- conflicted
+++ resolved
@@ -26,6 +26,7 @@
 import com.google.common.collect.Sets;
 import com.palantir.atlasdb.sweep.priority.NextTableToSweepProvider;
 import com.palantir.atlasdb.sweep.priority.SweepPriorityOverrideConfig;
+import com.palantir.atlasdb.util.MetricsManager;
 import com.palantir.common.base.Throwables;
 import com.palantir.lock.LockService;
 
@@ -34,16 +35,12 @@
 
     private static final long MAX_DAEMON_CLEAN_SHUTDOWN_TIME_MILLIS = 10_000;
 
-<<<<<<< HEAD
     // Thread management
     private final Supplier<Integer> sweepThreads;
     private Set<Thread> daemons;
     private final CountDownLatch shuttingDown = new CountDownLatch(1);
 
     // Shared between threads
-=======
-    private final MetricsManager metricsManager;
->>>>>>> 32c60383
     private final LockService lockService;
     private final NextTableToSweepProvider nextTableToSweepProvider;
     private final AdjustableSweepBatchConfigSource sweepBatchConfigSource;
@@ -52,22 +49,10 @@
     private final Supplier<SweepPriorityOverrideConfig> sweepPriorityOverrideConfig;
     private final PersistentLockManager persistentLockManager;
     private final SpecificTableSweeper specificTableSweeper;
-<<<<<<< HEAD
-    private final SweepOutcomeMetrics sweepOutcomeMetrics = new SweepOutcomeMetrics();
+    private final SweepOutcomeMetrics sweepOutcomeMetrics;
 
     private BackgroundSweeperImpl(
-=======
-
-    private final SweepOutcomeMetrics sweepOutcomeMetrics;
-
-    private Thread daemon;
-
-    private final CountDownLatch shuttingDown = new CountDownLatch(1);
-
-    @VisibleForTesting
-    BackgroundSweeperImpl(
             MetricsManager metricsManager,
->>>>>>> 32c60383
             LockService lockService,
             NextTableToSweepProvider nextTableToSweepProvider,
             AdjustableSweepBatchConfigSource sweepBatchConfigSource,
@@ -77,8 +62,7 @@
             Supplier<SweepPriorityOverrideConfig> sweepPriorityOverrideConfig,
             PersistentLockManager persistentLockManager,
             SpecificTableSweeper specificTableSweeper) {
-        this.metricsManager = metricsManager;
-        this.sweepOutcomeMetrics = new SweepOutcomeMetrics();
+        this.sweepOutcomeMetrics = new SweepOutcomeMetrics(metricsManager);
         this.lockService = lockService;
         this.nextTableToSweepProvider = nextTableToSweepProvider;
         this.sweepBatchConfigSource = sweepBatchConfigSource;
@@ -175,7 +159,6 @@
         daemons = null;
     }
 
-<<<<<<< HEAD
     private void verifyDaemonsInterrupted() {
         int interruptedThreads = 0;
         InterruptedException lastException = null;
@@ -188,29 +171,6 @@
             } catch (InterruptedException e) {
                 interruptedThreads++;
                 lastException = e;
-=======
-    private class SweepOutcomeMetrics {
-        private final SlidingTimeWindowReservoir reservoir;
-
-        private boolean shutdown;
-        private boolean fatal;
-
-        SweepOutcomeMetrics() {
-            Arrays.stream(SweepOutcome.values()).forEach(outcome ->
-                    metricsManager.registerOrAddToMetric(BackgroundSweeperImpl.class, "outcome",
-                            () -> getOutcomeCount(outcome), ImmutableMap.of("status", outcome.name())));
-            reservoir = new SlidingTimeWindowReservoir(60L, TimeUnit.SECONDS);
-            shutdown = false;
-            fatal = false;
-        }
-
-        private Long getOutcomeCount(SweepOutcome outcome) {
-            if (outcome == SweepOutcome.SHUTDOWN) {
-                return shutdown ? 1L : 0L;
-            }
-            if (outcome == SweepOutcome.FATAL) {
-                return fatal ? 1L : 0L;
->>>>>>> 32c60383
             }
         }
 
