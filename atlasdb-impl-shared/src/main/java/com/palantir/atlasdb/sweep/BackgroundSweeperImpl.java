/*
 * Copyright 2015 Palantir Technologies, Inc. All rights reserved.
 *
 * Licensed under the BSD-3 License (the "License");
 * you may not use this file except in compliance with the License.
 * You may obtain a copy of the License at
 *
 * http://opensource.org/licenses/BSD-3-Clause
 *
 * Unless required by applicable law or agreed to in writing, software
 * distributed under the License is distributed on an "AS IS" BASIS,
 * WITHOUT WARRANTIES OR CONDITIONS OF ANY KIND, either express or implied.
 * See the License for the specific language governing permissions and
 * limitations under the License.
 */
package com.palantir.atlasdb.sweep;

import java.util.Optional;
import java.util.Set;

import org.slf4j.Logger;
import org.slf4j.LoggerFactory;

import com.google.common.annotations.VisibleForTesting;
import com.google.common.base.Preconditions;
import com.google.common.base.Supplier;
import com.palantir.atlasdb.keyvalue.api.InsufficientConsistencyException;
import com.palantir.atlasdb.keyvalue.api.TableReference;
import com.palantir.atlasdb.sweep.priority.NextTableToSweepProvider;
import com.palantir.atlasdb.sweep.priority.NextTableToSweepProviderImpl;
import com.palantir.atlasdb.sweep.progress.SweepProgress;
import com.palantir.atlasdb.transaction.api.Transaction;
import com.palantir.atlasdb.transaction.api.TransactionTask;
import com.palantir.common.base.Throwables;
import com.palantir.lock.LockService;
import com.palantir.logsafe.SafeArg;

public final class BackgroundSweeperImpl implements BackgroundSweeper {
    private static final Logger log = LoggerFactory.getLogger(BackgroundSweeperImpl.class);
    private final LockService lockService;
    private final NextTableToSweepProvider nextTableToSweepProvider;
    private final Supplier<Boolean> isSweepEnabled;
    private final Supplier<Long> sweepPauseMillis;
    private final PersistentLockManager persistentLockManager;
    private final SpecificTableSweeper specificTableSweeper;

    static volatile double batchSizeMultiplier = 1.0;

    private Thread daemon;

    @VisibleForTesting
    BackgroundSweeperImpl(
            LockService lockService,
            NextTableToSweepProvider nextTableToSweepProvider,
            Supplier<Boolean> isSweepEnabled,
            Supplier<Long> sweepPauseMillis,
            PersistentLockManager persistentLockManager,
            SpecificTableSweeper specificTableSweeper) {
        this.lockService = lockService;
        this.nextTableToSweepProvider = nextTableToSweepProvider;
        this.isSweepEnabled = isSweepEnabled;
        this.sweepPauseMillis = sweepPauseMillis;
        this.persistentLockManager = persistentLockManager;
        this.specificTableSweeper = specificTableSweeper;
    }

    public static BackgroundSweeperImpl create(
            Supplier<Boolean> isSweepEnabled,
            Supplier<Long> sweepPauseMillis,
            PersistentLockManager persistentLockManager,
            SpecificTableSweeper specificTableSweeper) {
        NextTableToSweepProvider nextTableToSweepProvider = new NextTableToSweepProviderImpl(
                specificTableSweeper.getKvs(), specificTableSweeper.getSweepPriorityStore());
        return new BackgroundSweeperImpl(
                specificTableSweeper.getTxManager().getLockService(),
                nextTableToSweepProvider,
                isSweepEnabled,
                sweepPauseMillis,
                persistentLockManager,
                specificTableSweeper);
    }

    @Override
    public synchronized void runInBackground() {
        Preconditions.checkState(daemon == null);
        daemon = new Thread(this);
        daemon.setDaemon(true);
        daemon.setName("BackgroundSweeper");
        daemon.start();
        Runtime.getRuntime().addShutdownHook(new Thread(() -> {
            log.info("Shutting down persistent lock manager");
            try {
                persistentLockManager.shutdown();
                log.info("Shutdown complete!");
            } catch (Exception e) {
                log.warn("An exception occurred while shutting down. This means that we had the backup lock out when"
                         + "the shutdown was triggered, but failed to release it. If this is the case, sweep or backup"
                         + "may fail to take out the lock in future. If this happens consistently, "
                         + "consult the following documentation on how to release the dead lock: "
                         + "https://palantir.github.io/atlasdb/html/troubleshooting/index.html#clearing-the-backup-lock",
                        e);
            }
        }));
    }

    @Override
    public void run() {
        try (SweepLocks locks = createSweepLocks()) {
            // Wait a while before starting so short lived clis don't try to sweep.
            Thread.sleep(getBackoffTimeWhenSweepHasNotRun());
            log.info("Starting background sweeper.");
            while (true) {
                long millisToSleep = checkConfigAndRunSweep(locks);
                Thread.sleep(millisToSleep);
            }
        } catch (InterruptedException e) {
            log.warn("Shutting down background sweeper. Please restart the service to rerun background sweep.");
        }
    }

    // Returns milliseconds to sleep
    @VisibleForTesting
    long checkConfigAndRunSweep(SweepLocks locks) throws InterruptedException {
        if (isSweepEnabled.get()) {
            return grabLocksAndRun(locks);
        } else {
            log.debug("Skipping sweep because it is currently disabled.");
        }
        return getBackoffTimeWhenSweepHasNotRun();
    }

    private long grabLocksAndRun(SweepLocks locks) throws InterruptedException {
        boolean sweptSuccessfully = false;
        try {
            locks.lockOrRefresh();
            if (locks.haveLocks()) {
                sweptSuccessfully = runOnce();
            } else {
                log.debug("Skipping sweep because sweep is running elsewhere.");
            }
        } catch (InsufficientConsistencyException e) {
            log.warn("Could not sweep because not all nodes of the database are online.", e);
        } catch (RuntimeException e) {
            specificTableSweeper.getSweepMetrics().sweepError();
            if (checkAndRepairTableDrop()) {
                log.info("The table being swept by the background sweeper was dropped, moving on...");
            } else {
<<<<<<< HEAD
                SweepBatchConfig lastBatchConfig = specificTableSweeper.getAdjustedBatchConfig();
                log.warn("The background sweep job failed unexpectedly with batch config {}."
=======
                SweepBatchConfig lastBatchConfig = getAdjustedBatchConfig();
                log.warn("The background sweep job failed unexpectedly with candidate batch size {},"
                                + " delete batch size {},"
                                + " and {} cell+timestamp pairs to examine."
>>>>>>> 259290bc
                                + " Attempting to continue with a lower batch size...",
                        SafeArg.of("candidateBatchSize", lastBatchConfig.candidateBatchSize()),
                        SafeArg.of("deleteBatchSize", lastBatchConfig.deleteBatchSize()),
                        SafeArg.of("maxCellTsPairsToExamine", lastBatchConfig.maxCellTsPairsToExamine()),
                        e);
                // Cut batch size in half, always sweep at least one row (we round down).
                batchSizeMultiplier = Math.max(batchSizeMultiplier / 2, 1.5 / lastBatchConfig.candidateBatchSize());
            }
        }

        if (sweptSuccessfully) {
            batchSizeMultiplier = Math.min(1.0, batchSizeMultiplier * 1.01);
            return sweepPauseMillis.get();
        } else {
            return getBackoffTimeWhenSweepHasNotRun();
        }
    }

    private long getBackoffTimeWhenSweepHasNotRun() {
        return 20 * (1000 + sweepPauseMillis.get());
    }

    @VisibleForTesting
    boolean runOnce() {
        Optional<TableToSweep> tableToSweep = getTableToSweep();
        if (!tableToSweep.isPresent()) {
            // Don't change this log statement. It's parsed by test automation code.
            log.debug("Skipping sweep because no table has enough new writes to be worth sweeping at the moment.");
            return false;
        } else {
            specificTableSweeper.runOnceAndSaveResults(tableToSweep.get());
            return true;
        }
    }

    // there's a bug in older jdk8s around type inference here, don't make the same mistake two of us made
    // and try to lambda refactor this unless you live far enough in the future that this isn't an issue
    private Optional<TableToSweep> getTableToSweep() {
        return specificTableSweeper.getTxManager().runTaskWithRetry(
                new TransactionTask<Optional<TableToSweep>, RuntimeException>() {
                    @Override
                    public Optional<TableToSweep> execute(Transaction tx) {
                        Optional<SweepProgress> progress = specificTableSweeper.getSweepProgressStore().loadProgress(
                                tx);
                        if (progress.isPresent()) {
                            return Optional.of(new TableToSweep(progress.get().tableRef(), progress));
                        } else {
                            Optional<TableReference> nextTable = nextTableToSweepProvider.chooseNextTableToSweep(
                                    tx, specificTableSweeper.getSweepRunner().getConservativeSweepTimestamp());
                            if (nextTable.isPresent()) {
                                return Optional.of(new TableToSweep(nextTable.get(), Optional.empty()));
                            } else {
                                return Optional.empty();
                            }
                        }
                    }
                });
    }

    /**
     * Check whether the table being swept was dropped. If so, stop sweeping it and move on.
     *
     * @return Whether the table being swept was dropped
     */
    boolean checkAndRepairTableDrop() {
        try {
            Set<TableReference> tables = specificTableSweeper.getKvs().getAllTableNames();
            Optional<SweepProgress> progress = specificTableSweeper.getTxManager().runTaskReadOnly(
                    specificTableSweeper.getSweepProgressStore()::loadProgress);
            if (!progress.isPresent() || tables.contains(progress.get().tableRef())) {
                return false;
            } else {
                specificTableSweeper.getSweepProgressStore().clearProgress();
                return true;
            }
        } catch (RuntimeException e) {
            log.error("Failed to check whether the table being swept was dropped."
                    + " Continuing under the assumption that it wasn't...", e);
            return false;
        }
    }

    @VisibleForTesting
    SweepLocks createSweepLocks() {
        return new SweepLocks(lockService);
    }

    @Override
    public synchronized void shutdown() {
        if (daemon == null) {
            return;
        }
        log.info("Signalling background sweeper to shut down.");
        daemon.interrupt();
        try {
            daemon.join();
            daemon = null;
        } catch (InterruptedException e) {
            throw Throwables.rewrapAndThrowUncheckedException(e);
        }
    }
}<|MERGE_RESOLUTION|>--- conflicted
+++ resolved
@@ -145,15 +145,10 @@
             if (checkAndRepairTableDrop()) {
                 log.info("The table being swept by the background sweeper was dropped, moving on...");
             } else {
-<<<<<<< HEAD
                 SweepBatchConfig lastBatchConfig = specificTableSweeper.getAdjustedBatchConfig();
-                log.warn("The background sweep job failed unexpectedly with batch config {}."
-=======
-                SweepBatchConfig lastBatchConfig = getAdjustedBatchConfig();
                 log.warn("The background sweep job failed unexpectedly with candidate batch size {},"
                                 + " delete batch size {},"
                                 + " and {} cell+timestamp pairs to examine."
->>>>>>> 259290bc
                                 + " Attempting to continue with a lower batch size...",
                         SafeArg.of("candidateBatchSize", lastBatchConfig.candidateBatchSize()),
                         SafeArg.of("deleteBatchSize", lastBatchConfig.deleteBatchSize()),
