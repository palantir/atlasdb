--- conflicted
+++ resolved
@@ -163,15 +163,9 @@
                 columnsBetween(minTsExclusive + 1, maxTsExclusive, partitionFine), SweepQueueUtils.MAX_CELLS_DEDICATED);
     }
 
-<<<<<<< HEAD
     private TimestampsToSweep getTimestampsToSweepDescendingAndCleanupAborted(ShardAndStrategy shardStrategy,
             long minTsExclusive, long sweepTs, Multimap<Long, WriteInfo> writesByStartTs) {
-        Map<Long, Long> startToCommitTs = commitTsLoader.loadBatch(writesByStartTs.keySet());
-=======
-    private List<Long> getCommittedTimestampsDescendingAndCleanupAborted(
-            ShardAndStrategy shardStrategy, Multimap<Long, WriteInfo> startTsWrites) {
-        Map<Long, Long> startToCommitTs = commitTsCache.loadBatch(startTsWrites.keySet());
->>>>>>> 6f17571f
+        Map<Long, Long> startToCommitTs = commitTsCache.loadBatch(writesByStartTs.keySet());
         Map<TableReference, Multimap<Cell, Long>> cellsToDelete = new HashMap<>();
         List<Long> committedTimestamps = new ArrayList<>();
         long lastSweptTs = minTsExclusive;
