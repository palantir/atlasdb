/*
 * Copyright 2018 Palantir Technologies, Inc. All rights reserved.
 *
 * Licensed under the BSD-3 License (the "License");
 * you may not use this file except in compliance with the License.
 * You may obtain a copy of the License at
 *
 * http://opensource.org/licenses/BSD-3-Clause
 *
 * Unless required by applicable law or agreed to in writing, software
 * distributed under the License is distributed on an "AS IS" BASIS,
 * WITHOUT WARRANTIES OR CONDITIONS OF ANY KIND, either express or implied.
 * See the License for the specific language governing permissions and
 * limitations under the License.
 */

package com.palantir.atlasdb.sweep.queue;

import java.util.ArrayList;
import java.util.HashMap;
import java.util.List;
import java.util.Map;

import com.google.common.annotations.VisibleForTesting;
import com.google.common.collect.ImmutableList;
import com.palantir.atlasdb.keyvalue.api.Cell;
import com.palantir.atlasdb.keyvalue.api.CellReference;
import com.palantir.atlasdb.keyvalue.api.ColumnRangeSelection;
import com.palantir.atlasdb.keyvalue.api.ColumnSelection;
import com.palantir.atlasdb.keyvalue.api.ImmutableTargetedSweepMetadata;
import com.palantir.atlasdb.keyvalue.api.KeyValueService;
import com.palantir.atlasdb.keyvalue.api.RangeRequest;
import com.palantir.atlasdb.keyvalue.api.RangeRequests;
import com.palantir.atlasdb.keyvalue.api.RowColumnRangeIterator;
import com.palantir.atlasdb.keyvalue.api.TargetedSweepMetadata;
import com.palantir.atlasdb.keyvalue.api.Value;
import com.palantir.atlasdb.keyvalue.api.WriteReference;
import com.palantir.atlasdb.schema.generated.SweepableCellsTable;
import com.palantir.atlasdb.schema.generated.TargetedSweepTableFactory;

public class SweepableCells extends KvsSweepQueueWriter {
    private static final ColumnRangeSelection ALL_COLUMNS = allPossibleColumns();
    @VisibleForTesting
    public static final int MAX_CELLS_GENERIC = 50;
    @VisibleForTesting
<<<<<<< HEAD
    static final int MAX_CELLS_DEDICATED = 100_000;
    private static final ColumnRangeSelection ALL_COLUMNS = allPossibleColumns();
    public static final long SWEEP_BATCH_SIZE = 1000L;
    public static final int MINIMUM_WRITE_INDEX = -TargetedSweepMetadata.MAX_DEDICATED_ROWS;
=======
    public static final int MAX_CELLS_DEDICATED = 100_000;
    @VisibleForTesting
    public static final long SWEEP_BATCH_SIZE = 1000L;
    private static final int MINIMUM_WRITE_INDEX = -TargetedSweepMetadata.MAX_DEDICATED_ROWS;
>>>>>>> ef1a9a08

    public SweepableCells(KeyValueService kvs, WriteInfoPartitioner partitioner) {
        super(kvs, TargetedSweepTableFactory.of().getSweepableCellsTable(null).getTableRef(), partitioner);
    }

    @Override
    void populateCells(PartitionInfo partitionInfo, List<WriteInfo> writes, Map<Cell, byte[]> cells) {
        boolean dedicate = writes.size() > MAX_CELLS_GENERIC;

        if (dedicate) {
            cells = addReferenceToDedicatedRows(partitionInfo, writes, cells);
        }

        long index = 0;
        for (WriteInfo write : writes) {
            addWrite(partitionInfo, write, dedicate, index, cells);
            index++;
        }
    }

    private Map<Cell, byte[]> addReferenceToDedicatedRows(PartitionInfo info, List<WriteInfo> writes,
            Map<Cell, byte[]> cells) {
        return addCell(info, WriteReference.DUMMY, false, 0, entryIndicatingNumberOfRequiredRows(writes), cells);
    }

    private long entryIndicatingNumberOfRequiredRows(List<WriteInfo> writes) {
        return -(1 + (writes.size() - 1) / MAX_CELLS_DEDICATED);
    }

    private Map<Cell, byte[]> addCell(PartitionInfo info, WriteReference writeRef, boolean isDedicatedRow,
            long dedicatedRowNumber, long writeIndex, Map<Cell, byte[]> cells) {
        SweepableCellsTable.SweepableCellsRow row = computeRow(info, isDedicatedRow, dedicatedRowNumber);
        SweepableCellsTable.SweepableCellsColumnValue colVal = createColVal(info.timestamp(), writeIndex, writeRef);
        cells.put(SweepQueueUtils.toCell(row, colVal), colVal.persistValue());
        return cells;
    }

    private SweepableCellsTable.SweepableCellsRow computeRow(PartitionInfo info, boolean isDedicatedRow,
            long dedicatedRowNumber) {
        TargetedSweepMetadata metadata = ImmutableTargetedSweepMetadata.builder()
                .conservative(info.isConservative().isTrue())
                .dedicatedRow(isDedicatedRow)
                .shard(info.shard())
                .dedicatedRowNumber(dedicatedRowNumber)
                .build();

        long tsOrPartition = getTimestampOrPartition(info, isDedicatedRow);
        return SweepableCellsTable.SweepableCellsRow.of(tsOrPartition, metadata.persistToBytes());
    }

    private long getTimestampOrPartition(PartitionInfo info, boolean isDedicatedRow) {
        return isDedicatedRow ? info.timestamp() : SweepQueueUtils.tsPartitionFine(info.timestamp());
    }

    private SweepableCellsTable.SweepableCellsColumnValue createColVal(long ts, long index, WriteReference writeRef) {
        SweepableCellsTable.SweepableCellsColumn col = SweepableCellsTable.SweepableCellsColumn.of(tsMod(ts), index);
        return SweepableCellsTable.SweepableCellsColumnValue.of(col, writeRef);
    }

    private static long tsMod(long timestamp) {
        return timestamp % SweepQueueUtils.TS_FINE_GRANULARITY;
    }

    SweepBatch getBatchForPartition(ShardAndStrategy shardStrategy, long partitionFine, long minTsExclusive,
            long maxTsExclusive) {
        if (inconsistentBounds(minTsExclusive, maxTsExclusive)) {
            return  SweepBatch.of(ImmutableList.of(), minTsExclusive);
        }

        SweepableCellsTable.SweepableCellsRow row = computeRow(partitionFine, shardStrategy);
        RowColumnRangeIterator resultIterator = getRowColumnRange(row, partitionFine, minTsExclusive, maxTsExclusive);

        Map<CellReference, WriteInfo> writes = new HashMap<>();
        long lastSweptTs = 0L;

        while (resultIterator.hasNext() && writes.size() < SWEEP_BATCH_SIZE) {
            Map.Entry<Cell, Value> entry = resultIterator.next();
            populateWrites(row, entry, writes);
            lastSweptTs = getTimestamp(row, computeColumn(entry));
        }

        if (exhaustedAllColumns(resultIterator)) {
            lastSweptTs = lastGuaranteedSwept(partitionFine, maxTsExclusive);
        }

        return SweepBatch.of(writes.values(), lastSweptTs);
    }

    private boolean inconsistentBounds(long minTsExclusive, long maxTsExclusive) {
        return minTsExclusive + 1 >= maxTsExclusive;
    }

    private SweepableCellsTable.SweepableCellsRow computeRow(long partitionFine, ShardAndStrategy shardStrategy) {
        TargetedSweepMetadata metadata = ImmutableTargetedSweepMetadata.builder()
                .conservative(shardStrategy.isConservative())
                .dedicatedRow(false)
                .shard(shardStrategy.shard())
                .dedicatedRowNumber(0)
                .build();

        return SweepableCellsTable.SweepableCellsRow.of(partitionFine, metadata.persistToBytes());
    }

    private RowColumnRangeIterator getRowColumnRange(SweepableCellsTable.SweepableCellsRow row, long partitionFine,
            long minTsExclusive, long maxTsExclusive) {
        return getRowsColumnRange(ImmutableList.of(row.persistToBytes()),
                columnsBetween(minTsExclusive + 1, maxTsExclusive, partitionFine), MAX_CELLS_DEDICATED);
    }


    private void populateWrites(SweepableCellsTable.SweepableCellsRow row, Map.Entry<Cell, Value> entry,
            Map<CellReference, WriteInfo> writes) {
        SweepableCellsTable.SweepableCellsColumn col = computeColumn(entry);

        if (isReferenceToDedicatedRows(col)) {
            addWritesFromDedicated(row, col, writes);
        } else {
            addWriteFromValue(getTimestamp(row, col), entry.getValue(), writes);
        }
    }

    private boolean isReferenceToDedicatedRows(SweepableCellsTable.SweepableCellsColumn col) {
        return col.getWriteIndex() < 0;
    }

    private void addWritesFromDedicated(SweepableCellsTable.SweepableCellsRow row,
            SweepableCellsTable.SweepableCellsColumn col, Map<CellReference, WriteInfo> writes) {
        List<byte[]> dedicatedRows = computeDedicatedRows(row, col);
        RowColumnRangeIterator iterator = getWithColumnRangeAll(dedicatedRows);
        iterator.forEachRemaining(entry -> addWriteFromValue(getTimestamp(row, col), entry.getValue(), writes));
    }

    private List<byte[]> computeDedicatedRows(SweepableCellsTable.SweepableCellsRow row,
            SweepableCellsTable.SweepableCellsColumn col) {
        TargetedSweepMetadata metadata = TargetedSweepMetadata.BYTES_HYDRATOR.hydrateFromBytes(row.getMetadata());
        long timestamp = getTimestamp(row, col);
        int numberOfDedicatedRows = writeIndexToNumberOfDedicatedRows(col.getWriteIndex());
        List<byte[]> dedicatedRows = new ArrayList<>();

        for (int i = 0; i < numberOfDedicatedRows; i++) {
<<<<<<< HEAD
            byte[]  dedicatedMetadata = ImmutableTargetedSweepMetadata.builder()
=======
            byte[] dedicatedMetadata = ImmutableTargetedSweepMetadata.builder()
>>>>>>> ef1a9a08
                    .from(metadata)
                    .dedicatedRow(true)
                    .dedicatedRowNumber(i)
                    .build()
                    .persistToBytes();
            dedicatedRows.add(SweepableCellsTable.SweepableCellsRow.of(timestamp, dedicatedMetadata).persistToBytes());
        }
        return dedicatedRows;
    }

    private long getTimestamp(SweepableCellsTable.SweepableCellsRow row, SweepableCellsTable.SweepableCellsColumn col) {
        return row.getTimestampPartition() * SweepQueueUtils.TS_FINE_GRANULARITY + col.getTimestampModulus();
    }

    private int writeIndexToNumberOfDedicatedRows(long writeIndex) {
        return (int) -writeIndex;
    }

    private RowColumnRangeIterator getWithColumnRangeAll(Iterable<byte[]> rows) {
        return getRowsColumnRange(rows, ALL_COLUMNS, MAX_CELLS_DEDICATED);
    }

    private void addWriteFromValue(long timestamp, Value value, Map<CellReference, WriteInfo> writes) {
        WriteReference writeRef = SweepableCellsTable.SweepableCellsColumnValue.hydrateValue(value.getContents());
        updateLatestForCell(timestamp, writeRef, writes);
    }

    private boolean exhaustedAllColumns(RowColumnRangeIterator resultIterator) {
        return !resultIterator.hasNext();
    }

    private long lastGuaranteedSwept(long partitionFine, long maxTsExclusive) {
<<<<<<< HEAD
        return Math.min(SweepQueueUtils.maxForFinePartition(partitionFine), maxTsExclusive - 1);
=======
        return Math.min(SweepQueueUtils.maxTsForFinePartition(partitionFine), maxTsExclusive - 1);
>>>>>>> ef1a9a08
    }

    void deleteDedicatedRows(ShardAndStrategy shardAndStrategy, long partitionFine) {
        rangeRequestsDedicatedRows(shardAndStrategy, partitionFine).forEach(this::deleteRange);
    }

    void deleteNonDedicatedRow(ShardAndStrategy shardAndStrategy, long partitionFine) {
        deleteRange(rangeRequestNonDedicatedRow(shardAndStrategy, partitionFine));
    }

    private void addWrite(PartitionInfo info, WriteInfo write, boolean dedicate, long index, Map<Cell, byte[]> cells) {
        addCell(info, write.writeRef(), dedicate, index / MAX_CELLS_DEDICATED, index % MAX_CELLS_DEDICATED, cells);
    }

    private void updateLatestForCell(long ts, WriteReference writeRef, Map<CellReference, WriteInfo> writes) {
        WriteInfo newWrite = WriteInfo.of(writeRef, ts);
        writes.merge(writeRef.cellReference(), newWrite,
                (writeOne, writeTwo) -> writeOne.timestamp() > writeTwo.timestamp() ? writeOne : writeTwo);
    }

    private List<RangeRequest> rangeRequestsDedicatedRows(ShardAndStrategy shardAndStrategy, long partitionFine) {
        SweepableCellsTable.SweepableCellsRow startingRow = computeRow(partitionFine, shardAndStrategy);
        RowColumnRangeIterator rowIterator = getWithColumnRangeAllForRow(startingRow);
        List<RangeRequest> requests = new ArrayList<>();
        rowIterator.forEachRemaining(entry -> addRangeRequestIfDedicated(startingRow, computeColumn(entry), requests));
        return requests;
    }

    private void addRangeRequestIfDedicated(SweepableCellsTable.SweepableCellsRow row,
            SweepableCellsTable.SweepableCellsColumn col, List<RangeRequest> requests) {
        if (!isReferenceToDedicatedRows(col)) {
            return;
        }
        List<byte[]> dedicatedRows = computeDedicatedRows(row, col);
        byte[] startRowInclusive = dedicatedRows.get(0);
        byte[] endRowInclusive = dedicatedRows.get(dedicatedRows.size() - 1);
        requests.add(computeRangeRequestForRows(startRowInclusive, endRowInclusive));
    }

    private RangeRequest rangeRequestNonDedicatedRow(ShardAndStrategy shardAndStrategy, long partitionFine) {
        byte[] row = computeRow(partitionFine, shardAndStrategy).persistToBytes();
        return computeRangeRequestForRows(row, row);
    }

    private RangeRequest computeRangeRequestForRows(byte[] startRowInclusive, byte[] endRowInclusive) {
        return RangeRequest.builder()
                .startRowInclusive(startRowInclusive)
                .endRowExclusive(RangeRequests.nextLexicographicName(endRowInclusive))
                .retainColumns(ColumnSelection.all())
                .build();
    }

    private SweepableCellsTable.SweepableCellsColumn computeColumn(Map.Entry<Cell, Value> entry) {
        return SweepableCellsTable.SweepableCellsColumn.BYTES_HYDRATOR
                .hydrateFromBytes(entry.getKey().getColumnName());
    }

    private RowColumnRangeIterator getWithColumnRangeAllForRow(SweepableCellsTable.SweepableCellsRow row) {
        return getWithColumnRangeAll(ImmutableList.of(row.persistToBytes()));
    }

    private ColumnRangeSelection columnsBetween(long startTsInclusive, long endTsExclusive, long partitionFine) {
        long startIncl = exactColumnOrElseBeginningOfRow(startTsInclusive, partitionFine);
        byte[] startCol = SweepableCellsTable.SweepableCellsColumn.of(startIncl, MINIMUM_WRITE_INDEX).persistToBytes();
        long endExcl = exactColumnOrElseOneBeyondEndOfRow(endTsExclusive, partitionFine);
        byte[] endCol = SweepableCellsTable.SweepableCellsColumn.of(endExcl, MINIMUM_WRITE_INDEX).persistToBytes();
        return new ColumnRangeSelection(startCol, endCol);
    }

    private long exactColumnOrElseOneBeyondEndOfRow(long endTsExclusive, long partitionFine) {
<<<<<<< HEAD
        return Math.min(endTsExclusive - SweepQueueUtils.minForFinePartition(partitionFine),
=======
        return Math.min(endTsExclusive - SweepQueueUtils.minTsForFinePartition(partitionFine),
>>>>>>> ef1a9a08
                SweepQueueUtils.TS_FINE_GRANULARITY);
    }

    private long exactColumnOrElseBeginningOfRow(long startTsInclusive, long partitionFine) {
<<<<<<< HEAD
        return Math.max(startTsInclusive - SweepQueueUtils.minForFinePartition(partitionFine), 0);
=======
        return Math.max(startTsInclusive - SweepQueueUtils.minTsForFinePartition(partitionFine), 0);
>>>>>>> ef1a9a08
    }

    private static ColumnRangeSelection allPossibleColumns() {
        byte[] startCol = SweepableCellsTable.SweepableCellsColumn.of(0L, MINIMUM_WRITE_INDEX)
                .persistToBytes();
        byte[] endCol = SweepableCellsTable.SweepableCellsColumn.of(SweepQueueUtils.TS_FINE_GRANULARITY, 0L)
                .persistToBytes();
        return new ColumnRangeSelection(startCol, endCol);
    }
}
<|MERGE_RESOLUTION|>--- conflicted
+++ resolved
@@ -43,17 +43,10 @@
     @VisibleForTesting
     public static final int MAX_CELLS_GENERIC = 50;
     @VisibleForTesting
-<<<<<<< HEAD
-    static final int MAX_CELLS_DEDICATED = 100_000;
-    private static final ColumnRangeSelection ALL_COLUMNS = allPossibleColumns();
-    public static final long SWEEP_BATCH_SIZE = 1000L;
-    public static final int MINIMUM_WRITE_INDEX = -TargetedSweepMetadata.MAX_DEDICATED_ROWS;
-=======
     public static final int MAX_CELLS_DEDICATED = 100_000;
     @VisibleForTesting
     public static final long SWEEP_BATCH_SIZE = 1000L;
     private static final int MINIMUM_WRITE_INDEX = -TargetedSweepMetadata.MAX_DEDICATED_ROWS;
->>>>>>> ef1a9a08
 
     public SweepableCells(KeyValueService kvs, WriteInfoPartitioner partitioner) {
         super(kvs, TargetedSweepTableFactory.of().getSweepableCellsTable(null).getTableRef(), partitioner);
@@ -163,7 +156,6 @@
                 columnsBetween(minTsExclusive + 1, maxTsExclusive, partitionFine), MAX_CELLS_DEDICATED);
     }
 
-
     private void populateWrites(SweepableCellsTable.SweepableCellsRow row, Map.Entry<Cell, Value> entry,
             Map<CellReference, WriteInfo> writes) {
         SweepableCellsTable.SweepableCellsColumn col = computeColumn(entry);
@@ -194,11 +186,7 @@
         List<byte[]> dedicatedRows = new ArrayList<>();
 
         for (int i = 0; i < numberOfDedicatedRows; i++) {
-<<<<<<< HEAD
-            byte[]  dedicatedMetadata = ImmutableTargetedSweepMetadata.builder()
-=======
             byte[] dedicatedMetadata = ImmutableTargetedSweepMetadata.builder()
->>>>>>> ef1a9a08
                     .from(metadata)
                     .dedicatedRow(true)
                     .dedicatedRowNumber(i)
@@ -231,11 +219,7 @@
     }
 
     private long lastGuaranteedSwept(long partitionFine, long maxTsExclusive) {
-<<<<<<< HEAD
-        return Math.min(SweepQueueUtils.maxForFinePartition(partitionFine), maxTsExclusive - 1);
-=======
         return Math.min(SweepQueueUtils.maxTsForFinePartition(partitionFine), maxTsExclusive - 1);
->>>>>>> ef1a9a08
     }
 
     void deleteDedicatedRows(ShardAndStrategy shardAndStrategy, long partitionFine) {
@@ -306,20 +290,12 @@
     }
 
     private long exactColumnOrElseOneBeyondEndOfRow(long endTsExclusive, long partitionFine) {
-<<<<<<< HEAD
-        return Math.min(endTsExclusive - SweepQueueUtils.minForFinePartition(partitionFine),
-=======
         return Math.min(endTsExclusive - SweepQueueUtils.minTsForFinePartition(partitionFine),
->>>>>>> ef1a9a08
                 SweepQueueUtils.TS_FINE_GRANULARITY);
     }
 
     private long exactColumnOrElseBeginningOfRow(long startTsInclusive, long partitionFine) {
-<<<<<<< HEAD
-        return Math.max(startTsInclusive - SweepQueueUtils.minForFinePartition(partitionFine), 0);
-=======
         return Math.max(startTsInclusive - SweepQueueUtils.minTsForFinePartition(partitionFine), 0);
->>>>>>> ef1a9a08
     }
 
     private static ColumnRangeSelection allPossibleColumns() {
