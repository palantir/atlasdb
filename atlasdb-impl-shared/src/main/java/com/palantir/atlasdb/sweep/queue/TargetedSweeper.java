/*
 * (c) Copyright 2018 Palantir Technologies Inc. All rights reserved.
 *
 * Licensed under the Apache License, Version 2.0 (the "License");
 * you may not use this file except in compliance with the License.
 * You may obtain a copy of the License at
 *
 *     http://www.apache.org/licenses/LICENSE-2.0
 *
 * Unless required by applicable law or agreed to in writing, software
 * distributed under the License is distributed on an "AS IS" BASIS,
 * WITHOUT WARRANTIES OR CONDITIONS OF ANY KIND, either express or implied.
 * See the License for the specific language governing permissions and
 * limitations under the License.
 */
package com.palantir.atlasdb.sweep.queue;

import com.google.common.annotations.VisibleForTesting;
import com.google.common.base.Suppliers;
import com.google.common.collect.ImmutableList;
import com.palantir.atlasdb.cleaner.Follower;
import com.palantir.atlasdb.keyvalue.api.InsufficientConsistencyException;
import com.palantir.atlasdb.keyvalue.api.KeyValueService;
import com.palantir.atlasdb.keyvalue.api.TableReference;
import com.palantir.atlasdb.sweep.BackgroundSweeper;
import com.palantir.atlasdb.sweep.Sweeper;
import com.palantir.atlasdb.sweep.metrics.LastSweptTimestampUpdater;
import com.palantir.atlasdb.sweep.metrics.SweepOutcome;
import com.palantir.atlasdb.sweep.metrics.TargetedSweepMetrics;
import com.palantir.atlasdb.sweep.queue.SweepQueueReader.ReadBatchingRuntimeContext;
import com.palantir.atlasdb.sweep.queue.config.ImmutableTargetedSweepInstallConfig;
import com.palantir.atlasdb.sweep.queue.config.ImmutableTargetedSweepRuntimeConfig;
import com.palantir.atlasdb.sweep.queue.config.TargetedSweepInstallConfig;
import com.palantir.atlasdb.sweep.queue.config.TargetedSweepRuntimeConfig;
import com.palantir.atlasdb.table.description.SweeperStrategy;
import com.palantir.atlasdb.transaction.api.TransactionManager;
import com.palantir.atlasdb.transaction.service.TransactionService;
import com.palantir.atlasdb.util.MetricsManager;
import com.palantir.atlasdb.util.MetricsManagers;
import com.palantir.common.concurrent.NamedThreadFactory;
import com.palantir.common.concurrent.PTExecutors;
import com.palantir.exception.NotInitializedException;
import com.palantir.lock.v2.TimelockService;
import com.palantir.logsafe.Preconditions;
import com.palantir.logsafe.SafeArg;
import com.palantir.logsafe.logger.SafeLogger;
import com.palantir.logsafe.logger.SafeLoggerFactory;
import java.util.List;
import java.util.Optional;
import java.util.Set;
import java.util.concurrent.atomic.AtomicLong;
import java.util.function.Consumer;
import java.util.function.Supplier;
import java.util.stream.IntStream;

@SuppressWarnings({"FinalClass", "Not final for mocking in tests"})
public class TargetedSweeper implements MultiTableSweepQueueWriter, BackgroundSweeper {
    private static final SafeLogger log = SafeLoggerFactory.get(TargetedSweeper.class);

    private final boolean shouldResetAndStopSweep;
    private final Supplier<TargetedSweepRuntimeConfig> runtime;
    private final List<Follower> followers;
    private final MetricsManager metricsManager;
    private final TargetedSweepMetrics.MetricsConfiguration metricsConfiguration;

    private final BackgroundSweepScheduler conservativeScheduler;
    private final BackgroundSweepScheduler thoroughScheduler;
<<<<<<< HEAD

    private final Consumer<Set<Long>> abortedTransactionConsumer;
=======
    private final BackgroundSweepScheduler noneScheduler;

>>>>>>> 9f87cb42
    private LastSweptTimestampUpdater lastSweptTimestampUpdater;
    private TargetedSweepMetrics metrics;
    private SweepQueue queue;
    private SpecialTimestampsSupplier timestampsSupplier;
    private TimelockService timeLock;

    private volatile boolean isInitialized = false;

    private TargetedSweeper(
            MetricsManager metricsManager,
            Supplier<TargetedSweepRuntimeConfig> runtime,
            TargetedSweepInstallConfig install,
            List<Follower> followers,
            Consumer<Set<Long>> abortedTransactionConsumer) {
        this.metricsManager = metricsManager;
        this.runtime = runtime;
        this.conservativeScheduler =
                new BackgroundSweepScheduler(install.conservativeThreads(), SweeperStrategy.CONSERVATIVE);
        this.thoroughScheduler = new BackgroundSweepScheduler(install.thoroughThreads(), SweeperStrategy.THOROUGH);
        this.noneScheduler = new BackgroundSweepScheduler(install.noneThreads(), SweeperStrategy.NON_SWEEPABLE);
        this.shouldResetAndStopSweep = install.resetTargetedSweepQueueProgressAndStopSweep();
        this.followers = followers;
        this.metricsConfiguration = install.metricsConfiguration();
        this.abortedTransactionConsumer = abortedTransactionConsumer;
    }

    public boolean isInitialized() {
        return isInitialized;
    }

    /**
     * Creates a targeted sweeper, without initializing any of the necessary resources. You must call the
     * {@link #initializeWithoutRunning(SpecialTimestampsSupplier, TimelockService, KeyValueService,
     * TransactionService, TargetedSweepFollower)} method before any writes can be made to the sweep queue, or before
     * the background sweep job can run.
     *
     * @param runtime live reloadable TargetedSweepRuntimeConfig.
     * @param install TargetedSweepInstallConfig, which is not live reloadable.
     * @param followers follower used for sweeps, as defined by your schema.
     * @return returns an uninitialized targeted sweeper
     */
    public static TargetedSweeper createUninitialized(
            MetricsManager metrics,
            Supplier<TargetedSweepRuntimeConfig> runtime,
            TargetedSweepInstallConfig install,
            List<Follower> followers,
            Consumer<Set<Long>> abortedTransactionConsumer) {
        return new TargetedSweeper(metrics, runtime, install, followers, abortedTransactionConsumer);
    }

    public static TargetedSweeper createUninitializedForTest(
            MetricsManager metricsManager, Supplier<TargetedSweepRuntimeConfig> runtime) {
        TargetedSweepInstallConfig install = ImmutableTargetedSweepInstallConfig.builder()
                .conservativeThreads(0)
                .thoroughThreads(0)
                .build();
        return createUninitialized(metricsManager, runtime, install, ImmutableList.of(), _unused -> {});
    }

    public static TargetedSweeper createUninitializedForTest(Supplier<Integer> shards) {
        Supplier<TargetedSweepRuntimeConfig> runtime = () -> ImmutableTargetedSweepRuntimeConfig.builder()
                .shards(shards.get())
                .build();
        return createUninitializedForTest(MetricsManagers.createForTests(), runtime);
    }

    @Override
    public void initialize(TransactionManager txManager) {
        initializeWithoutRunning(txManager);
        runInBackground();
    }

    public void initializeWithoutRunning(TransactionManager txManager) {
        initializeWithoutRunning(
                SpecialTimestampsSupplier.create(txManager),
                txManager.getTimelockService(),
                txManager.getKeyValueService(),
                txManager.getTransactionService(),
                new TargetedSweepFollower(followers, txManager));
    }

    /**
     * This method initializes all the resources necessary for the targeted sweeper. This method should only be called
     * once the kvs is ready.
     * @param timestamps supplier of unreadable and immutable timestamps.
     * @param timelockService TimeLockService to use for synchronizing iterations of sweep on different nodes
     * @param kvs key value service that must be already initialized.
     * @param transaction transaction service for checking if values were committed and rolling back if necessary
     * @param follower followers used for sweeps.
     */
    public void initializeWithoutRunning(
            SpecialTimestampsSupplier timestamps,
            TimelockService timelockService,
            KeyValueService kvs,
            TransactionService transaction,
            TargetedSweepFollower follower) {
        if (isInitialized) {
            return;
        }
        Preconditions.checkState(
                kvs.isInitialized(), "Attempted to initialize targeted sweeper with an uninitialized backing KVS.");
        metrics = TargetedSweepMetrics.create(
                metricsManager,
                timelockService,
                kvs,
                metricsConfiguration,
                runtime.get().shards());
        queue = SweepQueue.create(
                metrics,
                kvs,
                timelockService,
                Suppliers.compose(TargetedSweepRuntimeConfig::shards, runtime::get),
                transaction,
                abortedTransactionConsumer,
                follower,
                ReadBatchingRuntimeContext.builder()
                        .maximumPartitions(this::getPartitionBatchLimit)
                        .cellsThreshold(() -> runtime.get().batchCellThreshold())
                        .build());
        timestampsSupplier = timestamps;
        timeLock = timelockService;
        lastSweptTimestampUpdater = new LastSweptTimestampUpdater(
                queue,
                metrics,
                PTExecutors.newSingleThreadScheduledExecutor(
                        new NamedThreadFactory("last-swept-timestamp-metric-update", true)));
        isInitialized = true;
    }

    @Override
    public void runInBackground() {
        assertInitialized();
        if (shouldResetAndStopSweep) {
            log.warn("This AtlasDB node is operating in a mode where it is attempting to reset the progress of "
                    + "targeted sweep. While in this mode, your data is not getting swept: please restart your node "
                    + "once it is confirmed that sweep progress has been reset.");
            queue.resetSweepProgress();
        } else {
            conservativeScheduler.scheduleBackgroundThreads();
            thoroughScheduler.scheduleBackgroundThreads();
            lastSweptTimestampUpdater.schedule(metricsConfiguration.lastSweptTimestampUpdaterDelayMillis());
        }
    }

    @Override
    public void enqueue(List<WriteInfo> writes) {
        assertInitialized();
        queue.enqueue(writes);
    }

    /**
     * Sweeps the next batch for the given shard and strategy. If the sweep is successful, we delete the processed
     * writes from the sweep queue and then update the sweep queue progress accordingly.
     *
     * @param shardStrategy shard and strategy to use
     * @return number of entries swept
     */
    // Visible for testing
    public long sweepNextBatch(ShardAndStrategy shardStrategy, long maxTsExclusive) {
        assertInitialized();
        return queue.sweepNextBatch(shardStrategy, maxTsExclusive);
    }

    @VisibleForTesting
    long processShard(ShardAndStrategy shardAndStrategy) {
        long maxTsExclusive = Sweeper.of(shardAndStrategy).getSweepTimestamp(timestampsSupplier);
        return sweepNextBatch(shardAndStrategy, maxTsExclusive);
    }

    @Override
    public void close() {
        conservativeScheduler.close();
        thoroughScheduler.close();
        lastSweptTimestampUpdater.close();
    }

    @Override
    public SweeperStrategy getSweepStrategy(TableReference tableReference) {
        return queue.getSweepStrategy(tableReference);
    }

    @Override
    public void shutdown() {
        close();
    }

    private void assertInitialized() {
        if (!isInitialized) {
            throw new NotInitializedException("Targeted Sweeper");
        }
    }

    private int getPartitionBatchLimit() {
        return runtime.get().enableAutoTuning()
                ? Integer.MAX_VALUE
                : runtime.get().maximumPartitionsToBatchInSingleRead();
    }

    private class BackgroundSweepScheduler implements AutoCloseable {
        private final int numThreads;
        private final SweeperStrategy sweepStrategy;
        private final AtomicLong counter = new AtomicLong(0);
        private final SweepDelay delay;

        private ScalingSweepTaskScheduler scheduler;

        private BackgroundSweepScheduler(int numThreads, SweeperStrategy sweepStrategy) {
            this.numThreads = numThreads;
            this.sweepStrategy = sweepStrategy;
            this.delay = new SweepDelay(
                    () -> runtime.get().pauseMillis(),
                    millis -> metrics.updateSweepDelayMetric(sweepStrategy, millis),
                    () -> runtime.get().batchCellThreshold());
        }

        private void scheduleBackgroundThreads() {
            if (numThreads > 0 && scheduler == null) {
                scheduler = ScalingSweepTaskScheduler.createStarted(
                        delay, numThreads, this::runOneIteration, () -> runtime.get()
                                .enableAutoTuning());
            }
        }

        private SweepIterationResult runOneIteration() {
            if (!runtime.get().enabled()) {
                return SweepIterationResults.disabled();
            }

            Optional<TargetedSweeperLock> maybeLock = Optional.empty();
            try {
                maybeLock = tryToAcquireLockForNextShardAndStrategy();
                return maybeLock
                        .map(targetedSweeperLock ->
                                SweepIterationResults.success(processShard(targetedSweeperLock.getShardAndStrategy())))
                        .orElseGet(SweepIterationResults::unableToAcquireShard);
            } catch (InsufficientConsistencyException e) {
                metrics.registerOccurrenceOf(sweepStrategy, SweepOutcome.NOT_ENOUGH_DB_NODES_ONLINE);
                logException(e, maybeLock);
                return SweepIterationResults.insufficientConsistency();
            } catch (Throwable th) {
                metrics.registerOccurrenceOf(sweepStrategy, SweepOutcome.ERROR);
                logException(th, maybeLock);
                return SweepIterationResults.otherError();
            } finally {
                try {
                    maybeLock.ifPresent(TargetedSweeperLock::unlock);
                } catch (Throwable th) {
                    logUnlockException(th, maybeLock);
                }
            }
        }

        private Optional<TargetedSweeperLock> tryToAcquireLockForNextShardAndStrategy() {
            return IntStream.range(0, queue.getNumShards(sweepStrategy))
                    .map(ignore -> getShardAndIncrement())
                    .mapToObj(shard -> TargetedSweeperLock.tryAcquire(shard, sweepStrategy, timeLock))
                    .filter(Optional::isPresent)
                    .map(Optional::get)
                    .findFirst();
        }

        private int getShardAndIncrement() {
            return (int) (counter.getAndIncrement() % queue.getNumShards());
        }

        private void logException(Throwable th, Optional<TargetedSweeperLock> maybeLock) {
            if (maybeLock.isPresent()) {
                log.warn(
                        "Targeted sweep for {} failed and will be retried later.",
                        SafeArg.of(
                                "shardStrategy",
                                maybeLock.get().getShardAndStrategy().toText()),
                        th);
            } else {
                log.warn(
                        "Targeted sweep for sweep strategy {} failed and will be retried later.",
                        SafeArg.of("sweepStrategy", sweepStrategy),
                        th);
            }
        }

        private void logUnlockException(Throwable th, Optional<TargetedSweeperLock> maybeLock) {
            if (maybeLock.isPresent()) {
                log.info(
                        "Failed to unlock targeted sweep lock for {}.",
                        SafeArg.of(
                                "shardStrategy",
                                maybeLock.get().getShardAndStrategy().toText()),
                        th);
            } else {
                log.info(
                        "Failed to unlock targeted sweep lock for sweep strategy {}.",
                        SafeArg.of("sweepStrategy", sweepStrategy),
                        th);
            }
        }

        @Override
        public void close() {
            if (scheduler != null) {
                scheduler.close();
            }
        }
    }
}<|MERGE_RESOLUTION|>--- conflicted
+++ resolved
@@ -65,13 +65,10 @@
 
     private final BackgroundSweepScheduler conservativeScheduler;
     private final BackgroundSweepScheduler thoroughScheduler;
-<<<<<<< HEAD
 
     private final Consumer<Set<Long>> abortedTransactionConsumer;
-=======
     private final BackgroundSweepScheduler noneScheduler;
 
->>>>>>> 9f87cb42
     private LastSweptTimestampUpdater lastSweptTimestampUpdater;
     private TargetedSweepMetrics metrics;
     private SweepQueue queue;
