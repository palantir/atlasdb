--- conflicted
+++ resolved
@@ -22,6 +22,7 @@
 import java.util.concurrent.TimeUnit;
 import java.util.concurrent.atomic.AtomicLong;
 import java.util.function.Supplier;
+import java.util.stream.IntStream;
 
 import org.slf4j.Logger;
 import org.slf4j.LoggerFactory;
@@ -51,10 +52,10 @@
     private final Supplier<Integer> shardsConfig;
     private final List<Follower> followers;
     private final MetricsManager metricsManager;
-    private LockService lockService;
 
     private SweepQueue queue;
     private SpecialTimestampsSupplier timestampsSupplier;
+    private LockService lockService;
     private BackgroundSweepScheduler conservativeScheduler;
     private BackgroundSweepScheduler thoroughScheduler;
 
@@ -91,14 +92,8 @@
     }
 
     @VisibleForTesting
-<<<<<<< HEAD
-    public static TargetedSweeper createUninitializedForTest(MetricsManager metricsManager, Supplier<Integer> shards) {
+    static TargetedSweeper createUninitializedForTest(MetricsManager metricsManager, Supplier<Integer> shards) {
         return createUninitialized(metricsManager, () -> true, shards, 0, 0, ImmutableList.of());
-=======
-    static TargetedSweeper createUninitializedForTest(MetricsManager metricsManager, Supplier<Integer> shards) {
-        return createUninitialized(
-                metricsManager, () -> true, shards, 0, 0, ImmutableList.of());
->>>>>>> 794282d6
     }
 
     public static TargetedSweeper createUninitializedForTest(Supplier<Integer> shards) {
@@ -114,7 +109,8 @@
      * @param kvs key value service that must be already initialized.
      * @param follower followers used for sweeps.
      */
-    public void initialize(SpecialTimestampsSupplier timestamps, LockService lock, KeyValueService kvs, TargetedSweepFollower follower) {
+    public void initialize(SpecialTimestampsSupplier timestamps, LockService lock, KeyValueService kvs,
+            TargetedSweepFollower follower) {
         if (isInitialized) {
             return;
         }
@@ -213,17 +209,11 @@
         }
 
         private Optional<TargetedSweeperLock> tryToAcquireLockForNextShardAndStrategy() throws InterruptedException {
-            for (int i = 0; i < queue.getNumShards(); i++) {
-                int nextShardCandidate = getShardAndIncrement();
-                TargetedSweeperLock lock = TargetedSweeperLock.acquire(nextShardCandidate, sweepStrategy, lockService);
-                if (lock.isHeld()) {
-                    return Optional.of(lock);
-                }
-            }
-            log.info("There are no candidates for this iteration of targeted sweep as all shards for sweep strategy {} "
-                    + "are currently being swept by other threads. You may consider increasing the number of shards, "
-                    + "or reducing the number of threads.", SafeArg.of("sweepStrategy", sweepStrategy));
-            return Optional.empty();
+            return IntStream.range(0, queue.getNumShards())
+                    .map(ignore -> getShardAndIncrement())
+                    .mapToObj(shard -> TargetedSweeperLock.tryAcquireUnchecked(shard, sweepStrategy, lockService))
+                    .filter(TargetedSweeperLock::isHeld)
+                    .findFirst();
         }
 
         private int getShardAndIncrement() {
