/*
 * Copyright 2018 Palantir Technologies, Inc. All rights reserved.
 *
 * Licensed under the BSD-3 License (the "License");
 * you may not use this file except in compliance with the License.
 * You may obtain a copy of the License at
 *
 * http://opensource.org/licenses/BSD-3-Clause
 *
 * Unless required by applicable law or agreed to in writing, software
 * distributed under the License is distributed on an "AS IS" BASIS,
 * WITHOUT WARRANTIES OR CONDITIONS OF ANY KIND, either express or implied.
 * See the License for the specific language governing permissions and
 * limitations under the License.
 */

package com.palantir.atlasdb.sweep.queue;

import java.util.List;
import java.util.Optional;
import java.util.concurrent.ScheduledExecutorService;
import java.util.concurrent.TimeUnit;
import java.util.concurrent.atomic.AtomicLong;
import java.util.function.Supplier;
import java.util.stream.IntStream;

import org.slf4j.Logger;
import org.slf4j.LoggerFactory;

import com.google.common.annotations.VisibleForTesting;
import com.google.common.base.Preconditions;
import com.google.common.collect.ImmutableList;
import com.palantir.atlasdb.cleaner.Follower;
import com.palantir.atlasdb.keyvalue.api.InsufficientConsistencyException;
import com.palantir.atlasdb.keyvalue.api.KeyValueService;
import com.palantir.atlasdb.protos.generated.TableMetadataPersistence;
import com.palantir.atlasdb.sweep.BackgroundSweeper;
import com.palantir.atlasdb.sweep.Sweeper;
import com.palantir.atlasdb.sweep.metrics.SweepOutcome;
import com.palantir.atlasdb.sweep.metrics.TargetedSweepMetrics;
import com.palantir.atlasdb.transaction.api.TransactionManager;
import com.palantir.atlasdb.util.MetricsManager;
import com.palantir.atlasdb.util.MetricsManagers;
import com.palantir.common.concurrent.NamedThreadFactory;
import com.palantir.common.concurrent.PTExecutors;
import com.palantir.exception.NotInitializedException;
import com.palantir.lock.v2.TimelockService;
import com.palantir.logsafe.SafeArg;

@SuppressWarnings({"FinalClass", "Not final for mocking in tests"})
public class TargetedSweeper implements MultiTableSweepQueueWriter, BackgroundSweeper {
    private static final Logger log = LoggerFactory.getLogger(TargetedSweeper.class);
    private final Supplier<Boolean> runSweep;
    private final Supplier<Integer> shardsConfig;
    private final List<Follower> followers;
    private final MetricsManager metricsManager;

    private TargetedSweepMetrics metrics;
    private SweepQueue queue;
    private SpecialTimestampsSupplier timestampsSupplier;
    private TimelockService timeLock;
    private BackgroundSweepScheduler conservativeScheduler;
    private BackgroundSweepScheduler thoroughScheduler;

    private volatile boolean isInitialized = false;

    private TargetedSweeper(MetricsManager metricsManager, Supplier<Boolean> runSweep, Supplier<Integer> shardsConfig,
            int conservativeThreads, int thoroughThreads, List<Follower> followers) {
        this.metricsManager = metricsManager;
        this.runSweep = runSweep;
        this.shardsConfig = shardsConfig;
        this.conservativeScheduler = new BackgroundSweepScheduler(conservativeThreads,
                TableMetadataPersistence.SweepStrategy.CONSERVATIVE);
        this.thoroughScheduler = new BackgroundSweepScheduler(thoroughThreads,
                TableMetadataPersistence.SweepStrategy.THOROUGH);
        this.followers = followers;
    }

    /**
     * Creates a targeted sweeper, without initializing any of the necessary resources. You must call the
     * {@link #initializeWithoutRunning(SpecialTimestampsSupplier, TimelockService, KeyValueService,
     * TargetedSweepFollower)} method before any writes can be made to the sweep queue, or before the background sweep
     * job can run.
     *
     * @param enabled live reloadable config controlling whether background threads should perform targeted sweep.
     * @param shardsConfig live reloadable config specifying the desired number of shards. Since the number of shards
     * must never be reduced, this will be ignored if the persisted number of shards is greater.
     * @param conservativeThreads number of conservative threads to use for background targeted sweep.
     * @param thoroughThreads number of thorough threads to use for background targeted sweep.
     * @param followers follower used for sweeps, as defined by your schema.
     * @return returns an uninitialized targeted sweeper
     */
    public static TargetedSweeper createUninitialized(MetricsManager metrics, Supplier<Boolean> enabled,
            Supplier<Integer> shardsConfig, int conservativeThreads, int thoroughThreads, List<Follower> followers) {
        return new TargetedSweeper(metrics, enabled, shardsConfig, conservativeThreads, thoroughThreads, followers);
    }

    @VisibleForTesting
    static TargetedSweeper createUninitializedForTest(MetricsManager metricsManager, Supplier<Boolean> enabled,
            Supplier<Integer> shards) {
        return createUninitialized(metricsManager, enabled, shards, 0, 0, ImmutableList.of());
    }

    public static TargetedSweeper createUninitializedForTest(Supplier<Integer> shards) {
        return createUninitializedForTest(MetricsManagers.createForTests(), () -> true, shards);
    }

    @Override
    public void initialize(TransactionManager txManager) {
        initializeWithoutRunning(txManager);
        runInBackground();
    }

    public void initializeWithoutRunning(TransactionManager txManager) {
        initializeWithoutRunning(SpecialTimestampsSupplier.create(txManager),
                txManager.getTimelockService(),
                txManager.getKeyValueService(),
                new TargetedSweepFollower(followers, txManager));
    }

    /**
     * This method initializes all the resources necessary for the targeted sweeper. This method should only be called
     * once the kvs is ready.
     * @param timestamps supplier of unreadable and immutable timestamps.
     * @param timelockService TimeLockService to use for synchronizing iterations of sweep on different nodes
     * @param kvs key value service that must be already initialized.
     * @param follower followers used for sweeps.
     */
    public void initializeWithoutRunning(SpecialTimestampsSupplier timestamps, TimelockService timelockService,
            KeyValueService kvs, TargetedSweepFollower follower) {
        if (isInitialized) {
            return;
        }
        Preconditions.checkState(kvs.isInitialized(),
                "Attempted to initialize targeted sweeper with an uninitialized backing KVS.");
<<<<<<< HEAD
        metrics = TargetedSweepMetrics.create(metricsManager, kvs, SweepQueueUtils.REFRESH_TIME);
=======
        Schemas.createTablesAndIndexes(TargetedSweepSchema.INSTANCE.getLatestSchema(), kvs);
        metrics = TargetedSweepMetrics.create(metricsManager, timelockService, kvs, SweepQueueUtils.REFRESH_INTERVAL);
>>>>>>> 1feb7575
        queue = SweepQueue.create(metrics, kvs, shardsConfig, follower);
        timestampsSupplier = timestamps;
        timeLock = timelockService;
        isInitialized = true;
    }

    @Override
    public void runInBackground() {
        assertInitialized();
        conservativeScheduler.scheduleBackgroundThreads();
        thoroughScheduler.scheduleBackgroundThreads();
    }

    @Override
    public void enqueue(List<WriteInfo> writes) {
        assertInitialized();
        queue.enqueue(writes);
    }

    /**
     * Sweeps the next batch for the given shard and strategy. If the sweep is successful, we delete the processed
     * writes from the sweep queue and then update the sweep queue progress accordingly.
     *
     * @param shardStrategy shard and strategy to use
     */
    @SuppressWarnings("checkstyle:RegexpMultiline") // Suppress VisibleForTesting warning
    @VisibleForTesting
    public void sweepNextBatch(ShardAndStrategy shardStrategy) {
        assertInitialized();
        if (!runSweep.get()) {
            metrics.registerOccurrenceOf(SweepOutcome.DISABLED);
            return;
        }
        long maxTsExclusive = Sweeper.of(shardStrategy).getSweepTimestamp(timestampsSupplier);
        queue.sweepNextBatch(shardStrategy, maxTsExclusive);
    }

    @Override
    public void close() {
        conservativeScheduler.close();
        thoroughScheduler.close();
    }

    @Override
    public void shutdown() {
        close();
    }

    private void assertInitialized() {
        if (!isInitialized) {
            throw new NotInitializedException("Targeted Sweeper");
        }
    }

    private class BackgroundSweepScheduler implements AutoCloseable {
        private final int numThreads;
        private final TableMetadataPersistence.SweepStrategy sweepStrategy;
        private final AtomicLong counter = new AtomicLong(0);

        private ScheduledExecutorService executorService;

        private BackgroundSweepScheduler(int numThreads, TableMetadataPersistence.SweepStrategy sweepStrategy) {
            this.numThreads = numThreads;
            this.sweepStrategy = sweepStrategy;
        }

        private void scheduleBackgroundThreads() {
            if (numThreads > 0 && executorService == null) {
                executorService = PTExecutors
                        .newScheduledThreadPoolExecutor(numThreads, new NamedThreadFactory("Targeted Sweep", true));
                for (int i = 0; i < numThreads; i++) {
                    executorService.scheduleWithFixedDelay(this::runOneIteration, 1, 5, TimeUnit.SECONDS);
                }
            }
        }

        private void runOneIteration() {
            Optional<TargetedSweeperLock> maybeLock = Optional.empty();
            try {
                maybeLock = tryToAcquireLockForNextShardAndStrategy();
                maybeLock.ifPresent(lock -> sweepNextBatch(lock.getShardAndStrategy()));
            } catch (InsufficientConsistencyException e) {
                metrics.registerOccurrenceOf(SweepOutcome.NOT_ENOUGH_DB_NODES_ONLINE);
                logException(e, maybeLock);
            } catch (Throwable th) {
                metrics.registerOccurrenceOf(SweepOutcome.ERROR);
                logException(th, maybeLock);
            } finally {
                maybeLock.ifPresent(TargetedSweeperLock::unlock);
            }
        }

        private Optional<TargetedSweeperLock> tryToAcquireLockForNextShardAndStrategy() {
            return IntStream.range(0, queue.getNumShards())
                    .map(ignore -> getShardAndIncrement())
                    .mapToObj(shard -> TargetedSweeperLock.tryAcquire(shard, sweepStrategy, timeLock))
                    .filter(Optional::isPresent)
                    .map(Optional::get)
                    .findFirst();
        }

        private int getShardAndIncrement() {
            return (int) (counter.getAndIncrement() % queue.getNumShards());
        }

        private void logException(Throwable th, Optional<TargetedSweeperLock> maybeLock) {
            if (maybeLock.isPresent()) {
                log.warn("Targeted sweep for {} failed and will be retried later.",
                        SafeArg.of("shardStrategy", maybeLock.get().getShardAndStrategy().toText()), th);
            } else {
                log.warn("Targeted sweep for sweep strategy {} failed and will be retried later.",
                        SafeArg.of("sweepStrategy", sweepStrategy), th);
            }
        }

        @Override
        public void close() {
            if (executorService != null) {
                executorService.shutdown();
            }
        }
    }
}<|MERGE_RESOLUTION|>--- conflicted
+++ resolved
@@ -133,12 +133,7 @@
         }
         Preconditions.checkState(kvs.isInitialized(),
                 "Attempted to initialize targeted sweeper with an uninitialized backing KVS.");
-<<<<<<< HEAD
-        metrics = TargetedSweepMetrics.create(metricsManager, kvs, SweepQueueUtils.REFRESH_TIME);
-=======
-        Schemas.createTablesAndIndexes(TargetedSweepSchema.INSTANCE.getLatestSchema(), kvs);
-        metrics = TargetedSweepMetrics.create(metricsManager, timelockService, kvs, SweepQueueUtils.REFRESH_INTERVAL);
->>>>>>> 1feb7575
+        metrics = TargetedSweepMetrics.create(metricsManager, timelockService, kvs, SweepQueueUtils.REFRESH_TIME);
         queue = SweepQueue.create(metrics, kvs, shardsConfig, follower);
         timestampsSupplier = timestamps;
         timeLock = timelockService;
