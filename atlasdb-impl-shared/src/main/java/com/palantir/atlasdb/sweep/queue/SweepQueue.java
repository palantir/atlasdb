--- conflicted
+++ resolved
@@ -56,15 +56,9 @@
         this.metrics = metrics;
     }
 
-<<<<<<< HEAD
-    public static SweepQueue create(KeyValueService kvs, Supplier<Integer> shardsConfig, int minShards,
-            TargetedSweepFollower follower) {
-        TargetedSweepMetrics metrics = TargetedSweepMetrics.create(kvs, REFRESH_INTERVAL);
-=======
-    public static SweepQueue create(MetricsManager metricsManager,
-            KeyValueService kvs, Supplier<Integer> shardsConfig, int minShards, TargetedSweepFollower follower) {
-            TargetedSweepMetrics metrics = TargetedSweepMetrics.create(metricsManager, kvs, FIVE_MINUTES);
->>>>>>> ee4a2c3d
+    public static SweepQueue create(MetricsManager metricsManager, KeyValueService kvs, Supplier<Integer> shardsConfig,
+            int minShards, TargetedSweepFollower follower) {
+        TargetedSweepMetrics metrics = TargetedSweepMetrics.create(metricsManager, kvs, REFRESH_INTERVAL);
         ShardProgress progress = new ShardProgress(kvs);
         progress.updateNumberOfShards(minShards);
         Supplier<Integer> shards = createProgressUpdatingSupplier(shardsConfig, progress, REFRESH_INTERVAL);
@@ -117,8 +111,9 @@
             return;
         }
 
-        log.debug("Beginning iteration of targeted sweep for {}, and sweep timestamp {}. Last previously swept timestamp"
-                + " for this shard and strategy was {}.", SafeArg.of("shardStrategy", shardStrategy.toText()),
+        log.debug("Beginning iteration of targeted sweep for {}, and sweep timestamp {}. Last previously swept "
+                        + "timestamp for this shard and strategy was {}.",
+                SafeArg.of("shardStrategy", shardStrategy.toText()),
                 SafeArg.of("sweepTs", sweepTs), SafeArg.of("lastSweptTs", lastSweptTs));
 
         SweepBatch sweepBatch = getNextBatchToSweep(shardStrategy, lastSweptTs, sweepTs);
