--- conflicted
+++ resolved
@@ -191,15 +191,11 @@
         return numShards.get();
     }
 
-<<<<<<< HEAD
     public Map<ShardAndStrategy, Long> getLastSweptTimestamps(Set<ShardAndStrategy> shardAndStrategies) {
         return progress.getLastSweptTimestamps(shardAndStrategies);
     }
 
-    private static final class SweepQueueFactory {
-=======
     public static final class SweepQueueFactory {
->>>>>>> bc1999ff
         private final ShardProgress progress;
         private final Supplier<Integer> numShards;
         private final SweepableCells cells;
