/*
 * Copyright 2018 Palantir Technologies, Inc. All rights reserved.
 *
 * Licensed under the BSD-3 License (the "License");
 * you may not use this file except in compliance with the License.
 * You may obtain a copy of the License at
 *
 * http://opensource.org/licenses/BSD-3-Clause
 *
 * Unless required by applicable law or agreed to in writing, software
 * distributed under the License is distributed on an "AS IS" BASIS,
 * WITHOUT WARRANTIES OR CONDITIONS OF ANY KIND, either express or implied.
 * See the License for the specific language governing permissions and
 * limitations under the License.
 */

package com.palantir.atlasdb.sweep.queue;

import java.util.List;
import java.util.concurrent.TimeUnit;
import java.util.function.Supplier;

import org.slf4j.Logger;
import org.slf4j.LoggerFactory;

import com.google.common.annotations.VisibleForTesting;
import com.google.common.base.Suppliers;
import com.google.common.collect.ImmutableList;
import com.palantir.atlasdb.keyvalue.api.KeyValueService;
import com.palantir.atlasdb.sweep.Sweeper;
import com.palantir.atlasdb.sweep.metrics.TargetedSweepMetrics;
import com.palantir.atlasdb.util.MetricsManager;
import com.palantir.logsafe.SafeArg;

public final class SweepQueue implements SweepQueueWriter {
    private static final Logger log = LoggerFactory.getLogger(SweepQueue.class);
    private static final long FIVE_MINUTES = TimeUnit.MINUTES.toMillis(5L);

    private final SweepableCells sweepableCells;
    private final SweepableTimestamps sweepableTimestamps;
    private final ShardProgress progress;
    private final SweepQueueDeleter deleter;
    private final SweepQueueCleaner cleaner;
    private final Supplier<Integer> numShards;
    private final TargetedSweepMetrics metrics;

    private SweepQueue(SweepableCells cells, SweepableTimestamps timestamps, ShardProgress progress,
            SweepQueueDeleter deleter, SweepQueueCleaner cleaner, Supplier<Integer> numShards,
            TargetedSweepMetrics metrics) {
        this.sweepableCells = cells;
        this.sweepableTimestamps = timestamps;
        this.progress = progress;
        this.deleter = deleter;
        this.cleaner = cleaner;
        this.numShards = numShards;
        this.metrics = metrics;
    }

<<<<<<< HEAD
    public static SweepQueue create(MetricsManager metricsManager,
            KeyValueService kvs, Supplier<Integer> shardsConfig, int minShards) {
        TargetedSweepMetrics metrics = TargetedSweepMetrics.withRecomputingInterval(metricsManager, FIVE_MINUTES);
=======

    public static SweepQueue create(KeyValueService kvs, Supplier<Integer> shardsConfig, int minShards) {
        TargetedSweepMetrics metrics = TargetedSweepMetrics.create(kvs, FIVE_MINUTES);
>>>>>>> 3966d42f
        ShardProgress progress = new ShardProgress(kvs);
        progress.updateNumberOfShards(minShards);
        Supplier<Integer> shards = createProgressUpdatingSupplier(shardsConfig, progress, FIVE_MINUTES);
        WriteInfoPartitioner partitioner = new WriteInfoPartitioner(kvs, shards);
        SweepableCells cells = new SweepableCells(kvs, partitioner, metrics);
        SweepableTimestamps timestamps = new SweepableTimestamps(kvs, partitioner);
        SweepQueueDeleter deleter = new SweepQueueDeleter(kvs);
        SweepQueueCleaner cleaner = new SweepQueueCleaner(cells, timestamps, progress);
        return new SweepQueue(cells, timestamps, progress, deleter, cleaner, shards, metrics);
    }

    /**
     * Creates a supplier such that the first call to {@link Supplier#get()} on it will take the maximum of the runtime
     * configuration and the persisted number of shards, and persist and memoize the result. Subsequent calls will
     * return the cached value until refreshTimeMillis has passed, at which point the next call will again perform the
     * check and set.
     *
     * @param runtimeConfig live reloadable runtime configuration for the number of shards
     * @param progress progress table persisting the number of shards
     * @param refreshTimeMillis timeout for caching the number of shards
     * @return supplier calculating and persisting the number of shards to use
     */
    @VisibleForTesting
    static Supplier<Integer> createProgressUpdatingSupplier(Supplier<Integer> runtimeConfig,
            ShardProgress progress, long refreshTimeMillis) {
        return Suppliers.memoizeWithExpiration(
                () -> progress.updateNumberOfShards(runtimeConfig.get()), refreshTimeMillis, TimeUnit.MILLISECONDS);
    }

    @Override
    public void enqueue(List<WriteInfo> writes) {
        sweepableTimestamps.enqueue(writes);
        sweepableCells.enqueue(writes);
        log.debug("Enqueued {} writes into the sweep queue.", SafeArg.of("writes", writes.size()));
    }

    /**
     * Sweep the next batch for the shard and strategy specified by shardStrategy, with the sweep timestamp sweepTs.
     * After successful deletes, the persisted information about the writes is removed, and progress is updated
     * accordingly.
     *
     * @param shardStrategy shard and strategy to use
     * @param sweepTs sweep timestamp, the upper limit to the start timestamp of writes to sweep
     */
    public void sweepNextBatch(ShardAndStrategy shardStrategy, long sweepTs) {
        metrics.updateSweepTimestamp(shardStrategy, sweepTs);
        long lastSweptTs = progress.getLastSweptTimestamp(shardStrategy);

        if (lastSweptTs + 1 >= sweepTs) {
            return;
        }

        log.debug("Beginning iteration of targeted sweep for {}, and sweep timestamp {}. Last previously swept timestamp"
                + " for this shard and strategy was {}.", SafeArg.of("shardStrategy", shardStrategy.toText()),
                SafeArg.of("sweepTs", sweepTs), SafeArg.of("lastSweptTs", lastSweptTs));

        SweepBatch sweepBatch = getNextBatchToSweep(shardStrategy, lastSweptTs, sweepTs);

        deleter.sweep(sweepBatch.writes(), Sweeper.of(shardStrategy));

        if (sweepBatch.writes().size() > 0) {
            log.debug("Put {} ranged tombstones and swept up to timestamp {} for {}.",
                    SafeArg.of("tombstones", sweepBatch.writes().size()),
                    SafeArg.of("lastSweptTs", sweepBatch.lastSweptTimestamp()),
                    SafeArg.of("shardStrategy", shardStrategy.toText()));
        }

        cleaner.clean(shardStrategy, lastSweptTs, sweepBatch.lastSweptTimestamp());

        metrics.updateNumberOfTombstones(shardStrategy, sweepBatch.writes().size());
        metrics.updateProgressForShard(shardStrategy, sweepBatch.lastSweptTimestamp());
    }

    private SweepBatch getNextBatchToSweep(ShardAndStrategy shardStrategy, long lastSweptTs, long sweepTs) {
        return sweepableTimestamps.nextSweepableTimestampPartition(shardStrategy, lastSweptTs, sweepTs)
                .map(fine -> sweepableCells.getBatchForPartition(shardStrategy, fine, lastSweptTs, sweepTs))
                .orElse(SweepBatch.of(ImmutableList.of(), sweepTs - 1L));
    }

    /**
     * Returns number modulo the most recently known number of shards.
     */
    public int modShards(long number) {
        return (int) (number % numShards.get());
    }
}<|MERGE_RESOLUTION|>--- conflicted
+++ resolved
@@ -56,15 +56,9 @@
         this.metrics = metrics;
     }
 
-<<<<<<< HEAD
-    public static SweepQueue create(MetricsManager metricsManager,
-            KeyValueService kvs, Supplier<Integer> shardsConfig, int minShards) {
-        TargetedSweepMetrics metrics = TargetedSweepMetrics.withRecomputingInterval(metricsManager, FIVE_MINUTES);
-=======
-
-    public static SweepQueue create(KeyValueService kvs, Supplier<Integer> shardsConfig, int minShards) {
-        TargetedSweepMetrics metrics = TargetedSweepMetrics.create(kvs, FIVE_MINUTES);
->>>>>>> 3966d42f
+    public static SweepQueue create(
+            MetricsManager metricsManager, KeyValueService kvs, Supplier<Integer> shardsConfig, int minShards) {
+        TargetedSweepMetrics metrics = TargetedSweepMetrics.create(metricsManager, kvs, FIVE_MINUTES);
         ShardProgress progress = new ShardProgress(kvs);
         progress.updateNumberOfShards(minShards);
         Supplier<Integer> shards = createProgressUpdatingSupplier(shardsConfig, progress, FIVE_MINUTES);
