--- conflicted
+++ resolved
@@ -126,16 +126,12 @@
     }
 
     @Override
-<<<<<<< HEAD
     public void markInProgress(Iterable<Long> keys) {
         // no op
     }
 
     @Override
-    public void updateMultiple(Map<Long, Long> keyValues) throws KeyAlreadyExistsException {
-=======
     public void updateMultiple(Map<Long, TransactionStatus> keyValues) throws KeyAlreadyExistsException {
->>>>>>> 93bc5919
         Map<Cell, Long> cellToStartTs = keyValues.keySet().stream()
                 .collect(Collectors.toMap(encodingStrategy::encodeStartTimestampAsCell, x -> x));
         Map<Cell, byte[]> stagingValues = KeyedStream.stream(cellToStartTs)
