--- conflicted
+++ resolved
@@ -52,11 +52,7 @@
     }
 
     @Override
-<<<<<<< HEAD
-    public void updateMultiple(Map<Long, Long> values) throws KeyAlreadyExistsException {
-=======
     public void updateMultiple(Map<Long, TransactionStatus> values) throws KeyAlreadyExistsException {
->>>>>>> 9ce449ad
         kvs.putUnlessExists(
                 tableRef,
                 KeyedStream.stream(values)
