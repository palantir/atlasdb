--- conflicted
+++ resolved
@@ -86,16 +86,11 @@
     /**
      * Copies an existing {@link TimestampPartitioningMap}, installing a new value V for timestamps that are at least
      * a provided lower bound L. Existing mappings are unchanged, apart from the largest range [C, +∞)=O for some
-<<<<<<< HEAD
-     * timestamp C and value O. This range will be split, resulting in [C, L)=O and [L, +∞)=V. This method
-     * will throw an exception if L is smaller than C.
-=======
      * timestamp C and value O. If O and V are not equal (using {@link Objects#equals(Object, Object)}, this range will
      * be split, resulting in [C, L)=O and [L, +∞)=V; if they are equal, the range will remain as [C, +∞)=O (but
      * the method still returns a copy).
      *
      * This method will throw an exception if L is smaller than C.
->>>>>>> 542fc3fc
      *
      * @param lowerBoundForNewVersion lowest timestamp at which the new value should be mapped to
      * @param newValue new value to map timestamps to
