--- conflicted
+++ resolved
@@ -219,19 +219,14 @@
                 timestampValidationReadCache,
                 lockAcquireTimeoutMs.get(),
                 getRangesExecutor,
-<<<<<<< HEAD
-                defaultGetRangesConcurrency);
+                defaultGetRangesConcurrency,
+                sweepQueueWriter::enqueue);
         try {
             return runTaskThrowOnConflict(txn -> task.execute(txn, condition),
                     new ReadTransaction(transaction, sweepStrategyManager));
         } finally {
             condition.cleanup();
         }
-=======
-                defaultGetRangesConcurrency,
-                sweepQueueWriter::enqueue);
-        return runTaskThrowOnConflict(task, new ReadTransaction(transaction, sweepStrategyManager));
->>>>>>> 2be37651
     }
 
     /**
