--- conflicted
+++ resolved
@@ -89,12 +89,6 @@
         updateKvsMethodTalliesOverall(bytesRead, methodName);
     }
 
-<<<<<<< HEAD
-    public Consumer<Long> callForTable(TableReference tableRef) {
-        kvsCallsOverall.increment();
-        kvsCallByTable.incrementAndGet(tableRef);
-        return bytesRead -> partialReadForTable(tableRef, bytesRead);
-=======
     /**
      * Registers that a kvs read method was called for some {@link TableReference} and provides a consumer that will
      * register bytes read as they come (e.g. use case is for calls returning iterators).
@@ -106,7 +100,6 @@
             bytesReadOverall.add(bytesRead);
             bytesReadByTable.addAndGet(tableRef, bytesRead);
         };
->>>>>>> f49d2a99
     }
 
     private void updateKvsMethodTalliesOverall(long bytesRead, String methodName) {
