/*
 * (c) Copyright 2022 Palantir Technologies Inc. All rights reserved.
 *
 * Licensed under the Apache License, Version 2.0 (the "License");
 * you may not use this file except in compliance with the License.
 * You may obtain a copy of the License at
 *
 *     http://www.apache.org/licenses/LICENSE-2.0
 *
 * Unless required by applicable law or agreed to in writing, software
 * distributed under the License is distributed on an "AS IS" BASIS,
 * WITHOUT WARRANTIES OR CONDITIONS OF ANY KIND, either express or implied.
 * See the License for the specific language governing permissions and
 * limitations under the License.
 */

package com.palantir.atlasdb.transaction.impl.expectations;

import com.google.common.collect.ForwardingIterator;
import com.palantir.logsafe.logger.SafeLogger;
import com.palantir.logsafe.logger.SafeLoggerFactory;
import java.util.Iterator;
import java.util.function.ToLongFunction;

public class TrackingIterator<T, I extends Iterator<T>> extends ForwardingIterator<T> {
    private static final SafeLogger log = SafeLoggerFactory.get(TrackingIterator.class);

    private final I delegate;
    private final ToLongFunction<T> measurer;
    private final BytesReadTracker tracker;

    public TrackingIterator(I delegate, BytesReadTracker tracker, ToLongFunction<T> measurer) {
        this.delegate = delegate;
        this.tracker = tracker;
        this.measurer = measurer;
    }

    @Override
    protected I delegate() {
        return delegate;
    }

    @Override
    public T next() {
        T result = delegate.next();
<<<<<<< HEAD
        tracker.record(measurer.applyAsLong(result));
=======

        try {
            tracker.record(measurer.applyAsLong(result));
        } catch (Exception exception) {
            log.warn("Data tracking failed", exception);
        }

>>>>>>> ff5d8f2d
        return result;
    }
}<|MERGE_RESOLUTION|>--- conflicted
+++ resolved
@@ -43,9 +43,6 @@
     @Override
     public T next() {
         T result = delegate.next();
-<<<<<<< HEAD
-        tracker.record(measurer.applyAsLong(result));
-=======
 
         try {
             tracker.record(measurer.applyAsLong(result));
@@ -53,7 +50,6 @@
             log.warn("Data tracking failed", exception);
         }
 
->>>>>>> ff5d8f2d
         return result;
     }
 }