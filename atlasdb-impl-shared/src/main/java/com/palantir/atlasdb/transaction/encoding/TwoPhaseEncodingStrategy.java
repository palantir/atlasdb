--- conflicted
+++ resolved
@@ -16,27 +16,21 @@
 
 package com.palantir.atlasdb.transaction.encoding;
 
+import com.palantir.atlasdb.atomic.AtomicTable;
 import com.palantir.atlasdb.atomic.AtomicValue;
 import com.palantir.atlasdb.encoding.PtBytes;
 import com.palantir.atlasdb.keyvalue.api.Cell;
 import com.palantir.atlasdb.ptobject.EncodingUtils;
-<<<<<<< HEAD
-import com.palantir.atlasdb.pue.PutUnlessExistsValue;
 import com.palantir.atlasdb.transaction.impl.TransactionConstants;
 import com.palantir.atlasdb.transaction.service.TransactionStatus;
-=======
->>>>>>> 5740a76a
 import com.palantir.logsafe.Preconditions;
 import com.palantir.logsafe.SafeArg;
 import com.palantir.logsafe.exceptions.SafeIllegalArgumentException;
 import java.util.Arrays;
 import java.util.stream.Stream;
 
-<<<<<<< HEAD
-public enum TwoPhaseEncodingStrategy implements TimestampEncodingStrategy<PutUnlessExistsValue<TransactionStatus>> {
-=======
-public enum TwoPhaseEncodingStrategy implements TimestampEncodingStrategy<AtomicValue<Long>> {
->>>>>>> 5740a76a
+
+public enum TwoPhaseEncodingStrategy implements TimestampEncodingStrategy<AtomicValue<TransactionStatus>> {
     INSTANCE;
 
     private static final byte[] STAGING = new byte[] {0};
@@ -44,8 +38,8 @@
 
     public static final byte[] ABORTED_TRANSACTION_COMMITTED_VALUE =
             EncodingUtils.add(TransactionConstants.TICKETS_ENCODING_ABORTED_TRANSACTION_VALUE, COMMITTED);
-    private static final PutUnlessExistsValue<TransactionStatus> IN_PROGRESS =
-            PutUnlessExistsValue.committed(TransactionConstants.IN_PROGRESS);
+    private static final AtomicValue<TransactionStatus> IN_PROGRESS =
+            AtomicValue.committed(TransactionConstants.IN_PROGRESS);
 
     @Override
     public Cell encodeStartTimestampAsCell(long startTimestamp) {
@@ -58,44 +52,29 @@
     }
 
     @Override
-<<<<<<< HEAD
     public byte[] encodeCommitTimestampAsValue(
-            long startTimestamp, PutUnlessExistsValue<TransactionStatus> commitTimestamp) {
-=======
-    public byte[] encodeCommitTimestampAsValue(long startTimestamp, AtomicValue<Long> commitTimestamp) {
->>>>>>> 5740a76a
+            long startTimestamp, AtomicValue<TransactionStatus> commitTimestamp) {
         return EncodingUtils.add(
                 TicketsEncodingStrategy.INSTANCE.encodeCommitTimestampAsValue(startTimestamp, commitTimestamp.value()),
                 commitTimestamp.isCommitted() ? COMMITTED : STAGING);
     }
 
     @Override
-<<<<<<< HEAD
-    public PutUnlessExistsValue<TransactionStatus> decodeValueAsCommitTimestamp(long startTimestamp, byte[] value) {
+    public AtomicValue<TransactionStatus> decodeValueAsCommitTimestamp(long startTimestamp, byte[] value) {
         if (value == null) {
             return IN_PROGRESS;
         }
 
-=======
-    public AtomicValue<Long> decodeValueAsCommitTimestamp(long startTimestamp, byte[] value) {
->>>>>>> 5740a76a
         byte[] head = PtBytes.head(value, value.length - 1);
         byte[] tail = PtBytes.tail(value, 1);
 
         TransactionStatus commitStatus =
                 TicketsEncodingStrategy.INSTANCE.decodeValueAsCommitTimestamp(startTimestamp, head);
         if (Arrays.equals(tail, COMMITTED)) {
-<<<<<<< HEAD
-            return PutUnlessExistsValue.committed(commitStatus);
+            return AtomicValue.committed(commitStatus);
         }
         if (Arrays.equals(tail, STAGING)) {
-            return PutUnlessExistsValue.staging(commitStatus);
-=======
-            return AtomicValue.committed(commitTimestamp);
-        }
-        if (Arrays.equals(tail, STAGING)) {
-            return AtomicValue.staging(commitTimestamp);
->>>>>>> 5740a76a
+            return AtomicValue.staging(commitStatus);
         }
 
         throw new SafeIllegalArgumentException("Unknown commit state.", SafeArg.of("bytes", Arrays.toString(tail)));
