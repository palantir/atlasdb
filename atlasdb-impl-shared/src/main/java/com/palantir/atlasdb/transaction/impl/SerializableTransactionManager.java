/*
 * (c) Copyright 2018 Palantir Technologies Inc. All rights reserved.
 *
 * Licensed under the Apache License, Version 2.0 (the "License");
 * you may not use this file except in compliance with the License.
 * You may obtain a copy of the License at
 *
 *     http://www.apache.org/licenses/LICENSE-2.0
 *
 * Unless required by applicable law or agreed to in writing, software
 * distributed under the License is distributed on an "AS IS" BASIS,
 * WITHOUT WARRANTIES OR CONDITIONS OF ANY KIND, either express or implied.
 * See the License for the specific language governing permissions and
 * limitations under the License.
 */
package com.palantir.atlasdb.transaction.impl;

import java.util.Optional;
import java.util.Set;
import java.util.concurrent.ExecutorService;
import java.util.concurrent.ScheduledExecutorService;
import java.util.concurrent.TimeUnit;
import java.util.function.Supplier;

import org.slf4j.Logger;
import org.slf4j.LoggerFactory;

import com.google.common.annotations.VisibleForTesting;
import com.google.common.collect.ImmutableSet;
import com.palantir.async.initializer.Callback;
import com.palantir.atlasdb.cache.DefaultTimestampCache;
import com.palantir.atlasdb.cache.TimestampCache;
import com.palantir.atlasdb.cleaner.api.Cleaner;
import com.palantir.atlasdb.debug.ConflictTracer;
import com.palantir.atlasdb.keyvalue.api.KeyValueService;
<<<<<<< HEAD
import com.palantir.atlasdb.keyvalue.api.watch.LockWatchService;
import com.palantir.atlasdb.keyvalue.api.watch.LockWatchServiceImpl;
=======
import com.palantir.atlasdb.keyvalue.api.watch.InternalLockWatchManager;
import com.palantir.atlasdb.keyvalue.api.watch.NoOpInternalLockWatchManager;
>>>>>>> 9a0bd72b
import com.palantir.atlasdb.sweep.queue.MultiTableSweepQueueWriter;
import com.palantir.atlasdb.transaction.ImmutableTransactionConfig;
import com.palantir.atlasdb.transaction.TransactionConfig;
import com.palantir.atlasdb.transaction.api.AtlasDbConstraintCheckingMode;
import com.palantir.atlasdb.transaction.api.AutoDelegate_TransactionManager;
import com.palantir.atlasdb.transaction.api.PreCommitCondition;
import com.palantir.atlasdb.transaction.api.Transaction;
import com.palantir.atlasdb.transaction.api.TransactionManager;
import com.palantir.atlasdb.transaction.api.TransactionReadSentinelBehavior;
import com.palantir.atlasdb.transaction.service.TransactionService;
import com.palantir.atlasdb.util.AtlasDbMetrics;
import com.palantir.atlasdb.util.MetricsManager;
import com.palantir.common.concurrent.NamedThreadFactory;
import com.palantir.common.concurrent.PTExecutors;
import com.palantir.exception.NotInitializedException;
import com.palantir.lock.LockClient;
import com.palantir.lock.LockService;
import com.palantir.lock.impl.LegacyTimelockService;
import com.palantir.lock.v2.LockToken;
import com.palantir.lock.v2.TimelockService;
import com.palantir.logsafe.exceptions.SafeIllegalStateException;
import com.palantir.timestamp.TimestampManagementService;
import com.palantir.timestamp.TimestampService;

public class SerializableTransactionManager extends SnapshotTransactionManager {
    private static final Logger log = LoggerFactory.getLogger(SerializableTransactionManager.class);

    private final ConflictTracer conflictTracer;

    public static class InitializeCheckingWrapper implements AutoDelegate_TransactionManager {
        private final TransactionManager txManager;
        private final Supplier<Boolean> initializationPrerequisite;
        private final Callback<TransactionManager> callback;

        private State status = State.INITIALIZING;
        private Throwable callbackThrowable = null;

        private final ScheduledExecutorService executorService;

        InitializeCheckingWrapper(TransactionManager manager,
                Supplier<Boolean> initializationPrerequisite,
                Callback<TransactionManager> callBack, ScheduledExecutorService initializer) {
            this.txManager = manager;
            this.initializationPrerequisite = initializationPrerequisite;
            this.callback = callBack;
            this.executorService = initializer;
            scheduleInitializationCheckAndCallback();
        }

        @Override
        public TransactionManager delegate() {
            assertOpen();
            if (!isInitialized()) {
                throw new NotInitializedException("TransactionManager");
            }
            return txManager;
        }

        @Override
        public boolean isInitialized() {
            assertOpen();
            return status == State.READY && isInitializedInternal();
        }

        @Override
        public LockService getLockService() {
            assertOpen();
            return txManager.getLockService();
        }

        @Override
        public void registerClosingCallback(Runnable closingCallback) {
            assertOpen();
            txManager.registerClosingCallback(closingCallback);
        }

        @Override
        public void close() {
            closeInternal(State.CLOSED);
        }

        @VisibleForTesting
        boolean isClosedByClose() {
            return status == State.CLOSED;
        }

        @VisibleForTesting
        boolean isClosedByCallbackFailure() {
            return status == State.CLOSED_BY_CALLBACK_FAILURE;
        }

        private void assertOpen() {
            if (status == State.CLOSED) {
                throw new SafeIllegalStateException("Operations cannot be performed on closed TransactionManager.");
            }
            if (status == State.CLOSED_BY_CALLBACK_FAILURE) {
                throw new SafeIllegalStateException("Operations cannot be performed on closed TransactionManager."
                        + " Closed due to a callback failure.", callbackThrowable);
            }
        }

        private void runCallbackIfInitializedOrScheduleForLater(Runnable callbackTask) {
            if (isInitializedInternal()) {
                callbackTask.run();
            } else {
                scheduleInitializationCheckAndCallback();
            }
        }

        private void scheduleInitializationCheckAndCallback() {
            executorService.schedule(() -> {
                if (status != State.INITIALIZING) {
                    return;
                }
                runCallbackIfInitializedOrScheduleForLater(this::runCallbackWithRetry);
            }, 1_000, TimeUnit.MILLISECONDS);
        }

        private boolean isInitializedInternal() {
            // Note that the PersistentLockService is also initialized asynchronously as part of
            // TransactionManagers.create; however, this is not required for the TransactionManager to fulfil
            // requests (note that it is not accessible from any TransactionManager implementation), so we omit
            // checking here whether it is initialized.
            return txManager.getKeyValueService().isInitialized()
                    && txManager.getTimelockService().isInitialized()
                    && txManager.getTimestampService().isInitialized()
                    && txManager.getCleaner().isInitialized()
                    && initializationPrerequisite.get();
        }

        private void runCallbackWithRetry() {
            try {
                callback.runWithRetry(txManager);
                changeStateToReady();
            } catch (Throwable e) {
                changeStateToCallbackFailure(e);
            }
        }

        private void changeStateToReady() {
            if (checkAndSetStatus(ImmutableSet.of(State.INITIALIZING), State.READY)) {
                executorService.shutdown();
            }
        }

        private void changeStateToCallbackFailure(Throwable th) {
            log.error("Callback failed and was not able to perform its cleanup task. "
                    + "Closing the TransactionManager.", th);
            callbackThrowable = th;
            closeInternal(State.CLOSED_BY_CALLBACK_FAILURE);
        }

        private void closeInternal(State newStatus) {
            if (checkAndSetStatus(ImmutableSet.of(State.INITIALIZING, State.READY), newStatus)) {
                callback.blockUntilSafeToShutdown();
                executorService.shutdown();
                txManager.close();
            }
        }

        private synchronized boolean checkAndSetStatus(Set<State> expected, State desired) {
            if (expected.contains(status)) {
                status = desired;
                return true;
            }
            return false;
        }

        private enum State {
            INITIALIZING, READY, CLOSED, CLOSED_BY_CALLBACK_FAILURE
        }
    }

    public static TransactionManager createInstrumented(
            MetricsManager metricsManager,
            KeyValueService keyValueService,
            TimelockService timelockService,
<<<<<<< HEAD
            LockWatchService lockWatchService,
=======
            InternalLockWatchManager lockWatchManager,
>>>>>>> 9a0bd72b
            TimestampManagementService timestampManagementService,
            LockService lockService,
            TransactionService transactionService,
            Supplier<AtlasDbConstraintCheckingMode> constraintModeSupplier,
            ConflictDetectionManager conflictDetectionManager,
            SweepStrategyManager sweepStrategyManager,
            Cleaner cleaner,
            Supplier<Boolean> initializationPrerequisite,
            boolean allowHiddenTableAccess,
            int concurrentGetRangesThreadPoolSize,
            int defaultGetRangesConcurrency,
            boolean initializeAsync,
            TimestampCache timestampCache,
            MultiTableSweepQueueWriter sweepQueueWriter,
            Callback<TransactionManager> callback,
            boolean validateLocksOnReads,
            Supplier<TransactionConfig> transactionConfig,
            ConflictTracer conflictTracer) {

        return create(metricsManager,
                keyValueService,
                timelockService,
                lockWatchService,
                timestampManagementService,
                lockService,
                transactionService,
                constraintModeSupplier,
                conflictDetectionManager,
                sweepStrategyManager,
                cleaner,
                initializationPrerequisite,
                allowHiddenTableAccess,
                concurrentGetRangesThreadPoolSize,
                defaultGetRangesConcurrency,
                initializeAsync,
                timestampCache,
                sweepQueueWriter,
                callback,
                PTExecutors.newSingleThreadScheduledExecutor(
                        new NamedThreadFactory("AsyncInitializer-SerializableTransactionManager", true)),
                validateLocksOnReads,
                transactionConfig,
                true,
                conflictTracer);
    }

    public static TransactionManager create(
            MetricsManager metricsManager,
            KeyValueService keyValueService,
            TimelockService timelockService,
<<<<<<< HEAD
            LockWatchService lockWatchService,
=======
            InternalLockWatchManager lockWatchManager,
>>>>>>> 9a0bd72b
            TimestampManagementService timestampManagementService,
            LockService lockService,
            TransactionService transactionService,
            Supplier<AtlasDbConstraintCheckingMode> constraintModeSupplier,
            ConflictDetectionManager conflictDetectionManager,
            SweepStrategyManager sweepStrategyManager,
            Cleaner cleaner,
            Supplier<Boolean> initializationPrerequisite,
            boolean allowHiddenTableAccess,
            int concurrentGetRangesThreadPoolSize,
            int defaultGetRangesConcurrency,
            boolean initializeAsync,
            TimestampCache timestampCache,
            MultiTableSweepQueueWriter sweepQueueWriter,
            Callback<TransactionManager> callback,
            boolean validateLocksOnReads,
            Supplier<TransactionConfig> transactionConfig,
            ConflictTracer conflictTracer) {

        return create(metricsManager,
                keyValueService,
                timelockService,
                lockWatchService,
                timestampManagementService,
                lockService,
                transactionService,
                constraintModeSupplier,
                conflictDetectionManager,
                sweepStrategyManager,
                cleaner,
                initializationPrerequisite,
                allowHiddenTableAccess,
                concurrentGetRangesThreadPoolSize,
                defaultGetRangesConcurrency,
                initializeAsync,
                timestampCache,
                sweepQueueWriter,
                callback,
                PTExecutors.newSingleThreadScheduledExecutor(
                        new NamedThreadFactory("AsyncInitializer-SerializableTransactionManager", true)),
                validateLocksOnReads,
                transactionConfig,
                conflictTracer);
    }

    public static TransactionManager create(
            MetricsManager metricsManager,
            KeyValueService keyValueService,
            TimelockService timelockService,
<<<<<<< HEAD
            LockWatchService lockWatchService,
=======
            InternalLockWatchManager lockWatchManager,
>>>>>>> 9a0bd72b
            TimestampManagementService timestampManagementService,
            LockService lockService,
            TransactionService transactionService,
            Supplier<AtlasDbConstraintCheckingMode> constraintModeSupplier,
            ConflictDetectionManager conflictDetectionManager,
            SweepStrategyManager sweepStrategyManager,
            Cleaner cleaner,
            Supplier<Boolean> initializationPrerequisite,
            boolean allowHiddenTableAccess,
            int concurrentGetRangesThreadPoolSize,
            int defaultGetRangesConcurrency,
            boolean initializeAsync,
            TimestampCache timestampCache,
            MultiTableSweepQueueWriter sweepQueueWriter,
            Callback<TransactionManager> callback,
            ScheduledExecutorService initializer,
            boolean validateLocksOnReads,
            Supplier<TransactionConfig> transactionConfig,
            ConflictTracer conflictTracer) {
        return create(
                metricsManager,
                keyValueService,
                timelockService,
                lockWatchService,
                timestampManagementService,
                lockService,
                transactionService,
                constraintModeSupplier,
                conflictDetectionManager,
                sweepStrategyManager,
                cleaner,
                initializationPrerequisite,
                allowHiddenTableAccess,
                concurrentGetRangesThreadPoolSize,
                defaultGetRangesConcurrency,
                initializeAsync,
                timestampCache,
                sweepQueueWriter,
                callback,
                initializer,
                validateLocksOnReads,
                transactionConfig,
                false,
                conflictTracer);
    }

    private static TransactionManager create(
            MetricsManager metricsManager,
            KeyValueService keyValueService,
            TimelockService timelockService,
<<<<<<< HEAD
            LockWatchService lockWatchService,
=======
            InternalLockWatchManager lockWatchManager,
>>>>>>> 9a0bd72b
            TimestampManagementService timestampManagementService,
            LockService lockService,
            TransactionService transactionService,
            Supplier<AtlasDbConstraintCheckingMode> constraintModeSupplier,
            ConflictDetectionManager conflictDetectionManager,
            SweepStrategyManager sweepStrategyManager,
            Cleaner cleaner,
            Supplier<Boolean> initializationPrerequisite,
            boolean allowHiddenTableAccess,
            int concurrentGetRangesThreadPoolSize,
            int defaultGetRangesConcurrency,
            boolean initializeAsync,
            TimestampCache timestampCache,
            MultiTableSweepQueueWriter sweepQueueWriter,
            Callback<TransactionManager> callback,
            ScheduledExecutorService initializer,
            boolean validateLocksOnReads,
            Supplier<TransactionConfig> transactionConfig,
            boolean shouldInstrument,
            ConflictTracer conflictTracer) {
        TransactionManager transactionManager = new SerializableTransactionManager(
                metricsManager,
                keyValueService,
                timelockService,
                lockWatchService,
                timestampManagementService,
                lockService,
                transactionService,
                constraintModeSupplier,
                conflictDetectionManager,
                sweepStrategyManager,
                cleaner,
                timestampCache,
                allowHiddenTableAccess,
                concurrentGetRangesThreadPoolSize,
                defaultGetRangesConcurrency,
                sweepQueueWriter,
                DefaultTaskExecutors.createDefaultDeleteExecutor(),
                validateLocksOnReads,
                transactionConfig,
                conflictTracer);

        if (shouldInstrument) {
            transactionManager = AtlasDbMetrics.instrumentTimed(
                    metricsManager.getRegistry(),
                    TransactionManager.class,
                    transactionManager);
        }

        if (!initializeAsync) {
            callback.runWithRetry(transactionManager);
        }

        return initializeAsync
                ? new InitializeCheckingWrapper(transactionManager, initializationPrerequisite, callback, initializer)
                : transactionManager;
    }

    public static SerializableTransactionManager createForTest(MetricsManager metricsManager,
            KeyValueService keyValueService,
            TimestampService timestampService,
            TimestampManagementService timestampManagementService,
            LockClient lockClient,
            LockService lockService,
            TransactionService transactionService,
            Supplier<AtlasDbConstraintCheckingMode> constraintModeSupplier,
            ConflictDetectionManager conflictDetectionManager,
            SweepStrategyManager sweepStrategyManager,
            Cleaner cleaner,
            int concurrentGetRangesThreadPoolSize,
            int defaultGetRangesConcurrency,
            MultiTableSweepQueueWriter sweepQueue) {
        LegacyTimelockService timelock = new LegacyTimelockService(timestampService, lockService, lockClient);
        return new SerializableTransactionManager(
                metricsManager,
                keyValueService,
<<<<<<< HEAD
                timelock,
                LockWatchServiceImpl.createWithoutLockWatches(timelock),
=======
                new LegacyTimelockService(timestampService, lockService, lockClient),
                NoOpInternalLockWatchManager.INSTANCE,
>>>>>>> 9a0bd72b
                timestampManagementService,
                lockService,
                transactionService,
                constraintModeSupplier,
                conflictDetectionManager,
                sweepStrategyManager,
                cleaner,
                new DefaultTimestampCache(metricsManager.getRegistry(), () -> 1000L),
                false,
                concurrentGetRangesThreadPoolSize,
                defaultGetRangesConcurrency,
                sweepQueue,
                DefaultTaskExecutors.createDefaultDeleteExecutor(),
                true,
                () -> ImmutableTransactionConfig.builder().build(),
                ConflictTracer.NO_OP);
    }

    public SerializableTransactionManager(MetricsManager metricsManager,
            KeyValueService keyValueService,
            TimelockService timelockService,
<<<<<<< HEAD
            LockWatchService lockWatchService,
=======
            InternalLockWatchManager lockWatchManager,
>>>>>>> 9a0bd72b
            TimestampManagementService timestampManagementService,
            LockService lockService,
            TransactionService transactionService,
            Supplier<AtlasDbConstraintCheckingMode> constraintModeSupplier,
            ConflictDetectionManager conflictDetectionManager,
            SweepStrategyManager sweepStrategyManager,
            Cleaner cleaner,
            TimestampCache timestampCache,
            boolean allowHiddenTableAccess,
            int concurrentGetRangesThreadPoolSize,
            int defaultGetRangesConcurrency,
            MultiTableSweepQueueWriter sweepQueueWriter,
            ExecutorService deleteExecutor,
            boolean validateLocksOnReads,
            Supplier<TransactionConfig> transactionConfig,
            ConflictTracer conflictTracer) {
        super(
                metricsManager,
                keyValueService,
                timelockService,
                lockWatchService,
                timestampManagementService,
                lockService,
                transactionService,
                constraintModeSupplier,
                conflictDetectionManager,
                sweepStrategyManager,
                cleaner,
                allowHiddenTableAccess,
                concurrentGetRangesThreadPoolSize,
                defaultGetRangesConcurrency,
                timestampCache,
                sweepQueueWriter,
                deleteExecutor,
                validateLocksOnReads,
                transactionConfig,
                conflictTracer
        );
        this.conflictTracer = conflictTracer;
    }

    @Override
    protected Transaction createTransaction(long immutableTimestamp,
            Supplier<Long> startTimestampSupplier,
            LockToken immutableTsLock,
            PreCommitCondition preCommitCondition) {
        return new SerializableTransaction(
                metricsManager,
                keyValueService,
                timelockService,
                lockWatchService,
                transactionService,
                cleaner,
                startTimestampSupplier,
                getConflictDetectionManager(),
                sweepStrategyManager,
                immutableTimestamp,
                Optional.of(immutableTsLock),
                preCommitCondition,
                constraintModeSupplier.get(),
                cleaner.getTransactionReadTimeoutMillis(),
                TransactionReadSentinelBehavior.THROW_EXCEPTION,
                allowHiddenTableAccess,
                timestampValidationReadCache,
                getRangesExecutor,
                defaultGetRangesConcurrency,
                sweepQueueWriter,
                deleteExecutor,
                validateLocksOnReads,
                transactionConfig,
                conflictTracer);
    }

    @VisibleForTesting
    ConflictDetectionManager getConflictDetectionManager() {
        return conflictDetectionManager;
    }

}
<|MERGE_RESOLUTION|>--- conflicted
+++ resolved
@@ -33,13 +33,10 @@
 import com.palantir.atlasdb.cleaner.api.Cleaner;
 import com.palantir.atlasdb.debug.ConflictTracer;
 import com.palantir.atlasdb.keyvalue.api.KeyValueService;
-<<<<<<< HEAD
 import com.palantir.atlasdb.keyvalue.api.watch.LockWatchService;
 import com.palantir.atlasdb.keyvalue.api.watch.LockWatchServiceImpl;
-=======
 import com.palantir.atlasdb.keyvalue.api.watch.InternalLockWatchManager;
 import com.palantir.atlasdb.keyvalue.api.watch.NoOpInternalLockWatchManager;
->>>>>>> 9a0bd72b
 import com.palantir.atlasdb.sweep.queue.MultiTableSweepQueueWriter;
 import com.palantir.atlasdb.transaction.ImmutableTransactionConfig;
 import com.palantir.atlasdb.transaction.TransactionConfig;
@@ -217,11 +214,7 @@
             MetricsManager metricsManager,
             KeyValueService keyValueService,
             TimelockService timelockService,
-<<<<<<< HEAD
-            LockWatchService lockWatchService,
-=======
             InternalLockWatchManager lockWatchManager,
->>>>>>> 9a0bd72b
             TimestampManagementService timestampManagementService,
             LockService lockService,
             TransactionService transactionService,
@@ -244,7 +237,7 @@
         return create(metricsManager,
                 keyValueService,
                 timelockService,
-                lockWatchService,
+                lockWatchManager,
                 timestampManagementService,
                 lockService,
                 transactionService,
@@ -272,11 +265,7 @@
             MetricsManager metricsManager,
             KeyValueService keyValueService,
             TimelockService timelockService,
-<<<<<<< HEAD
-            LockWatchService lockWatchService,
-=======
             InternalLockWatchManager lockWatchManager,
->>>>>>> 9a0bd72b
             TimestampManagementService timestampManagementService,
             LockService lockService,
             TransactionService transactionService,
@@ -299,7 +288,7 @@
         return create(metricsManager,
                 keyValueService,
                 timelockService,
-                lockWatchService,
+                lockWatchManager,
                 timestampManagementService,
                 lockService,
                 transactionService,
@@ -326,11 +315,7 @@
             MetricsManager metricsManager,
             KeyValueService keyValueService,
             TimelockService timelockService,
-<<<<<<< HEAD
-            LockWatchService lockWatchService,
-=======
             InternalLockWatchManager lockWatchManager,
->>>>>>> 9a0bd72b
             TimestampManagementService timestampManagementService,
             LockService lockService,
             TransactionService transactionService,
@@ -354,7 +339,7 @@
                 metricsManager,
                 keyValueService,
                 timelockService,
-                lockWatchService,
+                lockWatchManager,
                 timestampManagementService,
                 lockService,
                 transactionService,
@@ -381,11 +366,7 @@
             MetricsManager metricsManager,
             KeyValueService keyValueService,
             TimelockService timelockService,
-<<<<<<< HEAD
-            LockWatchService lockWatchService,
-=======
             InternalLockWatchManager lockWatchManager,
->>>>>>> 9a0bd72b
             TimestampManagementService timestampManagementService,
             LockService lockService,
             TransactionService transactionService,
@@ -410,7 +391,7 @@
                 metricsManager,
                 keyValueService,
                 timelockService,
-                lockWatchService,
+                lockWatchManager,
                 timestampManagementService,
                 lockService,
                 transactionService,
@@ -462,13 +443,8 @@
         return new SerializableTransactionManager(
                 metricsManager,
                 keyValueService,
-<<<<<<< HEAD
                 timelock,
                 LockWatchServiceImpl.createWithoutLockWatches(timelock),
-=======
-                new LegacyTimelockService(timestampService, lockService, lockClient),
-                NoOpInternalLockWatchManager.INSTANCE,
->>>>>>> 9a0bd72b
                 timestampManagementService,
                 lockService,
                 transactionService,
@@ -490,11 +466,7 @@
     public SerializableTransactionManager(MetricsManager metricsManager,
             KeyValueService keyValueService,
             TimelockService timelockService,
-<<<<<<< HEAD
-            LockWatchService lockWatchService,
-=======
             InternalLockWatchManager lockWatchManager,
->>>>>>> 9a0bd72b
             TimestampManagementService timestampManagementService,
             LockService lockService,
             TransactionService transactionService,
@@ -515,7 +487,7 @@
                 metricsManager,
                 keyValueService,
                 timelockService,
-                lockWatchService,
+                lockWatchManager,
                 timestampManagementService,
                 lockService,
                 transactionService,
@@ -545,7 +517,7 @@
                 metricsManager,
                 keyValueService,
                 timelockService,
-                lockWatchService,
+                lockWatchManager,
                 transactionService,
                 cleaner,
                 startTimestampSupplier,
