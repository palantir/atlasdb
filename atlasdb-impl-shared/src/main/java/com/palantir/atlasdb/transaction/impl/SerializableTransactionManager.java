/*
 * Copyright 2015 Palantir Technologies, Inc. All rights reserved.
 *
 * Licensed under the BSD-3 License (the "License");
 * you may not use this file except in compliance with the License.
 * You may obtain a copy of the License at
 *
 * http://opensource.org/licenses/BSD-3-Clause
 *
 * Unless required by applicable law or agreed to in writing, software
 * distributed under the License is distributed on an "AS IS" BASIS,
 * WITHOUT WARRANTIES OR CONDITIONS OF ANY KIND, either express or implied.
 * See the License for the specific language governing permissions and
 * limitations under the License.
 */
package com.palantir.atlasdb.transaction.impl;

import java.util.Optional;
import java.util.Set;
import java.util.concurrent.ExecutorService;
import java.util.concurrent.ScheduledExecutorService;
import java.util.concurrent.TimeUnit;

import com.google.common.annotations.VisibleForTesting;
import com.google.common.base.Supplier;
import com.google.common.collect.ImmutableSet;
import com.palantir.async.initializer.Callback;
import com.palantir.atlasdb.AtlasDbConstants;
import com.palantir.atlasdb.cleaner.api.Cleaner;
import com.palantir.atlasdb.keyvalue.api.KeyValueService;
import com.palantir.atlasdb.sweep.queue.MultiTableSweepQueueWriter;
import com.palantir.atlasdb.transaction.api.AtlasDbConstraintCheckingMode;
import com.palantir.atlasdb.transaction.api.AutoDelegate_TransactionManager;
import com.palantir.atlasdb.transaction.api.PreCommitCondition;
import com.palantir.atlasdb.transaction.api.TransactionManager;
import com.palantir.atlasdb.transaction.api.TransactionReadSentinelBehavior;
import com.palantir.atlasdb.transaction.service.TransactionService;
import com.palantir.atlasdb.util.MetricsManager;
import com.palantir.common.concurrent.NamedThreadFactory;
import com.palantir.common.concurrent.PTExecutors;
import com.palantir.exception.NotInitializedException;
import com.palantir.lock.LockClient;
import com.palantir.lock.LockService;
import com.palantir.lock.impl.LegacyTimelockService;
import com.palantir.lock.v2.LockToken;
import com.palantir.lock.v2.TimelockService;
import com.palantir.processors.AutoDelegate;
import com.palantir.timestamp.TimestampService;

@AutoDelegate(typeToExtend = SerializableTransactionManager.class)
public class SerializableTransactionManager extends SnapshotTransactionManager {

    public static class InitializeCheckingWrapper implements AutoDelegate_TransactionManager {
        private final SerializableTransactionManager txManager;
        private final Supplier<Boolean> initializationPrerequisite;
        private final Callback<TransactionManager> callback;

        private State status = State.INITIALIZING;
        private Throwable callbackThrowable = null;

        private final ScheduledExecutorService executorService = PTExecutors.newSingleThreadScheduledExecutor(
                new NamedThreadFactory("AsyncInitializer-SerializableTransactionManager", true));

        InitializeCheckingWrapper(SerializableTransactionManager manager,
                Supplier<Boolean> initializationPrerequisite,
                Callback<TransactionManager> callBack) {
            this.txManager = manager;
            this.initializationPrerequisite = initializationPrerequisite;
            this.callback = callBack;
            scheduleInitializationCheckAndCallback();
        }

        @Override
        public SerializableTransactionManager delegate() {
            assertOpen();
            if (!isInitialized()) {
                throw new NotInitializedException("TransactionManager");
            }
            return txManager;
        }

        @Override
        public boolean isInitialized() {
            assertOpen();
            return status == State.READY && isInitializedInternal();
        }

        @Override
        public LockService getLockService() {
            assertOpen();
            return txManager.getLockService();
        }

        @Override
        public void registerClosingCallback(Runnable closingCallback) {
            assertOpen();
            txManager.registerClosingCallback(closingCallback);
        }

        @Override
        public void close() {
            closeInternal(State.CLOSED);
        }

        @VisibleForTesting
        boolean isClosedByClose() {
            return status == State.CLOSED;
        }

        @VisibleForTesting
        boolean isClosedByCallbackFailure() {
            return status == State.CLOSED_BY_CALLBACK_FAILURE;
        }

        private void assertOpen() {
            if (status == State.CLOSED) {
                throw new IllegalStateException("Operations cannot be performed on closed TransactionManager.");
            }
            if (status == State.CLOSED_BY_CALLBACK_FAILURE) {
                throw new IllegalStateException("Operations cannot be performed on closed TransactionManager."
                            + " Closed due to a callback failure.", callbackThrowable);
            }
        }

        private void scheduleInitializationCheckAndCallback() {
            executorService.schedule(() -> {
                if (status != State.INITIALIZING) {
                    return;
                }
                if (isInitializedInternal()) {
                    runCallback();
                } else {
                    scheduleInitializationCheckAndCallback();
                }
            }, 1_000, TimeUnit.MILLISECONDS);
        }

        private boolean isInitializedInternal() {
            // Note that the PersistentLockService is also initialized asynchronously as part of
            // TransactionManagers.create; however, this is not required for the TransactionManager to fulfil
            // requests (note that it is not accessible from any TransactionManager implementation), so we omit
            // checking here whether it is initialized.
            return txManager.getKeyValueService().isInitialized()
                    && txManager.getTimelockService().isInitialized()
                    && txManager.getTimestampService().isInitialized()
                    && txManager.getCleaner().isInitialized()
                    && initializationPrerequisite.get();
        }

        private void runCallback() {
            try {
                callback.runWithRetry(txManager);
                checkAndSetStatus(ImmutableSet.of(State.INITIALIZING), State.READY);
            } catch (Throwable e) {
                log.error("Callback failed and was not able to perform its cleanup task. "
                        + "Closing the TransactionManager.", e);
                callbackThrowable = e;
                closeInternal(State.CLOSED_BY_CALLBACK_FAILURE);
            }
        }

        private void closeInternal(State newStatus) {
            if (checkAndSetStatus(ImmutableSet.of(State.INITIALIZING, State.READY), newStatus)) {
                callback.blockUntilSafeToShutdown();
                executorService.shutdown();
                txManager.close();
            }
        }

        private synchronized boolean checkAndSetStatus(Set<State> expected, State desired) {
            if (expected.contains(status)) {
                status = desired;
                return true;
            }
            return false;
        }

        private enum State {
            INITIALIZING, READY, CLOSED, CLOSED_BY_CALLBACK_FAILURE
        }
    }

    public static TransactionManager create(MetricsManager metricsManager,
            KeyValueService keyValueService,
            TimelockService timelockService,
            LockService lockService,
            TransactionService transactionService,
            Supplier<AtlasDbConstraintCheckingMode> constraintModeSupplier,
            ConflictDetectionManager conflictDetectionManager,
            SweepStrategyManager sweepStrategyManager,
            Cleaner cleaner,
            Supplier<Boolean> initializationPrerequisite,
            boolean allowHiddenTableAccess,
            Supplier<Long> lockAcquireTimeoutMs,
            int concurrentGetRangesThreadPoolSize,
            int defaultGetRangesConcurrency,
            boolean initializeAsync,
            Supplier<Long> timestampCacheSize,
            MultiTableSweepQueueWriter sweepQueueWriter,
            Callback<TransactionManager> callback) {
        SerializableTransactionManager serializableTransactionManager = new SerializableTransactionManager(
                metricsManager,
                keyValueService,
                timelockService,
                lockService,
                transactionService,
                constraintModeSupplier,
                conflictDetectionManager,
                sweepStrategyManager,
                cleaner,
                timestampCacheSize,
                allowHiddenTableAccess,
                lockAcquireTimeoutMs,
                concurrentGetRangesThreadPoolSize,
                defaultGetRangesConcurrency,
                sweepQueueWriter,
                Executors.newSingleThreadExecutor());

        if (!initializeAsync) {
            callback.runWithRetry(serializableTransactionManager);
        }

        return initializeAsync
                ? new InitializeCheckingWrapper(serializableTransactionManager, initializationPrerequisite, callback)
                : serializableTransactionManager;
    }

    public static SerializableTransactionManager createForTest(MetricsManager metricsManager,
            KeyValueService keyValueService,
            TimestampService timestampService,
            LockClient lockClient,
            LockService lockService,
            TransactionService transactionService,
            Supplier<AtlasDbConstraintCheckingMode> constraintModeSupplier,
            ConflictDetectionManager conflictDetectionManager,
            SweepStrategyManager sweepStrategyManager,
            Cleaner cleaner,
            int concurrentGetRangesThreadPoolSize,
            int defaultGetRangesConcurrency,
            Supplier<Long> timestampCacheSize,
            MultiTableSweepQueueWriter sweepQueue) {
        return new SerializableTransactionManager(
                metricsManager,
                keyValueService,
                new LegacyTimelockService(timestampService, lockService, lockClient),
                lockService,
                transactionService,
                constraintModeSupplier,
                conflictDetectionManager,
                sweepStrategyManager,
                cleaner,
                timestampCacheSize,
                false,
                () -> AtlasDbConstants.DEFAULT_TRANSACTION_LOCK_ACQUIRE_TIMEOUT_MS,
                concurrentGetRangesThreadPoolSize,
                defaultGetRangesConcurrency,
                sweepQueue,
                Executors.newSingleThreadExecutor());
    }

    // Canonical constructor.
<<<<<<< HEAD
    public SerializableTransactionManager(KeyValueService keyValueService,
            TimelockService timelockService,
            LockService lockService,
            TransactionService transactionService,
            Supplier<AtlasDbConstraintCheckingMode> constraintModeSupplier,
            ConflictDetectionManager conflictDetectionManager,
            SweepStrategyManager sweepStrategyManager,
            Cleaner cleaner,
            TimestampTracker timestampTracker,
            Supplier<Long> timestampCacheSize,
            boolean allowHiddenTableAccess,
            Supplier<Long> lockAcquireTimeoutMs,
            int concurrentGetRangesThreadPoolSize,
            int defaultGetRangesConcurrency,
            MultiTableSweepQueueWriter sweepQueueWriter) {
        this(
                keyValueService,
                timelockService,
                lockService,
                transactionService,
                constraintModeSupplier,
                conflictDetectionManager,
                sweepStrategyManager,
                cleaner,
                timestampTracker,
                timestampCacheSize,
                allowHiddenTableAccess,
                lockAcquireTimeoutMs,
                concurrentGetRangesThreadPoolSize,
                defaultGetRangesConcurrency,
                sweepQueueWriter,
                PTExecutors.newSingleThreadExecutor(true)
        );
    }

    @VisibleForTesting
    SerializableTransactionManager(KeyValueService keyValueService,
=======
    public SerializableTransactionManager(MetricsManager metricsManager,
            KeyValueService keyValueService,
>>>>>>> e9d49aeb
            TimelockService timelockService,
            LockService lockService,
            TransactionService transactionService,
            Supplier<AtlasDbConstraintCheckingMode> constraintModeSupplier,
            ConflictDetectionManager conflictDetectionManager,
            SweepStrategyManager sweepStrategyManager,
            Cleaner cleaner,
            Supplier<Long> timestampCacheSize,
            boolean allowHiddenTableAccess,
            Supplier<Long> lockAcquireTimeoutMs,
            int concurrentGetRangesThreadPoolSize,
            int defaultGetRangesConcurrency,
            MultiTableSweepQueueWriter sweepQueueWriter,
            ExecutorService deleteExecutor) {
        super(
                metricsManager,
                keyValueService,
                timelockService,
                lockService,
                transactionService,
                constraintModeSupplier,
                conflictDetectionManager,
                sweepStrategyManager,
                cleaner,
                allowHiddenTableAccess,
                lockAcquireTimeoutMs,
                concurrentGetRangesThreadPoolSize,
                defaultGetRangesConcurrency,
                timestampCacheSize,
                sweepQueueWriter,
                deleteExecutor
        );
    }

    @Override
    protected SnapshotTransaction createTransaction(long immutableTimestamp,
            Supplier<Long> startTimestampSupplier,
            LockToken immutableTsLock,
            PreCommitCondition preCommitCondition) {
        return new SerializableTransaction(
                metricsManager,
                keyValueService,
                timelockService,
                transactionService,
                cleaner,
                startTimestampSupplier,
                getConflictDetectionManager(),
                sweepStrategyManager,
                immutableTimestamp,
                Optional.of(immutableTsLock),
                preCommitCondition,
                constraintModeSupplier.get(),
                cleaner.getTransactionReadTimeoutMillis(),
                TransactionReadSentinelBehavior.THROW_EXCEPTION,
                allowHiddenTableAccess,
                timestampValidationReadCache,
                lockAcquireTimeoutMs.get(),
                getRangesExecutor,
                defaultGetRangesConcurrency,
                sweepQueueWriter,
                deleteExecutor);
    }

    @VisibleForTesting
    ConflictDetectionManager getConflictDetectionManager() {
        return conflictDetectionManager;
    }

}
<|MERGE_RESOLUTION|>--- conflicted
+++ resolved
@@ -214,7 +214,7 @@
                 concurrentGetRangesThreadPoolSize,
                 defaultGetRangesConcurrency,
                 sweepQueueWriter,
-                Executors.newSingleThreadExecutor());
+                PTExecutors.newSingleThreadExecutor(true));
 
         if (!initializeAsync) {
             callback.runWithRetry(serializableTransactionManager);
@@ -255,52 +255,11 @@
                 concurrentGetRangesThreadPoolSize,
                 defaultGetRangesConcurrency,
                 sweepQueue,
-                Executors.newSingleThreadExecutor());
-    }
-
-    // Canonical constructor.
-<<<<<<< HEAD
-    public SerializableTransactionManager(KeyValueService keyValueService,
-            TimelockService timelockService,
-            LockService lockService,
-            TransactionService transactionService,
-            Supplier<AtlasDbConstraintCheckingMode> constraintModeSupplier,
-            ConflictDetectionManager conflictDetectionManager,
-            SweepStrategyManager sweepStrategyManager,
-            Cleaner cleaner,
-            TimestampTracker timestampTracker,
-            Supplier<Long> timestampCacheSize,
-            boolean allowHiddenTableAccess,
-            Supplier<Long> lockAcquireTimeoutMs,
-            int concurrentGetRangesThreadPoolSize,
-            int defaultGetRangesConcurrency,
-            MultiTableSweepQueueWriter sweepQueueWriter) {
-        this(
-                keyValueService,
-                timelockService,
-                lockService,
-                transactionService,
-                constraintModeSupplier,
-                conflictDetectionManager,
-                sweepStrategyManager,
-                cleaner,
-                timestampTracker,
-                timestampCacheSize,
-                allowHiddenTableAccess,
-                lockAcquireTimeoutMs,
-                concurrentGetRangesThreadPoolSize,
-                defaultGetRangesConcurrency,
-                sweepQueueWriter,
-                PTExecutors.newSingleThreadExecutor(true)
-        );
-    }
-
-    @VisibleForTesting
-    SerializableTransactionManager(KeyValueService keyValueService,
-=======
+                PTExecutors.newSingleThreadExecutor(true));
+    }
+
     public SerializableTransactionManager(MetricsManager metricsManager,
             KeyValueService keyValueService,
->>>>>>> e9d49aeb
             TimelockService timelockService,
             LockService lockService,
             TransactionService transactionService,
