/*
 * (c) Copyright 2022 Palantir Technologies Inc. All rights reserved.
 *
 * Licensed under the Apache License, Version 2.0 (the "License");
 * you may not use this file except in compliance with the License.
 * You may obtain a copy of the License at
 *
 *     http://www.apache.org/licenses/LICENSE-2.0
 *
 * Unless required by applicable law or agreed to in writing, software
 * distributed under the License is distributed on an "AS IS" BASIS,
 * WITHOUT WARRANTIES OR CONDITIONS OF ANY KIND, either express or implied.
 * See the License for the specific language governing permissions and
 * limitations under the License.
 */

package com.palantir.atlasdb.transaction.knowledge;

import com.github.benmanes.caffeine.cache.Cache;
import com.github.benmanes.caffeine.cache.Caffeine;
import com.github.benmanes.caffeine.cache.Weigher;
import com.google.common.annotations.VisibleForTesting;
import com.palantir.atlasdb.internalschema.InternalSchemaInstallConfig;
import com.palantir.atlasdb.transaction.knowledge.AbortedTransactionSoftCache.TransactionSoftCacheStatus;
import com.palantir.logsafe.SafeArg;
import com.palantir.logsafe.exceptions.SafeIllegalStateException;
import com.palantir.tritium.metrics.registry.TaggedMetricRegistry;
import java.util.Optional;
import java.util.Set;
import org.checkerframework.checker.index.qual.NonNegative;

public class KnownAbortedTransactionsImpl implements KnownAbortedTransactions {

    public static final int MAXIMUM_CACHE_WEIGHT = 100_000;

    private final AbandonedTimestampStore abandonedTimestampStore;

    /**
     * This cache is only meant for timestamp ranges (inclusive) which are known to be concluded.
     */
    private final Cache<Bucket, Set<Long>> reliableCache;

    private final AbortedTransactionSoftCache softCache;
    private final AbortedTransctionsCacheMetrics metrics;

    @VisibleForTesting
    KnownAbortedTransactionsImpl(
<<<<<<< HEAD
            FutileTimestampStore abandonedTimestampStore,
=======
            AbandonedTimestampStore abandonedTimestampStore,
>>>>>>> 97644c06
            AbortedTransactionSoftCache softCache,
            TaggedMetricRegistry registry,
            int maxCacheWeight) {
        this.abandonedTimestampStore = abandonedTimestampStore;
        this.softCache = softCache;
        this.metrics = AbortedTransctionsCacheMetrics.of(registry);
        this.reliableCache = Caffeine.newBuilder()
                .maximumWeight(maxCacheWeight)
                .weigher(new AbortedTransactionBucketWeigher())
                .evictionListener((k, v, cause) -> {
                    if (cause.wasEvicted()) {
                        metrics.reliableBucketEvictions().mark();
                    }
                })
                .build();
    }

    public static KnownAbortedTransactionsImpl create(
            KnownConcludedTransactions knownConcludedTransactions,
            AbandonedTimestampStore abandonedTimestampStore,
            TaggedMetricRegistry registry,
            Optional<InternalSchemaInstallConfig> config) {
        AbortedTransactionSoftCache softCache =
                new AbortedTransactionSoftCache(abandonedTimestampStore, knownConcludedTransactions);
        return new KnownAbortedTransactionsImpl(
                abandonedTimestampStore,
                softCache,
                registry,
                config.map(InternalSchemaInstallConfig::versionFourAbortedTransactionsCacheSize)
                        .orElse(MAXIMUM_CACHE_WEIGHT));
    }

    @Override
    public boolean isKnownAborted(long startTimestamp) {
        Bucket bucketForTimestamp = Bucket.forTimestamp(startTimestamp);
        TransactionSoftCacheStatus softCacheTransactionStatus = softCache.getSoftCacheTransactionStatus(startTimestamp);

        switch (softCacheTransactionStatus) {
            case IS_ABORTED:
                return true;
            case IS_NOT_ABORTED:
                return false;
            case PENDING_LOAD_FROM_RELIABLE:
                return getCachedAbortedTimestampsInBucket(bucketForTimestamp).contains(startTimestamp);
            default:
                throw new SafeIllegalStateException(
                        "Unrecognized transaction status returned from soft cache.",
                        SafeArg.of("status", softCacheTransactionStatus));
        }
    }

    @Override
    public void addAbortedTimestamps(Set<Long> abortedTimestamps) {
<<<<<<< HEAD
        abandonedTimestampStore.addAbortedTimestamps(abortedTimestamps);
=======
        // todo(snanda): batching?
        abortedTimestamps.forEach(abandonedTimestampStore::markAbandoned);
>>>>>>> 97644c06
    }

    @VisibleForTesting
    void cleanup() {
        reliableCache.cleanUp();
    }

    private Set<Long> getCachedAbortedTimestampsInBucket(Bucket bucket) {
        return reliableCache.get(bucket, this::getAbortedTransactionsRemote);
    }

    private Set<Long> getAbortedTransactionsRemote(Bucket bucket) {
        metrics.abortedTxnCacheMiss().mark();
<<<<<<< HEAD
        return abandonedTimestampStore.getAbortedTransactionsInRange(
=======
        return abandonedTimestampStore.getAbandonedTimestampsInRange(
>>>>>>> 97644c06
                bucket.getMinTsInBucket(), bucket.getMaxTsInCurrentBucket());
    }

    private static final class AbortedTransactionBucketWeigher implements Weigher<Bucket, Set<Long>> {
        @Override
        public @NonNegative int weigh(Bucket key, Set<Long> value) {
            return value.size();
        }
    }
}<|MERGE_RESOLUTION|>--- conflicted
+++ resolved
@@ -45,11 +45,7 @@
 
     @VisibleForTesting
     KnownAbortedTransactionsImpl(
-<<<<<<< HEAD
-            FutileTimestampStore abandonedTimestampStore,
-=======
             AbandonedTimestampStore abandonedTimestampStore,
->>>>>>> 97644c06
             AbortedTransactionSoftCache softCache,
             TaggedMetricRegistry registry,
             int maxCacheWeight) {
@@ -103,12 +99,7 @@
 
     @Override
     public void addAbortedTimestamps(Set<Long> abortedTimestamps) {
-<<<<<<< HEAD
-        abandonedTimestampStore.addAbortedTimestamps(abortedTimestamps);
-=======
-        // todo(snanda): batching?
         abortedTimestamps.forEach(abandonedTimestampStore::markAbandoned);
->>>>>>> 97644c06
     }
 
     @VisibleForTesting
@@ -122,11 +113,7 @@
 
     private Set<Long> getAbortedTransactionsRemote(Bucket bucket) {
         metrics.abortedTxnCacheMiss().mark();
-<<<<<<< HEAD
-        return abandonedTimestampStore.getAbortedTransactionsInRange(
-=======
         return abandonedTimestampStore.getAbandonedTimestampsInRange(
->>>>>>> 97644c06
                 bucket.getMinTsInBucket(), bucket.getMaxTsInCurrentBucket());
     }
 
