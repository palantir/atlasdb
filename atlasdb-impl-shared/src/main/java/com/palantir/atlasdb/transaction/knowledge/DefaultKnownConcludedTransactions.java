--- conflicted
+++ resolved
@@ -94,10 +94,6 @@
         ensureRangesCached(ImmutableRangeSet.of(knownConcludedInterval));
     }
 
-<<<<<<< HEAD
-    @Override
-    public long lastKnownConcludedTimestamp() {
-=======
     private boolean sanityCheckConcludedRange(Range<Long> range) {
         return range.hasLowerBound()
                 && range.hasUpperBound()
@@ -107,7 +103,6 @@
 
     @Override
     public long lastLocallyKnownConcludedTimestamp() {
->>>>>>> 8400ceb5
         return cachedConcludedTimestampsRef.get().lastKnownConcludedTs();
     }
 
