--- conflicted
+++ resolved
@@ -356,8 +356,8 @@
      * {@link Transaction#getWithExpectedNumberOfCells(TableReference, Set, long)} implementation to take intro account the
      * filtering and change the number of expect cells it sends to the super class.
      */
-<<<<<<< HEAD
-    private ListenableFuture<Map<Cell, byte[]>> getWithLoader(
+    @VisibleForTesting
+    ListenableFuture<Map<Cell, byte[]>> getWithLoader(
             TableReference tableRef, Set<Cell> cells, CellLoader cellLoader) {
         CellResultLoader resultLoader = (table, toRead) -> {
             ListenableFuture<Map<Cell, byte[]>> future = cellLoader.load(table, toRead);
@@ -370,10 +370,6 @@
 
     private ListenableFuture<Result<Map<Cell, byte[]>, MoreCellsPresentThanExpectedException>> getWithResultLoader(
             TableReference tableRef, Set<Cell> cells, CellResultLoader cellLoader) {
-=======
-    @VisibleForTesting
-    ListenableFuture<Map<Cell, byte[]>> getWithLoader(TableReference tableRef, Set<Cell> cells, CellLoader cellLoader) {
->>>>>>> b2292ce9
         return Futures.transform(
                 cellLoader.load(tableRef, cells),
                 loadedCells -> {
