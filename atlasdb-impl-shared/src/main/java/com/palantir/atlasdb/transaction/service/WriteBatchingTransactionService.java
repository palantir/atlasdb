/*
 * (c) Copyright 2019 Palantir Technologies Inc. All rights reserved.
 *
 * Licensed under the Apache License, Version 2.0 (the "License");
 * you may not use this file except in compliance with the License.
 * You may obtain a copy of the License at
 *
 *     http://www.apache.org/licenses/LICENSE-2.0
 *
 * Unless required by applicable law or agreed to in writing, software
 * distributed under the License is distributed on an "AS IS" BASIS,
 * WITHOUT WARRANTIES OR CONDITIONS OF ANY KIND, either express or implied.
 * See the License for the specific language governing permissions and
 * limitations under the License.
 */

package com.palantir.atlasdb.transaction.service;

import java.util.Collection;
import java.util.List;
import java.util.Map;
import java.util.Set;
import java.util.concurrent.ExecutionException;
import java.util.stream.Collectors;

import javax.annotation.CheckForNull;

import org.immutables.value.Value;
import org.slf4j.Logger;
import org.slf4j.LoggerFactory;

import com.google.common.annotations.VisibleForTesting;
import com.google.common.collect.ImmutableList;
import com.google.common.collect.ImmutableMap;
import com.google.common.collect.Maps;
import com.google.common.collect.Multimap;
import com.google.common.collect.MultimapBuilder;
import com.google.common.collect.Multimaps;
import com.google.common.util.concurrent.SettableFuture;
import com.palantir.atlasdb.autobatch.BatchElement;
import com.palantir.atlasdb.autobatch.DisruptorAutobatcher;
import com.palantir.atlasdb.keyvalue.api.Cell;
import com.palantir.atlasdb.keyvalue.api.KeyAlreadyExistsException;
<<<<<<< HEAD
import com.palantir.common.streams.KeyedStream;
import com.palantir.lock.v2.StartIdentifiedAtlasDbTransactionRequest;
=======
import com.palantir.common.annotation.Output;
>>>>>>> 037b85c5
import com.palantir.lock.v2.TimelockService;
import com.palantir.logsafe.Preconditions;
import com.palantir.logsafe.SafeArg;
import com.palantir.logsafe.UnsafeArg;
<<<<<<< HEAD
=======
import com.palantir.logsafe.exceptions.SafeIllegalArgumentException;
import com.palantir.logsafe.exceptions.SafeIllegalStateException;
>>>>>>> 037b85c5

/**
 * This class coalesces write (that is, put-unless-exists) requests to an underlying {@link EncodingTransactionService},
 * such that there is at most one request in flight at a given time. Read requests (gets) are not batched.
 *
 * Delegates are expected to throw {@link KeyAlreadyExistsException}s that have meaningful values for
 * {@link KeyAlreadyExistsException#getExistingKeys()}.
 */
public final class WriteBatchingTransactionService implements TransactionService {
    private static final Logger log = LoggerFactory.getLogger(WriteBatchingTransactionService.class);

    private final EncodingTransactionService delegate;
    private final DisruptorAutobatcher<TimestampPair, Void> autobatcher;

    private WriteBatchingTransactionService(
            EncodingTransactionService delegate, DisruptorAutobatcher<TimestampPair, Void> autobatcher) {
        this.delegate = delegate;
        this.autobatcher = autobatcher;
    }

    public static TransactionService create(EncodingTransactionService delegate) {
        DisruptorAutobatcher<TimestampPair, Void> autobatcher = DisruptorAutobatcher.create(
                elements -> processBatch(delegate, elements));
        return new WriteBatchingTransactionService(delegate, autobatcher);
    }

    @CheckForNull
    @Override
    public Long get(long startTimestamp) {
        return delegate.get(startTimestamp);
    }

    @Override
    public Map<Long, Long> get(Iterable<Long> startTimestamps) {
        return delegate.get(startTimestamps);
    }

    @Override
    public void putUnlessExists(long startTimestamp, long commitTimestamp) throws KeyAlreadyExistsException {
        try {
            autobatcher.apply(TimestampPair.of(startTimestamp, commitTimestamp)).get();
        } catch (InterruptedException e) {
            Thread.currentThread().interrupt();
            throw new RuntimeException(e);
        } catch (ExecutionException e) {
            Throwable cause = e.getCause();
            if (cause instanceof RuntimeException) {
                throw (RuntimeException) cause;
            }
            throw new RuntimeException(cause);
        }
    }

    @Override
    public void close() {
        autobatcher.close();
        delegate.close();
    }

    /**
     * Semantics for batch processing:
     *
     * - If there are multiple requests to {@link TransactionService#putUnlessExists(long, long)} with the same
     *   start timestamp, only the first of these will actually be attempted; the remainder will receive a response
     *   indicating they should try again. The booleans returned by this method indicate whether a request to the
     *   batcher that has been processed was processed properly (true), or if it should be re-submitted (false).
     * - If a {@link KeyAlreadyExistsException} is thrown, we fail out requests for keys present in the
     *   {@link KeyAlreadyExistsException}, and then retry our request with those keys removed. If the
     *   {@link KeyAlreadyExistsException} does not include any present keys, we throw an exception.
     *
     * Retrying does theoretically mean that in the worst case with N transactions in our batch, we may actually
     * require N calls to the database, though this is extremely unlikely especially because of the semantics of
     * {@link TimelockService#startIdentifiedAtlasDbTransaction()}.
     * Alternatives considered included failing out all requests (which is likely to be inefficient and lead to
     * spurious retries on requests that actually committed), and re-submitting requests other than the failed one
     * for consideration in the next batch (which may achieve higher throughput, but could lead to starvation of old
     * requests).
     */
    @VisibleForTesting
    static void processBatch(
            EncodingTransactionService delegate, List<BatchElement<TimestampPair, Void>> batchElements) {
<<<<<<< HEAD
        Multimap<Long, BatchElement<TimestampPair, Void>> startTimestampKeyedBatchElements
                = MultimapBuilder.hashKeys().hashSetValues().build();
        batchElements.forEach(batchElement -> startTimestampKeyedBatchElements.put(
                batchElement.argument().startTimestamp(),
                batchElement));

        while (!startTimestampKeyedBatchElements.isEmpty()) {
            Map<Long, BatchElement<TimestampPair, Void>> batch =
                    extractSingleBatchForQuerying(startTimestampKeyedBatchElements);
            try {
                delegate.putUnlessExistsMultiple(KeyedStream.stream(batch)
                        .map(batchElement -> batchElement.argument().commitTimestamp())
                        .collectToMap());
                markBatchSuccessful(startTimestampKeyedBatchElements, batch);
            } catch (KeyAlreadyExistsException exception) {
                Set<Long> failedTimestamps = getAlreadyExistingStartTimestamps(delegate, batch.keySet(), exception);
                failedTimestamps.forEach(timestamp -> {
                    BatchElement<TimestampPair, Void> batchElement = batch.get(timestamp);
                    batchElement.result().setException(exception);
                    startTimestampKeyedBatchElements.remove(timestamp, batchElement);
                });

                Set<Long> successfulTimestamps = getTimestampsSuccessfullyPutUnlessExists(delegate, exception);
                successfulTimestamps.forEach(timestamp -> {
                    BatchElement<TimestampPair, Void> batchElement = batch.get(timestamp);
                    markSuccessful(batchElement.result());
                    startTimestampKeyedBatchElements.remove(timestamp, batchElement);
                });
            }
        }
    }

    private static void markBatchSuccessful(
            Multimap<Long, BatchElement<TimestampPair, Void>> startTimestampKeyedBatchElements,
            Map<Long, BatchElement<TimestampPair, Void>> batch) {
        batch.forEach((startTimestamp, batchElement) -> {
            startTimestampKeyedBatchElements.remove(startTimestamp, batchElement);
            markSuccessful(batchElement.result());
        });
    }

    private static void markSuccessful(SettableFuture<Void> result) {
        result.set(null);
=======
        Map<Long, Long> accumulatedRequest = Maps.newHashMap();
        Map<Long, SettableFuture<Void>> futures = Maps.newHashMap();
        failDuplicateRequestsOnStartTimestamp(batchElements, accumulatedRequest, futures);

        while (!accumulatedRequest.isEmpty()) {
            try {
                delegate.putUnlessExistsMultiple(accumulatedRequest);

                // If the result was already set to be exceptional, this will not interfere with that.
                batchElements.forEach(element -> element.result().set(null));
                return;
            } catch (KeyAlreadyExistsException exception) {
                Map<Long, Long> thisRequest = ImmutableMap.copyOf(accumulatedRequest);

                Set<Long> failedTimestamps = extractAndHandleFailures(delegate, accumulatedRequest, futures, exception,
                        thisRequest);

                Set<Long> successfulTimestamps = extractAndHandleExistingSuccesses(delegate, futures, exception,
                        thisRequest);

                accumulatedRequest = Maps.filterKeys(accumulatedRequest,
                        timestamp -> !failedTimestamps.contains(timestamp)
                                && !successfulTimestamps.contains(timestamp));
            }
        }
    }

    private static Set<Long> extractAndHandleFailures(EncodingTransactionService delegate,
            Map<Long, Long> accumulatedRequest, Map<Long, SettableFuture<Void>> futures,
            KeyAlreadyExistsException exception, Map<Long, Long> thisRequest) {
        Set<Long> failedTimestamps = getAlreadyExistingStartTimestamps(delegate, accumulatedRequest, exception);

        Map<Boolean, List<Long>> wereFailedTimestampsExpected = classifyTimestampsOnKeySetPresence(
                thisRequest, failedTimestamps);

        handleExpectedFailures(futures, exception, thisRequest, failedTimestamps, wereFailedTimestampsExpected);
        handleUnexpectedFailures(thisRequest, wereFailedTimestampsExpected);
        return failedTimestamps;
    }

    private static Map<Boolean, List<Long>> classifyTimestampsOnKeySetPresence(Map<Long, Long> requestKeySet,
            Set<Long> timestampSet) {
        return timestampSet.stream().collect(Collectors.groupingBy(requestKeySet::containsKey));
    }

    private static void handleExpectedFailures(Map<Long, SettableFuture<Void>> futures,
            KeyAlreadyExistsException exception, Map<Long, Long> thisRequest, Set<Long> failedTimestamps,
            Map<Boolean, List<Long>> wereFailedTimestampsExpected) {
        List<Long> expectedFailedTimestamps = wereFailedTimestampsExpected.get(true);
        if (expectedFailedTimestamps == null) {
            // We expected something important to fail, but nothing did.
            throw new SafeIllegalStateException("Made a batch request to putUnlessExists and failed."
                    + " The exception returned did not contain anything pertinent, which is unexpected.",
                    SafeArg.of("batchRequest", thisRequest),
                    SafeArg.of("failedTimestamps", failedTimestamps));
        }
        expectedFailedTimestamps.forEach(timestamp -> futures.get(timestamp).setException(exception));
    }

    private static void handleUnexpectedFailures(Map<Long, Long> thisRequest,
            Map<Boolean, List<Long>> wereFailedTimestampsExpected) {
        List<Long> unexpectedFailedTimestamps = wereFailedTimestampsExpected.get(false);
        if (unexpectedFailedTimestamps != null) {
            log.warn("Failed to putUnlessExists some timestamps which it seems we never asked for."
                            + " Skipping, as this is likely to be safe, but flagging for debugging.",
                    SafeArg.of("unexpectedFailedTimestamps", unexpectedFailedTimestamps),
                    SafeArg.of("batchRequest", thisRequest));
        }
    }

    private static Set<Long> extractAndHandleExistingSuccesses(EncodingTransactionService delegate,
            Map<Long, SettableFuture<Void>> futures, KeyAlreadyExistsException exception, Map<Long, Long> thisRequest) {
        Set<Long> successfulTimestamps = getTimestampsSuccessfullyPutUnlessExists(delegate, exception);
        Map<Boolean, List<Long>> wereSuccessfulTimestampsExpected = classifyTimestampsOnKeySetPresence(
                thisRequest, successfulTimestamps);
        handleExpectedSuccesses(futures, wereSuccessfulTimestampsExpected);
        handleUnexpectedSuccesses(thisRequest, wereSuccessfulTimestampsExpected);
        return successfulTimestamps;
    }

    private static void handleExpectedSuccesses(Map<Long, SettableFuture<Void>> futures,
            Map<Boolean, List<Long>> wereSuccessfulTimestampsExpected) {
        wereSuccessfulTimestampsExpected.getOrDefault(true, ImmutableList.of()).forEach(
                timestamp -> futures.get(timestamp).set(null));
    }

    private static void handleUnexpectedSuccesses(Map<Long, Long> thisRequest,
            Map<Boolean, List<Long>> wereSuccessfulTimestampsExpected) {
        List<Long> unexpectedlySuccessfulTimestamps = wereSuccessfulTimestampsExpected.get(false);
        if (unexpectedlySuccessfulTimestamps != null) {
            log.warn("Successfully putUnlessExists some timestamps which it seems we never asked for."
                            + " Skipping, as this is likely to be safe, but flagging for debugging.",
                    SafeArg.of("unexpectedSuccessfulPuts", unexpectedlySuccessfulTimestamps),
                    SafeArg.of("batchRequest", thisRequest));
        }
>>>>>>> 037b85c5
    }

    private static Set<Long> getAlreadyExistingStartTimestamps(
            EncodingTransactionService delegate,
            Set<Long> startTimestamps,
            KeyAlreadyExistsException exception) {
        Set<Long> existingTimestamps = decodeCellsToTimestamps(delegate, exception.getExistingKeys());
        Preconditions.checkState(!existingTimestamps.isEmpty(),
                "The underlying service threw a KeyAlreadyExistsException, but claimed no keys already existed!"
                        + " This is likely to be a product bug - please contact support.",
                SafeArg.of("startTimestamps", startTimestamps),
                UnsafeArg.of("exception", exception));
        return existingTimestamps;
    }

    private static Set<Long> getTimestampsSuccessfullyPutUnlessExists(
            EncodingTransactionService delegate,
            KeyAlreadyExistsException exception) {
        return decodeCellsToTimestamps(delegate, exception.getKnownSuccessfullyCommittedKeys());
    }

    private static Set<Long> decodeCellsToTimestamps(EncodingTransactionService delegate, Collection<Cell> cells) {
        return cells.stream()
                .map(key -> delegate.getEncodingStrategy().decodeCellAsStartTimestamp(key))
                .collect(Collectors.toSet());
    }

    private static Map<Long, BatchElement<TimestampPair, Void>> extractSingleBatchForQuerying(
            Multimap<Long, BatchElement<TimestampPair, Void>> requests) {
        Map<Long, BatchElement<TimestampPair, Void>> result = Maps.newHashMapWithExpectedSize(requests.keySet().size());
        for (Map.Entry<Long, Collection<BatchElement<TimestampPair, Void>>> entry
                : Multimaps.asMap(requests).entrySet()) {
            result.put(entry.getKey(), entry.getValue().iterator().next());
        }
        return result;
    }

    @Value.Immutable
    interface TimestampPair {
        @Value.Parameter
        long startTimestamp();

        @Value.Parameter
        long commitTimestamp();

        static TimestampPair of(long startTimestamp, long commitTimestamp) {
            return ImmutableTimestampPair.of(startTimestamp, commitTimestamp);
        }
    }
}<|MERGE_RESOLUTION|>--- conflicted
+++ resolved
@@ -30,8 +30,6 @@
 import org.slf4j.LoggerFactory;
 
 import com.google.common.annotations.VisibleForTesting;
-import com.google.common.collect.ImmutableList;
-import com.google.common.collect.ImmutableMap;
 import com.google.common.collect.Maps;
 import com.google.common.collect.Multimap;
 import com.google.common.collect.MultimapBuilder;
@@ -41,21 +39,12 @@
 import com.palantir.atlasdb.autobatch.DisruptorAutobatcher;
 import com.palantir.atlasdb.keyvalue.api.Cell;
 import com.palantir.atlasdb.keyvalue.api.KeyAlreadyExistsException;
-<<<<<<< HEAD
 import com.palantir.common.streams.KeyedStream;
-import com.palantir.lock.v2.StartIdentifiedAtlasDbTransactionRequest;
-=======
-import com.palantir.common.annotation.Output;
->>>>>>> 037b85c5
 import com.palantir.lock.v2.TimelockService;
 import com.palantir.logsafe.Preconditions;
 import com.palantir.logsafe.SafeArg;
 import com.palantir.logsafe.UnsafeArg;
-<<<<<<< HEAD
-=======
-import com.palantir.logsafe.exceptions.SafeIllegalArgumentException;
 import com.palantir.logsafe.exceptions.SafeIllegalStateException;
->>>>>>> 037b85c5
 
 /**
  * This class coalesces write (that is, put-unless-exists) requests to an underlying {@link EncodingTransactionService},
@@ -137,7 +126,6 @@
     @VisibleForTesting
     static void processBatch(
             EncodingTransactionService delegate, List<BatchElement<TimestampPair, Void>> batchElements) {
-<<<<<<< HEAD
         Multimap<Long, BatchElement<TimestampPair, Void>> startTimestampKeyedBatchElements
                 = MultimapBuilder.hashKeys().hashSetValues().build();
         batchElements.forEach(batchElement -> startTimestampKeyedBatchElements.put(
@@ -153,131 +141,110 @@
                         .collectToMap());
                 markBatchSuccessful(startTimestampKeyedBatchElements, batch);
             } catch (KeyAlreadyExistsException exception) {
-                Set<Long> failedTimestamps = getAlreadyExistingStartTimestamps(delegate, batch.keySet(), exception);
-                failedTimestamps.forEach(timestamp -> {
-                    BatchElement<TimestampPair, Void> batchElement = batch.get(timestamp);
-                    batchElement.result().setException(exception);
-                    startTimestampKeyedBatchElements.remove(timestamp, batchElement);
-                });
-
-                Set<Long> successfulTimestamps = getTimestampsSuccessfullyPutUnlessExists(delegate, exception);
-                successfulTimestamps.forEach(timestamp -> {
-                    BatchElement<TimestampPair, Void> batchElement = batch.get(timestamp);
-                    markSuccessful(batchElement.result());
-                    startTimestampKeyedBatchElements.remove(timestamp, batchElement);
-                });
+                handleFailedTimestamps(delegate, startTimestampKeyedBatchElements, batch, exception);
+                handleSuccessfulTimestamps(delegate, startTimestampKeyedBatchElements, batch, exception);
             }
         }
     }
 
-    private static void markBatchSuccessful(
-            Multimap<Long, BatchElement<TimestampPair, Void>> startTimestampKeyedBatchElements,
-            Map<Long, BatchElement<TimestampPair, Void>> batch) {
-        batch.forEach((startTimestamp, batchElement) -> {
-            startTimestampKeyedBatchElements.remove(startTimestamp, batchElement);
-            markSuccessful(batchElement.result());
-        });
-    }
-
-    private static void markSuccessful(SettableFuture<Void> result) {
-        result.set(null);
-=======
-        Map<Long, Long> accumulatedRequest = Maps.newHashMap();
-        Map<Long, SettableFuture<Void>> futures = Maps.newHashMap();
-        failDuplicateRequestsOnStartTimestamp(batchElements, accumulatedRequest, futures);
-
-        while (!accumulatedRequest.isEmpty()) {
-            try {
-                delegate.putUnlessExistsMultiple(accumulatedRequest);
-
-                // If the result was already set to be exceptional, this will not interfere with that.
-                batchElements.forEach(element -> element.result().set(null));
-                return;
-            } catch (KeyAlreadyExistsException exception) {
-                Map<Long, Long> thisRequest = ImmutableMap.copyOf(accumulatedRequest);
-
-                Set<Long> failedTimestamps = extractAndHandleFailures(delegate, accumulatedRequest, futures, exception,
-                        thisRequest);
-
-                Set<Long> successfulTimestamps = extractAndHandleExistingSuccesses(delegate, futures, exception,
-                        thisRequest);
-
-                accumulatedRequest = Maps.filterKeys(accumulatedRequest,
-                        timestamp -> !failedTimestamps.contains(timestamp)
-                                && !successfulTimestamps.contains(timestamp));
-            }
-        }
-    }
-
-    private static Set<Long> extractAndHandleFailures(EncodingTransactionService delegate,
-            Map<Long, Long> accumulatedRequest, Map<Long, SettableFuture<Void>> futures,
-            KeyAlreadyExistsException exception, Map<Long, Long> thisRequest) {
-        Set<Long> failedTimestamps = getAlreadyExistingStartTimestamps(delegate, accumulatedRequest, exception);
-
+    private static void handleFailedTimestamps(EncodingTransactionService delegate,
+            Multimap<Long, BatchElement<TimestampPair, Void>> startTimestampKeyedBatchElements,
+            Map<Long, BatchElement<TimestampPair, Void>> batch,
+            KeyAlreadyExistsException exception) {
+        Set<Long> failedTimestamps = getAlreadyExistingStartTimestamps(delegate, batch.keySet(), exception);
         Map<Boolean, List<Long>> wereFailedTimestampsExpected = classifyTimestampsOnKeySetPresence(
-                thisRequest, failedTimestamps);
-
-        handleExpectedFailures(futures, exception, thisRequest, failedTimestamps, wereFailedTimestampsExpected);
-        handleUnexpectedFailures(thisRequest, wereFailedTimestampsExpected);
-        return failedTimestamps;
-    }
-
-    private static Map<Boolean, List<Long>> classifyTimestampsOnKeySetPresence(Map<Long, Long> requestKeySet,
-            Set<Long> timestampSet) {
-        return timestampSet.stream().collect(Collectors.groupingBy(requestKeySet::containsKey));
-    }
-
-    private static void handleExpectedFailures(Map<Long, SettableFuture<Void>> futures,
-            KeyAlreadyExistsException exception, Map<Long, Long> thisRequest, Set<Long> failedTimestamps,
+                batch.keySet(), failedTimestamps);
+        handleExpectedFailedTimestamps(startTimestampKeyedBatchElements, batch, exception, failedTimestamps,
+                wereFailedTimestampsExpected);
+        handleUnexpectedFailedTimestamps(batch, wereFailedTimestampsExpected);
+    }
+
+    private static void handleExpectedFailedTimestamps(
+            Multimap<Long, BatchElement<TimestampPair, Void>> startTimestampKeyedBatchElements,
+            Map<Long, BatchElement<TimestampPair, Void>> batch,
+            KeyAlreadyExistsException exception, Set<Long> failedTimestamps,
             Map<Boolean, List<Long>> wereFailedTimestampsExpected) {
         List<Long> expectedFailedTimestamps = wereFailedTimestampsExpected.get(true);
         if (expectedFailedTimestamps == null) {
             // We expected something important to fail, but nothing did.
             throw new SafeIllegalStateException("Made a batch request to putUnlessExists and failed."
                     + " The exception returned did not contain anything pertinent, which is unexpected.",
-                    SafeArg.of("batchRequest", thisRequest),
+                    SafeArg.of("batchRequest", batch),
                     SafeArg.of("failedTimestamps", failedTimestamps));
         }
-        expectedFailedTimestamps.forEach(timestamp -> futures.get(timestamp).setException(exception));
-    }
-
-    private static void handleUnexpectedFailures(Map<Long, Long> thisRequest,
+        expectedFailedTimestamps.forEach(timestamp -> {
+            BatchElement<TimestampPair, Void> batchElement = batch.get(timestamp);
+            batchElement.result().setException(exception);
+            startTimestampKeyedBatchElements.remove(timestamp, batchElement);
+        });
+    }
+
+    private static void handleUnexpectedFailedTimestamps(
+            Map<Long, BatchElement<TimestampPair, Void>> batch,
             Map<Boolean, List<Long>> wereFailedTimestampsExpected) {
         List<Long> unexpectedFailedTimestamps = wereFailedTimestampsExpected.get(false);
         if (unexpectedFailedTimestamps != null) {
             log.warn("Failed to putUnlessExists some timestamps which it seems we never asked for."
                             + " Skipping, as this is likely to be safe, but flagging for debugging.",
                     SafeArg.of("unexpectedFailedTimestamps", unexpectedFailedTimestamps),
-                    SafeArg.of("batchRequest", thisRequest));
-        }
-    }
-
-    private static Set<Long> extractAndHandleExistingSuccesses(EncodingTransactionService delegate,
-            Map<Long, SettableFuture<Void>> futures, KeyAlreadyExistsException exception, Map<Long, Long> thisRequest) {
+                    SafeArg.of("batchRequest", batch));
+        }
+    }
+
+    private static void handleSuccessfulTimestamps(EncodingTransactionService delegate,
+            Multimap<Long, BatchElement<TimestampPair, Void>> startTimestampKeyedBatchElements,
+            Map<Long, BatchElement<TimestampPair, Void>> batch,
+            KeyAlreadyExistsException exception) {
         Set<Long> successfulTimestamps = getTimestampsSuccessfullyPutUnlessExists(delegate, exception);
         Map<Boolean, List<Long>> wereSuccessfulTimestampsExpected = classifyTimestampsOnKeySetPresence(
-                thisRequest, successfulTimestamps);
-        handleExpectedSuccesses(futures, wereSuccessfulTimestampsExpected);
-        handleUnexpectedSuccesses(thisRequest, wereSuccessfulTimestampsExpected);
-        return successfulTimestamps;
-    }
-
-    private static void handleExpectedSuccesses(Map<Long, SettableFuture<Void>> futures,
+                batch.keySet(), successfulTimestamps);
+        handleExpectedSuccesses(startTimestampKeyedBatchElements, batch, wereSuccessfulTimestampsExpected);
+        handleUnexpectedSuccesses(batch, wereSuccessfulTimestampsExpected);
+    }
+
+    private static void handleExpectedSuccesses(
+            Multimap<Long, BatchElement<TimestampPair, Void>> startTimestampKeyedBatchElements,
+            Map<Long, BatchElement<TimestampPair, Void>> batch,
             Map<Boolean, List<Long>> wereSuccessfulTimestampsExpected) {
-        wereSuccessfulTimestampsExpected.getOrDefault(true, ImmutableList.of()).forEach(
-                timestamp -> futures.get(timestamp).set(null));
-    }
-
-    private static void handleUnexpectedSuccesses(Map<Long, Long> thisRequest,
+        List<Long> expectedSuccessfulTimestamps = wereSuccessfulTimestampsExpected.get(true);
+        if (expectedSuccessfulTimestamps != null) {
+            expectedSuccessfulTimestamps.forEach(timestamp -> {
+                BatchElement<TimestampPair, Void> batchElement = batch.get(timestamp);
+                markSuccessful(batchElement.result());
+                startTimestampKeyedBatchElements.remove(timestamp, batchElement);
+            });
+        }
+    }
+
+    private static void handleUnexpectedSuccesses(
+            Map<Long, BatchElement<TimestampPair, Void>> batch,
             Map<Boolean, List<Long>> wereSuccessfulTimestampsExpected) {
-        List<Long> unexpectedlySuccessfulTimestamps = wereSuccessfulTimestampsExpected.get(false);
-        if (unexpectedlySuccessfulTimestamps != null) {
+        List<Long> unexpectedSuccessfulTimestamps = wereSuccessfulTimestampsExpected.get(false);
+        if (unexpectedSuccessfulTimestamps != null) {
             log.warn("Successfully putUnlessExists some timestamps which it seems we never asked for."
                             + " Skipping, as this is likely to be safe, but flagging for debugging.",
-                    SafeArg.of("unexpectedSuccessfulPuts", unexpectedlySuccessfulTimestamps),
-                    SafeArg.of("batchRequest", thisRequest));
-        }
->>>>>>> 037b85c5
+                    SafeArg.of("unexpectedSuccessfulPuts", unexpectedSuccessfulTimestamps),
+                    SafeArg.of("batchRequest", batch));
+        }
+    }
+
+    private static void markBatchSuccessful(
+            Multimap<Long, BatchElement<TimestampPair, Void>> startTimestampKeyedBatchElements,
+            Map<Long, BatchElement<TimestampPair, Void>> batch) {
+        batch.forEach((startTimestamp, batchElement) -> {
+            startTimestampKeyedBatchElements.remove(startTimestamp, batchElement);
+            markSuccessful(batchElement.result());
+        });
+    }
+
+    private static void markSuccessful(SettableFuture<Void> result) {
+        result.set(null);
+    }
+
+    private static Map<Boolean, List<Long>> classifyTimestampsOnKeySetPresence(
+            Set<Long> requestKeySet,
+            Set<Long> timestampSet) {
+        return timestampSet.stream().collect(Collectors.groupingBy(requestKeySet::contains));
     }
 
     private static Set<Long> getAlreadyExistingStartTimestamps(
