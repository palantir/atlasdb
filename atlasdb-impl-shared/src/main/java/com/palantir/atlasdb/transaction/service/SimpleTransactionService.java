--- conflicted
+++ resolved
@@ -25,16 +25,7 @@
 import com.palantir.atlasdb.futures.AtlasFutures;
 import com.palantir.atlasdb.keyvalue.api.KeyValueService;
 import com.palantir.atlasdb.keyvalue.api.TableReference;
-<<<<<<< HEAD
-import com.palantir.atlasdb.pue.ConsensusForgettingStore;
-import com.palantir.atlasdb.pue.InstrumentedConsensusForgettingStore;
-import com.palantir.atlasdb.pue.KvsConsensusForgettingStore;
-import com.palantir.atlasdb.pue.PutUnlessExistsTable;
-import com.palantir.atlasdb.pue.ResilientCommitTimestampPutUnlessExistsTable;
-import com.palantir.atlasdb.pue.SimpleCommitTimestampPutUnlessExistsTable;
 import com.palantir.atlasdb.pue.TimestampExtractingAtomicTable;
-=======
->>>>>>> 5740a76a
 import com.palantir.atlasdb.transaction.encoding.CellEncodingStrategy;
 import com.palantir.atlasdb.transaction.encoding.TicketsEncodingStrategy;
 import com.palantir.atlasdb.transaction.encoding.TimestampEncodingStrategy;
@@ -76,16 +67,11 @@
     }
 
     private static SimpleTransactionService createSimple(
-<<<<<<< HEAD
             KeyValueService kvs,
             TableReference tableRef,
             TimestampEncodingStrategy<TransactionStatus> encodingStrategy) {
-        PutUnlessExistsTable<Long, Long> pueTable = new TimestampExtractingAtomicTable(
-                new SimpleCommitTimestampPutUnlessExistsTable(kvs, tableRef, encodingStrategy));
-=======
-            KeyValueService kvs, TableReference tableRef, TimestampEncodingStrategy<Long> encodingStrategy) {
-        AtomicTable<Long, Long> pueTable = new SimpleCommitTimestampAtomicTable(kvs, tableRef, encodingStrategy);
->>>>>>> 5740a76a
+        AtomicTable<Long, Long> pueTable = new TimestampExtractingAtomicTable(
+                new SimpleCommitTimestampAtomicTable(kvs, tableRef, encodingStrategy));
         return new SimpleTransactionService(pueTable, encodingStrategy);
     }
 
@@ -96,16 +82,10 @@
             TaggedMetricRegistry metricRegistry,
             Supplier<Boolean> acceptStagingReadsAsCommitted) {
         ConsensusForgettingStore store = InstrumentedConsensusForgettingStore.create(
-<<<<<<< HEAD
-                new KvsConsensusForgettingStore(kvs, tableRef), metricRegistry);
-        PutUnlessExistsTable<Long, Long> pueTable =
-                new TimestampExtractingAtomicTable(new ResilientCommitTimestampPutUnlessExistsTable(
+                new PueKvsConsensusForgettingStore(kvs, tableRef), metricRegistry);
+        AtomicTable<Long, Long> pueTable =
+                new TimestampExtractingAtomicTable(new ResilientCommitTimestampAtomicTable(
                         store, encodingStrategy, acceptStagingReadsAsCommitted, metricRegistry));
-=======
-                new PueKvsConsensusForgettingStore(kvs, tableRef), metricRegistry);
-        AtomicTable<Long, Long> pueTable = new ResilientCommitTimestampAtomicTable(
-                store, encodingStrategy, acceptStagingReadsAsCommitted, metricRegistry);
->>>>>>> 5740a76a
         return new SimpleTransactionService(pueTable, encodingStrategy);
     }
 
