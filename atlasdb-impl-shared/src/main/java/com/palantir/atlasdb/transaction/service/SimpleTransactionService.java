--- conflicted
+++ resolved
@@ -82,16 +82,10 @@
             TaggedMetricRegistry metricRegistry,
             Supplier<Boolean> acceptStagingReadsAsCommitted) {
         ConsensusForgettingStore store = InstrumentedConsensusForgettingStore.create(
-<<<<<<< HEAD
                 new ConsensusForgettingStoreV3(kvs, tableRef), metricRegistry);
-        AtomicTable<Long, Long> atomicTable = new ResilientCommitTimestampAtomicTable(
-                store, encodingStrategy, acceptStagingReadsAsCommitted, metricRegistry);
-=======
-                new PueKvsConsensusForgettingStore(kvs, tableRef), metricRegistry);
         AtomicTable<Long, Long> atomicTable =
                 new TimestampExtractingAtomicTable(new ResilientCommitTimestampAtomicTable(
-                        store, encodingStrategy, acceptStagingReadsAsCommitted, metricRegistry));
->>>>>>> 9ce449ad
+                store, encodingStrategy, acceptStagingReadsAsCommitted, metricRegistry));
         return new SimpleTransactionService(atomicTable, encodingStrategy);
     }
 
