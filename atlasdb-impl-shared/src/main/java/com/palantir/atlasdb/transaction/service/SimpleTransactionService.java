/*
 * (c) Copyright 2018 Palantir Technologies Inc. All rights reserved.
 *
 * Licensed under the Apache License, Version 2.0 (the "License");
 * you may not use this file except in compliance with the License.
 * You may obtain a copy of the License at
 *
 *     http://www.apache.org/licenses/LICENSE-2.0
 *
 * Unless required by applicable law or agreed to in writing, software
 * distributed under the License is distributed on an "AS IS" BASIS,
 * WITHOUT WARRANTIES OR CONDITIONS OF ANY KIND, either express or implied.
 * See the License for the specific language governing permissions and
 * limitations under the License.
 */
package com.palantir.atlasdb.transaction.service;

import com.google.common.util.concurrent.ListenableFuture;
import com.palantir.atlasdb.atomic.AtomicTable;
import com.palantir.atlasdb.atomic.ConsensusForgettingStore;
import com.palantir.atlasdb.atomic.InstrumentedConsensusForgettingStore;
import com.palantir.atlasdb.atomic.KnowledgeableTimestampExtractingAtomicTable;
import com.palantir.atlasdb.atomic.PueConsensusForgettingStore;
import com.palantir.atlasdb.atomic.ResilientCommitTimestampAtomicTable;
import com.palantir.atlasdb.atomic.SimpleCommitTimestampAtomicTable;
import com.palantir.atlasdb.atomic.TimestampExtractingAtomicTable;
import com.palantir.atlasdb.atomic.mcas.MarkAndCasConsensusForgettingStore;
import com.palantir.atlasdb.futures.AtlasFutures;
import com.palantir.atlasdb.keyvalue.api.KeyValueService;
import com.palantir.atlasdb.keyvalue.api.TableReference;
import com.palantir.atlasdb.transaction.encoding.BaseProgressEncodingStrategy;
import com.palantir.atlasdb.transaction.encoding.CellEncodingStrategy;
import com.palantir.atlasdb.transaction.encoding.TicketsEncodingStrategy;
import com.palantir.atlasdb.transaction.encoding.TransactionStatusEncodingStrategy;
import com.palantir.atlasdb.transaction.encoding.TwoPhaseEncodingStrategy;
import com.palantir.atlasdb.transaction.encoding.V1EncodingStrategy;
import com.palantir.atlasdb.transaction.encoding.V4ProgressEncodingStrategy;
import com.palantir.atlasdb.transaction.impl.TransactionConstants;
import com.palantir.atlasdb.transaction.knowledge.TransactionKnowledgeComponents;
import com.palantir.tritium.metrics.registry.TaggedMetricRegistry;
import java.util.Map;
import java.util.function.Supplier;
import javax.annotation.CheckForNull;

public final class SimpleTransactionService implements EncodingTransactionService {
    private final AtomicTable<Long, Long> txnTable;
    private final AtomicTable<Long, TransactionStatus> txnTableV2;
    private final TransactionStatusEncodingStrategy<?> encodingStrategy;

    private SimpleTransactionService(
            AtomicTable<Long, Long> txnTable,
            AtomicTable<Long, TransactionStatus> txnTableV2,
            TransactionStatusEncodingStrategy<?> encodingStrategy) {
        this.encodingStrategy = encodingStrategy;
        this.txnTable = txnTable;
        this.txnTableV2 = txnTableV2;
    }

    public static SimpleTransactionService createV1(KeyValueService kvs) {
        return createSimple(kvs, TransactionConstants.TRANSACTION_TABLE, V1EncodingStrategy.INSTANCE);
    }

    public static SimpleTransactionService createV2(KeyValueService kvs) {
        return createSimple(kvs, TransactionConstants.TRANSACTIONS2_TABLE, TicketsEncodingStrategy.INSTANCE);
    }

    public static SimpleTransactionService createV3(
            KeyValueService kvs, TaggedMetricRegistry metricRegistry, Supplier<Boolean> acceptStagingReadsAsCommitted) {
        if (kvs.getCheckAndSetCompatibility().consistentOnFailure()) {
            return createSimple(kvs, TransactionConstants.TRANSACTIONS2_TABLE, TicketsEncodingStrategy.INSTANCE);
        }
        return createResilient(
                kvs,
                TransactionConstants.TRANSACTIONS2_TABLE,
                new TwoPhaseEncodingStrategy(BaseProgressEncodingStrategy.INSTANCE),
                metricRegistry,
                acceptStagingReadsAsCommitted);
    }

    public static SimpleTransactionService createV4(
            KeyValueService kvs,
            TransactionKnowledgeComponents knowledge,
            TaggedMetricRegistry metricRegistry,
            Supplier<Boolean> acceptStagingReadsAsCommitted) {
        if (kvs.getCheckAndSetCompatibility().consistentOnFailure()) {
            return createSimple(kvs, TransactionConstants.TRANSACTIONS2_TABLE, TicketsEncodingStrategy.INSTANCE);
        }
        return createKnowledgeableResilient(
                kvs,
                metricRegistry,
                TransactionConstants.TRANSACTIONS2_TABLE,
                new TwoPhaseEncodingStrategy(V4ProgressEncodingStrategy.INSTANCE),
                acceptStagingReadsAsCommitted,
                knowledge);
    }

    private static SimpleTransactionService createSimple(
            KeyValueService kvs,
            TableReference tableRef,
            TransactionStatusEncodingStrategy<TransactionStatus> encodingStrategy) {
        SimpleCommitTimestampAtomicTable delegate =
                new SimpleCommitTimestampAtomicTable(kvs, tableRef, encodingStrategy);
        AtomicTable<Long, Long> pueTable = new TimestampExtractingAtomicTable(delegate);
        return new SimpleTransactionService(pueTable, delegate, encodingStrategy);
    }

    private static SimpleTransactionService createResilient(
            KeyValueService kvs,
            TableReference tableRef,
            TwoPhaseEncodingStrategy encodingStrategy,
            TaggedMetricRegistry metricRegistry,
            Supplier<Boolean> acceptStagingReadsAsCommitted) {
        ResilientCommitTimestampAtomicTable delegate =
                getDelegate(kvs, tableRef, encodingStrategy, metricRegistry, acceptStagingReadsAsCommitted);
        AtomicTable<Long, Long> atomicTable = new TimestampExtractingAtomicTable(delegate);
        return new SimpleTransactionService(atomicTable, delegate, encodingStrategy);
    }

    private static SimpleTransactionService createKnowledgeableResilient(
            KeyValueService kvs,
            TaggedMetricRegistry metricRegistry,
            TableReference tableRef,
            TwoPhaseEncodingStrategy encodingStrategy,
            Supplier<Boolean> acceptStagingReadsAsCommitted,
            TransactionKnowledgeComponents knowledge) {
        AtomicTable<Long, TransactionStatus> delegate =
<<<<<<< HEAD
                getMcasDelegate(kvs, tableRef, encodingStrategy, metricRegistry, acceptStagingReadsAsCommitted);
        AtomicTable<Long, Long> atomicTable = new KnowledgeableTimestampExtractingAtomicTable(delegate, knowledge);
=======
                getDelegate(kvs, tableRef, encodingStrategy, metricRegistry, acceptStagingReadsAsCommitted);
        AtomicTable<Long, Long> atomicTable =
                new KnowledgeableTimestampExtractingAtomicTable(delegate, knowledge, metricRegistry);
>>>>>>> a9ff5c62
        return new SimpleTransactionService(atomicTable, delegate, encodingStrategy);
    }

    private static ResilientCommitTimestampAtomicTable getDelegate(
            KeyValueService kvs,
            TableReference tableRef,
            TwoPhaseEncodingStrategy encodingStrategy,
            TaggedMetricRegistry metricRegistry,
            Supplier<Boolean> acceptStagingReadsAsCommitted) {
        ConsensusForgettingStore store = InstrumentedConsensusForgettingStore.create(
                new PueConsensusForgettingStore(kvs, tableRef), metricRegistry);
        return new ResilientCommitTimestampAtomicTable(
                store, encodingStrategy, acceptStagingReadsAsCommitted, metricRegistry);
    }

    private static ResilientCommitTimestampAtomicTable getMcasDelegate(
            KeyValueService kvs,
            TableReference tableRef,
            TwoPhaseEncodingStrategy encodingStrategy,
            TaggedMetricRegistry metricRegistry,
            Supplier<Boolean> acceptStagingReadsAsCommitted) {
        ConsensusForgettingStore store = InstrumentedConsensusForgettingStore.create(
                new MarkAndCasConsensusForgettingStore(TransactionConstants.TTS_IN_PROGRESS_MARKER, kvs, tableRef),
                metricRegistry);
        return new ResilientCommitTimestampAtomicTable(
                store, encodingStrategy, acceptStagingReadsAsCommitted, metricRegistry);
    }

    @Override
    @Deprecated
    public Long get(long startTimestamp) {
        return AtlasFutures.getUnchecked(getAsync(startTimestamp));
    }

    @Override
    @Deprecated
    public Map<Long, Long> get(Iterable<Long> startTimestamps) {
        return AtlasFutures.getUnchecked(getAsync(startTimestamps));
    }

    @CheckForNull
    @Override
    public TransactionStatus getV2(long startTimestamp) {
        return AtlasFutures.getUnchecked(getAsyncV2(startTimestamp));
    }

    @Override
    public Map<Long, TransactionStatus> getV2(Iterable<Long> startTimestamps) {
        return AtlasFutures.getUnchecked(getAsyncV2(startTimestamps));
    }

    @Override
    public void markInProgress(long startTimestamp) {
        txnTable.markInProgress(startTimestamp);
    }

    @Override
    public void markInProgress(Iterable<Long> startTimestamps) {
        txnTable.markInProgress(startTimestamps);
    }

    @Override
    @Deprecated
    public ListenableFuture<Long> getAsync(long startTimestamp) {
        return txnTable.get(startTimestamp);
    }

    @Override
    @Deprecated
    public ListenableFuture<Map<Long, Long>> getAsync(Iterable<Long> startTimestamps) {
        return txnTable.get(startTimestamps);
    }

    @Override
    public ListenableFuture<TransactionStatus> getAsyncV2(long startTimestamp) {
        return txnTableV2.get(startTimestamp);
    }

    @Override
    public ListenableFuture<Map<Long, TransactionStatus>> getAsyncV2(Iterable<Long> startTimestamps) {
        return txnTableV2.get(startTimestamps);
    }

    @Override
    public void putUnlessExists(long startTimestamp, long commitTimestamp) {
        txnTable.update(startTimestamp, commitTimestamp);
    }

    @Override
    public void putUnlessExists(Map<Long, Long> startTimestampToCommitTimestamp) {
        txnTable.updateMultiple(startTimestampToCommitTimestamp);
    }

    @Override
    public CellEncodingStrategy getCellEncodingStrategy() {
        return encodingStrategy;
    }

    @Override
    public void close() {
        // we do not close the injected kvs
    }
}<|MERGE_RESOLUTION|>--- conflicted
+++ resolved
@@ -124,14 +124,9 @@
             Supplier<Boolean> acceptStagingReadsAsCommitted,
             TransactionKnowledgeComponents knowledge) {
         AtomicTable<Long, TransactionStatus> delegate =
-<<<<<<< HEAD
                 getMcasDelegate(kvs, tableRef, encodingStrategy, metricRegistry, acceptStagingReadsAsCommitted);
-        AtomicTable<Long, Long> atomicTable = new KnowledgeableTimestampExtractingAtomicTable(delegate, knowledge);
-=======
-                getDelegate(kvs, tableRef, encodingStrategy, metricRegistry, acceptStagingReadsAsCommitted);
-        AtomicTable<Long, Long> atomicTable =
-                new KnowledgeableTimestampExtractingAtomicTable(delegate, knowledge, metricRegistry);
->>>>>>> a9ff5c62
+        AtomicTable<Long, Long> atomicTable = new KnowledgeableTimestampExtractingAtomicTable(delegate, knowledge,
+                metricRegistry);
         return new SimpleTransactionService(atomicTable, delegate, encodingStrategy);
     }
 
