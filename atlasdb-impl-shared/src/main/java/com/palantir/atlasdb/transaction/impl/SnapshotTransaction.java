/*
 * (c) Copyright 2018 Palantir Technologies Inc. All rights reserved.
 *
 * Licensed under the Apache License, Version 2.0 (the "License");
 * you may not use this file except in compliance with the License.
 * You may obtain a copy of the License at
 *
 *     http://www.apache.org/licenses/LICENSE-2.0
 *
 * Unless required by applicable law or agreed to in writing, software
 * distributed under the License is distributed on an "AS IS" BASIS,
 * WITHOUT WARRANTIES OR CONDITIONS OF ANY KIND, either express or implied.
 * See the License for the specific language governing permissions and
 * limitations under the License.
 */
package com.palantir.atlasdb.transaction.impl;

import static java.util.stream.Collectors.toList;

import com.codahale.metrics.Timer;
import com.google.common.annotations.VisibleForTesting;
import com.google.common.base.Functions;
import com.google.common.base.Predicate;
import com.google.common.base.Predicates;
import com.google.common.collect.AbstractIterator;
import com.google.common.collect.Collections2;
import com.google.common.collect.FluentIterable;
import com.google.common.collect.HashMultimap;
import com.google.common.collect.ImmutableList;
import com.google.common.collect.ImmutableMap;
import com.google.common.collect.ImmutableSet;
import com.google.common.collect.ImmutableSortedMap;
import com.google.common.collect.Iterables;
import com.google.common.collect.Iterators;
import com.google.common.collect.Maps;
import com.google.common.collect.Multimap;
import com.google.common.collect.Ordering;
import com.google.common.collect.PeekingIterator;
import com.google.common.collect.Sets;
import com.google.common.collect.Streams;
import com.google.common.io.Closer;
import com.google.common.primitives.UnsignedBytes;
import com.google.common.util.concurrent.Futures;
import com.google.common.util.concurrent.ListenableFuture;
import com.google.common.util.concurrent.MoreExecutors;
import com.google.errorprone.annotations.MustBeClosed;
import com.google.errorprone.annotations.RestrictedApi;
import com.palantir.atlasdb.AtlasDbConstants;
import com.palantir.atlasdb.AtlasDbMetricNames;
import com.palantir.atlasdb.AtlasDbPerformanceConstants;
import com.palantir.atlasdb.cache.TimestampCache;
import com.palantir.atlasdb.cell.api.TransactionKeyValueService;
import com.palantir.atlasdb.cleaner.api.Cleaner;
import com.palantir.atlasdb.debug.ConflictTracer;
import com.palantir.atlasdb.encoding.PtBytes;
import com.palantir.atlasdb.futures.AtlasFutures;
import com.palantir.atlasdb.keyvalue.api.BatchColumnRangeSelection;
import com.palantir.atlasdb.keyvalue.api.Cell;
import com.palantir.atlasdb.keyvalue.api.ColumnRangeSelection;
import com.palantir.atlasdb.keyvalue.api.ColumnSelection;
import com.palantir.atlasdb.keyvalue.api.KeyAlreadyExistsException;
import com.palantir.atlasdb.keyvalue.api.KeyValueService;
import com.palantir.atlasdb.keyvalue.api.RangeRequest;
import com.palantir.atlasdb.keyvalue.api.RangeRequests;
import com.palantir.atlasdb.keyvalue.api.RowColumnRangeIterator;
import com.palantir.atlasdb.keyvalue.api.RowResult;
import com.palantir.atlasdb.keyvalue.api.TableReference;
import com.palantir.atlasdb.keyvalue.api.Value;
import com.palantir.atlasdb.keyvalue.api.cache.TransactionScopedCache;
import com.palantir.atlasdb.keyvalue.api.watch.LockWatchManagerInternal;
import com.palantir.atlasdb.keyvalue.api.watch.LocksAndMetadata;
import com.palantir.atlasdb.keyvalue.impl.Cells;
import com.palantir.atlasdb.keyvalue.impl.LocalRowColumnRangeIterator;
import com.palantir.atlasdb.keyvalue.impl.RowResults;
import com.palantir.atlasdb.logging.LoggingArgs;
import com.palantir.atlasdb.sweep.queue.MultiTableSweepQueueWriter;
import com.palantir.atlasdb.table.description.exceptions.AtlasDbConstraintException;
import com.palantir.atlasdb.tracing.TraceStatistics;
import com.palantir.atlasdb.transaction.TransactionConfig;
import com.palantir.atlasdb.transaction.api.AtlasDbConstraintCheckingMode;
import com.palantir.atlasdb.transaction.api.CommitTimestampLoader;
import com.palantir.atlasdb.transaction.api.ConflictHandler;
import com.palantir.atlasdb.transaction.api.ConstraintCheckable;
import com.palantir.atlasdb.transaction.api.ConstraintCheckingTransaction;
import com.palantir.atlasdb.transaction.api.DeleteExecutor;
import com.palantir.atlasdb.transaction.api.GetRangesQuery;
import com.palantir.atlasdb.transaction.api.ImmutableGetRangesQuery;
import com.palantir.atlasdb.transaction.api.PreCommitCondition;
import com.palantir.atlasdb.transaction.api.TransactionCommitFailedException;
import com.palantir.atlasdb.transaction.api.TransactionConflictException;
import com.palantir.atlasdb.transaction.api.TransactionConflictException.CellConflict;
import com.palantir.atlasdb.transaction.api.TransactionFailedException;
import com.palantir.atlasdb.transaction.api.TransactionFailedRetriableException;
import com.palantir.atlasdb.transaction.api.TransactionLockAcquisitionTimeoutException;
import com.palantir.atlasdb.transaction.api.TransactionLockTimeoutException;
import com.palantir.atlasdb.transaction.api.TransactionReadSentinelBehavior;
import com.palantir.atlasdb.transaction.api.ValueAndChangeMetadata;
import com.palantir.atlasdb.transaction.api.annotations.ReviewedRestrictedApiUsage;
import com.palantir.atlasdb.transaction.api.exceptions.MoreCellsPresentThanExpectedException;
import com.palantir.atlasdb.transaction.api.exceptions.SafeTransactionFailedRetriableException;
import com.palantir.atlasdb.transaction.api.expectations.ExpectationsData;
import com.palantir.atlasdb.transaction.api.expectations.ImmutableExpectationsData;
import com.palantir.atlasdb.transaction.api.expectations.ImmutableTransactionCommitLockInfo;
import com.palantir.atlasdb.transaction.api.expectations.ImmutableTransactionWriteMetadataInfo;
import com.palantir.atlasdb.transaction.api.expectations.TransactionCommitLockInfo;
import com.palantir.atlasdb.transaction.api.expectations.TransactionReadInfo;
import com.palantir.atlasdb.transaction.api.expectations.TransactionWriteMetadataInfo;
import com.palantir.atlasdb.transaction.api.metrics.KeyValueSnapshotMetricRecorder;
import com.palantir.atlasdb.transaction.api.precommit.PreCommitRequirementValidator;
<<<<<<< HEAD
import com.palantir.atlasdb.transaction.api.precommit.ReadSnapshotValidator;
import com.palantir.atlasdb.transaction.api.precommit.ReadSnapshotValidator.ValidationState;
import com.palantir.atlasdb.transaction.api.snapshot.ImmutableTransactionContext;
import com.palantir.atlasdb.transaction.api.snapshot.KeyValueSnapshotReader;
import com.palantir.atlasdb.transaction.api.snapshot.KeyValueSnapshotReaderManager;
=======
import com.palantir.atlasdb.transaction.api.snapshot.KeyValueSnapshotReader;
>>>>>>> 7ab39557
import com.palantir.atlasdb.transaction.expectations.ExpectationsMetrics;
import com.palantir.atlasdb.transaction.impl.ImmutableTimestampLockManager.SummarizedLockCheckResult;
import com.palantir.atlasdb.transaction.impl.expectations.CellCountValidator;
import com.palantir.atlasdb.transaction.impl.expectations.TrackingTransactionKeyValueService;
import com.palantir.atlasdb.transaction.impl.expectations.TrackingTransactionKeyValueServiceImpl;
import com.palantir.atlasdb.transaction.impl.metrics.DefaultKeyValueSnapshotEventRecorder;
import com.palantir.atlasdb.transaction.impl.metrics.DefaultKeyValueSnapshotMetricRecorder;
import com.palantir.atlasdb.transaction.impl.metrics.SnapshotTransactionMetricFactory;
import com.palantir.atlasdb.transaction.impl.metrics.TableLevelMetricsController;
import com.palantir.atlasdb.transaction.impl.metrics.TransactionMetrics;
import com.palantir.atlasdb.transaction.impl.metrics.TransactionOutcomeMetrics;
import com.palantir.atlasdb.transaction.impl.precommit.DefaultLockValidityChecker;
import com.palantir.atlasdb.transaction.impl.precommit.DefaultPreCommitRequirementValidator;
import com.palantir.atlasdb.transaction.impl.precommit.DefaultReadSnapshotValidator;
<<<<<<< HEAD
=======
import com.palantir.atlasdb.transaction.impl.precommit.ReadSnapshotValidator;
import com.palantir.atlasdb.transaction.impl.precommit.ReadSnapshotValidator.ValidationState;
import com.palantir.atlasdb.transaction.impl.snapshot.DefaultKeyValueSnapshotReader;
>>>>>>> 7ab39557
import com.palantir.atlasdb.transaction.knowledge.TransactionKnowledgeComponents;
import com.palantir.atlasdb.transaction.service.AsyncTransactionService;
import com.palantir.atlasdb.transaction.service.TransactionService;
import com.palantir.atlasdb.transaction.service.TransactionServices;
import com.palantir.atlasdb.util.MetricsManager;
import com.palantir.common.annotation.Idempotent;
import com.palantir.common.annotation.Output;
import com.palantir.common.base.AbortingVisitor;
import com.palantir.common.base.AbstractBatchingVisitable;
import com.palantir.common.base.BatchingVisitable;
import com.palantir.common.base.BatchingVisitableFromIterable;
import com.palantir.common.base.BatchingVisitables;
import com.palantir.common.base.ClosableIterator;
import com.palantir.common.base.ClosableIterators;
import com.palantir.common.collect.IteratorUtils;
import com.palantir.common.collect.MapEntries;
import com.palantir.common.streams.KeyedStream;
import com.palantir.common.streams.MoreStreams;
import com.palantir.lock.AtlasCellLockDescriptor;
import com.palantir.lock.AtlasRowLockDescriptor;
import com.palantir.lock.LockDescriptor;
import com.palantir.lock.v2.ClientLockingOptions;
import com.palantir.lock.v2.LockRequest;
import com.palantir.lock.v2.LockResponse;
import com.palantir.lock.v2.LockToken;
import com.palantir.lock.v2.TimelockService;
import com.palantir.lock.watch.ChangeMetadata;
import com.palantir.lock.watch.LockRequestMetadata;
import com.palantir.logsafe.Preconditions;
import com.palantir.logsafe.SafeArg;
import com.palantir.logsafe.UnsafeArg;
import com.palantir.logsafe.exceptions.SafeIllegalArgumentException;
import com.palantir.logsafe.exceptions.SafeIllegalStateException;
import com.palantir.logsafe.exceptions.SafeNullPointerException;
import com.palantir.logsafe.exceptions.SafeRuntimeException;
import com.palantir.logsafe.logger.SafeLogger;
import com.palantir.logsafe.logger.SafeLoggerFactory;
import com.palantir.tracing.CloseableTracer;
import com.palantir.util.AssertUtils;
import com.palantir.util.RateLimitedLogger;
import com.palantir.util.paging.TokenBackedBasicResultsPage;
import com.palantir.util.result.Result;
import java.nio.ByteBuffer;
import java.time.Duration;
import java.time.temporal.ChronoUnit;
import java.util.ArrayList;
import java.util.Arrays;
import java.util.Collection;
import java.util.Collections;
import java.util.Comparator;
import java.util.HashMap;
import java.util.HashSet;
import java.util.Iterator;
import java.util.List;
import java.util.Map;
import java.util.Map.Entry;
import java.util.NavigableMap;
import java.util.NoSuchElementException;
import java.util.Optional;
import java.util.Set;
import java.util.SortedMap;
import java.util.SortedSet;
import java.util.TreeMap;
import java.util.concurrent.ConcurrentHashMap;
import java.util.concurrent.ConcurrentMap;
import java.util.concurrent.ConcurrentNavigableMap;
import java.util.concurrent.CopyOnWriteArrayList;
import java.util.concurrent.ExecutorService;
import java.util.concurrent.TimeUnit;
import java.util.concurrent.atomic.AtomicLong;
import java.util.concurrent.atomic.AtomicReference;
import java.util.function.BiFunction;
import java.util.function.Function;
import java.util.function.LongSupplier;
import java.util.function.Supplier;
import java.util.stream.Stream;
import java.util.stream.StreamSupport;
import javax.annotation.Nullable;
import org.apache.commons.lang3.Validate;
import org.apache.commons.lang3.tuple.Pair;
import org.eclipse.collections.api.map.primitive.LongLongMap;
import org.eclipse.collections.api.set.primitive.ImmutableLongSet;
import org.eclipse.collections.api.set.primitive.LongSet;
import org.eclipse.collections.impl.factory.primitive.LongLists;
import org.eclipse.collections.impl.factory.primitive.LongSets;

/**
 * This implements snapshot isolation for transactions.
 * <p>
 * This object is thread safe and you may do reads and writes from multiple threads. You may not continue reading or
 * writing after {@link #commit()} or {@link #abort()} is called.
 * <p>
 * Things to keep in mind when dealing with snapshot transactions: 1. Transactions that do writes should be short lived.
 * 1a. Read only transactions can be long lived (within reason). 2. Do not write too much data in one transaction (this
 * relates back to #1) 3. A row should be able to fit in memory without any trouble.  This includes all columns of the
 * row.  If you are thinking about making your row bigger than like 10MB, you should think about breaking these up into
 * different rows and using range scans.
 */
public class SnapshotTransaction extends AbstractTransaction
        implements ConstraintCheckingTransaction, CallbackAwareTransaction {
    private static final SafeLogger log = SafeLoggerFactory.get(SnapshotTransaction.class);
    private static final SafeLogger perfLogger = SafeLoggerFactory.get("dualschema.perf");
    private static final SafeLogger transactionLengthLogger = SafeLoggerFactory.get("txn.length");
    private static final SafeLogger constraintLogger = SafeLoggerFactory.get("dualschema.constraints");
    private static final RateLimitedLogger deleteExecutorRateLimitedLogger = new RateLimitedLogger(log, 1.0);

    private static final int BATCH_SIZE_GET_FIRST_PAGE = 1000;
    private static final long TXN_LENGTH_THRESHOLD = Duration.ofMinutes(30).toMillis();

    // TODO (jkong): Remove once this class is no longer responsible for post-filtering
    public static final int MAX_POST_FILTERING_ITERATIONS = 200;

    @VisibleForTesting
    static final int MIN_BATCH_SIZE_FOR_DISTRIBUTED_LOAD = 100;

    private enum State {
        UNCOMMITTED,
        COMMITTED,
        COMMITTING,
        ABORTED,
        /**
         * Commit has failed during commit.
         */
        FAILED
    }

    protected final TimelockService timelockService;
    protected final LockWatchManagerInternal lockWatchManager;
    final TrackingTransactionKeyValueService transactionKeyValueService;
    final TransactionService defaultTransactionService;
    private final AsyncTransactionService immediateTransactionService;
    private final Cleaner cleaner;
    private final LongSupplier startTimestamp;
    protected final MetricsManager metricsManager;
    protected final ConflictTracer conflictTracer;

    protected final MultiTableSweepQueueWriter sweepQueue;

    protected final long immutableTimestamp;
    protected final Optional<LockToken> immutableTimestampLock;
    protected final long timeCreated = System.currentTimeMillis();

    protected final LocalWriteBuffer localWriteBuffer = new LocalWriteBuffer();

    protected final TransactionConflictDetectionManager conflictDetectionManager;

    private final AtlasDbConstraintCheckingMode constraintCheckingMode;

    private final ConcurrentMap<TableReference, ConstraintCheckable> constraintsByTableName = new ConcurrentHashMap<>();

    private final AtomicReference<State> state = new AtomicReference<>(State.UNCOMMITTED);
    private final AtomicLong numWriters = new AtomicLong();
    protected final SweepStrategyManager sweepStrategyManager;
    protected final Long transactionReadTimeoutMillis;
    private final TransactionReadSentinelBehavior readSentinelBehavior;
    private volatile long commitTsForScrubbing = TransactionConstants.FAILED_COMMIT_TS;
    protected final boolean allowHiddenTableAccess;
    protected final ExecutorService getRangesExecutor;
    protected final int defaultGetRangesConcurrency;
    private final Set<TableReference> involvedTables = ConcurrentHashMap.newKeySet();
    protected final DeleteExecutor deleteExecutor;
    private final Timer.Context transactionTimerContext;
    protected final TransactionOutcomeMetrics transactionOutcomeMetrics;
    protected volatile boolean validateLocksOnReads;
    protected final Supplier<TransactionConfig> transactionConfig;
    protected final TableLevelMetricsController tableLevelMetricsController;
    protected final SuccessCallbackManager successCallbackManager = new SuccessCallbackManager();
    protected final CommitTimestampLoader commitTimestampLoader;
    private final ExpectationsMetrics expectationsDataCollectionMetrics;
    private volatile long cellCommitLocksRequested = 0L;
    private volatile long rowCommitLocksRequested = 0L;
    private volatile long cellChangeMetadataSent = 0L;
    private volatile long rowChangeMetadataSent = 0L;

    protected volatile boolean hasReads;

    // On thoroughly swept tables, we might require a immutable timestamp lock check if we have performed a
    // non-exhaustive read.
    protected volatile boolean hasPossiblyUnvalidatedReads;

    protected final TimestampCache timestampCache;

    protected final TransactionKnowledgeComponents knowledge;
    private final ImmutableTimestampLockManager immutableTimestampLockManager;
    private final PreCommitRequirementValidator preCommitRequirementValidator;
    private final ReadSnapshotValidator readSnapshotValidator;

    protected final Closer closer = Closer.create();

    private final SnapshotTransactionMetricFactory snapshotTransactionMetricFactory;

    private final KeyValueSnapshotMetricRecorder snapshotEventRecorder;
    private final ReadSentinelHandler readSentinelHandler;
    private final KeyValueSnapshotReader keyValueSnapshotReader;
<<<<<<< HEAD
    protected final KeyValueSnapshotReaderManager keyValueSnapshotReaderManager;
=======
>>>>>>> 7ab39557

    /**
     * @param immutableTimestamp If we find a row written before the immutableTimestamp we don't need to grab a read
     * lock for it because we know that no writers exist.
     * @param preCommitCondition This check must pass for this transaction to commit.
     */
    /* package */ SnapshotTransaction(
            MetricsManager metricsManager,
            TransactionKeyValueService delegateTransactionKeyValueService,
            TimelockService timelockService,
            LockWatchManagerInternal lockWatchManager,
            TransactionService transactionService,
            Cleaner cleaner,
            LongSupplier startTimestamp,
            ConflictDetectionManager conflictDetectionManager,
            SweepStrategyManager sweepStrategyManager,
            long immutableTimestamp,
            Optional<LockToken> immutableTimestampLock,
            PreCommitCondition preCommitCondition,
            AtlasDbConstraintCheckingMode constraintCheckingMode,
            Long transactionTimeoutMillis,
            TransactionReadSentinelBehavior readSentinelBehavior,
            boolean allowHiddenTableAccess,
            TimestampCache timestampValidationReadCache,
            ExecutorService getRangesExecutor,
            int defaultGetRangesConcurrency,
            MultiTableSweepQueueWriter sweepQueue,
            DeleteExecutor deleteExecutor,
            boolean validateLocksOnReads,
            Supplier<TransactionConfig> transactionConfig,
            ConflictTracer conflictTracer,
            TableLevelMetricsController tableLevelMetricsController,
            TransactionKnowledgeComponents knowledge,
            KeyValueSnapshotReaderManager keyValueSnapshotReaderManager,
            CommitTimestampLoader commitTimestampLoader) {
        this.metricsManager = metricsManager;
        this.lockWatchManager = lockWatchManager;
        this.conflictTracer = conflictTracer;
        this.transactionKeyValueService =
                new TrackingTransactionKeyValueServiceImpl(delegateTransactionKeyValueService);
        this.timelockService = timelockService;
        this.defaultTransactionService = transactionService;
        this.immediateTransactionService = TransactionServices.synchronousAsAsyncTransactionService(transactionService);
        this.cleaner = cleaner;
        this.startTimestamp = startTimestamp;
        this.conflictDetectionManager = new TransactionConflictDetectionManager(conflictDetectionManager);
        this.sweepStrategyManager = sweepStrategyManager;
        this.immutableTimestamp = immutableTimestamp;
        this.immutableTimestampLock = immutableTimestampLock;
        this.constraintCheckingMode = constraintCheckingMode;
        this.transactionReadTimeoutMillis = transactionTimeoutMillis;
        this.readSentinelBehavior = readSentinelBehavior;
        this.allowHiddenTableAccess = allowHiddenTableAccess;
        this.getRangesExecutor = getRangesExecutor;
        this.defaultGetRangesConcurrency = defaultGetRangesConcurrency;
        this.sweepQueue = sweepQueue;
        this.deleteExecutor = deleteExecutor;
        this.hasReads = false;
        this.hasPossiblyUnvalidatedReads = false;
        this.validateLocksOnReads = validateLocksOnReads;
        this.transactionConfig = transactionConfig;
        this.tableLevelMetricsController = tableLevelMetricsController;
        this.timestampCache = timestampValidationReadCache;
        this.knowledge = knowledge;
        this.snapshotTransactionMetricFactory =
                new SnapshotTransactionMetricFactory(metricsManager, tableLevelMetricsController);
        this.transactionTimerContext =
                snapshotTransactionMetricFactory.getTimer("transactionMillis").time();

        TransactionMetrics transactionMetrics = TransactionMetrics.of(metricsManager.getTaggedRegistry());

        // TODO (jkong): Move to use dependency injection!
        this.snapshotEventRecorder =
                new DefaultKeyValueSnapshotMetricRecorder(snapshotTransactionMetricFactory, transactionMetrics);
        this.transactionOutcomeMetrics =
                TransactionOutcomeMetrics.create(transactionMetrics, metricsManager.getTaggedRegistry());
        this.expectationsDataCollectionMetrics = ExpectationsMetrics.of(metricsManager.getTaggedRegistry());
        this.immutableTimestampLockManager = new ImmutableTimestampLockManager(
                immutableTimestampLock, new DefaultLockValidityChecker(timelockService));
        this.preCommitRequirementValidator = new DefaultPreCommitRequirementValidator(
                preCommitCondition, transactionOutcomeMetrics, immutableTimestampLockManager);
        this.readSnapshotValidator = new DefaultReadSnapshotValidator(
                preCommitRequirementValidator, validateLocksOnReads, sweepStrategyManager, transactionConfig);
        this.commitTimestampLoader = commitTimestampLoader;
        this.readSentinelHandler = new ReadSentinelHandler(
                transactionKeyValueService,
                transactionService,
                readSentinelBehavior,
                new DefaultOrphanedSentinelDeleter(sweepStrategyManager::get, deleteExecutor));
<<<<<<< HEAD
        this.keyValueSnapshotReaderManager = keyValueSnapshotReaderManager;
        this.keyValueSnapshotReader = getDefaultKeyValueSnapshotReader();
    }

    private KeyValueSnapshotReader getDefaultKeyValueSnapshotReader() {
        return keyValueSnapshotReaderManager.createKeyValueSnapshotReader(ImmutableTransactionContext.builder()
                .startTimestampSupplier(startTimestamp)
                .transactionReadSentinelBehavior(TransactionReadSentinelBehavior.THROW_EXCEPTION)
                .commitTimestampLoader(commitTimestampLoader)
                .preCommitRequirementValidator(preCommitRequirementValidator)
                .readSnapshotValidator(readSnapshotValidator)
                .keyValueSnapshotEventRecorder(
                        DefaultKeyValueSnapshotEventRecorder.create(metricsManager, tableLevelMetricsController))
                .build());
=======
        this.keyValueSnapshotReader = new DefaultKeyValueSnapshotReader(
                transactionKeyValueService,
                transactionService,
                commitTimestampLoader,
                allowHiddenTableAccess,
                readSentinelHandler,
                startTimestamp,
                readSnapshotValidator,
                deleteExecutor,
                snapshotEventRecorder);
>>>>>>> 7ab39557
    }

    protected TransactionScopedCache getCache() {
        return lockWatchManager.getTransactionScopedCache(getTimestamp());
    }

    @Override
    public long getTimestamp() {
        return getStartTimestamp();
    }

    long getCommitTimestamp() {
        return commitTsForScrubbing;
    }

    @Override
    public TransactionReadSentinelBehavior getReadSentinelBehavior() {
        return readSentinelBehavior;
    }

    protected void checkGetPreconditions(TableReference tableRef) {
        markTableAsInvolvedInThisTransaction(tableRef);
        if (transactionReadTimeoutMillis != null
                && System.currentTimeMillis() - timeCreated > transactionReadTimeoutMillis) {
            throw new TransactionFailedRetriableException("Transaction timed out.");
        }
        Preconditions.checkArgument(allowHiddenTableAccess || !AtlasDbConstants.HIDDEN_TABLES.contains(tableRef));

        ensureStillRunning();
    }

    @Override
    public void disableReadWriteConflictChecking(TableReference tableRef) {
        conflictDetectionManager.disableReadWriteConflict(tableRef);
    }

    @RestrictedApi(
            explanation = "This API is only meant to be used by AtlasDb proxies that want to make use of the "
                    + "performance improvement that are achievable by avoiding immutable timestamp lock check on reads "
                    + "and delaying them to commit time. When validation on reads is disabled, it is possible for a "
                    + "transaction to read values that were thoroughly swept and the transaction would not fail until "
                    + "validation is done at commit commit time. Disabling validation on reads in situations when a "
                    + "transaction can potentially have side effects outside the transaction scope (e.g. remote call "
                    + "to another service) can cause correctness issues. The API is restricted as misuses of it can "
                    + "cause correctness issues.",
            link = "https://github.com/palantir/atlasdb/pull/7111",
            allowedOnPath = ".*/src/test/.*",
            allowlistAnnotations = {ReviewedRestrictedApiUsage.class})
    @Override
    public void disableValidatingLocksOnReads() {
        this.validateLocksOnReads = false;
        this.readSnapshotValidator.disableValidatingLocksOnReads();
    }

    @Override
    public void markTableInvolved(TableReference tableRef) {
        // Not setting hasReads on purpose.
        checkGetPreconditions(tableRef);
    }

    @Override
    public NavigableMap<byte[], RowResult<byte[]>> getRows(
            TableReference tableRef, Iterable<byte[]> rows, ColumnSelection columnSelection) {
        if (columnSelection.allColumnsSelected()) {
            return getRowsInternal(tableRef, rows, columnSelection);
        }
        return getCache()
                .getRows(
                        tableRef,
                        rows,
                        columnSelection,
                        cells -> AtlasFutures.getUnchecked(getInternal("getRows", tableRef, cells, cells.size())),
                        unCachedRows -> getRowsInternal(tableRef, unCachedRows, columnSelection));
    }

    private NavigableMap<byte[], RowResult<byte[]>> getRowsInternal(
            TableReference tableRef, Iterable<byte[]> rows, ColumnSelection columnSelection) {
        Timer.Context timer =
                snapshotTransactionMetricFactory.getTimer("getRows").time();
        checkGetPreconditions(tableRef);
        if (Iterables.isEmpty(rows)) {
            return AbstractTransaction.EMPTY_SORTED_ROWS;
        }
        hasReads = true;
        ImmutableSortedMap.Builder<Cell, byte[]> resultCollector = ImmutableSortedMap.naturalOrder();
        NavigableMap<Cell, byte[]> writes = localWriteBuffer.getLocalWrites().get(tableRef);
        if (writes != null && !writes.isEmpty()) {
            for (byte[] row : rows) {
                extractLocalWritesForRow(resultCollector, writes, row, columnSelection);
            }
        }

        NavigableMap<byte[], RowResult<byte[]>> results =
                keyValueSnapshotReader.getRows(tableRef, rows, columnSelection, resultCollector);
        long getRowsMillis = TimeUnit.NANOSECONDS.toMillis(timer.stop());
        if (perfLogger.isDebugEnabled()) {
            perfLogger.debug(
                    "getRows({}, {} rows) found {} rows, took {} ms",
                    LoggingArgs.tableRef(tableRef),
                    SafeArg.of("numRows", Iterables.size(rows)),
                    SafeArg.of("resultSize", results.size()),
                    SafeArg.of("timeTakenMillis", getRowsMillis));
        }

        /* can't skip lock check as we don't know how many cells to expect for the column selection */
        validatePreCommitRequirementsOnNonExhaustiveReadIfNecessary(tableRef, getStartTimestamp());
        return results;
    }

    @Override
    public Map<byte[], BatchingVisitable<Map.Entry<Cell, byte[]>>> getRowsColumnRange(
            TableReference tableRef, Iterable<byte[]> rows, BatchColumnRangeSelection columnRangeSelection) {
        return KeyedStream.stream(getRowsColumnRangeIterator(tableRef, rows, columnRangeSelection))
                .map(BatchingVisitableFromIterable::create)
                .map(this::scopeToTransaction)
                .collectTo(() -> new TreeMap<>(UnsignedBytes.lexicographicalComparator()));
    }

    @Override
    public Iterator<Map.Entry<Cell, byte[]>> getRowsColumnRange(
            TableReference tableRef, Iterable<byte[]> rows, ColumnRangeSelection columnRangeSelection, int batchHint) {
        checkGetPreconditions(tableRef);
        if (Iterables.isEmpty(rows)) {
            return Collections.emptyIterator();
        }
        ImmutableList<byte[]> stableRows = ImmutableList.copyOf(rows);
        hasReads = true;
        RowColumnRangeIterator rawResults = transactionKeyValueService.getRowsColumnRange(
                tableRef, stableRows, columnRangeSelection, batchHint, getStartTimestamp());
        if (!rawResults.hasNext()) {
            // we can't skip checks for range scans
            validatePreCommitRequirementsOnNonExhaustiveReadIfNecessary(tableRef, getStartTimestamp());
        } // else the postFiltered iterator will check for each batch.

        BatchColumnRangeSelection batchColumnRangeSelection =
                BatchColumnRangeSelection.create(columnRangeSelection, batchHint);
        return scopeToTransaction(getPostFilteredColumns(tableRef, batchColumnRangeSelection, stableRows, rawResults));
    }

    @Override
    @SuppressWarnings("MustBeClosedChecker") // Sadly we can't close properly here without an ABI break :/
    public Map<byte[], Iterator<Map.Entry<Cell, byte[]>>> getRowsColumnRangeIterator(
            TableReference tableRef, Iterable<byte[]> rows, BatchColumnRangeSelection columnRangeSelection) {
        checkGetPreconditions(tableRef);
        if (Iterables.isEmpty(rows)) {
            return ImmutableMap.of();
        }
        hasReads = true;
        ImmutableSortedMap<byte[], RowColumnRangeIterator> rawResults = ImmutableSortedMap.copyOf(
                transactionKeyValueService.getRowsColumnRange(
                        tableRef, rows, columnRangeSelection, getStartTimestamp()),
                PtBytes.BYTES_COMPARATOR);
        ImmutableSortedMap<byte[], Iterator<Map.Entry<Cell, byte[]>>> postFilteredResults = Streams.stream(rows)
                .collect(ImmutableSortedMap.toImmutableSortedMap(PtBytes.BYTES_COMPARATOR, row -> row, row -> {
                    // explicitly not using Optional due to allocation perf overhead
                    Iterator<Map.Entry<Cell, byte[]>> entryIterator;
                    RowColumnRangeIterator rawIterator = rawResults.get(row);
                    if (rawIterator != null) {
                        entryIterator = closer.register(
                                getPostFilteredColumns(tableRef, columnRangeSelection, row, rawIterator));
                    } else {
                        entryIterator = ClosableIterators.wrapWithEmptyClose(
                                getLocalWritesForColumnRange(tableRef, columnRangeSelection, row)
                                        .entrySet()
                                        .iterator());
                    }
                    return scopeToTransaction(entryIterator);
                }));

        // validate requirements here as the first batch for each of the above iterators will not check
        // we can't skip checks on range scans
        validatePreCommitRequirementsOnNonExhaustiveReadIfNecessary(tableRef, getStartTimestamp());
        return postFilteredResults;
    }

    @Override
    public Iterator<Map.Entry<Cell, byte[]>> getSortedColumns(
            TableReference tableRef, Iterable<byte[]> rows, BatchColumnRangeSelection batchColumnRangeSelection) {
        checkGetPreconditions(tableRef);
        if (Iterables.isEmpty(rows)) {
            return Collections.emptyIterator();
        }
        Iterable<byte[]> distinctRows = getDistinctRows(rows);

        hasReads = true;
        int batchSize = getPerRowBatchSize(batchColumnRangeSelection, Iterables.size(distinctRows));
        BatchColumnRangeSelection perBatchSelection = BatchColumnRangeSelection.create(
                batchColumnRangeSelection.getStartCol(), batchColumnRangeSelection.getEndCol(), batchSize);

        Map<byte[], RowColumnRangeIterator> rawResults = transactionKeyValueService.getRowsColumnRange(
                tableRef, distinctRows, perBatchSelection, getStartTimestamp());

        return scopeToTransaction(
                getPostFilteredSortedColumns(tableRef, batchColumnRangeSelection, distinctRows, rawResults));
    }

    private ClosableIterator<Map.Entry<Cell, byte[]>> getPostFilteredSortedColumns(
            TableReference tableRef,
            BatchColumnRangeSelection batchColumnRangeSelection,
            Iterable<byte[]> distinctRows,
            Map<byte[], RowColumnRangeIterator> rawResults) {
        Comparator<Cell> cellComparator = columnOrderThenPreserveInputRowOrder(distinctRows);

        Iterator<Entry<Cell, Value>> mergeSortedIterator = mergeByComparator(rawResults.values(), cellComparator);
        if (!mergeSortedIterator.hasNext()) {
            // we can't skip checks on range scans
            validatePreCommitRequirementsOnNonExhaustiveReadIfNecessary(tableRef, getStartTimestamp());
        } // else the postFiltered iterator will check for each batch.

        Iterator<Map.Entry<Cell, Value>> postFilterIterator = getRowColumnRangePostFilteredWithoutSorting(
                tableRef, mergeSortedIterator, batchColumnRangeSelection.getBatchHint(), cellComparator);
        Iterator<Map.Entry<Cell, byte[]>> remoteWrites = Iterators.transform(
                postFilterIterator,
                entry -> Maps.immutableEntry(entry.getKey(), entry.getValue().getContents()));
        Iterator<Map.Entry<Cell, byte[]>> localWrites =
                getSortedColumnsLocalWrites(tableRef, distinctRows, batchColumnRangeSelection, cellComparator);
        ClosableIterator<Map.Entry<Cell, byte[]>> merged = mergeLocalAndRemoteWrites(
                localWrites, ClosableIterators.wrapWithEmptyClose(remoteWrites), cellComparator);

        return ClosableIterators.wrap(filterDeletedValues(merged, tableRef), merged);
    }

    private static ClosableIterator<Map.Entry<Cell, byte[]>> mergeLocalAndRemoteWrites(
            Iterator<Map.Entry<Cell, byte[]>> localWrites,
            ClosableIterator<Map.Entry<Cell, byte[]>> remoteWrites,
            Comparator<Cell> cellComparator) {
        // always override remote values with locally written values
        return ClosableIterators.wrap(
                IteratorUtils.mergeIterators(
                        localWrites,
                        remoteWrites,
                        Comparator.comparing(Map.Entry::getKey, cellComparator),
                        com.palantir.util.Pair::getLhSide),
                remoteWrites);
    }

    private Iterator<Map.Entry<Cell, byte[]>> getSortedColumnsLocalWrites(
            TableReference tableRef,
            Iterable<byte[]> rows,
            BatchColumnRangeSelection columns,
            Comparator<Cell> cellComparator) {
        return mergeByComparator(
                Iterables.transform(rows, row -> getLocalWritesForColumnRange(tableRef, columns, row)
                        .entrySet()
                        .iterator()),
                cellComparator);
    }

    /**
     * Provides comparator to sort cells by columns (sorted lexicographically on byte ordering) and then in the order
     * of input rows.
     */
    @VisibleForTesting
    static Comparator<Cell> columnOrderThenPreserveInputRowOrder(Iterable<byte[]> rows) {
        return Cell.COLUMN_COMPARATOR.thenComparing(
                (Cell cell) -> ByteBuffer.wrap(cell.getRowName()),
                Ordering.explicit(Streams.stream(rows)
                        .map(ByteBuffer::wrap)
                        .distinct()
                        .collect(ImmutableList.toImmutableList())));
    }

    protected static <V> Iterator<Map.Entry<Cell, V>> mergeByComparator(
            Iterable<? extends Iterator<Map.Entry<Cell, V>>> iterators, Comparator<Cell> cellComparator) {
        return Iterators.mergeSorted(iterators, Map.Entry.comparingByKey(cellComparator));
    }

    /**
     * If the batch hint is small, ask for at least that many from each of the input rows to avoid the
     * possibility of needing a second batch of fetching.
     * If the batch hint is large, split batch size across rows to avoid loading too much data, while accepting that
     * second fetches may be needed to get everyone their data.
     */
    private static int getPerRowBatchSize(BatchColumnRangeSelection columnRangeSelection, int distinctRowCount) {
        return Math.max(
                Math.min(MIN_BATCH_SIZE_FOR_DISTRIBUTED_LOAD, columnRangeSelection.getBatchHint()),
                columnRangeSelection.getBatchHint() / distinctRowCount);
    }

    protected List<byte[]> getDistinctRows(Iterable<byte[]> inputRows) {
        return Streams.stream(inputRows)
                .map(ByteBuffer::wrap)
                .distinct()
                .map(ByteBuffer::array)
                .collect(toList());
    }

    @MustBeClosed
    private ClosableIterator<Map.Entry<Cell, byte[]>> getPostFilteredColumns(
            TableReference tableRef,
            BatchColumnRangeSelection batchColumnRangeSelection,
            byte[] row,
            RowColumnRangeIterator rawIterator) {
        // This isn't ideal (any exception in the method means close won't be called), but we can't practically
        // guarantee that
        @SuppressWarnings("MustBeClosedChecker")
        ClosableIterator<Map.Entry<Cell, byte[]>> postFilterIterator =
                getRowColumnRangePostFiltered(tableRef, row, batchColumnRangeSelection, rawIterator);

        SortedMap<Cell, byte[]> localWrites = getLocalWritesForColumnRange(tableRef, batchColumnRangeSelection, row);
        Iterator<Map.Entry<Cell, byte[]>> localIterator = localWrites.entrySet().iterator();
        ClosableIterator<Map.Entry<Cell, byte[]>> mergedIterator =
                mergeLocalAndRemoteWrites(localIterator, postFilterIterator, Cell.COLUMN_COMPARATOR);
        return ClosableIterators.wrap(filterDeletedValues(mergedIterator, tableRef), mergedIterator);
    }

    private Iterator<Map.Entry<Cell, byte[]>> getPostFilteredColumns(
            TableReference tableRef,
            BatchColumnRangeSelection batchColumnRangeSelection,
            List<byte[]> expectedRows,
            RowColumnRangeIterator rawIterator) {
        Iterator<Map.Entry<Cell, Value>> postFilterIterator =
                getRowColumnRangePostFiltered(tableRef, rawIterator, batchColumnRangeSelection.getBatchHint());
        Iterator<Map.Entry<byte[], RowColumnRangeIterator>> rawResultsByRow =
                partitionByRow(postFilterIterator, expectedRows.iterator());
        Iterator<Map.Entry<Cell, byte[]>> merged = Iterators.concat(Iterators.transform(rawResultsByRow, row -> {
            SortedMap<Cell, byte[]> localWrites =
                    getLocalWritesForColumnRange(tableRef, batchColumnRangeSelection, row.getKey());
            Iterator<Map.Entry<Cell, byte[]>> remoteIterator = Iterators.transform(
                    row.getValue(),
                    entry ->
                            Maps.immutableEntry(entry.getKey(), entry.getValue().getContents()));
            Iterator<Map.Entry<Cell, byte[]>> localIterator =
                    localWrites.entrySet().iterator();
            return mergeLocalAndRemoteWrites(
                    localIterator, ClosableIterators.wrapWithEmptyClose(remoteIterator), Cell.COLUMN_COMPARATOR);
        }));

        return filterDeletedValues(merged, tableRef);
    }

    private Iterator<Map.Entry<Cell, byte[]>> filterDeletedValues(
            Iterator<Map.Entry<Cell, byte[]>> unfiltered, TableReference tableReference) {
        return Iterators.filter(unfiltered, entry -> {
            if (entry.getValue().length == 0) {
                snapshotEventRecorder.recordFilteredEmptyValues(tableReference, 1);
                TraceStatistics.incEmptyValues(1);
                return false;
            }
            return true;
        });
    }

    private Iterator<Map.Entry<Cell, Value>> getRowColumnRangePostFiltered(
            TableReference tableRef, RowColumnRangeIterator iterator, int batchHint) {
        return Iterators.concat(Iterators.transform(Iterators.partition(iterator, batchHint), batch -> {
            Map<Cell, Value> raw = validateBatch(tableRef, batch, false /* can't skip lock checks on range scans */);
            if (raw.isEmpty()) {
                return Collections.emptyIterator();
            }
            SortedMap<Cell, Value> postFiltered = ImmutableSortedMap.copyOf(
                    getWithPostFilteringSync(tableRef, raw, x -> x), preserveInputRowOrder(batch));
            return postFiltered.entrySet().iterator();
        }));
    }

    @MustBeClosed
    private ClosableIterator<Map.Entry<Cell, byte[]>> getRowColumnRangePostFiltered(
            TableReference tableRef,
            byte[] row,
            BatchColumnRangeSelection columnRangeSelection,
            RowColumnRangeIterator rawIterator) {
        ColumnRangeBatchProvider batchProvider = new ColumnRangeBatchProvider(
                transactionKeyValueService, tableRef, row, columnRangeSelection, getStartTimestamp());
        return GetRowsColumnRangeIterator.iterator(
                batchProvider,
                rawIterator,
                columnRangeSelection,
                () -> {
                    // we can't skip lock checks on range scans
                    validatePreCommitRequirementsOnNonExhaustiveReadIfNecessary(tableRef, getStartTimestamp());
                },
                raw -> getWithPostFilteringSync(tableRef, raw, Value.GET_VALUE));
    }

    private Iterator<Map.Entry<Cell, Value>> getRowColumnRangePostFilteredWithoutSorting(
            TableReference tableRef,
            Iterator<Map.Entry<Cell, Value>> iterator,
            int batchHint,
            Comparator<Cell> cellComparator) {
        return Iterators.concat(Iterators.transform(Iterators.partition(iterator, batchHint), batch -> {
            Map<Cell, Value> raw = validateBatch(tableRef, batch, false /* can't skip lock check on range scans */);
            if (raw.isEmpty()) {
                return Collections.emptyIterator();
            }

            SortedMap<Cell, Value> postFiltered =
                    ImmutableSortedMap.copyOf(getWithPostFilteringSync(tableRef, raw, x -> x), cellComparator);
            return postFiltered.entrySet().iterator();
        }));
    }

    private Map<Cell, Value> validateBatch(
            TableReference tableRef, List<Map.Entry<Cell, Value>> batch, boolean allPossibleCellsReadAndPresent) {
        validatePreCommitRequirementsOnReadIfNecessary(tableRef, getStartTimestamp(), allPossibleCellsReadAndPresent);
        return ImmutableMap.copyOf(batch);
    }

    private Comparator<Cell> preserveInputRowOrder(List<Map.Entry<Cell, Value>> inputEntries) {
        // N.B. This batch could be spread across multiple rows, and those rows might extend into other
        // batches. We are given cells for a row grouped together, so easiest way to ensure they stay together
        // is to preserve the original row order.
        return Comparator.comparing(
                        (Cell cell) -> ByteBuffer.wrap(cell.getRowName()),
                        Ordering.explicit(inputEntries.stream()
                                .map(Map.Entry::getKey)
                                .map(Cell::getRowName)
                                .map(ByteBuffer::wrap)
                                .distinct()
                                .collect(ImmutableList.toImmutableList())))
                .thenComparing(Cell::getColumnName, PtBytes.BYTES_COMPARATOR);
    }

    /**
     * Partitions a {@link RowColumnRangeIterator} into contiguous blocks that share the same row name. {@link
     * KeyValueService#getRowsColumnRange(TableReference, Iterable, ColumnRangeSelection, int, long)} guarantees that
     * all columns for a single row are adjacent, so this method will return an {@link Iterator} with exactly one entry
     * per non-empty row.
     */
    private Iterator<Map.Entry<byte[], RowColumnRangeIterator>> partitionByRow(
            Iterator<Map.Entry<Cell, Value>> rawResults, Iterator<byte[]> expectedRows) {
        PeekingIterator<Map.Entry<Cell, Value>> peekableRawResults = Iterators.peekingIterator(rawResults);
        return new AbstractIterator<>() {
            byte[] prevRowName;

            @Override
            protected Map.Entry<byte[], RowColumnRangeIterator> computeNext() {
                finishConsumingPreviousRow(peekableRawResults);
                if (!expectedRows.hasNext()) {
                    if (peekableRawResults.hasNext()) {
                        throw new SafeIllegalStateException(
                                "Iterators are not consistent: there is some data returned by getRowsColumnRange()"
                                        + " even when we expect no more rows. This is likely an AtlasDB product bug.",
                                UnsafeArg.of("nextRawResult", peekableRawResults.peek()));
                    }
                    return endOfData();
                }
                byte[] nextExpectedRow = expectedRows.next();

                if (!peekableRawResults.hasNext()) {
                    return Maps.immutableEntry(nextExpectedRow, EmptyRowColumnRangeIterator.INSTANCE);
                }
                byte[] nextRowName = peekableRawResults.peek().getKey().getRowName();
                if (!Arrays.equals(nextRowName, nextExpectedRow)) {
                    return Maps.immutableEntry(nextExpectedRow, EmptyRowColumnRangeIterator.INSTANCE);
                }

                Iterator<Map.Entry<Cell, Value>> columnsIterator = new AbstractIterator<>() {
                    @Override
                    protected Map.Entry<Cell, Value> computeNext() {
                        if (!peekableRawResults.hasNext()
                                || !Arrays.equals(
                                        peekableRawResults.peek().getKey().getRowName(), nextRowName)) {
                            return endOfData();
                        }
                        return peekableRawResults.next();
                    }
                };
                prevRowName = nextRowName;
                return Maps.immutableEntry(nextRowName, new LocalRowColumnRangeIterator(columnsIterator));
            }

            private void finishConsumingPreviousRow(PeekingIterator<Map.Entry<Cell, Value>> iter) {
                int numConsumed = 0;
                while (iter.hasNext() && Arrays.equals(iter.peek().getKey().getRowName(), prevRowName)) {
                    iter.next();
                    numConsumed++;
                }
                if (numConsumed > 0) {
                    log.warn(
                            "Not all columns for row {} were read. {} columns were discarded.",
                            UnsafeArg.of("row", Arrays.toString(prevRowName)),
                            SafeArg.of("numColumnsDiscarded", numConsumed));
                }
            }
        };
    }

    private enum EmptyRowColumnRangeIterator implements RowColumnRangeIterator {
        INSTANCE;

        @Override
        public boolean hasNext() {
            return false;
        }

        @Override
        public Map.Entry<Cell, Value> next() {
            throw new NoSuchElementException();
        }
    }

    @Override
    public SortedMap<byte[], RowResult<byte[]>> getRowsIgnoringLocalWrites(
            TableReference tableRef, Iterable<byte[]> rows) {
        checkGetPreconditions(tableRef);
        if (Iterables.isEmpty(rows)) {
            return AbstractTransaction.EMPTY_SORTED_ROWS;
        }
        hasReads = true;

        Map<Cell, Value> rawResults = new HashMap<>(
                transactionKeyValueService.getRows(tableRef, rows, ColumnSelection.all(), getStartTimestamp()));

        // can't skip lock check as we don't know how many cells to expect for the column selection
        validatePreCommitRequirementsOnNonExhaustiveReadIfNecessary(tableRef, getStartTimestamp());
        return filterRowResults(tableRef, rawResults, ImmutableMap.builderWithExpectedSize(rawResults.size()));
    }

    private NavigableMap<byte[], RowResult<byte[]>> filterRowResults(
            TableReference tableRef, Map<Cell, Value> rawResults, ImmutableMap.Builder<Cell, byte[]> resultCollector) {
        ImmutableMap<Cell, byte[]> collected = resultCollector
                .putAll(getWithPostFilteringSync(tableRef, rawResults, Value.GET_VALUE))
                .buildOrThrow();
        Map<Cell, byte[]> filterDeletedValues = removeEmptyColumns(collected, tableRef);
        return RowResults.viewOfSortedMap(Cells.breakCellsUpByRow(filterDeletedValues));
    }

    private Map<Cell, byte[]> removeEmptyColumns(Map<Cell, byte[]> unfiltered, TableReference tableReference) {
        Map<Cell, byte[]> filtered = Maps.filterValues(unfiltered, Predicates.not(Value::isTombstone));
        // compute filtered size without traversing lazily transformed map `size()` as that allocates entries
        long filteredCount = unfiltered.values().stream()
                .filter(Predicates.not(Value::isTombstone))
                .count();

        long emptyValues = unfiltered.size() - filteredCount;
        snapshotEventRecorder.recordFilteredEmptyValues(tableReference, emptyValues);
        TraceStatistics.incEmptyValues(emptyValues);

        return filtered;
    }

    /**
     * This will add any local writes for this row to the result map.
     * <p>
     * If an empty value was written as a delete, this will also be included in the map.
     */
    private void extractLocalWritesForRow(
            @Output ImmutableMap.Builder<Cell, byte[]> result,
            SortedMap<Cell, byte[]> writes,
            byte[] row,
            ColumnSelection columnSelection) {
        Cell lowCell = Cells.createSmallestCellForRow(row);
        for (Map.Entry<Cell, byte[]> entry : writes.tailMap(lowCell).entrySet()) {
            Cell cell = entry.getKey();
            if (!Arrays.equals(row, cell.getRowName())) {
                break;
            }
            if (columnSelection.allColumnsSelected()
                    || columnSelection.getSelectedColumns().contains(cell.getColumnName())) {
                result.put(cell, entry.getValue());
            }
        }
    }

    @Override
    @Idempotent
    public Map<Cell, byte[]> get(TableReference tableRef, Set<Cell> cells) {
        return getCache().get(tableRef, cells, uncached -> getInternal("get", tableRef, uncached, uncached.size()));
    }

    @Override
    public Result<Map<Cell, byte[]>, MoreCellsPresentThanExpectedException> getWithExpectedNumberOfCells(
            TableReference tableRef, Set<Cell> cells, long expectedNumberOfPresentCells) {
        try {
            return Result.ok(getCache().getWithCachedRef(tableRef, cells, cacheLookupResult -> {
                long cachedCellsWithNonEmptyValue = CellCountValidator.validateCacheAndGetNonEmptyValuesCount(
                        expectedNumberOfPresentCells, cacheLookupResult.cacheHits());
                long numberOfCellsExpectingValuePostCache = expectedNumberOfPresentCells - cachedCellsWithNonEmptyValue;

                return getInternal(
                        "getWithExpectedNumberOfCells",
                        tableRef,
                        cacheLookupResult.missedCells(),
                        numberOfCellsExpectingValuePostCache);
            }));
        } catch (MoreCellsPresentThanExpectedException e) {
            return Result.err(e);
        }
    }

    @Override
    @Idempotent
    public ListenableFuture<Map<Cell, byte[]>> getAsync(TableReference tableRef, Set<Cell> cells) {
        return scopeToTransaction(getCache()
                .getAsync(tableRef, cells, uncached -> getInternal("getAsync", tableRef, uncached, uncached.size())));
    }

    @VisibleForTesting
    ListenableFuture<Map<Cell, byte[]>> getInternal(
            String operationName, TableReference tableRef, Set<Cell> cells, long numberOfExpectedPresentCells) {
        Timer.Context timer =
                snapshotTransactionMetricFactory.getTimer(operationName).time();
        checkGetPreconditions(tableRef);
        if (Iterables.isEmpty(cells)) {
            return Futures.immediateFuture(ImmutableMap.of());
        }
        hasReads = true;

        Map<Cell, byte[]> result = new HashMap<>();
        Map<Cell, byte[]> writes = localWriteBuffer.getLocalWrites().get(tableRef);
        long numberOfNonDeleteLocalWrites = 0;
        if (writes != null && !writes.isEmpty()) {
            for (Cell cell : cells) {
                byte[] value = writes.get(cell);
                if (value != null) {
                    result.put(cell, value);
                    if (value != PtBytes.EMPTY_BYTE_ARRAY) {
                        numberOfNonDeleteLocalWrites++;
                    }
                }
            }
        }

        // We don't need to read any cells that were written locally.
        long expectedNumberOfPresentCellsToFetch = numberOfExpectedPresentCells - numberOfNonDeleteLocalWrites;
        Set<Cell> cellsToFetch = Sets.difference(cells, result.keySet());
        ListenableFuture<Map<Cell, byte[]>> initialResults = keyValueSnapshotReader.getAsync(tableRef, cellsToFetch);
        return Futures.transform(
                initialResults,
                fromKeyValueService -> {
                    result.putAll(fromKeyValueService);

                    long getMillis = TimeUnit.NANOSECONDS.toMillis(timer.stop());
                    if (perfLogger.isDebugEnabled()) {
                        perfLogger.debug(
                                "Snapshot transaction get cells (some possibly deleted)",
                                LoggingArgs.tableRef(tableRef),
                                SafeArg.of("numberOfCells", cells.size()),
                                SafeArg.of("numberOfCellsRetrieved", result.size()),
                                SafeArg.of("getOperation", operationName),
                                SafeArg.of("durationMillis", getMillis));
                    }

                    CellCountValidator.validateFetchedLessOrEqualToExpected(
                            expectedNumberOfPresentCellsToFetch, fromKeyValueService);
                    boolean allPossibleCellsReadAndPresent =
                            fromKeyValueService.size() == expectedNumberOfPresentCellsToFetch;
                    validatePreCommitRequirementsOnReadIfNecessary(
                            tableRef, getStartTimestamp(), allPossibleCellsReadAndPresent);
                    return removeEmptyColumns(result, tableRef);
                },
                MoreExecutors.directExecutor());
    }

    @Override
    public Map<Cell, byte[]> getIgnoringLocalWrites(TableReference tableRef, Set<Cell> cells) {
        checkGetPreconditions(tableRef);
        if (Iterables.isEmpty(cells)) {
            return ImmutableMap.of();
        }
        hasReads = true;

        Map<Cell, byte[]> unfiltered = AtlasFutures.getUnchecked(keyValueSnapshotReader.getAsync(tableRef, cells));
        Map<Cell, byte[]> filtered = Maps.filterValues(unfiltered, Predicates.not(Value::isTombstone));

        TraceStatistics.incEmptyValues(unfiltered.size() - filtered.size());

        boolean allPossibleCellsReadAndPresent = unfiltered.size() == cells.size();
        validatePreCommitRequirementsOnReadIfNecessary(tableRef, getStartTimestamp(), allPossibleCellsReadAndPresent);

        return filtered;
    }

    private static byte[] getNextStartRowName(
            RangeRequest range, TokenBackedBasicResultsPage<RowResult<Value>, byte[]> prePostFilter) {
        if (!prePostFilter.moreResultsAvailable()) {
            return range.getEndExclusive();
        }
        return prePostFilter.getTokenForNextPage();
    }

    @Override
    public Iterable<BatchingVisitable<RowResult<byte[]>>> getRanges(
            final TableReference tableRef, Iterable<RangeRequest> rangeRequests) {
        checkGetPreconditions(tableRef);

        if (perfLogger.isDebugEnabled()) {
            perfLogger.debug(
                    "Passed {} ranges to getRanges({}, {})",
                    SafeArg.of("numRanges", Iterables.size(rangeRequests)),
                    LoggingArgs.tableRef(tableRef),
                    UnsafeArg.of("rangeRequests", rangeRequests));
        }
        if (!Iterables.isEmpty(rangeRequests)) {
            hasReads = true;
        }

        return FluentIterable.from(Iterables.partition(rangeRequests, BATCH_SIZE_GET_FIRST_PAGE))
                .transformAndConcat(input -> {
                    Timer.Context timer = snapshotTransactionMetricFactory
                            .getTimer("processedRangeMillis")
                            .time();
                    Map<RangeRequest, TokenBackedBasicResultsPage<RowResult<Value>, byte[]>> firstPages =
                            transactionKeyValueService.getFirstBatchForRanges(tableRef, input, getStartTimestamp());
                    // can't skip lock check for range scans
                    validatePreCommitRequirementsOnNonExhaustiveReadIfNecessary(tableRef, getStartTimestamp());

                    SortedMap<Cell, byte[]> postFiltered = postFilterPages(tableRef, firstPages.values());

                    List<BatchingVisitable<RowResult<byte[]>>> ret = new ArrayList<>(input.size());
                    for (RangeRequest rangeRequest : input) {
                        TokenBackedBasicResultsPage<RowResult<Value>, byte[]> prePostFilter =
                                firstPages.get(rangeRequest);
                        byte[] nextStartRowName = getNextStartRowName(rangeRequest, prePostFilter);
                        List<Map.Entry<Cell, byte[]>> mergeIterators = getPostFilteredWithLocalWrites(
                                tableRef, postFiltered, rangeRequest, prePostFilter.getResults(), nextStartRowName);
                        ret.add(new AbstractBatchingVisitable<RowResult<byte[]>>() {
                            @Override
                            protected <K extends Exception> void batchAcceptSizeHint(
                                    int batchSizeHint, ConsistentVisitor<RowResult<byte[]>, K> visitor) throws K {
                                checkGetPreconditions(tableRef);
                                final Iterator<RowResult<byte[]>> rowResults = Cells.createRowView(mergeIterators);
                                while (rowResults.hasNext()) {
                                    if (!visitor.visit(ImmutableList.of(rowResults.next()))) {
                                        return;
                                    }
                                }
                                if ((nextStartRowName.length == 0) || !prePostFilter.moreResultsAvailable()) {
                                    return;
                                }
                                RangeRequest newRange = rangeRequest
                                        .getBuilder()
                                        .startRowInclusive(nextStartRowName)
                                        .build();
                                getRange(tableRef, newRange).batchAccept(batchSizeHint, visitor);
                            }
                        });
                    }
                    long processedRangeMillis = TimeUnit.NANOSECONDS.toMillis(timer.stop());
                    log.trace(
                            "Processed {} range requests for {} in {}ms",
                            SafeArg.of("numRequests", input.size()),
                            LoggingArgs.tableRef(tableRef),
                            SafeArg.of("millis", processedRangeMillis));
                    return ret;
                });
    }

    @Override
    public <T> Stream<T> getRanges(
            final TableReference tableRef,
            Iterable<RangeRequest> rangeRequests,
            int concurrencyLevel,
            BiFunction<RangeRequest, BatchingVisitable<RowResult<byte[]>>, T> visitableProcessor) {
        if (!Iterables.isEmpty(rangeRequests)) {
            hasReads = true;
        }
        return getRanges(ImmutableGetRangesQuery.<T>builder()
                .tableRef(tableRef)
                .rangeRequests(rangeRequests)
                .concurrencyLevel(concurrencyLevel)
                .visitableProcessor(visitableProcessor)
                .build());
    }

    @Override
    public <T> Stream<T> getRanges(
            final TableReference tableRef,
            Iterable<RangeRequest> rangeRequests,
            BiFunction<RangeRequest, BatchingVisitable<RowResult<byte[]>>, T> visitableProcessor) {
        if (!Iterables.isEmpty(rangeRequests)) {
            hasReads = true;
        }
        return getRanges(tableRef, rangeRequests, defaultGetRangesConcurrency, visitableProcessor);
    }

    @Override
    public <T> Stream<T> getRanges(GetRangesQuery<T> query) {
        if (!Iterables.isEmpty(query.rangeRequests())) {
            hasReads = true;
        }
        Stream<Pair<RangeRequest, BatchingVisitable<RowResult<byte[]>>>> requestAndVisitables = StreamSupport.stream(
                        query.rangeRequests().spliterator(), false)
                .map(rangeRequest -> Pair.of(
                        rangeRequest,
                        getLazyRange(
                                query.tableRef(), query.rangeRequestOptimizer().apply(rangeRequest))));

        BiFunction<RangeRequest, BatchingVisitable<RowResult<byte[]>>, T> processor = query.visitableProcessor();
        int concurrencyLevel = query.concurrencyLevel().orElse(defaultGetRangesConcurrency);

        if (concurrencyLevel == 1 || isSingleton(query.rangeRequests())) {
            return requestAndVisitables.map(pair -> processor.apply(pair.getLeft(), pair.getRight()));
        }

        return MoreStreams.blockingStreamWithParallelism(
                requestAndVisitables,
                pair -> processor.apply(pair.getLeft(), pair.getRight()),
                getRangesExecutor,
                concurrencyLevel);
    }

    private static boolean isSingleton(Iterable<?> elements) {
        Iterator<?> it = elements.iterator();
        if (it.hasNext()) {
            it.next();
            return !it.hasNext();
        }
        return false;
    }

    @Override
    public Stream<BatchingVisitable<RowResult<byte[]>>> getRangesLazy(
            final TableReference tableRef, Iterable<RangeRequest> rangeRequests) {
        if (!Iterables.isEmpty(rangeRequests)) {
            hasReads = true;
        }
        return StreamSupport.stream(rangeRequests.spliterator(), false)
                .map(rangeRequest -> getLazyRange(tableRef, rangeRequest));
    }

    private BatchingVisitable<RowResult<byte[]>> getLazyRange(TableReference tableRef, RangeRequest rangeRequest) {
        return new AbstractBatchingVisitable<RowResult<byte[]>>() {
            @Override
            protected <K extends Exception> void batchAcceptSizeHint(
                    int batchSizeHint, ConsistentVisitor<RowResult<byte[]>, K> visitor) throws K {
                getRange(tableRef, rangeRequest).batchAccept(batchSizeHint, visitor);
            }
        };
    }

    private void validatePreCommitRequirementsOnNonExhaustiveReadIfNecessary(TableReference tableRef, long timestamp) {
        validatePreCommitRequirementsOnReadIfNecessary(tableRef, timestamp, false);
    }

    /*
    We don't have any guarantees that reads and commit will be executed in a single threaded manner, so we could in
    theory return wrong results if we perform async reads while trying to commit. But our protocol doesn't aim to
    support such case, and we're OK with having undefined behaviour in these occasions.

    Example of such case:
       - We're reading a thoroughly swept table with no configuration for immediate validation on reads.
       - An async range scan is performed, but hasn't started executing yet.
       - We start commit round on the main thread
       - Commit doesn't check for immutable timestamp lock because
           hasReadsThatRequireImmutableTimestampLockValidationAtCommitRound is false
       - We finish the range scan on the second thread, but validation is skipped due to the configuration and it sets
           hasReadsThatRequireImmutableTimestampLockValidationAtCommitRound to true, but that is never checked due to
            the commit round having already happened.
       - We then risk having returned inconsistent values in this transaction, since we could have lost the immutableT
            lock, but never checked it and values could've been swept under us.
    */
    private void validatePreCommitRequirementsOnReadIfNecessary(
            TableReference tableRef, long timestamp, boolean allPossibleCellsReadAndPresent) {
        ValidationState validationState = readSnapshotValidator.throwIfPreCommitRequirementsNotMetOnRead(
                tableRef, timestamp, allPossibleCellsReadAndPresent);
        if (validationState == ValidationState.NOT_COMPLETELY_VALIDATED) {
            hasPossiblyUnvalidatedReads = true;
        }
    }

    private List<Map.Entry<Cell, byte[]>> getPostFilteredWithLocalWrites(
            final TableReference tableRef,
            final SortedMap<Cell, byte[]> postFiltered,
            final RangeRequest rangeRequest,
            List<RowResult<Value>> prePostFilter,
            final byte[] endRowExclusive) {
        Map<Cell, Value> prePostFilterCells = Cells.convertRowResultsToCells(prePostFilter);
        Collection<Map.Entry<Cell, byte[]>> postFilteredCells = Collections2.filter(
                postFiltered.entrySet(),
                Predicates.compose(Predicates.in(prePostFilterCells.keySet()), MapEntries.getKeyFunction()));
        Collection<Map.Entry<Cell, byte[]>> localWritesInRange = getLocalWritesForRange(
                        tableRef, rangeRequest.getStartInclusive(), endRowExclusive, rangeRequest.getColumnNames())
                .entrySet();
        return mergeInLocalWrites(
                tableRef, postFilteredCells.iterator(), localWritesInRange.iterator(), rangeRequest.isReverse());
    }

    @Override
    public BatchingVisitable<RowResult<byte[]>> getRange(final TableReference tableRef, final RangeRequest range) {
        checkGetPreconditions(tableRef);
        if (range.isEmptyRange()) {
            return BatchingVisitables.emptyBatchingVisitable();
        }
        hasReads = true;

        return new AbstractBatchingVisitable<RowResult<byte[]>>() {
            @Override
            public <K extends Exception> void batchAcceptSizeHint(
                    int userRequestedSize, ConsistentVisitor<RowResult<byte[]>, K> visitor) throws K {
                ensureUncommitted();

                int requestSize = range.getBatchHint() != null ? range.getBatchHint() : userRequestedSize;
                int preFilterBatchSize = getRequestHintToKvStore(requestSize);

                Preconditions.checkArgument(!range.isReverse(), "we currently do not support reverse ranges");
                getBatchingVisitableFromIterator(tableRef, range, requestSize, visitor, preFilterBatchSize);
            }
        };
    }

    private <K extends Exception> boolean getBatchingVisitableFromIterator(
            TableReference tableRef,
            RangeRequest range,
            int userRequestedSize,
            AbortingVisitor<List<RowResult<byte[]>>, K> visitor,
            int preFilterBatchSize)
            throws K {
        try (ClosableIterator<RowResult<byte[]>> postFilterIterator =
                postFilterIterator(tableRef, range, preFilterBatchSize, Value.GET_VALUE)) {
            Iterator<RowResult<byte[]>> localWritesInRange = Cells.createRowView(getLocalWritesForRange(
                            tableRef, range.getStartInclusive(), range.getEndExclusive(), range.getColumnNames())
                    .entrySet());
            Iterator<RowResult<byte[]>> mergeIterators =
                    mergeInLocalWritesRows(postFilterIterator, localWritesInRange, range.isReverse(), tableRef);
            return BatchingVisitableFromIterable.create(mergeIterators).batchAccept(userRequestedSize, visitor);
        }
    }

    protected static int getRequestHintToKvStore(int userRequestedSize) {
        if (userRequestedSize == 1) {
            // Handle 1 specially because the underlying store could have an optimization for 1
            return 1;
        }
        // TODO(carrino): tune the param here based on how likely we are to post filter
        // rows out and have deleted rows
        int preFilterBatchSize = userRequestedSize + ((userRequestedSize + 9) / 10);
        if (preFilterBatchSize > AtlasDbPerformanceConstants.MAX_BATCH_SIZE || preFilterBatchSize < 0) {
            preFilterBatchSize = AtlasDbPerformanceConstants.MAX_BATCH_SIZE;
        }
        return preFilterBatchSize;
    }

    private Iterator<RowResult<byte[]>> mergeInLocalWritesRows(
            Iterator<RowResult<byte[]>> postFilterIterator,
            Iterator<RowResult<byte[]>> localWritesInRange,
            boolean isReverse,
            TableReference tableReference) {
        Ordering<RowResult<byte[]>> ordering = RowResult.getOrderingByRowName();
        Iterator<RowResult<byte[]>> mergeIterators = IteratorUtils.mergeIterators(
                postFilterIterator,
                localWritesInRange,
                isReverse ? ordering.reverse() : ordering,
                from -> RowResults.merge(from.lhSide, from.rhSide)); // prefer local writes

        Iterator<RowResult<byte[]>> purgeDeleted = filterEmptyColumnsFromRows(mergeIterators, tableReference);
        return Iterators.filter(purgeDeleted, Predicates.not(RowResults.createIsEmptyPredicate()));
    }

    private Iterator<RowResult<byte[]>> filterEmptyColumnsFromRows(
            Iterator<RowResult<byte[]>> unfilteredRows, TableReference tableReference) {
        return Iterators.transform(unfilteredRows, unfilteredRow -> {
            SortedMap<byte[], byte[]> filteredColumns =
                    Maps.filterValues(unfilteredRow.getColumns(), Predicates.not(Value::isTombstone));
            // compute filtered size without traversing lazily transformed map `size()` as that allocates entries
            long filteredCount = unfilteredRow.getColumns().values().stream()
                    .filter(Predicates.not(Value::isTombstone))
                    .count();

            long emptyValues = unfilteredRow.getColumns().size() - filteredCount;
            snapshotEventRecorder.recordFilteredEmptyValues(tableReference, emptyValues);
            TraceStatistics.incEmptyValues(emptyValues);

            return RowResult.create(unfilteredRow.getRowName(), filteredColumns);
        });
    }

    private List<Map.Entry<Cell, byte[]>> mergeInLocalWrites(
            TableReference tableRef,
            Iterator<Map.Entry<Cell, byte[]>> postFilterIterator,
            Iterator<Map.Entry<Cell, byte[]>> localWritesInRange,
            boolean isReverse) {
        Comparator<Cell> cellComparator = isReverse ? Comparator.reverseOrder() : Comparator.naturalOrder();
        Iterator<Map.Entry<Cell, byte[]>> mergeIterators = mergeLocalAndRemoteWrites(
                localWritesInRange, ClosableIterators.wrapWithEmptyClose(postFilterIterator), cellComparator);
        return postFilterEmptyValues(tableRef, mergeIterators);
    }

    private List<Map.Entry<Cell, byte[]>> postFilterEmptyValues(
            TableReference tableRef, Iterator<Map.Entry<Cell, byte[]>> mergeIterators) {
        List<Map.Entry<Cell, byte[]>> mergedWritesWithoutEmptyValues = new ArrayList<>();
        Predicate<Map.Entry<Cell, byte[]>> nonEmptyValuePredicate =
                Predicates.compose(Predicates.not(Value::isTombstone), MapEntries.getValueFunction());
        long numEmptyValues = 0;
        while (mergeIterators.hasNext()) {
            Map.Entry<Cell, byte[]> next = mergeIterators.next();
            if (nonEmptyValuePredicate.apply(next)) {
                mergedWritesWithoutEmptyValues.add(next);
            } else {
                numEmptyValues++;
            }
        }
        snapshotEventRecorder.recordFilteredEmptyValues(tableRef, numEmptyValues);
        TraceStatistics.incEmptyValues(numEmptyValues);

        return mergedWritesWithoutEmptyValues;
    }

    @MustBeClosed
    protected <T> ClosableIterator<RowResult<T>> postFilterIterator(
            TableReference tableRef, RangeRequest range, int preFilterBatchSize, Function<Value, T> transformer) {
        RowRangeBatchProvider batchProvider =
                new RowRangeBatchProvider(transactionKeyValueService, tableRef, range, getStartTimestamp());
        BatchSizeIncreasingIterator<RowResult<Value>> results =
                new BatchSizeIncreasingIterator<>(batchProvider, preFilterBatchSize, null);
        Iterator<Iterator<RowResult<T>>> batchedPostFiltered = new AbstractIterator<Iterator<RowResult<T>>>() {
            @Override
            protected Iterator<RowResult<T>> computeNext() {
                List<RowResult<Value>> batch = results.getBatch().batch();
                if (batch.isEmpty()) {
                    return endOfData();
                }
                SortedMap<Cell, T> postFilter = postFilterRows(tableRef, batch, transformer);

                // can't skip lock checks for range scans
                validatePreCommitRequirementsOnNonExhaustiveReadIfNecessary(tableRef, getStartTimestamp());
                results.markNumResultsNotDeleted(
                        Cells.getRows(postFilter.keySet()).size());
                return Cells.createRowView(postFilter.entrySet());
            }
        };

        final Iterator<RowResult<T>> rows = Iterators.concat(batchedPostFiltered);

        return ClosableIterators.wrap(rows, results);
    }

    /**
     * This includes deleted writes as zero length byte arrays, be sure to strip them out.
     * <p>
     * For the selectedColumns parameter, empty set means all columns. This is unfortunate, but follows the semantics of
     * {@link RangeRequest}.
     */
    private SortedMap<Cell, byte[]> getLocalWritesForRange(
            TableReference tableRef, byte[] startRow, byte[] endRow, SortedSet<byte[]> selectedColumns) {
        SortedMap<Cell, byte[]> writes = localWriteBuffer.getLocalWritesForTable(tableRef);
        if (startRow.length != 0) {
            writes = writes.tailMap(Cells.createSmallestCellForRow(startRow));
        }
        if (endRow.length != 0) {
            writes = writes.headMap(Cells.createSmallestCellForRow(endRow));
        }
        if (!selectedColumns.isEmpty()) {
            writes = Maps.filterKeys(writes, cell -> selectedColumns.contains(cell.getColumnName()));
        }
        return writes;
    }

    private SortedMap<Cell, byte[]> getLocalWritesForColumnRange(
            TableReference tableRef, BatchColumnRangeSelection columnRangeSelection, byte[] row) {
        SortedMap<Cell, byte[]> writes = localWriteBuffer.getLocalWritesForTable(tableRef);
        Cell startCell;
        if (columnRangeSelection.getStartCol().length != 0) {
            startCell = Cell.create(row, columnRangeSelection.getStartCol());
        } else {
            startCell = Cells.createSmallestCellForRow(row);
        }
        writes = writes.tailMap(startCell);
        if (RangeRequests.isLastRowName(row)) {
            return writes;
        }
        Cell endCell;
        if (columnRangeSelection.getEndCol().length != 0) {
            endCell = Cell.create(row, columnRangeSelection.getEndCol());
        } else {
            endCell = Cells.createSmallestCellForRow(RangeRequests.nextLexicographicName(row));
        }
        writes = writes.headMap(endCell);
        return writes;
    }

    private SortedMap<Cell, byte[]> postFilterPages(
            TableReference tableRef, Iterable<TokenBackedBasicResultsPage<RowResult<Value>, byte[]>> rangeRows) {
        List<RowResult<Value>> results = new ArrayList<>();
        for (TokenBackedBasicResultsPage<RowResult<Value>, byte[]> page : rangeRows) {
            results.addAll(page.getResults());
        }
        return postFilterRows(tableRef, results, Value.GET_VALUE);
    }

    private <T> SortedMap<Cell, T> postFilterRows(
            TableReference tableRef, List<RowResult<Value>> rangeRows, Function<Value, T> transformer) {
        ensureUncommitted();

        if (rangeRows.isEmpty()) {
            return ImmutableSortedMap.of();
        }

        Map<Cell, Value> rawResults = Maps.newHashMapWithExpectedSize(estimateSize(rangeRows));
        for (RowResult<Value> rowResult : rangeRows) {
            for (Map.Entry<byte[], Value> e : rowResult.getColumns().entrySet()) {
                rawResults.put(Cell.create(rowResult.getRowName(), e.getKey()), e.getValue());
            }
        }

        return ImmutableSortedMap.copyOf(getWithPostFilteringSync(tableRef, rawResults, transformer));
    }

    private int estimateSize(List<RowResult<Value>> rangeRows) {
        int estimatedSize = 0;
        for (RowResult<Value> rowResult : rangeRows) {
            estimatedSize += rowResult.getColumns().size();
        }
        return estimatedSize;
    }

    private <T> Collection<Map.Entry<Cell, T>> getWithPostFilteringSync(
            TableReference tableRef, Map<Cell, Value> rawResults, Function<Value, T> transformer) {
        return AtlasFutures.getUnchecked(getWithPostFilteringAsync(
                tableRef, rawResults, transformer, transactionKeyValueService, immediateTransactionService));
    }

    private <T> ListenableFuture<Collection<Map.Entry<Cell, T>>> getWithPostFilteringAsync(
            TableReference tableRef,
            Map<Cell, Value> rawResults,
            Function<Value, T> transformer,
            TransactionKeyValueService asyncKeyValueService,
            AsyncTransactionService asyncTransactionService) {
        long bytes = 0;
        for (Map.Entry<Cell, Value> entry : rawResults.entrySet()) {
            bytes += entry.getValue().getContents().length + Cells.getApproxSizeOfCell(entry.getKey());
        }
        if (bytes > TransactionConstants.WARN_LEVEL_FOR_QUEUED_BYTES && log.isWarnEnabled()) {
            log.warn(
                    "A single get had quite a few bytes: {} for table {}. The number of results was {}. "
                            + "Enable debug logging for more information.",
                    SafeArg.of("numBytes", bytes),
                    LoggingArgs.tableRef(tableRef),
                    SafeArg.of("numResults", rawResults.size()));
            if (log.isDebugEnabled()) {
                log.debug(
                        "The first 10 results of your request were {}.",
                        UnsafeArg.of("results", Iterables.limit(rawResults.entrySet(), 10)),
                        new SafeRuntimeException("This exception and stack trace are provided for debugging purposes"));
            }
            snapshotEventRecorder.recordManyBytesReadForTable(tableRef, bytes);
        }

        snapshotEventRecorder.recordCellsRead(tableRef, rawResults.size());

        if (AtlasDbConstants.HIDDEN_TABLES.contains(tableRef)) {
            Preconditions.checkState(allowHiddenTableAccess, "hidden tables cannot be read in this transaction");
            // hidden tables are used outside of the transaction protocol, and in general have invalid timestamps,
            // so do not apply post-filtering as post-filtering would rollback (actually delete) the data incorrectly
            // this case is hit when reading a hidden table from console
            return Futures.immediateFuture(ImmutableList.copyOf(
                    Maps.transformValues(rawResults, transformer::apply).entrySet()));
        }

        Collection<Map.Entry<Cell, T>> resultsAccumulator = new ArrayList<>();
        return Futures.transformAsync(
                Futures.immediateFuture(rawResults),
                resultsToPostFilter -> getWithPostFilteringIterate(
                        tableRef,
                        resultsToPostFilter,
                        resultsAccumulator,
                        transformer,
                        asyncKeyValueService,
                        asyncTransactionService),
                MoreExecutors.directExecutor());
    }

    private <T> ListenableFuture<Collection<Map.Entry<Cell, T>>> getWithPostFilteringIterate(
            TableReference tableReference,
            Map<Cell, Value> resultsToPostFilter,
            Collection<Map.Entry<Cell, T>> resultsAccumulator,
            Function<Value, T> transformer,
            TransactionKeyValueService asyncKeyValueService,
            AsyncTransactionService asyncTransactionService) {
        return Futures.transformAsync(
                Futures.immediateFuture(resultsToPostFilter),
                results -> {
                    int iterations = 0;
                    Map<Cell, Value> remainingResultsToPostFilter = results;
                    while (!remainingResultsToPostFilter.isEmpty()) {
                        remainingResultsToPostFilter = AtlasFutures.getUnchecked(getWithPostFilteringInternal(
                                tableReference,
                                remainingResultsToPostFilter,
                                resultsAccumulator,
                                transformer,
                                asyncKeyValueService,
                                asyncTransactionService));
                        Preconditions.checkState(
                                ++iterations < MAX_POST_FILTERING_ITERATIONS,
                                "Unable to filter cells to find correct result after "
                                        + "reaching max iterations. This is likely due to aborted cells lying around,"
                                        + " or in the very rare case, could be due to transactions which constantly "
                                        + "conflict but never commit. These values will be cleaned up eventually, but"
                                        + " if the issue persists, ensure that sweep is caught up.",
                                LoggingArgs.tableRef(tableReference),
                                SafeArg.of("maxIterations", MAX_POST_FILTERING_ITERATIONS));
                    }
                    snapshotEventRecorder.recordCellsReturned(tableReference, resultsAccumulator.size());

                    return Futures.immediateFuture(resultsAccumulator);
                },
                MoreExecutors.directExecutor());
    }

    /**
     * This will return all the key-value pairs that still need to be postFiltered.  It will output properly post
     * filtered keys to the {@code resultsCollector} output param.
     */
    private <T> ListenableFuture<Map<Cell, Value>> getWithPostFilteringInternal(
            TableReference tableRef,
            Map<Cell, Value> rawResults,
            @Output Collection<Map.Entry<Cell, T>> resultsCollector,
            Function<Value, T> transformer,
            TransactionKeyValueService asyncKeyValueService,
            AsyncTransactionService asyncTransactionService) {
        Set<Cell> orphanedSentinels =
                readSentinelHandler.findAndMarkOrphanedSweepSentinelsForDeletion(tableRef, rawResults);
        LongSet valuesStartTimestamps = getStartTimestampsForValues(rawResults.values());

        return Futures.transformAsync(
                commitTimestampLoader.getCommitTimestamps(tableRef, valuesStartTimestamps),
                commitTimestamps -> collectCellsToPostFilter(
                        tableRef,
                        rawResults,
                        resultsCollector,
                        transformer,
                        asyncKeyValueService,
                        orphanedSentinels,
                        commitTimestamps),
                MoreExecutors.directExecutor());
    }

    private <T> ListenableFuture<Map<Cell, Value>> collectCellsToPostFilter(
            TableReference tableRef,
            Map<Cell, Value> rawResults,
            @Output Collection<Map.Entry<Cell, T>> resultsCollector,
            Function<Value, T> transformer,
            TransactionKeyValueService asyncKeyValueService,
            Set<Cell> orphanedSentinels,
            LongLongMap commitTimestamps) {
        Map<Cell, Long> keysToReload = Maps.newHashMapWithExpectedSize(0);
        Map<Cell, Long> keysToDelete = Maps.newHashMapWithExpectedSize(0);
        Set<Cell> keysAdded = new HashSet<>();

        for (Map.Entry<Cell, Value> e : rawResults.entrySet()) {
            Cell key = e.getKey();
            Value value = e.getValue();

            if (ReadSentinelHandler.isSweepSentinel(value)) {
                snapshotEventRecorder.recordFilteredSweepSentinel(tableRef);
                if (!orphanedSentinels.contains(key)) {
                    readSentinelHandler.handleReadSentinel();
                }
            } else {
                long theirCommitTimestamp =
                        commitTimestamps.getIfAbsent(value.getTimestamp(), TransactionConstants.FAILED_COMMIT_TS);
                if (theirCommitTimestamp == TransactionConstants.FAILED_COMMIT_TS) {
                    keysToReload.put(key, value.getTimestamp());
                    if (shouldDeleteAndRollback()) {
                        // This is from a failed transaction so we can roll it back and then reload it.
                        keysToDelete.put(key, value.getTimestamp());
                        snapshotEventRecorder.recordFilteredUncommittedTransaction(tableRef);
                    }
                } else if (theirCommitTimestamp > getStartTimestamp()) {
                    // The value's commit timestamp is after our start timestamp.
                    // This means the value is from a transaction which committed
                    // after our transaction began. We need to try reading at an
                    // earlier timestamp.
                    keysToReload.put(key, value.getTimestamp());
                    snapshotEventRecorder.recordFilteredTransactionCommittingAfterOurStart(tableRef);
                } else {
                    // The value has a commit timestamp less than our start timestamp, and is visible and valid.
                    if (!value.isEmpty()) {
                        resultsCollector.add(Maps.immutableEntry(key, transformer.apply(value)));
                        keysAdded.add(key);
                    }
                }
            }
        }
        Set<Cell> keysAddedToResults = Collections.unmodifiableSet(keysAdded);

        if (!keysToDelete.isEmpty()) {
            // if we can't roll back the failed transactions, we should just try again
            if (!rollbackFailedTransactions(tableRef, keysToDelete, commitTimestamps, defaultTransactionService)) {
                return Futures.immediateFuture(getRemainingResults(rawResults, keysAddedToResults));
            }
        }

        if (!keysToReload.isEmpty()) {
            return Futures.transform(
                    asyncKeyValueService.getAsync(tableRef, keysToReload),
                    nextRawResults -> {
                        boolean allPossibleCellsReadAndPresent = nextRawResults.size() == keysToReload.size();
                        validatePreCommitRequirementsOnReadIfNecessary(
                                tableRef, getStartTimestamp(), allPossibleCellsReadAndPresent);
                        return getRemainingResults(nextRawResults, keysAddedToResults);
                    },
                    MoreExecutors.directExecutor());
        }
        return Futures.immediateFuture(ImmutableMap.of());
    }

    private Map<Cell, Value> getRemainingResults(Map<Cell, Value> rawResults, Set<Cell> keysAddedToResults) {
        return Maps.filterKeys(rawResults, cell -> !keysAddedToResults.contains(cell));
    }

    /**
     * This is protected to allow for different post filter behavior.
     */
    protected boolean shouldDeleteAndRollback() {
        Preconditions.checkNotNull(
                timelockService, "if we don't have a valid lock server we can't roll back transactions");
        return true;
    }

    @Override
    public final void delete(TableReference tableRef, Set<Cell> cells) {
        deleteWithMetadataInternal(tableRef, cells, ImmutableMap.of());
    }

    @Override
    public void deleteWithMetadata(TableReference tableRef, Map<Cell, ChangeMetadata> cellsWithMetadata) {
        deleteWithMetadataInternal(tableRef, cellsWithMetadata.keySet(), cellsWithMetadata);
    }

    private void deleteWithMetadataInternal(
            TableReference tableRef, Set<Cell> cells, Map<Cell, ChangeMetadata> metadata) {
        getCache().delete(tableRef, cells);
        writeToLocalBuffer(tableRef, Cells.constantValueMap(cells, PtBytes.EMPTY_BYTE_ARRAY), metadata);
    }

    @Override
    public void put(TableReference tableRef, Map<Cell, byte[]> values) {
        putWithMetadataInternal(tableRef, values, ImmutableMap.of());
    }

    @Override
    public void putWithMetadata(TableReference tableRef, Map<Cell, ValueAndChangeMetadata> valuesAndMetadata) {
        putWithMetadataInternal(
                tableRef,
                Maps.transformValues(valuesAndMetadata, ValueAndChangeMetadata::value),
                Maps.transformValues(valuesAndMetadata, ValueAndChangeMetadata::metadata));
    }

    private void putWithMetadataInternal(
            TableReference tableRef, Map<Cell, byte[]> values, Map<Cell, ChangeMetadata> metadata) {
        ensureNoEmptyValues(values);
        getCache().write(tableRef, values);
        writeToLocalBuffer(tableRef, values, metadata);
    }

    private void writeToLocalBuffer(
            TableReference tableRef, Map<Cell, byte[]> values, Map<Cell, ChangeMetadata> metadata) {
        Preconditions.checkArgument(!AtlasDbConstants.HIDDEN_TABLES.contains(tableRef));
        markTableAsInvolvedInThisTransaction(tableRef);

        if (values.isEmpty()) {
            return;
        }

        numWriters.incrementAndGet();
        try {
            // We need to check the status after incrementing writers to ensure that we fail if we are committing.
            ensureUncommitted();

            localWriteBuffer.putLocalWritesAndMetadata(tableRef, values, metadata);
        } finally {
            numWriters.decrementAndGet();
        }
    }

    private void ensureNoEmptyValues(Map<Cell, byte[]> values) {
        for (Map.Entry<Cell, byte[]> cellEntry : values.entrySet()) {
            if ((cellEntry.getValue() == null) || (cellEntry.getValue().length == 0)) {
                throw new SafeIllegalArgumentException(
                        "AtlasDB does not currently support inserting null or empty (zero-byte) values.");
            }
        }
    }

    @Override
    public void abort() {
        if (state.get() == State.ABORTED) {
            close();
            return;
        }
        while (true) {
            ensureUncommitted();
            if (state.compareAndSet(State.UNCOMMITTED, State.ABORTED)) {
                if (hasWrites()) {
                    preCommitRequirementValidator.throwIfPreCommitRequirementsNotMet(null, getStartTimestamp());
                }
                transactionOutcomeMetrics.markAbort();
                if (transactionLengthLogger.isDebugEnabled()) {
                    long transactionMillis = TimeUnit.NANOSECONDS.toMillis(transactionTimerContext.stop());

                    if (transactionMillis > TXN_LENGTH_THRESHOLD) {
                        transactionLengthLogger.debug(
                                "Aborted transaction {} in {} ms",
                                SafeArg.of("startTimestamp", getStartTimestamp()),
                                SafeArg.of("transactionLengthMillis", transactionMillis),
                                SafeArg.of("transactionDuration", Duration.ofMillis(transactionMillis)));
                    }
                }
                close();
                return;
            }
        }
    }

    private void close() {
        try {
            closer.close();
        } catch (Exception | Error e) {
            log.warn("Error while closing transaction resources", e);
        }
    }

    @Override
    public boolean isAborted() {
        return state.get() == State.ABORTED;
    }

    @Override
    public boolean isUncommitted() {
        return state.get() == State.UNCOMMITTED;
    }

    private void ensureUncommitted() {
        if (!isUncommitted()) {
            throw new CommittedTransactionException();
        }
    }

    private void ensureStillRunning() {
        if (!isStillRunning()) {
            throw new CommittedTransactionException();
        }
    }

    private boolean isStillRunning() {
        State stateNow = state.get();
        return stateNow == State.UNCOMMITTED || stateNow == State.COMMITTING;
    }

    /**
     * Returns true iff the transaction is known to have successfully committed.
     * <p>
     * Be careful when using this method! A transaction that the client thinks has failed could actually have
     * committed as far as the key-value service is concerned.
     */
    private boolean isDefinitivelyCommitted() {
        return state.get() == State.COMMITTED;
    }

    ///////////////////////////////////////////////////////////////////////////
    /// Committing
    ///////////////////////////////////////////////////////////////////////////

    @Override
    public void commit() {
        commit(defaultTransactionService);
    }

    @Override
    public void commit(TransactionService transactionService) {
        commitWithoutCallbacks(transactionService);
        runSuccessCallbacksIfDefinitivelyCommitted();
        close();
    }

    @Override
    public void runSuccessCallbacksIfDefinitivelyCommitted() {
        if (isDefinitivelyCommitted()) {
            successCallbackManager.runCallbacks();
        }
    }

    @Override
    public void commitWithoutCallbacks() {
        commitWithoutCallbacks(defaultTransactionService);
    }

    @Override
    public void commitWithoutCallbacks(TransactionService transactionService) {
        if (state.get() == State.COMMITTED) {
            return;
        }
        if (state.get() == State.FAILED) {
            throw new SafeIllegalStateException("this transaction has already failed");
        }
        while (true) {
            ensureUncommitted();
            if (state.compareAndSet(State.UNCOMMITTED, State.COMMITTING)) {
                break;
            }
        }

        // This must be done BEFORE we commit (otherwise if the system goes down after
        // we commit but before we queue cells for scrubbing, then we will lose track of
        // which cells we need to scrub)
        if (getTransactionType() == TransactionType.AGGRESSIVE_HARD_DELETE
                || getTransactionType() == TransactionType.HARD_DELETE) {
            cleaner.queueCellsForScrubbing(getCellsToQueueForScrubbing(), getStartTimestamp());
        }

        boolean success = false;
        try {
            if (numWriters.get() > 0) {
                // After we set state to committing we need to make sure no one is still writing.
                throw new SafeIllegalStateException("Cannot commit while other threads are still calling put.");
            }

            checkConstraints();
            commitWrites(transactionService);
            if (perfLogger.isDebugEnabled()) {
                long transactionMillis = TimeUnit.NANOSECONDS.toMillis(transactionTimerContext.stop());
                perfLogger.debug(
                        "Committed transaction {} in {}ms",
                        SafeArg.of("startTimestamp", getStartTimestamp()),
                        SafeArg.of("transactionTimeMillis", transactionMillis));
            }
            success = true;
        } finally {
            // Once we are in state committing, we need to try/finally to set the state to a terminal state.
            if (success) {
                state.set(State.COMMITTED);
                transactionOutcomeMetrics.markSuccessfulCommit();
            } else {
                state.set(State.FAILED);
                transactionOutcomeMetrics.markFailedCommit();
            }
        }
    }

    private void checkConstraints() {
        if (localWriteBuffer.getLocalWrites().isEmpty()) {
            // avoid work in cases where constraints do not apply (e.g. read only transactions)
            return;
        }

        List<String> violations = new ArrayList<>();
        for (Map.Entry<TableReference, ConstraintCheckable> entry : constraintsByTableName.entrySet()) {
            Map<Cell, byte[]> writes = localWriteBuffer.getLocalWrites().get(entry.getKey());
            if (writes != null && !writes.isEmpty()) {
                List<String> failures = entry.getValue().findConstraintFailures(writes, this, constraintCheckingMode);
                if (!failures.isEmpty()) {
                    violations.addAll(failures);
                }
            }
        }

        if (!violations.isEmpty()) {
            AtlasDbConstraintException error = new AtlasDbConstraintException(violations);
            if (constraintCheckingMode.shouldThrowException()) {
                throw error;
            } else {
                constraintLogger.error("Constraint failure on commit.", error);
            }
        }
    }

    private void commitWrites(TransactionService transactionService) {
        if (!hasWrites()) {
            if (hasReads() || hasAnyInvolvedTables()) {
                // verify any pre-commit conditions on the transaction
                preCommitRequirementValidator.throwIfPreCommitConditionInvalid(getStartTimestamp());

                // if there are no writes, we must still make sure the immutable timestamp lock is still valid,
                // to ensure that sweep hasn't thoroughly deleted cells we tried to read
                if (validationNecessaryForInvolvedTablesOnCommit()) {
                    preCommitRequirementValidator.throwIfImmutableTsOrCommitLocksExpired(null);
                }
            }
            snapshotTransactionMetricFactory
                    .getTimer("nonWriteCommitTotalTimeSinceTxCreation")
                    .update(Duration.of(transactionTimerContext.stop(), ChronoUnit.NANOS));
            return;
        }

        timedAndTraced("commitStage", () -> {
            // Acquire row locks and a lock on the start timestamp row in the transactions table.
            // This must happen before conflict checking, otherwise we could complete the checks and then have someone
            // else write underneath us before we proceed (thus missing a write/write conflict).
            // Timing still useful to distinguish bad lock percentiles from user-generated lock requests.
            LockToken commitLocksToken = timedAndTraced("commitAcquireLocks", this::acquireLocksForCommit);
            try {
                // Conflict checking. We can actually do this later without compromising correctness, but there is no
                // reason to postpone this check - we waste resources writing unnecessarily if these are going to fail.
                timedAndTraced(
                        "commitCheckingForConflicts",
                        () -> throwIfConflictOnCommit(commitLocksToken, transactionService));

                // Before doing any remote writes, we mark that the transaction is in progress. Until this point, all
                // writes are buffered in memory.
                timedAndTraced(
                        "markingTransactionInProgress", () -> transactionService.markInProgress(getStartTimestamp()));

                // Freeze the writes that we will commit. It is possible for writes to be added to the write buffer past
                // this point (if they had passed the #ensureUncommitted check before committing started), but they will
                // be discarded silently. This sounds scary, but this is not a regression from previous behaviour
                // TODO(mdaudali): We should explicitly freeze the write buffer to better surface lost writes in this
                // edge case.
                Map<TableReference, ? extends Map<Cell, byte[]>> writes = localWriteBuffer.getLocalWrites();

                // Write to the targeted sweep queue. We must do this before writing to the key value service -
                // otherwise we may have hanging values that targeted sweep won't know about.
                timedAndTraced("writingToSweepQueue", () -> sweepQueue.enqueue(writes, getStartTimestamp()));

                // Introduced for txn4 - Prevents sweep from making progress beyond immutableTs before entries were
                // put into the sweep queue. This ensures that sweep must process writes to the sweep queue done by
                // this transaction before making progress.
                traced(
                        "postSweepEnqueueLockCheck",
                        () -> preCommitRequirementValidator.throwIfImmutableTsOrCommitLocksExpired(commitLocksToken));

                // Write to the key value service. We must do this before getting the commit timestamp - otherwise
                // we risk another transaction starting at a timestamp after our commit timestamp not seeing our writes.
                timedAndTraced("commitWrite", () -> transactionKeyValueService.multiPut(writes, getStartTimestamp()));

                // Now that all writes are done, get the commit timestamp
                // We must do this before we check that our locks are still valid to ensure that other transactions that
                // will hold these locks are sure to have start timestamps after our commit timestamp.
                // Timing is still useful, as this may perform operations pertaining to lock watches.
                long commitTimestamp = timedAndTraced(
                        "getCommitTimestamp",
                        () -> timelockService.getCommitTimestamp(getStartTimestamp(), commitLocksToken));
                commitTsForScrubbing = commitTimestamp;

                // Punch on commit so that if hard delete is the only thing happening on a system,
                // we won't block forever waiting for the unreadable timestamp to advance past the
                // scrub timestamp (same as the hard delete transaction's start timestamp).
                // May not need to be here specifically, but this is a very cheap operation - scheduling another thread
                // might well cost more.
                // Not timed as this is generally an asynchronous operation.
                traced("microsForPunch", () -> cleaner.punch(commitTimestamp));

                // Check the transactional key-value-service is still the source of truth at the commit timestamp.
                // This can take place anytime before the actual commit (the putUnlessExists). However, situations
                // in which the transaction key-value-service is invalid may also affect subsequent checks, and we
                // would prefer for these to be flagged explicitly as such.
                // Timed; this may in some implementations end up requiring external RPCs or database calls.
                timedAndTraced(
                        "transactionKvsValidityCheck",
                        () -> throwIfTransactionKeyValueServiceNoLongerValid(commitTimestamp));

                // Serializable transactions need to check their reads haven't changed, by reading again at
                // commitTs + 1. This must happen before the lock check for thorough tables, because the lock check
                // verifies the immutable timestamp hasn't moved forward - thorough sweep might sweep a conflict out
                // from underneath us.
                timedAndTraced(
                        "readWriteConflictCheck", () -> throwIfReadWriteConflictForSerializable(commitTimestamp));

                // Verify that our locks and pre-commit conditions are still valid before we actually commit;
                // this throwIfPreCommitRequirementsNotMet is required by the transaction protocol for correctness.
                // We check the pre-commit conditions first since they may operate similarly to read write conflict
                // handling - we should check lock validity last to ensure that sweep hasn't affected the checks.
                timedAndTraced(
                        "userPreCommitCondition",
                        () -> preCommitRequirementValidator.throwIfPreCommitConditionInvalidAtCommitOnWriteTransaction(
                                writes, commitTimestamp));

                // Not timed, because this just calls ConjureTimelockServiceBlocking.refreshLockLeases, and that is
                // timed.
                traced(
                        "preCommitLockCheck",
                        () -> preCommitRequirementValidator.throwIfImmutableTsOrCommitLocksExpired(commitLocksToken));

                // Not timed, because this just calls TransactionService.putUnlessExists, and that is timed.
                traced(
                        "commitPutCommitTs",
                        () -> putCommitTimestamp(commitTimestamp, commitLocksToken, transactionService));

                long microsSinceCreation = TimeUnit.MILLISECONDS.toMicros(System.currentTimeMillis() - timeCreated);
                snapshotTransactionMetricFactory
                        .getTimer("commitTotalTimeSinceTxCreation")
                        .update(Duration.of(microsSinceCreation, ChronoUnit.MICROS));
                snapshotTransactionMetricFactory
                        .getHistogram(AtlasDbMetricNames.SNAPSHOT_TRANSACTION_BYTES_WRITTEN)
                        .update(localWriteBuffer.getValuesByteCount());
            } finally {
                // Not timed because tryUnlock() is an asynchronous operation.
                traced("postCommitUnlock", () -> timelockService.tryUnlock(ImmutableSet.of(commitLocksToken)));
            }
        });
    }

    private void throwIfTransactionKeyValueServiceNoLongerValid(long commitTimestamp) {
        if (!transactionKeyValueService.isValid(commitTimestamp)) {
            throw new SafeTransactionFailedRetriableException(
                    "Transaction key value service is no longer valid",
                    SafeArg.of("startTimestamp", getStartTimestamp()),
                    SafeArg.of("commitTimestamp", commitTimestamp));
        }
    }

    private void traced(String spanName, Runnable runnable) {
        try (CloseableTracer tracer = CloseableTracer.startSpan(spanName)) {
            runnable.run();
        }
    }

    private void timedAndTraced(String timerName, Runnable runnable) {
        try (Timer.Context timer =
                snapshotTransactionMetricFactory.getTimer(timerName).time()) {
            traced(timerName, runnable);
        }
    }

    private <T> T timedAndTraced(String timerName, Supplier<T> supplier) {
        try (Timer.Context timer =
                        snapshotTransactionMetricFactory.getTimer(timerName).time();
                CloseableTracer tracer = CloseableTracer.startSpan(timerName)) {
            return supplier.get();
        }
    }

    protected void throwIfReadWriteConflictForSerializable(long commitTimestamp) {
        // This is for overriding to get serializable transactions
    }

    private boolean hasWrites() {
        return !localWriteBuffer.getLocalWrites().isEmpty()
                && localWriteBuffer.getLocalWrites().values().stream()
                        .anyMatch(writesForTable -> !writesForTable.isEmpty());
    }

    protected boolean hasReads() {
        return hasReads;
    }

    protected ConflictHandler getConflictHandlerForTable(TableReference tableRef) {
        return conflictDetectionManager
                .get(tableRef)
                .orElseThrow(() -> new SafeNullPointerException(
                        "Not a valid table for this transaction. Make sure this table name exists or has a valid "
                                + "namespace.",
                        LoggingArgs.tableRef(tableRef)));
    }

    /**
     * Make sure we have all the rows we are checking already locked before calling this.
     */
    protected void throwIfConflictOnCommit(LockToken commitLocksToken, TransactionService transactionService)
            throws TransactionConflictException {
        for (Map.Entry<TableReference, ConcurrentNavigableMap<Cell, byte[]>> write :
                localWriteBuffer.getLocalWrites().entrySet()) {
            ConflictHandler conflictHandler = getConflictHandlerForTable(write.getKey());
            throwIfWriteAlreadyCommitted(
                    write.getKey(), write.getValue(), conflictHandler, commitLocksToken, transactionService);
        }
    }

    protected void throwIfWriteAlreadyCommitted(
            TableReference tableRef,
            Map<Cell, byte[]> writes,
            ConflictHandler conflictHandler,
            LockToken commitLocksToken,
            TransactionService transactionService)
            throws TransactionConflictException {
        if (writes.isEmpty() || !conflictHandler.checkWriteWriteConflicts()) {
            return;
        }
        Set<CellConflict> spanningWrites = new HashSet<>();
        Set<CellConflict> dominatingWrites = new HashSet<>();
        Map<Cell, Long> keysToLoad = Maps.asMap(writes.keySet(), Functions.constant(Long.MAX_VALUE));
        while (!keysToLoad.isEmpty()) {
            keysToLoad = detectWriteAlreadyCommittedInternal(
                    tableRef, keysToLoad, spanningWrites, dominatingWrites, transactionService);
        }

        if (conflictHandler == ConflictHandler.RETRY_ON_VALUE_CHANGED) {
            throwIfValueChangedConflict(tableRef, writes, spanningWrites, dominatingWrites, commitLocksToken);
        } else {
            if (!spanningWrites.isEmpty() || !dominatingWrites.isEmpty()) {
                transactionOutcomeMetrics.markWriteWriteConflict(tableRef);
                throw TransactionConflictException.create(
                        tableRef,
                        getStartTimestamp(),
                        spanningWrites,
                        dominatingWrites,
                        System.currentTimeMillis() - timeCreated,
                        List.of(LoggingArgs.tableRef(tableRef)));
            }
        }
    }

    /**
     * This will throw if we have a value changed conflict.  This means that either we changed the value and anyone did
     * a write after our start timestamp, or we just touched the value (put the same value as before) and a changed
     * value was written after our start time.
     */
    private void throwIfValueChangedConflict(
            TableReference tableRef,
            Map<Cell, byte[]> writes,
            Set<CellConflict> spanningWrites,
            Set<CellConflict> dominatingWrites,
            LockToken commitLocksToken) {
        Map<Cell, CellConflict> cellToConflict = new HashMap<>();
        Map<Cell, Long> cellToTs = new HashMap<>();
        for (CellConflict c : Sets.union(spanningWrites, dominatingWrites)) {
            cellToConflict.put(c.getCell(), c);
            cellToTs.put(c.getCell(), c.getTheirStart() + 1);
        }

        Map<Cell, byte[]> oldValues = getIgnoringLocalWrites(tableRef, cellToTs.keySet());
        Map<Cell, Value> conflictingValues =
                AtlasFutures.getUnchecked(transactionKeyValueService.getAsync(tableRef, cellToTs));

        Set<Cell> conflictingCells = new HashSet<>();
        for (Map.Entry<Cell, Long> cellEntry : cellToTs.entrySet()) {
            Cell cell = cellEntry.getKey();
            if (!writes.containsKey(cell)) {
                Validate.isTrue(false, "Missing write for cell: %s for table %s", cellToConflict.get(cell), tableRef);
            }
            if (!conflictingValues.containsKey(cell)) {
                // This error case could happen if our locks expired.
                preCommitRequirementValidator.throwIfPreCommitRequirementsNotMet(commitLocksToken, getStartTimestamp());
                Validate.isTrue(
                        false,
                        "Missing conflicting value for cell: %s for table %s",
                        cellToConflict.get(cell),
                        tableRef);
            }
            if (conflictingValues.get(cell).getTimestamp() != (cellEntry.getValue() - 1)) {
                // This error case could happen if our locks expired.
                preCommitRequirementValidator.throwIfPreCommitRequirementsNotMet(commitLocksToken, getStartTimestamp());
                Validate.isTrue(
                        false,
                        "Wrong timestamp for cell in table %s Expected: %s Actual: %s",
                        tableRef,
                        cellToConflict.get(cell),
                        conflictingValues.get(cell));
            }
            @Nullable byte[] oldVal = oldValues.get(cell);
            byte[] writeVal = writes.get(cell);
            byte[] conflictingVal = conflictingValues.get(cell).getContents();
            if (!Transactions.cellValuesEqual(oldVal, writeVal) || !Arrays.equals(writeVal, conflictingVal)) {
                conflictingCells.add(cell);
            } else if (log.isInfoEnabled()) {
                log.info(
                        "Another transaction committed to the same cell before us but their value was the same."
                                + " Cell: {} Table: {}",
                        UnsafeArg.of("cell", cell),
                        LoggingArgs.tableRef(tableRef));
            }
        }
        if (conflictingCells.isEmpty()) {
            return;
        }
        Predicate<CellConflict> conflicting =
                Predicates.compose(Predicates.in(conflictingCells), CellConflict.getCellFunction());
        transactionOutcomeMetrics.markWriteWriteConflict(tableRef);
        throw TransactionConflictException.create(
                tableRef,
                getStartTimestamp(),
                Sets.filter(spanningWrites, conflicting),
                Sets.filter(dominatingWrites, conflicting),
                System.currentTimeMillis() - timeCreated,
                List.of(LoggingArgs.tableRef(tableRef)));
    }

    /**
     * This will return the set of keys that need to be retried.  It will output any conflicts it finds into the output
     * params.
     */
    protected Map<Cell, Long> detectWriteAlreadyCommittedInternal(
            TableReference tableRef,
            Map<Cell, Long> keysToLoad,
            @Output Set<CellConflict> spanningWrites,
            @Output Set<CellConflict> dominatingWrites,
            TransactionService transactionService) {
        long startTs = getStartTimestamp();
        Map<Cell, Long> rawResults = transactionKeyValueService.getLatestTimestamps(tableRef, keysToLoad);
        LongLongMap commitTimestamps =
                AtlasFutures.getUnchecked(commitTimestampLoader.getCommitTimestampsNonBlockingForValidation(
                        tableRef, LongLists.immutable.ofAll(rawResults.values())));

        // TODO(fdesouza): Remove this once PDS-95791 is resolved.
        conflictTracer.collect(startTs, keysToLoad, rawResults, commitTimestamps);

        Map<Cell, Long> keysToDelete = Maps.newHashMapWithExpectedSize(0);

        for (Map.Entry<Cell, Long> e : rawResults.entrySet()) {
            Cell key = e.getKey();
            long theirStartTimestamp = e.getValue();
            if (theirStartTimestamp == startTs) {
                AssertUtils.assertAndLog(log, false, "Timestamp reuse is bad:" + startTs);
            }

            long theirCommitTimestamp =
                    commitTimestamps.getIfAbsent(theirStartTimestamp, TransactionConstants.FAILED_COMMIT_TS);
            if (theirCommitTimestamp == TransactionConstants.FAILED_COMMIT_TS) {
                // The value has no commit timestamp or was explicitly rolled back.
                // This means the value is garbage from a transaction which didn't commit.
                keysToDelete.put(key, theirStartTimestamp);
                continue;
            } else if (theirCommitTimestamp == startTs) {
                AssertUtils.assertAndLog(log, false, "Timestamp reuse is bad:" + startTs);
            }

            if (theirStartTimestamp > startTs) {
                dominatingWrites.add(Cells.createConflict(key, theirStartTimestamp, theirCommitTimestamp));
            } else if (theirCommitTimestamp > startTs) {
                spanningWrites.add(Cells.createConflict(key, theirStartTimestamp, theirCommitTimestamp));
            }
        }

        if (!keysToDelete.isEmpty()) {
            if (!rollbackFailedTransactions(tableRef, keysToDelete, commitTimestamps, transactionService)) {
                // If we can't roll back the failed transactions, we should just try again.
                return keysToLoad;
            }
        }

        // Once we successfully rollback and delete these cells we need to reload them.
        return keysToDelete;
    }

    /**
     * This will attempt to rollback the passed transactions.  If all are rolled back correctly this method will also
     * delete the values for the transactions that have been rolled back.
     *
     * @return false if we cannot roll back the failed transactions because someone beat us to it
     */
    private boolean rollbackFailedTransactions(
            TableReference tableRef,
            Map<Cell, Long> keysToDelete,
            LongLongMap commitTimestamps,
            TransactionService transactionService) {
        ImmutableLongSet timestamps = LongSets.immutable.ofAll(keysToDelete.values());
        boolean allRolledBack = timestamps.allSatisfy(startTs -> {
            if (commitTimestamps.containsKey(startTs)) {
                long commitTs = commitTimestamps.get(startTs);
                if (commitTs != TransactionConstants.FAILED_COMMIT_TS) {
                    throw new SafeIllegalArgumentException(
                            "Cannot rollback already committed transaction",
                            SafeArg.of("startTs", startTs),
                            SafeArg.of("commitTs", commitTs));
                }
                return true;
            }
            log.warn("Rolling back transaction: {}", SafeArg.of("startTs", startTs));
            return rollbackOtherTransaction(startTs, transactionService);
        });

        if (allRolledBack) {
            deleteExecutor.scheduleForDeletion(tableRef, keysToDelete);
        }
        return allRolledBack;
    }

    /**
     * Rollback a someone else's transaction.
     *
     * @return true if the other transaction was rolled back
     */
    private boolean rollbackOtherTransaction(long startTs, TransactionService transactionService) {
        try {
            transactionService.putUnlessExists(startTs, TransactionConstants.FAILED_COMMIT_TS);
            snapshotEventRecorder.recordRolledBackOtherTransaction();
            return true;
        } catch (KeyAlreadyExistsException e) {
            log.debug(
                    "This isn't a bug but it should be very infrequent. Two transactions tried to roll back someone"
                            + " else's request with start: {}",
                    SafeArg.of("startTs", startTs),
                    new TransactionFailedRetriableException(
                            "Two transactions tried to roll back someone else's request with start: " + startTs, e));
            return false;
        }
    }

    ///////////////////////////////////////////////////////////////////////////
    /// Locking
    ///////////////////////////////////////////////////////////////////////////

    /**
     * This method should acquire any locks needed to do proper concurrency control at commit time.
     */
    protected LockToken acquireLocksForCommit() {
        LocksAndMetadata locksAndMetadata = getLocksAndMetadataForWrites();
        Set<LockDescriptor> lockDescriptors = locksAndMetadata.lockDescriptors();
        TransactionConfig currentTransactionConfig = transactionConfig.get();

        // TODO(fdesouza): Revert this once PDS-95791 is resolved.
        long lockAcquireTimeoutMillis = currentTransactionConfig.getLockAcquireTimeoutMillis();
        LockRequest request = LockRequest.of(lockDescriptors, lockAcquireTimeoutMillis, locksAndMetadata.metadata());

        RuntimeException stackTraceSnapshot = new SafeRuntimeException("I exist to show you the stack trace");
        LockResponse lockResponse = timelockService.lock(
                request,
                ClientLockingOptions.builder()
                        .maximumLockTenure(
                                currentTransactionConfig.commitLockTenure().toJavaDuration())
                        .tenureExpirationCallback(() -> logCommitLockTenureExceeded(
                                lockDescriptors, currentTransactionConfig, stackTraceSnapshot))
                        .build());
        if (!lockResponse.wasSuccessful()) {
            transactionOutcomeMetrics.markCommitLockAcquisitionFailed();
            log.error(
                    "Timed out waiting while acquiring commit locks. Timeout was {} ms. "
                            + "First ten required locks were {}.",
                    SafeArg.of("acquireTimeoutMs", lockAcquireTimeoutMillis),
                    SafeArg.of("numberOfDescriptors", lockDescriptors.size()),
                    UnsafeArg.of("firstTenLockDescriptors", Iterables.limit(lockDescriptors, 10)));
            throw new TransactionLockAcquisitionTimeoutException("Timed out while acquiring commit locks.");
        }
        return lockResponse.getToken();
    }

    private void logCommitLockTenureExceeded(
            Set<LockDescriptor> lockDescriptors,
            TransactionConfig currentTransactionConfig,
            RuntimeException stackTraceSnapshot) {
        log.warn(
                "This transaction held on to its commit locks for longer than its tenure, which is"
                        + " suspicious. In the interest of liveness we will unlock this lock and allow"
                        + " other transactions to proceed.",
                SafeArg.of("commitLockTenure", currentTransactionConfig.commitLockTenure()),
                UnsafeArg.of("firstTenLockDescriptors", Iterables.limit(lockDescriptors, 10)),
                stackTraceSnapshot);
    }

    protected LocksAndMetadata getLocksAndMetadataForWrites() {
        ImmutableSet.Builder<LockDescriptor> lockDescriptorSetBuilder = ImmutableSet.builder();
        ImmutableMap.Builder<LockDescriptor, ChangeMetadata> lockDescriptorToChangeMetadataBuilder =
                ImmutableMap.builder();
        long cellLockCount = 0L;
        long rowLockCount = 0L;
        long cellChangeMetadataCount = 0L;
        long rowChangeMetadataCount = 0L;
        for (TableReference tableRef : localWriteBuffer.getLocalWrites().keySet()) {
            ConflictHandler conflictHandler = getConflictHandlerForTable(tableRef);
            if (conflictHandler.lockCellsForConflicts()) {
                LockAndChangeMetadataCount counts =
                        collectCellLocks(lockDescriptorSetBuilder, lockDescriptorToChangeMetadataBuilder, tableRef);
                cellLockCount += counts.lockCount();
                cellChangeMetadataCount += counts.changeMetadataCount();
            }
            if (conflictHandler.lockRowsForConflicts()) {
                LockAndChangeMetadataCount counts =
                        collectRowLocks(lockDescriptorSetBuilder, lockDescriptorToChangeMetadataBuilder, tableRef);
                rowLockCount += counts.lockCount();
                rowChangeMetadataCount += counts.changeMetadataCount();
            }
        }
        lockDescriptorSetBuilder.add(AtlasRowLockDescriptor.of(
                TransactionConstants.TRANSACTION_TABLE.getQualifiedName(),
                TransactionConstants.getValueForTimestamp(getStartTimestamp())));

        cellCommitLocksRequested = cellLockCount;
        rowCommitLocksRequested = rowLockCount + 1;
        cellChangeMetadataSent = cellChangeMetadataCount;
        rowChangeMetadataSent = rowChangeMetadataCount;

        Map<LockDescriptor, ChangeMetadata> lockDescriptorToChangeMetadata =
                lockDescriptorToChangeMetadataBuilder.buildOrThrow();
        return LocksAndMetadata.of(
                lockDescriptorSetBuilder.build(),
                // For now, lock request metadata only consists of change metadata. If it is absent, we can save
                // computation by not doing an index encoding
                lockDescriptorToChangeMetadata.isEmpty()
                        ? Optional.empty()
                        : Optional.of(LockRequestMetadata.of(lockDescriptorToChangeMetadata)));
    }

    private LockAndChangeMetadataCount collectCellLocks(
            ImmutableSet.Builder<LockDescriptor> lockDescriptorSetBuilder,
            ImmutableMap.Builder<LockDescriptor, ChangeMetadata> lockDescriptorToChangeMetadataBuilder,
            TableReference tableRef) {
        long lockCount = 0;
        long changeMetadataCount = 0;
        Map<Cell, ChangeMetadata> changeMetadataForWrites = localWriteBuffer.getChangeMetadataForTable(tableRef);
        for (Cell cell : localWriteBuffer.getLocalWritesForTable(tableRef).keySet()) {
            LockDescriptor lockDescriptor =
                    AtlasCellLockDescriptor.of(tableRef.getQualifiedName(), cell.getRowName(), cell.getColumnName());
            lockDescriptorSetBuilder.add(lockDescriptor);
            lockCount++;
            if (changeMetadataForWrites.containsKey(cell)) {
                lockDescriptorToChangeMetadataBuilder.put(lockDescriptor, changeMetadataForWrites.get(cell));
                changeMetadataCount++;
            }
        }
        return ImmutableLockAndChangeMetadataCount.of(lockCount, changeMetadataCount);
    }

    private LockAndChangeMetadataCount collectRowLocks(
            ImmutableSet.Builder<LockDescriptor> lockDescriptorSetBuilder,
            ImmutableMap.Builder<LockDescriptor, ChangeMetadata> lockDescriptorToChangeMetadataBuilder,
            TableReference tableRef) {
        long lockCount = 0;
        long changeMetadataCount = 0;
        Map<Cell, ChangeMetadata> changeMetadataForWrites = localWriteBuffer.getChangeMetadataForTable(tableRef);
        Optional<byte[]> lastRow = Optional.empty();
        Optional<byte[]> lastRowWithMetadata = Optional.empty();
        Optional<LockDescriptor> currentRowDescriptor = Optional.empty();
        for (Cell cell : localWriteBuffer.getLocalWritesForTable(tableRef).keySet()) {
            if (lastRow.isEmpty() || !isSameRow(lastRow.get(), cell.getRowName())) {
                // We are looking at the first cell of a new row
                LockDescriptor rowLock = AtlasRowLockDescriptor.of(tableRef.getQualifiedName(), cell.getRowName());
                lockDescriptorSetBuilder.add(rowLock);
                currentRowDescriptor = Optional.of(rowLock);
                lastRow = Optional.of(cell.getRowName());
                lockCount++;
            }
            if (changeMetadataForWrites.containsKey(cell)) {
                if (lastRowWithMetadata.isPresent() && isSameRow(lastRowWithMetadata.get(), cell.getRowName())) {
                    throw new SafeIllegalStateException(
                            "Two different cells in the same row have metadata and we create locks on row level.",
                            LoggingArgs.tableRef(tableRef),
                            UnsafeArg.of("rowName", cell.getRowName()),
                            UnsafeArg.of("newMetadata", changeMetadataForWrites.get(cell)));
                }
                // At this point, currentRowDescriptor will always contain the row of the current cell
                lockDescriptorToChangeMetadataBuilder.put(
                        currentRowDescriptor.orElseThrow(), changeMetadataForWrites.get(cell));
                lastRowWithMetadata = Optional.of(cell.getRowName());
                changeMetadataCount++;
            }
        }
        return ImmutableLockAndChangeMetadataCount.of(lockCount, changeMetadataCount);
    }

    private boolean isSameRow(byte[] rowA, byte[] rowB) {
        return rowA != null && rowB != null && Arrays.equals(rowA, rowB);
    }

    ///////////////////////////////////////////////////////////////////////////
    /// Commit timestamp management
    ///////////////////////////////////////////////////////////////////////////

    private LongSet getStartTimestampsForValues(Iterable<Value> values) {
        return LongSets.immutable.withAll(Streams.stream(values).mapToLong(Value::getTimestamp));
    }

    /**
     * This will attempt to put the commitTimestamp into the DB.
     *
     * @throws TransactionLockTimeoutException If our locks timed out while trying to commit.
     * @throws TransactionCommitFailedException failed when committing in a way that isn't retriable
     */
    private void putCommitTimestamp(long commitTimestamp, LockToken locksToken, TransactionService transactionService)
            throws TransactionFailedException {
        Preconditions.checkArgument(commitTimestamp > getStartTimestamp(), "commitTs must be greater than startTs");
        try {
            transactionService.putUnlessExists(getStartTimestamp(), commitTimestamp);
        } catch (KeyAlreadyExistsException e) {
            handleKeyAlreadyExistsException(commitTimestamp, e, locksToken);
        } catch (Exception e) {
            TransactionCommitFailedException commitFailedEx = new TransactionCommitFailedException(
                    "This transaction failed writing the commit timestamp. "
                            + "It might have been committed, but it may not have.",
                    e);
            log.error("failed to commit an atlasdb transaction", commitFailedEx);
            transactionOutcomeMetrics.markPutUnlessExistsFailed();
            throw commitFailedEx;
        }
    }

    private void handleKeyAlreadyExistsException(
            long commitTs, KeyAlreadyExistsException ex, LockToken commitLocksToken) {
        try {
            if (wasCommitSuccessful(commitTs)) {
                // We did actually commit successfully.  This case could happen if the impl
                // for putUnlessExists did a retry and we had committed already
                return;
            }

            SummarizedLockCheckResult lockCheckResult =
                    immutableTimestampLockManager.getExpiredImmutableTimestampAndCommitLocksWithFullSummary(
                            commitLocksToken);
            if (lockCheckResult.expiredLocks().isPresent()) {
                transactionOutcomeMetrics.markLocksExpired();
                throw new TransactionLockTimeoutException(
                        "Our commit was already rolled back at commit time"
                                + " because our locks timed out. startTs: " + getStartTimestamp() + ".  "
                                + lockCheckResult.expiredLocks().get().errorDescription(),
                        ex);
            } else {
                log.info(
                        "This transaction has been rolled back by someone else, even though we believe we still hold "
                                + "the locks. This is not expected to occur frequently.",
                        lockCheckResult
                                .immutableTimestampLock()
                                .map(token -> token.toSafeArg("immutableTimestampLock"))
                                .orElseGet(() -> SafeArg.of("immutableTimestampLock", null)),
                        lockCheckResult.userProvidedLock().toSafeArg("commitLocksToken"));
            }
        } catch (TransactionFailedException e1) {
            throw e1;
        } catch (Exception e1) {
            log.error(
                    "Failed to determine if we can retry this transaction. startTs: {}",
                    SafeArg.of("startTs", getStartTimestamp()),
                    e1);
        }
        String msg = "Our commit was already rolled back at commit time."
                + " Locking should prevent this from happening, but our locks may have timed out."
                + " startTs: " + getStartTimestamp();
        throw new TransactionCommitFailedException(msg, ex);
    }

    private boolean wasCommitSuccessful(long commitTs) {
        long startTs = getStartTimestamp();

        LongLongMap commitTimestamps =
                AtlasFutures.getUnchecked(commitTimestampLoader.getCommitTimestampsNonBlockingForValidation(
                        null, LongSets.immutable.of(startTs)));
        long storedCommit = commitTimestamps.get(startTs);
        if (storedCommit != commitTs && storedCommit != TransactionConstants.FAILED_COMMIT_TS) {
            throw new SafeIllegalArgumentException(
                    "Commit value is wrong.",
                    SafeArg.of("startTimestamp", startTs),
                    SafeArg.of("commitTimestamp", commitTs));
        }
        return storedCommit == commitTs;
    }

    @Override
    public void useTable(TableReference tableRef, ConstraintCheckable table) {
        constraintsByTableName.put(tableRef, table);
    }

    @Override
    public void onSuccess(Runnable callback) {
        Preconditions.checkNotNull(callback, "Callback cannot be null");
        successCallbackManager.registerCallback(callback);
    }

    /**
     * The similarly-named-and-intentioned useTable method is only called on writes. This one is more comprehensive and
     * covers read paths as well (necessary because we wish to get the sweep strategies of tables in read-only
     * transactions)
     * <p>
     * A table can be involved in a transaction, even if there were no reads done on it, see #markTableInvolved.
     */
    private void markTableAsInvolvedInThisTransaction(TableReference tableRef) {
        involvedTables.add(tableRef);
    }

    private boolean hasAnyInvolvedTables() {
        return !involvedTables.isEmpty();
    }

    private boolean validationNecessaryForInvolvedTablesOnCommit() {
        boolean anyTableRequiresPreCommitValidation = involvedTables.stream()
                .anyMatch(tableRef -> readSnapshotValidator.doesTableRequirePreCommitValidation(
                        tableRef, !hasPossiblyUnvalidatedReads));
        boolean needsToValidate = !validateLocksOnReads || !hasReads();
        return anyTableRequiresPreCommitValidation && needsToValidate;
    }

    @Override
    public long getAgeMillis() {
        return System.currentTimeMillis() - timeCreated;
    }

    @Override
    public TransactionReadInfo getReadInfo() {
        return transactionKeyValueService.getOverallReadInfo();
    }

    @Override
    public TransactionCommitLockInfo getCommitLockInfo() {
        return ImmutableTransactionCommitLockInfo.builder()
                .cellCommitLocksRequested(cellCommitLocksRequested)
                .rowCommitLocksRequested(rowCommitLocksRequested)
                .build();
    }

    @Override
    public TransactionWriteMetadataInfo getWriteMetadataInfo() {
        return ImmutableTransactionWriteMetadataInfo.builder()
                .changeMetadataBuffered(localWriteBuffer.changeMetadataCount())
                .cellChangeMetadataSent(cellChangeMetadataSent)
                .rowChangeMetadataSent(rowChangeMetadataSent)
                .build();
    }

    @Override
    public void reportExpectationsCollectedData() {
        if (isStillRunning()) {
            log.error(
                    "reportExpectationsCollectedData is called on an in-progress transaction",
                    SafeArg.of("state", state.get()));
            return;
        }

        ExpectationsData expectationsData = ImmutableExpectationsData.builder()
                .ageMillis(getAgeMillis())
                .readInfo(getReadInfo())
                .commitLockInfo(getCommitLockInfo())
                .writeMetadataInfo(getWriteMetadataInfo())
                .build();
        reportExpectationsCollectedData(expectationsData, expectationsDataCollectionMetrics);
    }

    @VisibleForTesting
    static void reportExpectationsCollectedData(ExpectationsData expectationsData, ExpectationsMetrics metrics) {
        metrics.ageMillis().update(expectationsData.ageMillis());
        metrics.bytesRead().update(expectationsData.readInfo().bytesRead());
        metrics.kvsReads().update(expectationsData.readInfo().kvsCalls());

        expectationsData
                .readInfo()
                .maximumBytesKvsCallInfo()
                .ifPresent(kvsCallReadInfo ->
                        metrics.mostKvsBytesReadInSingleCall().update(kvsCallReadInfo.bytesRead()));

        metrics.cellCommitLocksRequested()
                .update(expectationsData.commitLockInfo().cellCommitLocksRequested());
        metrics.rowCommitLocksRequested()
                .update(expectationsData.commitLockInfo().rowCommitLocksRequested());
        metrics.changeMetadataBuffered()
                .update(expectationsData.writeMetadataInfo().changeMetadataBuffered());
        metrics.cellChangeMetadataSent()
                .update(expectationsData.writeMetadataInfo().cellChangeMetadataSent());
        metrics.rowChangeMetadataSent()
                .update(expectationsData.writeMetadataInfo().rowChangeMetadataSent());
    }

    private long getStartTimestamp() {
        return startTimestamp.getAsLong();
    }

    private Multimap<Cell, TableReference> getCellsToQueueForScrubbing() {
        return getCellsToScrubByCell(State.COMMITTING);
    }

    Multimap<TableReference, Cell> getCellsToScrubImmediately() {
        return getCellsToScrubByTable(State.COMMITTED);
    }

    private Multimap<Cell, TableReference> getCellsToScrubByCell(State expectedState) {
        Multimap<Cell, TableReference> cellToTableName = HashMultimap.create();
        State actualState = state.get();
        if (expectedState == actualState) {
            for (Map.Entry<TableReference, ConcurrentNavigableMap<Cell, byte[]>> entry :
                    localWriteBuffer.getLocalWrites().entrySet()) {
                TableReference table = entry.getKey();
                Set<Cell> cells = entry.getValue().keySet();
                for (Cell c : cells) {
                    cellToTableName.put(c, table);
                }
            }
        } else {
            AssertUtils.assertAndLog(log, false, "Expected state: " + expectedState + "; actual state: " + actualState);
        }
        return cellToTableName;
    }

    private Multimap<TableReference, Cell> getCellsToScrubByTable(State expectedState) {
        Multimap<TableReference, Cell> tableRefToCells = HashMultimap.create();
        State actualState = state.get();
        if (expectedState == actualState) {
            for (Map.Entry<TableReference, ConcurrentNavigableMap<Cell, byte[]>> entry :
                    localWriteBuffer.getLocalWrites().entrySet()) {
                TableReference table = entry.getKey();
                Set<Cell> cells = entry.getValue().keySet();
                tableRefToCells.putAll(table, cells);
            }
        } else {
            AssertUtils.assertAndLog(log, false, "Expected state: " + expectedState + "; actual state: " + actualState);
        }
        return tableRefToCells;
    }

    private final class SuccessCallbackManager {
        private final List<Runnable> callbacks = new CopyOnWriteArrayList<>();

        public void registerCallback(Runnable runnable) {
            ensureUncommitted();
            callbacks.add(runnable);
        }

        public void runCallbacks() {
            Preconditions.checkState(
                    isDefinitivelyCommitted(),
                    "Callbacks must not be run if it is not known that the transaction has definitively committed! "
                            + "This is likely a bug in AtlasDB transaction code.");
            callbacks.forEach(Runnable::run);
        }
    }

    private <T> BatchingVisitable<T> scopeToTransaction(BatchingVisitable<T> delegateVisitable) {
        return new BatchingVisitable<T>() {
            @Override
            public <K extends Exception> boolean batchAccept(int batchSize, AbortingVisitor<? super List<T>, K> visitor)
                    throws K {
                ensureStillRunning();
                return delegateVisitable.batchAccept(batchSize, visitor);
            }
        };
    }

    private <T> Iterator<T> scopeToTransaction(Iterator<T> delegateIterator) {
        return new Iterator<T>() {
            @Override
            public boolean hasNext() {
                ensureStillRunning();
                return delegateIterator.hasNext();
            }

            @Override
            public T next() {
                ensureStillRunning();
                return delegateIterator.next();
            }
        };
    }

    private <T> ListenableFuture<T> scopeToTransaction(ListenableFuture<T> transactionFuture) {
        return Futures.transform(
                transactionFuture,
                txnTaskResult -> {
                    ensureStillRunning();
                    return txnTaskResult;
                },
                MoreExecutors.directExecutor());
    }
}<|MERGE_RESOLUTION|>--- conflicted
+++ resolved
@@ -107,15 +107,12 @@
 import com.palantir.atlasdb.transaction.api.expectations.TransactionWriteMetadataInfo;
 import com.palantir.atlasdb.transaction.api.metrics.KeyValueSnapshotMetricRecorder;
 import com.palantir.atlasdb.transaction.api.precommit.PreCommitRequirementValidator;
-<<<<<<< HEAD
 import com.palantir.atlasdb.transaction.api.precommit.ReadSnapshotValidator;
 import com.palantir.atlasdb.transaction.api.precommit.ReadSnapshotValidator.ValidationState;
 import com.palantir.atlasdb.transaction.api.snapshot.ImmutableTransactionContext;
 import com.palantir.atlasdb.transaction.api.snapshot.KeyValueSnapshotReader;
 import com.palantir.atlasdb.transaction.api.snapshot.KeyValueSnapshotReaderManager;
-=======
 import com.palantir.atlasdb.transaction.api.snapshot.KeyValueSnapshotReader;
->>>>>>> 7ab39557
 import com.palantir.atlasdb.transaction.expectations.ExpectationsMetrics;
 import com.palantir.atlasdb.transaction.impl.ImmutableTimestampLockManager.SummarizedLockCheckResult;
 import com.palantir.atlasdb.transaction.impl.expectations.CellCountValidator;
@@ -130,12 +127,9 @@
 import com.palantir.atlasdb.transaction.impl.precommit.DefaultLockValidityChecker;
 import com.palantir.atlasdb.transaction.impl.precommit.DefaultPreCommitRequirementValidator;
 import com.palantir.atlasdb.transaction.impl.precommit.DefaultReadSnapshotValidator;
-<<<<<<< HEAD
-=======
 import com.palantir.atlasdb.transaction.impl.precommit.ReadSnapshotValidator;
 import com.palantir.atlasdb.transaction.impl.precommit.ReadSnapshotValidator.ValidationState;
 import com.palantir.atlasdb.transaction.impl.snapshot.DefaultKeyValueSnapshotReader;
->>>>>>> 7ab39557
 import com.palantir.atlasdb.transaction.knowledge.TransactionKnowledgeComponents;
 import com.palantir.atlasdb.transaction.service.AsyncTransactionService;
 import com.palantir.atlasdb.transaction.service.TransactionService;
@@ -330,10 +324,7 @@
     private final KeyValueSnapshotMetricRecorder snapshotEventRecorder;
     private final ReadSentinelHandler readSentinelHandler;
     private final KeyValueSnapshotReader keyValueSnapshotReader;
-<<<<<<< HEAD
     protected final KeyValueSnapshotReaderManager keyValueSnapshotReaderManager;
-=======
->>>>>>> 7ab39557
 
     /**
      * @param immutableTimestamp If we find a row written before the immutableTimestamp we don't need to grab a read
@@ -423,7 +414,6 @@
                 transactionService,
                 readSentinelBehavior,
                 new DefaultOrphanedSentinelDeleter(sweepStrategyManager::get, deleteExecutor));
-<<<<<<< HEAD
         this.keyValueSnapshotReaderManager = keyValueSnapshotReaderManager;
         this.keyValueSnapshotReader = getDefaultKeyValueSnapshotReader();
     }
@@ -438,18 +428,6 @@
                 .keyValueSnapshotEventRecorder(
                         DefaultKeyValueSnapshotEventRecorder.create(metricsManager, tableLevelMetricsController))
                 .build());
-=======
-        this.keyValueSnapshotReader = new DefaultKeyValueSnapshotReader(
-                transactionKeyValueService,
-                transactionService,
-                commitTimestampLoader,
-                allowHiddenTableAccess,
-                readSentinelHandler,
-                startTimestamp,
-                readSnapshotValidator,
-                deleteExecutor,
-                snapshotEventRecorder);
->>>>>>> 7ab39557
     }
 
     protected TransactionScopedCache getCache() {
