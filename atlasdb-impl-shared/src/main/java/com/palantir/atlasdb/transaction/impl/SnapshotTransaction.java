/*
 * (c) Copyright 2018 Palantir Technologies Inc. All rights reserved.
 *
 * Licensed under the Apache License, Version 2.0 (the "License");
 * you may not use this file except in compliance with the License.
 * You may obtain a copy of the License at
 *
 *     http://www.apache.org/licenses/LICENSE-2.0
 *
 * Unless required by applicable law or agreed to in writing, software
 * distributed under the License is distributed on an "AS IS" BASIS,
 * WITHOUT WARRANTIES OR CONDITIONS OF ANY KIND, either express or implied.
 * See the License for the specific language governing permissions and
 * limitations under the License.
 */
package com.palantir.atlasdb.transaction.impl;

import static java.util.stream.Collectors.toList;

import com.codahale.metrics.Timer;
import com.google.common.annotations.VisibleForTesting;
import com.google.common.base.Functions;
import com.google.common.base.Predicate;
import com.google.common.base.Predicates;
import com.google.common.collect.AbstractIterator;
import com.google.common.collect.Collections2;
import com.google.common.collect.FluentIterable;
import com.google.common.collect.HashMultimap;
import com.google.common.collect.ImmutableList;
import com.google.common.collect.ImmutableMap;
import com.google.common.collect.ImmutableSet;
import com.google.common.collect.ImmutableSortedMap;
import com.google.common.collect.Iterables;
import com.google.common.collect.Iterators;
import com.google.common.collect.Maps;
import com.google.common.collect.Multimap;
import com.google.common.collect.Ordering;
import com.google.common.collect.PeekingIterator;
import com.google.common.collect.Sets;
import com.google.common.collect.Streams;
import com.google.common.io.Closer;
import com.google.common.primitives.UnsignedBytes;
import com.google.common.util.concurrent.Futures;
import com.google.common.util.concurrent.ListenableFuture;
import com.google.common.util.concurrent.MoreExecutors;
import com.google.errorprone.annotations.MustBeClosed;
import com.google.errorprone.annotations.RestrictedApi;
import com.palantir.atlasdb.AtlasDbConstants;
import com.palantir.atlasdb.AtlasDbMetricNames;
import com.palantir.atlasdb.AtlasDbPerformanceConstants;
import com.palantir.atlasdb.cache.TimestampCache;
import com.palantir.atlasdb.cell.api.TransactionKeyValueService;
import com.palantir.atlasdb.cleaner.api.Cleaner;
import com.palantir.atlasdb.debug.ConflictTracer;
import com.palantir.atlasdb.encoding.PtBytes;
import com.palantir.atlasdb.futures.AtlasFutures;
import com.palantir.atlasdb.keyvalue.api.BatchColumnRangeSelection;
import com.palantir.atlasdb.keyvalue.api.Cell;
import com.palantir.atlasdb.keyvalue.api.ColumnRangeSelection;
import com.palantir.atlasdb.keyvalue.api.ColumnSelection;
import com.palantir.atlasdb.keyvalue.api.KeyAlreadyExistsException;
import com.palantir.atlasdb.keyvalue.api.KeyValueService;
import com.palantir.atlasdb.keyvalue.api.RangeRequest;
import com.palantir.atlasdb.keyvalue.api.RangeRequests;
import com.palantir.atlasdb.keyvalue.api.RowColumnRangeIterator;
import com.palantir.atlasdb.keyvalue.api.RowResult;
import com.palantir.atlasdb.keyvalue.api.TableReference;
import com.palantir.atlasdb.keyvalue.api.Value;
import com.palantir.atlasdb.keyvalue.api.cache.TransactionScopedCache;
import com.palantir.atlasdb.keyvalue.api.watch.LockWatchManagerInternal;
import com.palantir.atlasdb.keyvalue.api.watch.LocksAndMetadata;
import com.palantir.atlasdb.keyvalue.impl.Cells;
import com.palantir.atlasdb.keyvalue.impl.LocalRowColumnRangeIterator;
import com.palantir.atlasdb.keyvalue.impl.RowResults;
import com.palantir.atlasdb.logging.LoggingArgs;
import com.palantir.atlasdb.sweep.queue.MultiTableSweepQueueWriter;
import com.palantir.atlasdb.table.description.exceptions.AtlasDbConstraintException;
import com.palantir.atlasdb.tracing.TraceStatistics;
import com.palantir.atlasdb.transaction.TransactionConfig;
import com.palantir.atlasdb.transaction.api.AtlasDbConstraintCheckingMode;
import com.palantir.atlasdb.transaction.api.CommitTimestampLoader;
import com.palantir.atlasdb.transaction.api.ConflictHandler;
import com.palantir.atlasdb.transaction.api.ConstraintCheckable;
import com.palantir.atlasdb.transaction.api.ConstraintCheckingTransaction;
import com.palantir.atlasdb.transaction.api.DeleteExecutor;
import com.palantir.atlasdb.transaction.api.GetRangesQuery;
import com.palantir.atlasdb.transaction.api.ImmutableGetRangesQuery;
import com.palantir.atlasdb.transaction.api.ImmutableTransactionContext;
import com.palantir.atlasdb.transaction.api.KeyValueSnapshotReader;
import com.palantir.atlasdb.transaction.api.KeyValueSnapshotReaderManager;
import com.palantir.atlasdb.transaction.api.PreCommitCondition;
import com.palantir.atlasdb.transaction.api.TransactionCommitFailedException;
import com.palantir.atlasdb.transaction.api.TransactionConflictException;
import com.palantir.atlasdb.transaction.api.TransactionConflictException.CellConflict;
import com.palantir.atlasdb.transaction.api.TransactionFailedException;
import com.palantir.atlasdb.transaction.api.TransactionFailedRetriableException;
import com.palantir.atlasdb.transaction.api.TransactionLockAcquisitionTimeoutException;
import com.palantir.atlasdb.transaction.api.TransactionLockTimeoutException;
import com.palantir.atlasdb.transaction.api.TransactionReadSentinelBehavior;
import com.palantir.atlasdb.transaction.api.ValueAndChangeMetadata;
import com.palantir.atlasdb.transaction.api.annotations.ReviewedRestrictedApiUsage;
import com.palantir.atlasdb.transaction.api.exceptions.MoreCellsPresentThanExpectedException;
import com.palantir.atlasdb.transaction.api.exceptions.SafeTransactionFailedRetriableException;
import com.palantir.atlasdb.transaction.api.expectations.ExpectationsData;
import com.palantir.atlasdb.transaction.api.expectations.ImmutableExpectationsData;
import com.palantir.atlasdb.transaction.api.expectations.ImmutableTransactionCommitLockInfo;
import com.palantir.atlasdb.transaction.api.expectations.ImmutableTransactionWriteMetadataInfo;
import com.palantir.atlasdb.transaction.api.expectations.TransactionCommitLockInfo;
import com.palantir.atlasdb.transaction.api.expectations.TransactionReadInfo;
import com.palantir.atlasdb.transaction.api.expectations.TransactionWriteMetadataInfo;
import com.palantir.atlasdb.transaction.api.metrics.KeyValueSnapshotMetricRecorder;
import com.palantir.atlasdb.transaction.api.precommit.PreCommitRequirementValidator;
import com.palantir.atlasdb.transaction.api.precommit.ReadSnapshotValidator;
import com.palantir.atlasdb.transaction.api.precommit.ReadSnapshotValidator.ValidationState;
import com.palantir.atlasdb.transaction.expectations.ExpectationsMetrics;
import com.palantir.atlasdb.transaction.impl.ImmutableTimestampLockManager.SummarizedLockCheckResult;
import com.palantir.atlasdb.transaction.impl.expectations.CellCountValidator;
import com.palantir.atlasdb.transaction.impl.expectations.TrackingTransactionKeyValueService;
import com.palantir.atlasdb.transaction.impl.expectations.TrackingTransactionKeyValueServiceImpl;
import com.palantir.atlasdb.transaction.impl.metrics.DefaultKeyValueSnapshotEventRecorder;
import com.palantir.atlasdb.transaction.impl.metrics.DefaultKeyValueSnapshotMetricRecorder;
import com.palantir.atlasdb.transaction.impl.metrics.SnapshotTransactionMetricFactory;
import com.palantir.atlasdb.transaction.impl.metrics.TableLevelMetricsController;
import com.palantir.atlasdb.transaction.impl.metrics.TransactionMetrics;
import com.palantir.atlasdb.transaction.impl.metrics.TransactionOutcomeMetrics;
import com.palantir.atlasdb.transaction.impl.precommit.DefaultLockValidityChecker;
import com.palantir.atlasdb.transaction.impl.precommit.DefaultPreCommitRequirementValidator;
import com.palantir.atlasdb.transaction.impl.precommit.DefaultReadSnapshotValidator;
import com.palantir.atlasdb.transaction.knowledge.TransactionKnowledgeComponents;
import com.palantir.atlasdb.transaction.service.AsyncTransactionService;
import com.palantir.atlasdb.transaction.service.TransactionService;
import com.palantir.atlasdb.transaction.service.TransactionServices;
import com.palantir.atlasdb.util.MetricsManager;
import com.palantir.common.annotation.Idempotent;
import com.palantir.common.annotation.Output;
import com.palantir.common.base.AbortingVisitor;
import com.palantir.common.base.AbstractBatchingVisitable;
import com.palantir.common.base.BatchingVisitable;
import com.palantir.common.base.BatchingVisitableFromIterable;
import com.palantir.common.base.BatchingVisitables;
import com.palantir.common.base.ClosableIterator;
import com.palantir.common.base.ClosableIterators;
import com.palantir.common.collect.IteratorUtils;
import com.palantir.common.collect.MapEntries;
import com.palantir.common.streams.KeyedStream;
import com.palantir.common.streams.MoreStreams;
import com.palantir.lock.AtlasCellLockDescriptor;
import com.palantir.lock.AtlasRowLockDescriptor;
import com.palantir.lock.LockDescriptor;
import com.palantir.lock.v2.ClientLockingOptions;
import com.palantir.lock.v2.LockRequest;
import com.palantir.lock.v2.LockResponse;
import com.palantir.lock.v2.LockToken;
import com.palantir.lock.v2.TimelockService;
import com.palantir.lock.watch.ChangeMetadata;
import com.palantir.lock.watch.LockRequestMetadata;
import com.palantir.logsafe.Preconditions;
import com.palantir.logsafe.SafeArg;
import com.palantir.logsafe.UnsafeArg;
import com.palantir.logsafe.exceptions.SafeIllegalArgumentException;
import com.palantir.logsafe.exceptions.SafeIllegalStateException;
import com.palantir.logsafe.exceptions.SafeNullPointerException;
import com.palantir.logsafe.exceptions.SafeRuntimeException;
import com.palantir.logsafe.logger.SafeLogger;
import com.palantir.logsafe.logger.SafeLoggerFactory;
import com.palantir.tracing.CloseableTracer;
import com.palantir.util.AssertUtils;
import com.palantir.util.RateLimitedLogger;
import com.palantir.util.paging.TokenBackedBasicResultsPage;
import com.palantir.util.result.Result;
import java.nio.ByteBuffer;
import java.time.Duration;
import java.time.temporal.ChronoUnit;
import java.util.ArrayList;
import java.util.Arrays;
import java.util.Collection;
import java.util.Collections;
import java.util.Comparator;
import java.util.HashMap;
import java.util.HashSet;
import java.util.Iterator;
import java.util.List;
import java.util.Map;
import java.util.Map.Entry;
import java.util.NavigableMap;
import java.util.NoSuchElementException;
import java.util.Optional;
import java.util.Set;
import java.util.SortedMap;
import java.util.SortedSet;
import java.util.TreeMap;
import java.util.concurrent.ConcurrentHashMap;
import java.util.concurrent.ConcurrentMap;
import java.util.concurrent.ConcurrentNavigableMap;
import java.util.concurrent.CopyOnWriteArrayList;
import java.util.concurrent.ExecutorService;
import java.util.concurrent.TimeUnit;
import java.util.concurrent.atomic.AtomicLong;
import java.util.concurrent.atomic.AtomicReference;
import java.util.function.BiFunction;
import java.util.function.Function;
import java.util.function.LongSupplier;
import java.util.function.Supplier;
import java.util.stream.Stream;
import java.util.stream.StreamSupport;
import javax.annotation.Nullable;
import org.apache.commons.lang3.Validate;
import org.apache.commons.lang3.tuple.Pair;
import org.eclipse.collections.api.map.primitive.LongLongMap;
import org.eclipse.collections.api.set.primitive.ImmutableLongSet;
import org.eclipse.collections.api.set.primitive.LongSet;
import org.eclipse.collections.impl.factory.primitive.LongLists;
import org.eclipse.collections.impl.factory.primitive.LongSets;

/**
 * This implements snapshot isolation for transactions.
 * <p>
 * This object is thread safe and you may do reads and writes from multiple threads. You may not continue reading or
 * writing after {@link #commit()} or {@link #abort()} is called.
 * <p>
 * Things to keep in mind when dealing with snapshot transactions: 1. Transactions that do writes should be short lived.
 * 1a. Read only transactions can be long lived (within reason). 2. Do not write too much data in one transaction (this
 * relates back to #1) 3. A row should be able to fit in memory without any trouble.  This includes all columns of the
 * row.  If you are thinking about making your row bigger than like 10MB, you should think about breaking these up into
 * different rows and using range scans.
 */
public class SnapshotTransaction extends AbstractTransaction
        implements ConstraintCheckingTransaction, CallbackAwareTransaction {
    private static final SafeLogger log = SafeLoggerFactory.get(SnapshotTransaction.class);
    private static final SafeLogger perfLogger = SafeLoggerFactory.get("dualschema.perf");
    private static final SafeLogger transactionLengthLogger = SafeLoggerFactory.get("txn.length");
    private static final SafeLogger constraintLogger = SafeLoggerFactory.get("dualschema.constraints");
    private static final RateLimitedLogger deleteExecutorRateLimitedLogger = new RateLimitedLogger(log, 1.0);

    private static final int BATCH_SIZE_GET_FIRST_PAGE = 1000;
    private static final long TXN_LENGTH_THRESHOLD = Duration.ofMinutes(30).toMillis();

    @VisibleForTesting
    static final int MAX_POST_FILTERING_ITERATIONS = 200;

    @VisibleForTesting
    static final int MIN_BATCH_SIZE_FOR_DISTRIBUTED_LOAD = 100;

    private enum State {
        UNCOMMITTED,
        COMMITTED,
        COMMITTING,
        ABORTED,
        /**
         * Commit has failed during commit.
         */
        FAILED
    }

    protected final TimelockService timelockService;
    protected final LockWatchManagerInternal lockWatchManager;
    final TrackingTransactionKeyValueService transactionKeyValueService;
    protected final KeyValueSnapshotReaderManager keyValueSnapshotReaderManager;
    final KeyValueSnapshotReader keyValueSnapshotReader;
    final TransactionService defaultTransactionService;
    private final AsyncTransactionService immediateTransactionService;
    private final Cleaner cleaner;
    private final LongSupplier startTimestamp;
    protected final MetricsManager metricsManager;
    protected final ConflictTracer conflictTracer;

    protected final MultiTableSweepQueueWriter sweepQueue;

    protected final long immutableTimestamp;
    protected final Optional<LockToken> immutableTimestampLock;
    protected final long timeCreated = System.currentTimeMillis();

    protected final LocalWriteBuffer localWriteBuffer = new LocalWriteBuffer();

    protected final TransactionConflictDetectionManager conflictDetectionManager;

    private final AtlasDbConstraintCheckingMode constraintCheckingMode;

    private final ConcurrentMap<TableReference, ConstraintCheckable> constraintsByTableName = new ConcurrentHashMap<>();

    private final AtomicReference<State> state = new AtomicReference<>(State.UNCOMMITTED);
    private final AtomicLong numWriters = new AtomicLong();
    protected final SweepStrategyManager sweepStrategyManager;
    protected final Long transactionReadTimeoutMillis;
    private final TransactionReadSentinelBehavior readSentinelBehavior;
    private volatile long commitTsForScrubbing = TransactionConstants.FAILED_COMMIT_TS;
    protected final boolean allowHiddenTableAccess;
    protected final ExecutorService getRangesExecutor;
    protected final int defaultGetRangesConcurrency;
    private final Set<TableReference> involvedTables = ConcurrentHashMap.newKeySet();
    protected final DeleteExecutor deleteExecutor;
    private final Timer.Context transactionTimerContext;
    protected final TransactionOutcomeMetrics transactionOutcomeMetrics;
    protected volatile boolean validateLocksOnReads;
    protected final Supplier<TransactionConfig> transactionConfig;
    protected final TableLevelMetricsController tableLevelMetricsController;
    protected final SuccessCallbackManager successCallbackManager = new SuccessCallbackManager();
    protected final CommitTimestampLoader commitTimestampLoader;
    private final ExpectationsMetrics expectationsDataCollectionMetrics;
    private volatile long cellCommitLocksRequested = 0L;
    private volatile long rowCommitLocksRequested = 0L;
    private volatile long cellChangeMetadataSent = 0L;
    private volatile long rowChangeMetadataSent = 0L;

    protected volatile boolean hasReads;

    // On thoroughly swept tables, we might require a immutable timestamp lock check if we have performed a
    // non-exhaustive read.
    protected volatile boolean hasPossiblyUnvalidatedReads;

    protected final TimestampCache timestampCache;

    protected final TransactionKnowledgeComponents knowledge;
    private final ImmutableTimestampLockManager immutableTimestampLockManager;
    private final PreCommitRequirementValidator preCommitRequirementValidator;
    private final ReadSnapshotValidator readSnapshotValidator;

    protected final Closer closer = Closer.create();

    private final SnapshotTransactionMetricFactory snapshotTransactionMetricFactory;

    private final KeyValueSnapshotMetricRecorder snapshotEventRecorder;
    private final ReadSentinelHandler readSentinelHandler;

    /**
     * @param immutableTimestamp If we find a row written before the immutableTimestamp we don't need to grab a read
     * lock for it because we know that no writers exist.
     */
    /* package */ SnapshotTransaction(
            MetricsManager metricsManager,
            TransactionKeyValueService delegateTransactionKeyValueService,
            TimelockService timelockService,
            LockWatchManagerInternal lockWatchManager,
            TransactionService transactionService,
            Cleaner cleaner,
            LongSupplier startTimestamp,
            ConflictDetectionManager conflictDetectionManager,
            SweepStrategyManager sweepStrategyManager,
            long immutableTimestamp,
            Optional<LockToken> immutableTimestampLock,
            PreCommitCondition preCommitCondition,
            AtlasDbConstraintCheckingMode constraintCheckingMode,
            Long transactionTimeoutMillis,
            TransactionReadSentinelBehavior readSentinelBehavior,
            boolean allowHiddenTableAccess,
            TimestampCache timestampValidationReadCache,
            ExecutorService getRangesExecutor,
            int defaultGetRangesConcurrency,
            MultiTableSweepQueueWriter sweepQueue,
            DeleteExecutor deleteExecutor,
            boolean validateLocksOnReads,
            Supplier<TransactionConfig> transactionConfig,
            ConflictTracer conflictTracer,
            TableLevelMetricsController tableLevelMetricsController,
            TransactionKnowledgeComponents knowledge,
            KeyValueSnapshotReaderManager keyValueSnapshotReaderManager,
            CommitTimestampLoader commitTimestampLoader) {
        this.metricsManager = metricsManager;
        this.lockWatchManager = lockWatchManager;
        this.conflictTracer = conflictTracer;
        this.transactionKeyValueService =
                new TrackingTransactionKeyValueServiceImpl(delegateTransactionKeyValueService);
        this.timelockService = timelockService;
        this.defaultTransactionService = transactionService;
        this.immediateTransactionService = TransactionServices.synchronousAsAsyncTransactionService(transactionService);
        this.cleaner = cleaner;
        this.startTimestamp = startTimestamp;
        this.conflictDetectionManager = new TransactionConflictDetectionManager(conflictDetectionManager);
        this.sweepStrategyManager = sweepStrategyManager;
        this.immutableTimestamp = immutableTimestamp;
        this.immutableTimestampLock = immutableTimestampLock;
        this.constraintCheckingMode = constraintCheckingMode;
        this.transactionReadTimeoutMillis = transactionTimeoutMillis;
        this.readSentinelBehavior = readSentinelBehavior;
        this.allowHiddenTableAccess = allowHiddenTableAccess;
        this.getRangesExecutor = getRangesExecutor;
        this.defaultGetRangesConcurrency = defaultGetRangesConcurrency;
        this.sweepQueue = sweepQueue;
        this.deleteExecutor = deleteExecutor;
        this.hasReads = false;
        this.hasPossiblyUnvalidatedReads = false;
        this.validateLocksOnReads = validateLocksOnReads;
        this.transactionConfig = transactionConfig;
        this.tableLevelMetricsController = tableLevelMetricsController;
        this.timestampCache = timestampValidationReadCache;
        this.knowledge = knowledge;
        this.snapshotTransactionMetricFactory =
                new SnapshotTransactionMetricFactory(metricsManager, tableLevelMetricsController);
        this.transactionTimerContext =
                snapshotTransactionMetricFactory.getTimer("transactionMillis").time();

        TransactionMetrics transactionMetrics = TransactionMetrics.of(metricsManager.getTaggedRegistry());

        this.snapshotEventRecorder =
                new DefaultKeyValueSnapshotMetricRecorder(snapshotTransactionMetricFactory, transactionMetrics);
        this.transactionOutcomeMetrics =
                TransactionOutcomeMetrics.create(transactionMetrics, metricsManager.getTaggedRegistry());
        this.expectationsDataCollectionMetrics = ExpectationsMetrics.of(metricsManager.getTaggedRegistry());
        this.immutableTimestampLockManager = new ImmutableTimestampLockManager(
                immutableTimestampLock, new DefaultLockValidityChecker(timelockService));
        this.preCommitRequirementValidator = new DefaultPreCommitRequirementValidator(
                preCommitCondition, transactionOutcomeMetrics, immutableTimestampLockManager);
        this.readSnapshotValidator = new DefaultReadSnapshotValidator(
                preCommitRequirementValidator, validateLocksOnReads, sweepStrategyManager, transactionConfig);
        this.commitTimestampLoader = commitTimestampLoader;
<<<<<<< HEAD
        this.keyValueSnapshotReaderManager = keyValueSnapshotReaderManager;
        this.keyValueSnapshotReader = getDefaultKeyValueSnapshotReader();
    }

    private KeyValueSnapshotReader getDefaultKeyValueSnapshotReader() {
        return keyValueSnapshotReaderManager.createKeyValueSnapshotReader(ImmutableTransactionContext.builder()
                .startTimestampSupplier(startTimestamp)
                .transactionReadSentinelBehavior(TransactionReadSentinelBehavior.THROW_EXCEPTION)
                .commitTimestampLoader(commitTimestampLoader)
                .preCommitRequirementValidator(preCommitRequirementValidator)
                .readSnapshotValidator(readSnapshotValidator)
                .keyValueSnapshotEventRecorder(
                        DefaultKeyValueSnapshotEventRecorder.create(metricsManager, tableLevelMetricsController))
                .build());
=======
        this.readSentinelHandler = new ReadSentinelHandler(
                transactionKeyValueService,
                transactionService,
                readSentinelBehavior,
                new DefaultOrphanedSentinelDeleter(sweepStrategyManager::get, deleteExecutor));
>>>>>>> 2ac0feba
    }

    protected TransactionScopedCache getCache() {
        return lockWatchManager.getTransactionScopedCache(getTimestamp());
    }

    @Override
    public long getTimestamp() {
        return getStartTimestamp();
    }

    long getCommitTimestamp() {
        return commitTsForScrubbing;
    }

    @Override
    public TransactionReadSentinelBehavior getReadSentinelBehavior() {
        return readSentinelBehavior;
    }

    protected void checkGetPreconditions(TableReference tableRef) {
        markTableAsInvolvedInThisTransaction(tableRef);
        if (transactionReadTimeoutMillis != null
                && System.currentTimeMillis() - timeCreated > transactionReadTimeoutMillis) {
            throw new TransactionFailedRetriableException("Transaction timed out.");
        }
        Preconditions.checkArgument(allowHiddenTableAccess || !AtlasDbConstants.HIDDEN_TABLES.contains(tableRef));

        ensureStillRunning();
    }

    @Override
    public void disableReadWriteConflictChecking(TableReference tableRef) {
        conflictDetectionManager.disableReadWriteConflict(tableRef);
    }

    @RestrictedApi(
            explanation = "This API is only meant to be used by AtlasDb proxies that want to make use of the "
                    + "performance improvement that are achievable by avoiding immutable timestamp lock check on reads "
                    + "and delaying them to commit time. When validation on reads is disabled, it is possible for a "
                    + "transaction to read values that were thoroughly swept and the transaction would not fail until "
                    + "validation is done at commit commit time. Disabling validation on reads in situations when a "
                    + "transaction can potentially have side effects outside the transaction scope (e.g. remote call "
                    + "to another service) can cause correctness issues. The API is restricted as misuses of it can "
                    + "cause correctness issues.",
            link = "https://github.com/palantir/atlasdb/pull/7111",
            allowedOnPath = ".*/src/test/.*",
            allowlistAnnotations = {ReviewedRestrictedApiUsage.class})
    @Override
    public void disableValidatingLocksOnReads() {
        this.validateLocksOnReads = false;
        this.readSnapshotValidator.disableValidatingLocksOnReads();
    }

    @Override
    public void markTableInvolved(TableReference tableRef) {
        // Not setting hasReads on purpose.
        checkGetPreconditions(tableRef);
    }

    @Override
    public NavigableMap<byte[], RowResult<byte[]>> getRows(
            TableReference tableRef, Iterable<byte[]> rows, ColumnSelection columnSelection) {
        if (columnSelection.allColumnsSelected()) {
            return getRowsInternal(tableRef, rows, columnSelection);
        }
        return getCache()
                .getRows(
                        tableRef,
                        rows,
                        columnSelection,
                        cells -> AtlasFutures.getUnchecked(getInternal("getRows", tableRef, cells, cells.size())),
                        unCachedRows -> getRowsInternal(tableRef, unCachedRows, columnSelection));
    }

    private NavigableMap<byte[], RowResult<byte[]>> getRowsInternal(
            TableReference tableRef, Iterable<byte[]> rows, ColumnSelection columnSelection) {
        Timer.Context timer =
                snapshotTransactionMetricFactory.getTimer("getRows").time();
        checkGetPreconditions(tableRef);
        if (Iterables.isEmpty(rows)) {
            return AbstractTransaction.EMPTY_SORTED_ROWS;
        }
        hasReads = true;

        ImmutableSortedMap.Builder<Cell, byte[]> resultCollector = ImmutableSortedMap.naturalOrder();
        NavigableMap<Cell, byte[]> writes = localWriteBuffer.getLocalWrites().get(tableRef);
        if (writes != null && !writes.isEmpty()) {
            for (byte[] row : rows) {
                extractLocalWritesForRow(resultCollector, writes, row, columnSelection);
            }
        }

        NavigableMap<byte[], RowResult<byte[]>> results =
                keyValueSnapshotReader.getRows(tableRef, rows, columnSelection, resultCollector);

        long getRowsMillis = TimeUnit.NANOSECONDS.toMillis(timer.stop());
        if (perfLogger.isDebugEnabled()) {
            perfLogger.debug(
                    "getRows({}, {} rows) found {} rows, took {} ms",
                    LoggingArgs.tableRef(tableRef),
                    SafeArg.of("numRows", Iterables.size(rows)),
                    SafeArg.of("resultSize", results.size()),
                    SafeArg.of("timeTakenMillis", getRowsMillis));
        }

        /* can't skip lock check as we don't know how many cells to expect for the column selection */
        validatePreCommitRequirementsOnNonExhaustiveReadIfNecessary(tableRef, getStartTimestamp());
        return results;
    }

    @Override
    public Map<byte[], BatchingVisitable<Map.Entry<Cell, byte[]>>> getRowsColumnRange(
            TableReference tableRef, Iterable<byte[]> rows, BatchColumnRangeSelection columnRangeSelection) {
        return KeyedStream.stream(getRowsColumnRangeIterator(tableRef, rows, columnRangeSelection))
                .map(BatchingVisitableFromIterable::create)
                .map(this::scopeToTransaction)
                .collectTo(() -> new TreeMap<>(UnsignedBytes.lexicographicalComparator()));
    }

    @Override
    public Iterator<Map.Entry<Cell, byte[]>> getRowsColumnRange(
            TableReference tableRef, Iterable<byte[]> rows, ColumnRangeSelection columnRangeSelection, int batchHint) {
        checkGetPreconditions(tableRef);
        if (Iterables.isEmpty(rows)) {
            return Collections.emptyIterator();
        }
        ImmutableList<byte[]> stableRows = ImmutableList.copyOf(rows);
        hasReads = true;
        RowColumnRangeIterator rawResults = transactionKeyValueService.getRowsColumnRange(
                tableRef, stableRows, columnRangeSelection, batchHint, getStartTimestamp());
        if (!rawResults.hasNext()) {
            // we can't skip checks for range scans
            validatePreCommitRequirementsOnNonExhaustiveReadIfNecessary(tableRef, getStartTimestamp());
        } // else the postFiltered iterator will check for each batch.

        BatchColumnRangeSelection batchColumnRangeSelection =
                BatchColumnRangeSelection.create(columnRangeSelection, batchHint);
        return scopeToTransaction(getPostFilteredColumns(tableRef, batchColumnRangeSelection, stableRows, rawResults));
    }

    @Override
    @SuppressWarnings("MustBeClosedChecker") // Sadly we can't close properly here without an ABI break :/
    public Map<byte[], Iterator<Map.Entry<Cell, byte[]>>> getRowsColumnRangeIterator(
            TableReference tableRef, Iterable<byte[]> rows, BatchColumnRangeSelection columnRangeSelection) {
        checkGetPreconditions(tableRef);
        if (Iterables.isEmpty(rows)) {
            return ImmutableMap.of();
        }
        hasReads = true;
        ImmutableSortedMap<byte[], RowColumnRangeIterator> rawResults = ImmutableSortedMap.copyOf(
                transactionKeyValueService.getRowsColumnRange(
                        tableRef, rows, columnRangeSelection, getStartTimestamp()),
                PtBytes.BYTES_COMPARATOR);
        ImmutableSortedMap<byte[], Iterator<Map.Entry<Cell, byte[]>>> postFilteredResults = Streams.stream(rows)
                .collect(ImmutableSortedMap.toImmutableSortedMap(PtBytes.BYTES_COMPARATOR, row -> row, row -> {
                    // explicitly not using Optional due to allocation perf overhead
                    Iterator<Map.Entry<Cell, byte[]>> entryIterator;
                    RowColumnRangeIterator rawIterator = rawResults.get(row);
                    if (rawIterator != null) {
                        entryIterator = closer.register(
                                getPostFilteredColumns(tableRef, columnRangeSelection, row, rawIterator));
                    } else {
                        entryIterator = ClosableIterators.wrapWithEmptyClose(
                                getLocalWritesForColumnRange(tableRef, columnRangeSelection, row)
                                        .entrySet()
                                        .iterator());
                    }
                    return scopeToTransaction(entryIterator);
                }));

        // validate requirements here as the first batch for each of the above iterators will not check
        // we can't skip checks on range scans
        validatePreCommitRequirementsOnNonExhaustiveReadIfNecessary(tableRef, getStartTimestamp());
        return postFilteredResults;
    }

    @Override
    public Iterator<Map.Entry<Cell, byte[]>> getSortedColumns(
            TableReference tableRef, Iterable<byte[]> rows, BatchColumnRangeSelection batchColumnRangeSelection) {
        checkGetPreconditions(tableRef);
        if (Iterables.isEmpty(rows)) {
            return Collections.emptyIterator();
        }
        Iterable<byte[]> distinctRows = getDistinctRows(rows);

        hasReads = true;
        int batchSize = getPerRowBatchSize(batchColumnRangeSelection, Iterables.size(distinctRows));
        BatchColumnRangeSelection perBatchSelection = BatchColumnRangeSelection.create(
                batchColumnRangeSelection.getStartCol(), batchColumnRangeSelection.getEndCol(), batchSize);

        Map<byte[], RowColumnRangeIterator> rawResults = transactionKeyValueService.getRowsColumnRange(
                tableRef, distinctRows, perBatchSelection, getStartTimestamp());

        return scopeToTransaction(
                getPostFilteredSortedColumns(tableRef, batchColumnRangeSelection, distinctRows, rawResults));
    }

    private ClosableIterator<Map.Entry<Cell, byte[]>> getPostFilteredSortedColumns(
            TableReference tableRef,
            BatchColumnRangeSelection batchColumnRangeSelection,
            Iterable<byte[]> distinctRows,
            Map<byte[], RowColumnRangeIterator> rawResults) {
        Comparator<Cell> cellComparator = columnOrderThenPreserveInputRowOrder(distinctRows);

        Iterator<Entry<Cell, Value>> mergeSortedIterator = mergeByComparator(rawResults.values(), cellComparator);
        if (!mergeSortedIterator.hasNext()) {
            // we can't skip checks on range scans
            validatePreCommitRequirementsOnNonExhaustiveReadIfNecessary(tableRef, getStartTimestamp());
        } // else the postFiltered iterator will check for each batch.

        Iterator<Map.Entry<Cell, Value>> postFilterIterator = getRowColumnRangePostFilteredWithoutSorting(
                tableRef, mergeSortedIterator, batchColumnRangeSelection.getBatchHint(), cellComparator);
        Iterator<Map.Entry<Cell, byte[]>> remoteWrites = Iterators.transform(
                postFilterIterator,
                entry -> Maps.immutableEntry(entry.getKey(), entry.getValue().getContents()));
        Iterator<Map.Entry<Cell, byte[]>> localWrites =
                getSortedColumnsLocalWrites(tableRef, distinctRows, batchColumnRangeSelection, cellComparator);
        ClosableIterator<Map.Entry<Cell, byte[]>> merged = mergeLocalAndRemoteWrites(
                localWrites, ClosableIterators.wrapWithEmptyClose(remoteWrites), cellComparator);

        return ClosableIterators.wrap(filterDeletedValues(merged, tableRef), merged);
    }

    private static ClosableIterator<Map.Entry<Cell, byte[]>> mergeLocalAndRemoteWrites(
            Iterator<Map.Entry<Cell, byte[]>> localWrites,
            ClosableIterator<Map.Entry<Cell, byte[]>> remoteWrites,
            Comparator<Cell> cellComparator) {
        // always override remote values with locally written values
        return ClosableIterators.wrap(
                IteratorUtils.mergeIterators(
                        localWrites,
                        remoteWrites,
                        Comparator.comparing(Map.Entry::getKey, cellComparator),
                        com.palantir.util.Pair::getLhSide),
                remoteWrites);
    }

    private Iterator<Map.Entry<Cell, byte[]>> getSortedColumnsLocalWrites(
            TableReference tableRef,
            Iterable<byte[]> rows,
            BatchColumnRangeSelection columns,
            Comparator<Cell> cellComparator) {
        return mergeByComparator(
                Iterables.transform(rows, row -> getLocalWritesForColumnRange(tableRef, columns, row)
                        .entrySet()
                        .iterator()),
                cellComparator);
    }

    /**
     * Provides comparator to sort cells by columns (sorted lexicographically on byte ordering) and then in the order
     * of input rows.
     */
    @VisibleForTesting
    static Comparator<Cell> columnOrderThenPreserveInputRowOrder(Iterable<byte[]> rows) {
        return Cell.COLUMN_COMPARATOR.thenComparing(
                (Cell cell) -> ByteBuffer.wrap(cell.getRowName()),
                Ordering.explicit(Streams.stream(rows)
                        .map(ByteBuffer::wrap)
                        .distinct()
                        .collect(ImmutableList.toImmutableList())));
    }

    protected static <V> Iterator<Map.Entry<Cell, V>> mergeByComparator(
            Iterable<? extends Iterator<Map.Entry<Cell, V>>> iterators, Comparator<Cell> cellComparator) {
        return Iterators.mergeSorted(iterators, Map.Entry.comparingByKey(cellComparator));
    }

    /**
     * If the batch hint is small, ask for at least that many from each of the input rows to avoid the
     * possibility of needing a second batch of fetching.
     * If the batch hint is large, split batch size across rows to avoid loading too much data, while accepting that
     * second fetches may be needed to get everyone their data.
     */
    private static int getPerRowBatchSize(BatchColumnRangeSelection columnRangeSelection, int distinctRowCount) {
        return Math.max(
                Math.min(MIN_BATCH_SIZE_FOR_DISTRIBUTED_LOAD, columnRangeSelection.getBatchHint()),
                columnRangeSelection.getBatchHint() / distinctRowCount);
    }

    protected List<byte[]> getDistinctRows(Iterable<byte[]> inputRows) {
        return Streams.stream(inputRows)
                .map(ByteBuffer::wrap)
                .distinct()
                .map(ByteBuffer::array)
                .collect(toList());
    }

    @MustBeClosed
    private ClosableIterator<Map.Entry<Cell, byte[]>> getPostFilteredColumns(
            TableReference tableRef,
            BatchColumnRangeSelection batchColumnRangeSelection,
            byte[] row,
            RowColumnRangeIterator rawIterator) {
        // This isn't ideal (any exception in the method means close won't be called), but we can't practically
        // guarantee that
        @SuppressWarnings("MustBeClosedChecker")
        ClosableIterator<Map.Entry<Cell, byte[]>> postFilterIterator =
                getRowColumnRangePostFiltered(tableRef, row, batchColumnRangeSelection, rawIterator);

        SortedMap<Cell, byte[]> localWrites = getLocalWritesForColumnRange(tableRef, batchColumnRangeSelection, row);
        Iterator<Map.Entry<Cell, byte[]>> localIterator = localWrites.entrySet().iterator();
        ClosableIterator<Map.Entry<Cell, byte[]>> mergedIterator =
                mergeLocalAndRemoteWrites(localIterator, postFilterIterator, Cell.COLUMN_COMPARATOR);
        return ClosableIterators.wrap(filterDeletedValues(mergedIterator, tableRef), mergedIterator);
    }

    private Iterator<Map.Entry<Cell, byte[]>> getPostFilteredColumns(
            TableReference tableRef,
            BatchColumnRangeSelection batchColumnRangeSelection,
            List<byte[]> expectedRows,
            RowColumnRangeIterator rawIterator) {
        Iterator<Map.Entry<Cell, Value>> postFilterIterator =
                getRowColumnRangePostFiltered(tableRef, rawIterator, batchColumnRangeSelection.getBatchHint());
        Iterator<Map.Entry<byte[], RowColumnRangeIterator>> rawResultsByRow =
                partitionByRow(postFilterIterator, expectedRows.iterator());
        Iterator<Map.Entry<Cell, byte[]>> merged = Iterators.concat(Iterators.transform(rawResultsByRow, row -> {
            SortedMap<Cell, byte[]> localWrites =
                    getLocalWritesForColumnRange(tableRef, batchColumnRangeSelection, row.getKey());
            Iterator<Map.Entry<Cell, byte[]>> remoteIterator = Iterators.transform(
                    row.getValue(),
                    entry ->
                            Maps.immutableEntry(entry.getKey(), entry.getValue().getContents()));
            Iterator<Map.Entry<Cell, byte[]>> localIterator =
                    localWrites.entrySet().iterator();
            return mergeLocalAndRemoteWrites(
                    localIterator, ClosableIterators.wrapWithEmptyClose(remoteIterator), Cell.COLUMN_COMPARATOR);
        }));

        return filterDeletedValues(merged, tableRef);
    }

    private Iterator<Map.Entry<Cell, byte[]>> filterDeletedValues(
            Iterator<Map.Entry<Cell, byte[]>> unfiltered, TableReference tableReference) {
        return Iterators.filter(unfiltered, entry -> {
            if (entry.getValue().length == 0) {
                snapshotEventRecorder.recordFilteredEmptyValues(tableReference, 1);
                TraceStatistics.incEmptyValues(1);
                return false;
            }
            return true;
        });
    }

    private Iterator<Map.Entry<Cell, Value>> getRowColumnRangePostFiltered(
            TableReference tableRef, RowColumnRangeIterator iterator, int batchHint) {
        return Iterators.concat(Iterators.transform(Iterators.partition(iterator, batchHint), batch -> {
            Map<Cell, Value> raw = validateBatch(tableRef, batch, false /* can't skip lock checks on range scans */);
            if (raw.isEmpty()) {
                return Collections.emptyIterator();
            }
            SortedMap<Cell, Value> postFiltered = ImmutableSortedMap.copyOf(
                    getWithPostFilteringSync(tableRef, raw, x -> x), preserveInputRowOrder(batch));
            return postFiltered.entrySet().iterator();
        }));
    }

    @MustBeClosed
    private ClosableIterator<Map.Entry<Cell, byte[]>> getRowColumnRangePostFiltered(
            TableReference tableRef,
            byte[] row,
            BatchColumnRangeSelection columnRangeSelection,
            RowColumnRangeIterator rawIterator) {
        ColumnRangeBatchProvider batchProvider = new ColumnRangeBatchProvider(
                transactionKeyValueService, tableRef, row, columnRangeSelection, getStartTimestamp());
        return GetRowsColumnRangeIterator.iterator(
                batchProvider,
                rawIterator,
                columnRangeSelection,
                () -> {
                    // we can't skip lock checks on range scans
                    validatePreCommitRequirementsOnNonExhaustiveReadIfNecessary(tableRef, getStartTimestamp());
                },
                raw -> getWithPostFilteringSync(tableRef, raw, Value.GET_VALUE));
    }

    private Iterator<Map.Entry<Cell, Value>> getRowColumnRangePostFilteredWithoutSorting(
            TableReference tableRef,
            Iterator<Map.Entry<Cell, Value>> iterator,
            int batchHint,
            Comparator<Cell> cellComparator) {
        return Iterators.concat(Iterators.transform(Iterators.partition(iterator, batchHint), batch -> {
            Map<Cell, Value> raw = validateBatch(tableRef, batch, false /* can't skip lock check on range scans */);
            if (raw.isEmpty()) {
                return Collections.emptyIterator();
            }

            SortedMap<Cell, Value> postFiltered =
                    ImmutableSortedMap.copyOf(getWithPostFilteringSync(tableRef, raw, x -> x), cellComparator);
            return postFiltered.entrySet().iterator();
        }));
    }

    private Map<Cell, Value> validateBatch(
            TableReference tableRef, List<Map.Entry<Cell, Value>> batch, boolean allPossibleCellsReadAndPresent) {
        validatePreCommitRequirementsOnReadIfNecessary(tableRef, getStartTimestamp(), allPossibleCellsReadAndPresent);
        return ImmutableMap.copyOf(batch);
    }

    private Comparator<Cell> preserveInputRowOrder(List<Map.Entry<Cell, Value>> inputEntries) {
        // N.B. This batch could be spread across multiple rows, and those rows might extend into other
        // batches. We are given cells for a row grouped together, so easiest way to ensure they stay together
        // is to preserve the original row order.
        return Comparator.comparing(
                        (Cell cell) -> ByteBuffer.wrap(cell.getRowName()),
                        Ordering.explicit(inputEntries.stream()
                                .map(Map.Entry::getKey)
                                .map(Cell::getRowName)
                                .map(ByteBuffer::wrap)
                                .distinct()
                                .collect(ImmutableList.toImmutableList())))
                .thenComparing(Cell::getColumnName, PtBytes.BYTES_COMPARATOR);
    }

    /**
     * Partitions a {@link RowColumnRangeIterator} into contiguous blocks that share the same row name. {@link
     * KeyValueService#getRowsColumnRange(TableReference, Iterable, ColumnRangeSelection, int, long)} guarantees that
     * all columns for a single row are adjacent, so this method will return an {@link Iterator} with exactly one entry
     * per non-empty row.
     */
    private Iterator<Map.Entry<byte[], RowColumnRangeIterator>> partitionByRow(
            Iterator<Map.Entry<Cell, Value>> rawResults, Iterator<byte[]> expectedRows) {
        PeekingIterator<Map.Entry<Cell, Value>> peekableRawResults = Iterators.peekingIterator(rawResults);
        return new AbstractIterator<>() {
            byte[] prevRowName;

            @Override
            protected Map.Entry<byte[], RowColumnRangeIterator> computeNext() {
                finishConsumingPreviousRow(peekableRawResults);
                if (!expectedRows.hasNext()) {
                    if (peekableRawResults.hasNext()) {
                        throw new SafeIllegalStateException(
                                "Iterators are not consistent: there is some data returned by getRowsColumnRange()"
                                        + " even when we expect no more rows. This is likely an AtlasDB product bug.",
                                UnsafeArg.of("nextRawResult", peekableRawResults.peek()));
                    }
                    return endOfData();
                }
                byte[] nextExpectedRow = expectedRows.next();

                if (!peekableRawResults.hasNext()) {
                    return Maps.immutableEntry(nextExpectedRow, EmptyRowColumnRangeIterator.INSTANCE);
                }
                byte[] nextRowName = peekableRawResults.peek().getKey().getRowName();
                if (!Arrays.equals(nextRowName, nextExpectedRow)) {
                    return Maps.immutableEntry(nextExpectedRow, EmptyRowColumnRangeIterator.INSTANCE);
                }

                Iterator<Map.Entry<Cell, Value>> columnsIterator = new AbstractIterator<>() {
                    @Override
                    protected Map.Entry<Cell, Value> computeNext() {
                        if (!peekableRawResults.hasNext()
                                || !Arrays.equals(
                                        peekableRawResults.peek().getKey().getRowName(), nextRowName)) {
                            return endOfData();
                        }
                        return peekableRawResults.next();
                    }
                };
                prevRowName = nextRowName;
                return Maps.immutableEntry(nextRowName, new LocalRowColumnRangeIterator(columnsIterator));
            }

            private void finishConsumingPreviousRow(PeekingIterator<Map.Entry<Cell, Value>> iter) {
                int numConsumed = 0;
                while (iter.hasNext() && Arrays.equals(iter.peek().getKey().getRowName(), prevRowName)) {
                    iter.next();
                    numConsumed++;
                }
                if (numConsumed > 0) {
                    log.warn(
                            "Not all columns for row {} were read. {} columns were discarded.",
                            UnsafeArg.of("row", Arrays.toString(prevRowName)),
                            SafeArg.of("numColumnsDiscarded", numConsumed));
                }
            }
        };
    }

    private enum EmptyRowColumnRangeIterator implements RowColumnRangeIterator {
        INSTANCE;

        @Override
        public boolean hasNext() {
            return false;
        }

        @Override
        public Map.Entry<Cell, Value> next() {
            throw new NoSuchElementException();
        }
    }

    @Override
    public SortedMap<byte[], RowResult<byte[]>> getRowsIgnoringLocalWrites(
            TableReference tableRef, Iterable<byte[]> rows) {
        checkGetPreconditions(tableRef);
        if (Iterables.isEmpty(rows)) {
            return AbstractTransaction.EMPTY_SORTED_ROWS;
        }
        hasReads = true;

        Map<Cell, Value> rawResults = new HashMap<>(
                transactionKeyValueService.getRows(tableRef, rows, ColumnSelection.all(), getStartTimestamp()));

        // can't skip lock check as we don't know how many cells to expect for the column selection
        validatePreCommitRequirementsOnNonExhaustiveReadIfNecessary(tableRef, getStartTimestamp());
        return filterRowResults(tableRef, rawResults, ImmutableMap.builderWithExpectedSize(rawResults.size()));
    }

    private NavigableMap<byte[], RowResult<byte[]>> filterRowResults(
            TableReference tableRef, Map<Cell, Value> rawResults, ImmutableMap.Builder<Cell, byte[]> resultCollector) {
        ImmutableMap<Cell, byte[]> collected = resultCollector
                .putAll(getWithPostFilteringSync(tableRef, rawResults, Value.GET_VALUE))
                .buildOrThrow();
        Map<Cell, byte[]> filterDeletedValues = removeEmptyColumns(collected, tableRef);
        return RowResults.viewOfSortedMap(Cells.breakCellsUpByRow(filterDeletedValues));
    }

    private Map<Cell, byte[]> removeEmptyColumns(Map<Cell, byte[]> unfiltered, TableReference tableReference) {
        Map<Cell, byte[]> filtered = Maps.filterValues(unfiltered, Predicates.not(Value::isTombstone));
        // compute filtered size without traversing lazily transformed map `size()` as that allocates entries
        long filteredCount = unfiltered.values().stream()
                .filter(Predicates.not(Value::isTombstone))
                .count();

        long emptyValues = unfiltered.size() - filteredCount;
        snapshotEventRecorder.recordFilteredEmptyValues(tableReference, emptyValues);
        TraceStatistics.incEmptyValues(emptyValues);

        return filtered;
    }

    /**
     * This will add any local writes for this row to the result map.
     * <p>
     * If an empty value was written as a delete, this will also be included in the map.
     */
    private void extractLocalWritesForRow(
            @Output ImmutableMap.Builder<Cell, byte[]> result,
            SortedMap<Cell, byte[]> writes,
            byte[] row,
            ColumnSelection columnSelection) {
        Cell lowCell = Cells.createSmallestCellForRow(row);
        for (Map.Entry<Cell, byte[]> entry : writes.tailMap(lowCell).entrySet()) {
            Cell cell = entry.getKey();
            if (!Arrays.equals(row, cell.getRowName())) {
                break;
            }
            if (columnSelection.allColumnsSelected()
                    || columnSelection.getSelectedColumns().contains(cell.getColumnName())) {
                result.put(cell, entry.getValue());
            }
        }
    }

    @Override
    @Idempotent
    public Map<Cell, byte[]> get(TableReference tableRef, Set<Cell> cells) {
        return getCache().get(tableRef, cells, uncached -> getInternal("get", tableRef, uncached, uncached.size()));
    }

    @Override
    public Result<Map<Cell, byte[]>, MoreCellsPresentThanExpectedException> getWithExpectedNumberOfCells(
            TableReference tableRef, Set<Cell> cells, long expectedNumberOfPresentCells) {
        try {
            return Result.ok(getCache().getWithCachedRef(tableRef, cells, cacheLookupResult -> {
                long cachedCellsWithNonEmptyValue = CellCountValidator.validateCacheAndGetNonEmptyValuesCount(
                        expectedNumberOfPresentCells, cacheLookupResult.cacheHits());
                long numberOfCellsExpectingValuePostCache = expectedNumberOfPresentCells - cachedCellsWithNonEmptyValue;

                return getInternal(
                        "getWithExpectedNumberOfCells",
                        tableRef,
                        cacheLookupResult.missedCells(),
                        numberOfCellsExpectingValuePostCache);
            }));
        } catch (MoreCellsPresentThanExpectedException e) {
            return Result.err(e);
        }
    }

    @Override
    @Idempotent
    public ListenableFuture<Map<Cell, byte[]>> getAsync(TableReference tableRef, Set<Cell> cells) {
        return scopeToTransaction(getCache()
                .getAsync(tableRef, cells, uncached -> getInternal("getAsync", tableRef, uncached, uncached.size())));
    }

    @VisibleForTesting
    ListenableFuture<Map<Cell, byte[]>> getInternal(
            String operationName, TableReference tableRef, Set<Cell> cells, long numberOfExpectedPresentCells) {
        Timer.Context timer =
                snapshotTransactionMetricFactory.getTimer(operationName).time();
        checkGetPreconditions(tableRef);
        if (Iterables.isEmpty(cells)) {
            return Futures.immediateFuture(ImmutableMap.of());
        }
        hasReads = true;

        Map<Cell, byte[]> result = new HashMap<>();
        Map<Cell, byte[]> writes = localWriteBuffer.getLocalWrites().get(tableRef);
        long numberOfNonDeleteLocalWrites = 0;
        if (writes != null && !writes.isEmpty()) {
            for (Cell cell : cells) {
                byte[] value = writes.get(cell);
                if (value != null) {
                    result.put(cell, value);
                    if (value != PtBytes.EMPTY_BYTE_ARRAY) {
                        numberOfNonDeleteLocalWrites++;
                    }
                }
            }
        }

        // We don't need to read any cells that were written locally.
        long expectedNumberOfPresentCellsToFetch = numberOfExpectedPresentCells - numberOfNonDeleteLocalWrites;

        Set<Cell> cellsToFetch = Sets.difference(cells, result.keySet());
        ListenableFuture<Map<Cell, byte[]>> initialResults = keyValueSnapshotReader.getAsync(tableRef, cellsToFetch);

        return Futures.transform(
                initialResults,
                fromKeyValueService -> {
                    result.putAll(fromKeyValueService);

                    long getMillis = TimeUnit.NANOSECONDS.toMillis(timer.stop());
                    if (perfLogger.isDebugEnabled()) {
                        perfLogger.debug(
                                "Snapshot transaction get cells (some possibly deleted)",
                                LoggingArgs.tableRef(tableRef),
                                SafeArg.of("numberOfCells", cells.size()),
                                SafeArg.of("numberOfCellsRetrieved", result.size()),
                                SafeArg.of("getOperation", operationName),
                                SafeArg.of("durationMillis", getMillis));
                    }

                    CellCountValidator.validateFetchedLessOrEqualToExpected(
                            expectedNumberOfPresentCellsToFetch, fromKeyValueService);
                    boolean allPossibleCellsReadAndPresent =
                            fromKeyValueService.size() == expectedNumberOfPresentCellsToFetch;
                    validatePreCommitRequirementsOnReadIfNecessary(
                            tableRef, getStartTimestamp(), allPossibleCellsReadAndPresent);
                    return removeEmptyColumns(result, tableRef);
                },
                MoreExecutors.directExecutor());
    }

    @Override
    public Map<Cell, byte[]> getIgnoringLocalWrites(TableReference tableRef, Set<Cell> cells) {
        checkGetPreconditions(tableRef);
        if (Iterables.isEmpty(cells)) {
            return ImmutableMap.of();
        }
        hasReads = true;

        Map<Cell, byte[]> unfiltered = AtlasFutures.getUnchecked(keyValueSnapshotReader.getAsync(tableRef, cells));
        Map<Cell, byte[]> filtered = Maps.filterValues(unfiltered, Predicates.not(Value::isTombstone));

        TraceStatistics.incEmptyValues(unfiltered.size() - filtered.size());

        boolean allPossibleCellsReadAndPresent = unfiltered.size() == cells.size();
        validatePreCommitRequirementsOnReadIfNecessary(tableRef, getStartTimestamp(), allPossibleCellsReadAndPresent);

        return filtered;
    }

    private static byte[] getNextStartRowName(
            RangeRequest range, TokenBackedBasicResultsPage<RowResult<Value>, byte[]> prePostFilter) {
        if (!prePostFilter.moreResultsAvailable()) {
            return range.getEndExclusive();
        }
        return prePostFilter.getTokenForNextPage();
    }

    @Override
    public Iterable<BatchingVisitable<RowResult<byte[]>>> getRanges(
            final TableReference tableRef, Iterable<RangeRequest> rangeRequests) {
        checkGetPreconditions(tableRef);

        if (perfLogger.isDebugEnabled()) {
            perfLogger.debug(
                    "Passed {} ranges to getRanges({}, {})",
                    SafeArg.of("numRanges", Iterables.size(rangeRequests)),
                    LoggingArgs.tableRef(tableRef),
                    UnsafeArg.of("rangeRequests", rangeRequests));
        }
        if (!Iterables.isEmpty(rangeRequests)) {
            hasReads = true;
        }

        return FluentIterable.from(Iterables.partition(rangeRequests, BATCH_SIZE_GET_FIRST_PAGE))
                .transformAndConcat(input -> {
                    Timer.Context timer = snapshotTransactionMetricFactory
                            .getTimer("processedRangeMillis")
                            .time();
                    Map<RangeRequest, TokenBackedBasicResultsPage<RowResult<Value>, byte[]>> firstPages =
                            transactionKeyValueService.getFirstBatchForRanges(tableRef, input, getStartTimestamp());
                    // can't skip lock check for range scans
                    validatePreCommitRequirementsOnNonExhaustiveReadIfNecessary(tableRef, getStartTimestamp());

                    SortedMap<Cell, byte[]> postFiltered = postFilterPages(tableRef, firstPages.values());

                    List<BatchingVisitable<RowResult<byte[]>>> ret = new ArrayList<>(input.size());
                    for (RangeRequest rangeRequest : input) {
                        TokenBackedBasicResultsPage<RowResult<Value>, byte[]> prePostFilter =
                                firstPages.get(rangeRequest);
                        byte[] nextStartRowName = getNextStartRowName(rangeRequest, prePostFilter);
                        List<Map.Entry<Cell, byte[]>> mergeIterators = getPostFilteredWithLocalWrites(
                                tableRef, postFiltered, rangeRequest, prePostFilter.getResults(), nextStartRowName);
                        ret.add(new AbstractBatchingVisitable<RowResult<byte[]>>() {
                            @Override
                            protected <K extends Exception> void batchAcceptSizeHint(
                                    int batchSizeHint, ConsistentVisitor<RowResult<byte[]>, K> visitor) throws K {
                                checkGetPreconditions(tableRef);
                                final Iterator<RowResult<byte[]>> rowResults = Cells.createRowView(mergeIterators);
                                while (rowResults.hasNext()) {
                                    if (!visitor.visit(ImmutableList.of(rowResults.next()))) {
                                        return;
                                    }
                                }
                                if ((nextStartRowName.length == 0) || !prePostFilter.moreResultsAvailable()) {
                                    return;
                                }
                                RangeRequest newRange = rangeRequest
                                        .getBuilder()
                                        .startRowInclusive(nextStartRowName)
                                        .build();
                                getRange(tableRef, newRange).batchAccept(batchSizeHint, visitor);
                            }
                        });
                    }
                    long processedRangeMillis = TimeUnit.NANOSECONDS.toMillis(timer.stop());
                    log.trace(
                            "Processed {} range requests for {} in {}ms",
                            SafeArg.of("numRequests", input.size()),
                            LoggingArgs.tableRef(tableRef),
                            SafeArg.of("millis", processedRangeMillis));
                    return ret;
                });
    }

    @Override
    public <T> Stream<T> getRanges(
            final TableReference tableRef,
            Iterable<RangeRequest> rangeRequests,
            int concurrencyLevel,
            BiFunction<RangeRequest, BatchingVisitable<RowResult<byte[]>>, T> visitableProcessor) {
        if (!Iterables.isEmpty(rangeRequests)) {
            hasReads = true;
        }
        return getRanges(ImmutableGetRangesQuery.<T>builder()
                .tableRef(tableRef)
                .rangeRequests(rangeRequests)
                .concurrencyLevel(concurrencyLevel)
                .visitableProcessor(visitableProcessor)
                .build());
    }

    @Override
    public <T> Stream<T> getRanges(
            final TableReference tableRef,
            Iterable<RangeRequest> rangeRequests,
            BiFunction<RangeRequest, BatchingVisitable<RowResult<byte[]>>, T> visitableProcessor) {
        if (!Iterables.isEmpty(rangeRequests)) {
            hasReads = true;
        }
        return getRanges(tableRef, rangeRequests, defaultGetRangesConcurrency, visitableProcessor);
    }

    @Override
    public <T> Stream<T> getRanges(GetRangesQuery<T> query) {
        if (!Iterables.isEmpty(query.rangeRequests())) {
            hasReads = true;
        }
        Stream<Pair<RangeRequest, BatchingVisitable<RowResult<byte[]>>>> requestAndVisitables = StreamSupport.stream(
                        query.rangeRequests().spliterator(), false)
                .map(rangeRequest -> Pair.of(
                        rangeRequest,
                        getLazyRange(
                                query.tableRef(), query.rangeRequestOptimizer().apply(rangeRequest))));

        BiFunction<RangeRequest, BatchingVisitable<RowResult<byte[]>>, T> processor = query.visitableProcessor();
        int concurrencyLevel = query.concurrencyLevel().orElse(defaultGetRangesConcurrency);

        if (concurrencyLevel == 1 || isSingleton(query.rangeRequests())) {
            return requestAndVisitables.map(pair -> processor.apply(pair.getLeft(), pair.getRight()));
        }

        return MoreStreams.blockingStreamWithParallelism(
                requestAndVisitables,
                pair -> processor.apply(pair.getLeft(), pair.getRight()),
                getRangesExecutor,
                concurrencyLevel);
    }

    private static boolean isSingleton(Iterable<?> elements) {
        Iterator<?> it = elements.iterator();
        if (it.hasNext()) {
            it.next();
            return !it.hasNext();
        }
        return false;
    }

    @Override
    public Stream<BatchingVisitable<RowResult<byte[]>>> getRangesLazy(
            final TableReference tableRef, Iterable<RangeRequest> rangeRequests) {
        if (!Iterables.isEmpty(rangeRequests)) {
            hasReads = true;
        }
        return StreamSupport.stream(rangeRequests.spliterator(), false)
                .map(rangeRequest -> getLazyRange(tableRef, rangeRequest));
    }

    private BatchingVisitable<RowResult<byte[]>> getLazyRange(TableReference tableRef, RangeRequest rangeRequest) {
        return new AbstractBatchingVisitable<RowResult<byte[]>>() {
            @Override
            protected <K extends Exception> void batchAcceptSizeHint(
                    int batchSizeHint, ConsistentVisitor<RowResult<byte[]>, K> visitor) throws K {
                getRange(tableRef, rangeRequest).batchAccept(batchSizeHint, visitor);
            }
        };
    }

    private void validatePreCommitRequirementsOnNonExhaustiveReadIfNecessary(TableReference tableRef, long timestamp) {
        validatePreCommitRequirementsOnReadIfNecessary(tableRef, timestamp, false);
    }

    /*
    We don't have any guarantees that reads and commit will be executed in a single threaded manner, so we could in
    theory return wrong results if we perform async reads while trying to commit. But our protocol doesn't aim to
    support such case, and we're OK with having undefined behaviour in these occasions.

    Example of such case:
       - We're reading a thoroughly swept table with no configuration for immediate validation on reads.
       - An async range scan is performed, but hasn't started executing yet.
       - We start commit round on the main thread
       - Commit doesn't check for immutable timestamp lock because
           hasReadsThatRequireImmutableTimestampLockValidationAtCommitRound is false
       - We finish the range scan on the second thread, but validation is skipped due to the configuration and it sets
           hasReadsThatRequireImmutableTimestampLockValidationAtCommitRound to true, but that is never checked due to
            the commit round having already happened.
       - We then risk having returned inconsistent values in this transaction, since we could have lost the immutableT
            lock, but never checked it and values could've been swept under us.
    */
    private void validatePreCommitRequirementsOnReadIfNecessary(
            TableReference tableRef, long timestamp, boolean allPossibleCellsReadAndPresent) {
        ValidationState validationState = readSnapshotValidator.throwIfPreCommitRequirementsNotMetOnRead(
                tableRef, timestamp, allPossibleCellsReadAndPresent);
        if (validationState == ValidationState.NOT_COMPLETELY_VALIDATED) {
            hasPossiblyUnvalidatedReads = true;
        }
    }

    private List<Map.Entry<Cell, byte[]>> getPostFilteredWithLocalWrites(
            final TableReference tableRef,
            final SortedMap<Cell, byte[]> postFiltered,
            final RangeRequest rangeRequest,
            List<RowResult<Value>> prePostFilter,
            final byte[] endRowExclusive) {
        Map<Cell, Value> prePostFilterCells = Cells.convertRowResultsToCells(prePostFilter);
        Collection<Map.Entry<Cell, byte[]>> postFilteredCells = Collections2.filter(
                postFiltered.entrySet(),
                Predicates.compose(Predicates.in(prePostFilterCells.keySet()), MapEntries.getKeyFunction()));
        Collection<Map.Entry<Cell, byte[]>> localWritesInRange = getLocalWritesForRange(
                        tableRef, rangeRequest.getStartInclusive(), endRowExclusive, rangeRequest.getColumnNames())
                .entrySet();
        return mergeInLocalWrites(
                tableRef, postFilteredCells.iterator(), localWritesInRange.iterator(), rangeRequest.isReverse());
    }

    @Override
    public BatchingVisitable<RowResult<byte[]>> getRange(final TableReference tableRef, final RangeRequest range) {
        checkGetPreconditions(tableRef);
        if (range.isEmptyRange()) {
            return BatchingVisitables.emptyBatchingVisitable();
        }
        hasReads = true;

        return new AbstractBatchingVisitable<RowResult<byte[]>>() {
            @Override
            public <K extends Exception> void batchAcceptSizeHint(
                    int userRequestedSize, ConsistentVisitor<RowResult<byte[]>, K> visitor) throws K {
                ensureUncommitted();

                int requestSize = range.getBatchHint() != null ? range.getBatchHint() : userRequestedSize;
                int preFilterBatchSize = getRequestHintToKvStore(requestSize);

                Preconditions.checkArgument(!range.isReverse(), "we currently do not support reverse ranges");
                getBatchingVisitableFromIterator(tableRef, range, requestSize, visitor, preFilterBatchSize);
            }
        };
    }

    private <K extends Exception> boolean getBatchingVisitableFromIterator(
            TableReference tableRef,
            RangeRequest range,
            int userRequestedSize,
            AbortingVisitor<List<RowResult<byte[]>>, K> visitor,
            int preFilterBatchSize)
            throws K {
        try (ClosableIterator<RowResult<byte[]>> postFilterIterator =
                postFilterIterator(tableRef, range, preFilterBatchSize, Value.GET_VALUE)) {
            Iterator<RowResult<byte[]>> localWritesInRange = Cells.createRowView(getLocalWritesForRange(
                            tableRef, range.getStartInclusive(), range.getEndExclusive(), range.getColumnNames())
                    .entrySet());
            Iterator<RowResult<byte[]>> mergeIterators =
                    mergeInLocalWritesRows(postFilterIterator, localWritesInRange, range.isReverse(), tableRef);
            return BatchingVisitableFromIterable.create(mergeIterators).batchAccept(userRequestedSize, visitor);
        }
    }

    protected static int getRequestHintToKvStore(int userRequestedSize) {
        if (userRequestedSize == 1) {
            // Handle 1 specially because the underlying store could have an optimization for 1
            return 1;
        }
        // TODO(carrino): tune the param here based on how likely we are to post filter
        // rows out and have deleted rows
        int preFilterBatchSize = userRequestedSize + ((userRequestedSize + 9) / 10);
        if (preFilterBatchSize > AtlasDbPerformanceConstants.MAX_BATCH_SIZE || preFilterBatchSize < 0) {
            preFilterBatchSize = AtlasDbPerformanceConstants.MAX_BATCH_SIZE;
        }
        return preFilterBatchSize;
    }

    private Iterator<RowResult<byte[]>> mergeInLocalWritesRows(
            Iterator<RowResult<byte[]>> postFilterIterator,
            Iterator<RowResult<byte[]>> localWritesInRange,
            boolean isReverse,
            TableReference tableReference) {
        Ordering<RowResult<byte[]>> ordering = RowResult.getOrderingByRowName();
        Iterator<RowResult<byte[]>> mergeIterators = IteratorUtils.mergeIterators(
                postFilterIterator,
                localWritesInRange,
                isReverse ? ordering.reverse() : ordering,
                from -> RowResults.merge(from.lhSide, from.rhSide)); // prefer local writes

        Iterator<RowResult<byte[]>> purgeDeleted = filterEmptyColumnsFromRows(mergeIterators, tableReference);
        return Iterators.filter(purgeDeleted, Predicates.not(RowResults.createIsEmptyPredicate()));
    }

    private Iterator<RowResult<byte[]>> filterEmptyColumnsFromRows(
            Iterator<RowResult<byte[]>> unfilteredRows, TableReference tableReference) {
        return Iterators.transform(unfilteredRows, unfilteredRow -> {
            SortedMap<byte[], byte[]> filteredColumns =
                    Maps.filterValues(unfilteredRow.getColumns(), Predicates.not(Value::isTombstone));
            // compute filtered size without traversing lazily transformed map `size()` as that allocates entries
            long filteredCount = unfilteredRow.getColumns().values().stream()
                    .filter(Predicates.not(Value::isTombstone))
                    .count();

            long emptyValues = unfilteredRow.getColumns().size() - filteredCount;
            snapshotEventRecorder.recordFilteredEmptyValues(tableReference, emptyValues);
            TraceStatistics.incEmptyValues(emptyValues);

            return RowResult.create(unfilteredRow.getRowName(), filteredColumns);
        });
    }

    private List<Map.Entry<Cell, byte[]>> mergeInLocalWrites(
            TableReference tableRef,
            Iterator<Map.Entry<Cell, byte[]>> postFilterIterator,
            Iterator<Map.Entry<Cell, byte[]>> localWritesInRange,
            boolean isReverse) {
        Comparator<Cell> cellComparator = isReverse ? Comparator.reverseOrder() : Comparator.naturalOrder();
        Iterator<Map.Entry<Cell, byte[]>> mergeIterators = mergeLocalAndRemoteWrites(
                localWritesInRange, ClosableIterators.wrapWithEmptyClose(postFilterIterator), cellComparator);
        return postFilterEmptyValues(tableRef, mergeIterators);
    }

    private List<Map.Entry<Cell, byte[]>> postFilterEmptyValues(
            TableReference tableRef, Iterator<Map.Entry<Cell, byte[]>> mergeIterators) {
        List<Map.Entry<Cell, byte[]>> mergedWritesWithoutEmptyValues = new ArrayList<>();
        Predicate<Map.Entry<Cell, byte[]>> nonEmptyValuePredicate =
                Predicates.compose(Predicates.not(Value::isTombstone), MapEntries.getValueFunction());
        long numEmptyValues = 0;
        while (mergeIterators.hasNext()) {
            Map.Entry<Cell, byte[]> next = mergeIterators.next();
            if (nonEmptyValuePredicate.apply(next)) {
                mergedWritesWithoutEmptyValues.add(next);
            } else {
                numEmptyValues++;
            }
        }
        snapshotEventRecorder.recordFilteredEmptyValues(tableRef, numEmptyValues);
        TraceStatistics.incEmptyValues(numEmptyValues);

        return mergedWritesWithoutEmptyValues;
    }

    @MustBeClosed
    protected <T> ClosableIterator<RowResult<T>> postFilterIterator(
            TableReference tableRef, RangeRequest range, int preFilterBatchSize, Function<Value, T> transformer) {
        RowRangeBatchProvider batchProvider =
                new RowRangeBatchProvider(transactionKeyValueService, tableRef, range, getStartTimestamp());
        BatchSizeIncreasingIterator<RowResult<Value>> results =
                new BatchSizeIncreasingIterator<>(batchProvider, preFilterBatchSize, null);
        Iterator<Iterator<RowResult<T>>> batchedPostFiltered = new AbstractIterator<Iterator<RowResult<T>>>() {
            @Override
            protected Iterator<RowResult<T>> computeNext() {
                List<RowResult<Value>> batch = results.getBatch().batch();
                if (batch.isEmpty()) {
                    return endOfData();
                }
                SortedMap<Cell, T> postFilter = postFilterRows(tableRef, batch, transformer);

                // can't skip lock checks for range scans
                validatePreCommitRequirementsOnNonExhaustiveReadIfNecessary(tableRef, getStartTimestamp());
                results.markNumResultsNotDeleted(
                        Cells.getRows(postFilter.keySet()).size());
                return Cells.createRowView(postFilter.entrySet());
            }
        };

        final Iterator<RowResult<T>> rows = Iterators.concat(batchedPostFiltered);

        return ClosableIterators.wrap(rows, results);
    }

    /**
     * This includes deleted writes as zero length byte arrays, be sure to strip them out.
     * <p>
     * For the selectedColumns parameter, empty set means all columns. This is unfortunate, but follows the semantics of
     * {@link RangeRequest}.
     */
    private SortedMap<Cell, byte[]> getLocalWritesForRange(
            TableReference tableRef, byte[] startRow, byte[] endRow, SortedSet<byte[]> selectedColumns) {
        SortedMap<Cell, byte[]> writes = localWriteBuffer.getLocalWritesForTable(tableRef);
        if (startRow.length != 0) {
            writes = writes.tailMap(Cells.createSmallestCellForRow(startRow));
        }
        if (endRow.length != 0) {
            writes = writes.headMap(Cells.createSmallestCellForRow(endRow));
        }
        if (!selectedColumns.isEmpty()) {
            writes = Maps.filterKeys(writes, cell -> selectedColumns.contains(cell.getColumnName()));
        }
        return writes;
    }

    private SortedMap<Cell, byte[]> getLocalWritesForColumnRange(
            TableReference tableRef, BatchColumnRangeSelection columnRangeSelection, byte[] row) {
        SortedMap<Cell, byte[]> writes = localWriteBuffer.getLocalWritesForTable(tableRef);
        Cell startCell;
        if (columnRangeSelection.getStartCol().length != 0) {
            startCell = Cell.create(row, columnRangeSelection.getStartCol());
        } else {
            startCell = Cells.createSmallestCellForRow(row);
        }
        writes = writes.tailMap(startCell);
        if (RangeRequests.isLastRowName(row)) {
            return writes;
        }
        Cell endCell;
        if (columnRangeSelection.getEndCol().length != 0) {
            endCell = Cell.create(row, columnRangeSelection.getEndCol());
        } else {
            endCell = Cells.createSmallestCellForRow(RangeRequests.nextLexicographicName(row));
        }
        writes = writes.headMap(endCell);
        return writes;
    }

    private SortedMap<Cell, byte[]> postFilterPages(
            TableReference tableRef, Iterable<TokenBackedBasicResultsPage<RowResult<Value>, byte[]>> rangeRows) {
        List<RowResult<Value>> results = new ArrayList<>();
        for (TokenBackedBasicResultsPage<RowResult<Value>, byte[]> page : rangeRows) {
            results.addAll(page.getResults());
        }
        return postFilterRows(tableRef, results, Value.GET_VALUE);
    }

    private <T> SortedMap<Cell, T> postFilterRows(
            TableReference tableRef, List<RowResult<Value>> rangeRows, Function<Value, T> transformer) {
        ensureUncommitted();

        if (rangeRows.isEmpty()) {
            return ImmutableSortedMap.of();
        }

        Map<Cell, Value> rawResults = Maps.newHashMapWithExpectedSize(estimateSize(rangeRows));
        for (RowResult<Value> rowResult : rangeRows) {
            for (Map.Entry<byte[], Value> e : rowResult.getColumns().entrySet()) {
                rawResults.put(Cell.create(rowResult.getRowName(), e.getKey()), e.getValue());
            }
        }

        return ImmutableSortedMap.copyOf(getWithPostFilteringSync(tableRef, rawResults, transformer));
    }

    private int estimateSize(List<RowResult<Value>> rangeRows) {
        int estimatedSize = 0;
        for (RowResult<Value> rowResult : rangeRows) {
            estimatedSize += rowResult.getColumns().size();
        }
        return estimatedSize;
    }

    private <T> Collection<Map.Entry<Cell, T>> getWithPostFilteringSync(
            TableReference tableRef, Map<Cell, Value> rawResults, Function<Value, T> transformer) {
        return AtlasFutures.getUnchecked(
                getWithPostFilteringAsync(tableRef, rawResults, transformer, transactionKeyValueService));
    }

    private <T> ListenableFuture<Collection<Map.Entry<Cell, T>>> getWithPostFilteringAsync(
            TableReference tableRef,
            Map<Cell, Value> rawResults,
            Function<Value, T> transformer,
            TransactionKeyValueService asyncKeyValueService) {
        long bytes = 0;
        for (Map.Entry<Cell, Value> entry : rawResults.entrySet()) {
            bytes += entry.getValue().getContents().length + Cells.getApproxSizeOfCell(entry.getKey());
        }
        if (bytes > TransactionConstants.WARN_LEVEL_FOR_QUEUED_BYTES && log.isWarnEnabled()) {
            log.warn(
                    "A single get had quite a few bytes: {} for table {}. The number of results was {}. "
                            + "Enable debug logging for more information.",
                    SafeArg.of("numBytes", bytes),
                    LoggingArgs.tableRef(tableRef),
                    SafeArg.of("numResults", rawResults.size()));
            if (log.isDebugEnabled()) {
                log.debug(
                        "The first 10 results of your request were {}.",
                        UnsafeArg.of("results", Iterables.limit(rawResults.entrySet(), 10)),
                        new SafeRuntimeException("This exception and stack trace are provided for debugging purposes"));
            }
            snapshotEventRecorder.recordManyBytesReadForTable(tableRef, bytes);
        }

        snapshotEventRecorder.recordCellsRead(tableRef, rawResults.size());

        if (AtlasDbConstants.HIDDEN_TABLES.contains(tableRef)) {
            Preconditions.checkState(allowHiddenTableAccess, "hidden tables cannot be read in this transaction");
            // hidden tables are used outside of the transaction protocol, and in general have invalid timestamps,
            // so do not apply post-filtering as post-filtering would rollback (actually delete) the data incorrectly
            // this case is hit when reading a hidden table from console
            return Futures.immediateFuture(ImmutableList.copyOf(
                    Maps.transformValues(rawResults, transformer::apply).entrySet()));
        }

        Collection<Map.Entry<Cell, T>> resultsAccumulator = new ArrayList<>();
        return Futures.transformAsync(
                Futures.immediateFuture(rawResults),
                resultsToPostFilter -> getWithPostFilteringIterate(
                        tableRef, resultsToPostFilter, resultsAccumulator, transformer, asyncKeyValueService),
                MoreExecutors.directExecutor());
    }

    private <T> ListenableFuture<Collection<Map.Entry<Cell, T>>> getWithPostFilteringIterate(
            TableReference tableReference,
            Map<Cell, Value> resultsToPostFilter,
            Collection<Map.Entry<Cell, T>> resultsAccumulator,
            Function<Value, T> transformer,
            TransactionKeyValueService asyncKeyValueService) {
        return Futures.transformAsync(
                Futures.immediateFuture(resultsToPostFilter),
                results -> {
                    int iterations = 0;
                    Map<Cell, Value> remainingResultsToPostFilter = results;
                    while (!remainingResultsToPostFilter.isEmpty()) {
                        remainingResultsToPostFilter = AtlasFutures.getUnchecked(getWithPostFilteringInternal(
                                tableReference,
                                remainingResultsToPostFilter,
                                resultsAccumulator,
                                transformer,
                                asyncKeyValueService));
                        Preconditions.checkState(
                                ++iterations < MAX_POST_FILTERING_ITERATIONS,
                                "Unable to filter cells to find correct result after "
                                        + "reaching max iterations. This is likely due to aborted cells lying around,"
                                        + " or in the very rare case, could be due to transactions which constantly "
                                        + "conflict but never commit. These values will be cleaned up eventually, but"
                                        + " if the issue persists, ensure that sweep is caught up.",
                                LoggingArgs.tableRef(tableReference),
                                SafeArg.of("maxIterations", MAX_POST_FILTERING_ITERATIONS));
                    }
                    snapshotEventRecorder.recordCellsReturned(tableReference, resultsAccumulator.size());

                    return Futures.immediateFuture(resultsAccumulator);
                },
                MoreExecutors.directExecutor());
    }

    /**
     * This will return all the key-value pairs that still need to be postFiltered.  It will output properly post
     * filtered keys to the {@code resultsCollector} output param.
     */
    private <T> ListenableFuture<Map<Cell, Value>> getWithPostFilteringInternal(
            TableReference tableRef,
            Map<Cell, Value> rawResults,
            @Output Collection<Map.Entry<Cell, T>> resultsCollector,
            Function<Value, T> transformer,
<<<<<<< HEAD
            TransactionKeyValueService asyncKeyValueService) {
        Set<Cell> orphanedSentinels = findOrphanedSweepSentinels(tableRef, rawResults);
=======
            TransactionKeyValueService asyncKeyValueService,
            AsyncTransactionService asyncTransactionService) {
        Set<Cell> orphanedSentinels =
                readSentinelHandler.findAndMarkOrphanedSweepSentinelsForDeletion(tableRef, rawResults);
>>>>>>> 2ac0feba
        LongSet valuesStartTimestamps = getStartTimestampsForValues(rawResults.values());

        return Futures.transformAsync(
                commitTimestampLoader.getCommitTimestamps(tableRef, valuesStartTimestamps),
                commitTimestamps -> collectCellsToPostFilter(
                        tableRef,
                        rawResults,
                        resultsCollector,
                        transformer,
                        asyncKeyValueService,
                        orphanedSentinels,
                        commitTimestamps),
                MoreExecutors.directExecutor());
    }

    private <T> ListenableFuture<Map<Cell, Value>> collectCellsToPostFilter(
            TableReference tableRef,
            Map<Cell, Value> rawResults,
            @Output Collection<Map.Entry<Cell, T>> resultsCollector,
            Function<Value, T> transformer,
            TransactionKeyValueService asyncKeyValueService,
            Set<Cell> orphanedSentinels,
            LongLongMap commitTimestamps) {
        Map<Cell, Long> keysToReload = Maps.newHashMapWithExpectedSize(0);
        Map<Cell, Long> keysToDelete = Maps.newHashMapWithExpectedSize(0);
        ImmutableSet.Builder<Cell> keysAddedBuilder = ImmutableSet.builder();

        for (Map.Entry<Cell, Value> e : rawResults.entrySet()) {
            Cell key = e.getKey();
            Value value = e.getValue();

            if (ReadSentinelHandler.isSweepSentinel(value)) {
                snapshotEventRecorder.recordFilteredSweepSentinel(tableRef);
                if (!orphanedSentinels.contains(key)) {
                    readSentinelHandler.handleReadSentinel();
                }
            } else {
                long theirCommitTimestamp =
                        commitTimestamps.getIfAbsent(value.getTimestamp(), TransactionConstants.FAILED_COMMIT_TS);
                if (theirCommitTimestamp == TransactionConstants.FAILED_COMMIT_TS) {
                    keysToReload.put(key, value.getTimestamp());
                    if (shouldDeleteAndRollback()) {
                        // This is from a failed transaction so we can roll it back and then reload it.
                        keysToDelete.put(key, value.getTimestamp());
                        snapshotEventRecorder.recordFilteredUncommittedTransaction(tableRef);
                    }
                } else if (theirCommitTimestamp > getStartTimestamp()) {
                    // The value's commit timestamp is after our start timestamp.
                    // This means the value is from a transaction which committed
                    // after our transaction began. We need to try reading at an
                    // earlier timestamp.
                    keysToReload.put(key, value.getTimestamp());
                    snapshotEventRecorder.recordFilteredTransactionCommittingAfterOurStart(tableRef);
                } else {
                    // The value has a commit timestamp less than our start timestamp, and is visible and valid.
                    if (value.getContents().length != 0) {
                        resultsCollector.add(Maps.immutableEntry(key, transformer.apply(value)));
                        keysAddedBuilder.add(key);
                    }
                }
            }
        }
        Set<Cell> keysAddedToResults = keysAddedBuilder.build();

        if (!keysToDelete.isEmpty()) {
            // if we can't roll back the failed transactions, we should just try again
            if (!rollbackFailedTransactions(tableRef, keysToDelete, commitTimestamps, defaultTransactionService)) {
                return Futures.immediateFuture(getRemainingResults(rawResults, keysAddedToResults));
            }
        }

        if (!keysToReload.isEmpty()) {
            return Futures.transform(
                    asyncKeyValueService.getAsync(tableRef, keysToReload),
                    nextRawResults -> {
                        boolean allPossibleCellsReadAndPresent = nextRawResults.size() == keysToReload.size();
                        validatePreCommitRequirementsOnReadIfNecessary(
                                tableRef, getStartTimestamp(), allPossibleCellsReadAndPresent);
                        return getRemainingResults(nextRawResults, keysAddedToResults);
                    },
                    MoreExecutors.directExecutor());
        }
        return Futures.immediateFuture(ImmutableMap.of());
    }

    private Map<Cell, Value> getRemainingResults(Map<Cell, Value> rawResults, Set<Cell> keysAddedToResults) {
        Map<Cell, Value> remainingResults = new HashMap<>(rawResults);
        remainingResults.keySet().removeAll(keysAddedToResults);
        return remainingResults;
    }

    /**
     * This is protected to allow for different post filter behavior.
     */
    protected boolean shouldDeleteAndRollback() {
        Preconditions.checkNotNull(
                timelockService, "if we don't have a valid lock server we can't roll back transactions");
        return true;
    }

    @Override
    public final void delete(TableReference tableRef, Set<Cell> cells) {
        deleteWithMetadataInternal(tableRef, cells, ImmutableMap.of());
    }

    @Override
    public void deleteWithMetadata(TableReference tableRef, Map<Cell, ChangeMetadata> cellsWithMetadata) {
        deleteWithMetadataInternal(tableRef, cellsWithMetadata.keySet(), cellsWithMetadata);
    }

    private void deleteWithMetadataInternal(
            TableReference tableRef, Set<Cell> cells, Map<Cell, ChangeMetadata> metadata) {
        getCache().delete(tableRef, cells);
        writeToLocalBuffer(tableRef, Cells.constantValueMap(cells, PtBytes.EMPTY_BYTE_ARRAY), metadata);
    }

    @Override
    public void put(TableReference tableRef, Map<Cell, byte[]> values) {
        putWithMetadataInternal(tableRef, values, ImmutableMap.of());
    }

    @Override
    public void putWithMetadata(TableReference tableRef, Map<Cell, ValueAndChangeMetadata> valuesAndMetadata) {
        putWithMetadataInternal(
                tableRef,
                Maps.transformValues(valuesAndMetadata, ValueAndChangeMetadata::value),
                Maps.transformValues(valuesAndMetadata, ValueAndChangeMetadata::metadata));
    }

    private void putWithMetadataInternal(
            TableReference tableRef, Map<Cell, byte[]> values, Map<Cell, ChangeMetadata> metadata) {
        ensureNoEmptyValues(values);
        getCache().write(tableRef, values);
        writeToLocalBuffer(tableRef, values, metadata);
    }

    private void writeToLocalBuffer(
            TableReference tableRef, Map<Cell, byte[]> values, Map<Cell, ChangeMetadata> metadata) {
        Preconditions.checkArgument(!AtlasDbConstants.HIDDEN_TABLES.contains(tableRef));
        markTableAsInvolvedInThisTransaction(tableRef);

        if (values.isEmpty()) {
            return;
        }

        numWriters.incrementAndGet();
        try {
            // We need to check the status after incrementing writers to ensure that we fail if we are committing.
            ensureUncommitted();

            localWriteBuffer.putLocalWritesAndMetadata(tableRef, values, metadata);
        } finally {
            numWriters.decrementAndGet();
        }
    }

    private void ensureNoEmptyValues(Map<Cell, byte[]> values) {
        for (Map.Entry<Cell, byte[]> cellEntry : values.entrySet()) {
            if ((cellEntry.getValue() == null) || (cellEntry.getValue().length == 0)) {
                throw new SafeIllegalArgumentException(
                        "AtlasDB does not currently support inserting null or empty (zero-byte) values.");
            }
        }
    }

    @Override
    public void abort() {
        if (state.get() == State.ABORTED) {
            close();
            return;
        }
        while (true) {
            ensureUncommitted();
            if (state.compareAndSet(State.UNCOMMITTED, State.ABORTED)) {
                if (hasWrites()) {
                    preCommitRequirementValidator.throwIfPreCommitRequirementsNotMet(null, getStartTimestamp());
                }
                transactionOutcomeMetrics.markAbort();
                if (transactionLengthLogger.isDebugEnabled()) {
                    long transactionMillis = TimeUnit.NANOSECONDS.toMillis(transactionTimerContext.stop());

                    if (transactionMillis > TXN_LENGTH_THRESHOLD) {
                        transactionLengthLogger.debug(
                                "Aborted transaction {} in {} ms",
                                SafeArg.of("startTimestamp", getStartTimestamp()),
                                SafeArg.of("transactionLengthMillis", transactionMillis),
                                SafeArg.of("transactionDuration", Duration.ofMillis(transactionMillis)));
                    }
                }
                close();
                return;
            }
        }
    }

    private void close() {
        try {
            closer.close();
        } catch (Exception | Error e) {
            log.warn("Error while closing transaction resources", e);
        }
    }

    @Override
    public boolean isAborted() {
        return state.get() == State.ABORTED;
    }

    @Override
    public boolean isUncommitted() {
        return state.get() == State.UNCOMMITTED;
    }

    private void ensureUncommitted() {
        if (!isUncommitted()) {
            throw new CommittedTransactionException();
        }
    }

    private void ensureStillRunning() {
        if (!isStillRunning()) {
            throw new CommittedTransactionException();
        }
    }

    private boolean isStillRunning() {
        State stateNow = state.get();
        return stateNow == State.UNCOMMITTED || stateNow == State.COMMITTING;
    }

    /**
     * Returns true iff the transaction is known to have successfully committed.
     * <p>
     * Be careful when using this method! A transaction that the client thinks has failed could actually have
     * committed as far as the key-value service is concerned.
     */
    private boolean isDefinitivelyCommitted() {
        return state.get() == State.COMMITTED;
    }

    ///////////////////////////////////////////////////////////////////////////
    /// Committing
    ///////////////////////////////////////////////////////////////////////////

    @Override
    public void commit() {
        commit(defaultTransactionService);
    }

    @Override
    public void commit(TransactionService transactionService) {
        commitWithoutCallbacks(transactionService);
        runSuccessCallbacksIfDefinitivelyCommitted();
        close();
    }

    @Override
    public void runSuccessCallbacksIfDefinitivelyCommitted() {
        if (isDefinitivelyCommitted()) {
            successCallbackManager.runCallbacks();
        }
    }

    @Override
    public void commitWithoutCallbacks() {
        commitWithoutCallbacks(defaultTransactionService);
    }

    @Override
    public void commitWithoutCallbacks(TransactionService transactionService) {
        if (state.get() == State.COMMITTED) {
            return;
        }
        if (state.get() == State.FAILED) {
            throw new SafeIllegalStateException("this transaction has already failed");
        }
        while (true) {
            ensureUncommitted();
            if (state.compareAndSet(State.UNCOMMITTED, State.COMMITTING)) {
                break;
            }
        }

        // This must be done BEFORE we commit (otherwise if the system goes down after
        // we commit but before we queue cells for scrubbing, then we will lose track of
        // which cells we need to scrub)
        if (getTransactionType() == TransactionType.AGGRESSIVE_HARD_DELETE
                || getTransactionType() == TransactionType.HARD_DELETE) {
            cleaner.queueCellsForScrubbing(getCellsToQueueForScrubbing(), getStartTimestamp());
        }

        boolean success = false;
        try {
            if (numWriters.get() > 0) {
                // After we set state to committing we need to make sure no one is still writing.
                throw new SafeIllegalStateException("Cannot commit while other threads are still calling put.");
            }

            checkConstraints();
            commitWrites(transactionService);
            if (perfLogger.isDebugEnabled()) {
                long transactionMillis = TimeUnit.NANOSECONDS.toMillis(transactionTimerContext.stop());
                perfLogger.debug(
                        "Committed transaction {} in {}ms",
                        SafeArg.of("startTimestamp", getStartTimestamp()),
                        SafeArg.of("transactionTimeMillis", transactionMillis));
            }
            success = true;
        } finally {
            // Once we are in state committing, we need to try/finally to set the state to a terminal state.
            if (success) {
                state.set(State.COMMITTED);
                transactionOutcomeMetrics.markSuccessfulCommit();
            } else {
                state.set(State.FAILED);
                transactionOutcomeMetrics.markFailedCommit();
            }
        }
    }

    private void checkConstraints() {
        if (localWriteBuffer.getLocalWrites().isEmpty()) {
            // avoid work in cases where constraints do not apply (e.g. read only transactions)
            return;
        }

        List<String> violations = new ArrayList<>();
        for (Map.Entry<TableReference, ConstraintCheckable> entry : constraintsByTableName.entrySet()) {
            Map<Cell, byte[]> writes = localWriteBuffer.getLocalWrites().get(entry.getKey());
            if (writes != null && !writes.isEmpty()) {
                List<String> failures = entry.getValue().findConstraintFailures(writes, this, constraintCheckingMode);
                if (!failures.isEmpty()) {
                    violations.addAll(failures);
                }
            }
        }

        if (!violations.isEmpty()) {
            AtlasDbConstraintException error = new AtlasDbConstraintException(violations);
            if (constraintCheckingMode.shouldThrowException()) {
                throw error;
            } else {
                constraintLogger.error("Constraint failure on commit.", error);
            }
        }
    }

    private void commitWrites(TransactionService transactionService) {
        if (!hasWrites()) {
            if (hasReads() || hasAnyInvolvedTables()) {
                // verify any pre-commit conditions on the transaction
                preCommitRequirementValidator.throwIfPreCommitConditionInvalid(getStartTimestamp());

                // if there are no writes, we must still make sure the immutable timestamp lock is still valid,
                // to ensure that sweep hasn't thoroughly deleted cells we tried to read
                if (validationNecessaryForInvolvedTablesOnCommit()) {
                    preCommitRequirementValidator.throwIfImmutableTsOrCommitLocksExpired(null);
                }
            }
            snapshotTransactionMetricFactory
                    .getTimer("nonWriteCommitTotalTimeSinceTxCreation")
                    .update(Duration.of(transactionTimerContext.stop(), ChronoUnit.NANOS));
            return;
        }

        timedAndTraced("commitStage", () -> {
            // Acquire row locks and a lock on the start timestamp row in the transactions table.
            // This must happen before conflict checking, otherwise we could complete the checks and then have someone
            // else write underneath us before we proceed (thus missing a write/write conflict).
            // Timing still useful to distinguish bad lock percentiles from user-generated lock requests.
            LockToken commitLocksToken = timedAndTraced("commitAcquireLocks", this::acquireLocksForCommit);
            try {
                // Conflict checking. We can actually do this later without compromising correctness, but there is no
                // reason to postpone this check - we waste resources writing unnecessarily if these are going to fail.
                timedAndTraced(
                        "commitCheckingForConflicts",
                        () -> throwIfConflictOnCommit(commitLocksToken, transactionService));

                // Before doing any remote writes, we mark that the transaction is in progress. Until this point, all
                // writes are buffered in memory.
                timedAndTraced(
                        "markingTransactionInProgress", () -> transactionService.markInProgress(getStartTimestamp()));

                // Freeze the writes that we will commit. It is possible for writes to be added to the write buffer past
                // this point (if they had passed the #ensureUncommitted check before committing started), but they will
                // be discarded silently. This sounds scary, but this is not a regression from previous behaviour
                // TODO(mdaudali): We should explicitly freeze the write buffer to better surface lost writes in this
                // edge case.
                Map<TableReference, ? extends Map<Cell, byte[]>> writes = localWriteBuffer.getLocalWrites();

                // Write to the targeted sweep queue. We must do this before writing to the key value service -
                // otherwise we may have hanging values that targeted sweep won't know about.
                timedAndTraced("writingToSweepQueue", () -> sweepQueue.enqueue(writes, getStartTimestamp()));

                // Introduced for txn4 - Prevents sweep from making progress beyond immutableTs before entries were
                // put into the sweep queue. This ensures that sweep must process writes to the sweep queue done by
                // this transaction before making progress.
                traced(
                        "postSweepEnqueueLockCheck",
                        () -> preCommitRequirementValidator.throwIfImmutableTsOrCommitLocksExpired(commitLocksToken));

                // Write to the key value service. We must do this before getting the commit timestamp - otherwise
                // we risk another transaction starting at a timestamp after our commit timestamp not seeing our writes.
                timedAndTraced("commitWrite", () -> transactionKeyValueService.multiPut(writes, getStartTimestamp()));

                // Now that all writes are done, get the commit timestamp
                // We must do this before we check that our locks are still valid to ensure that other transactions that
                // will hold these locks are sure to have start timestamps after our commit timestamp.
                // Timing is still useful, as this may perform operations pertaining to lock watches.
                long commitTimestamp = timedAndTraced(
                        "getCommitTimestamp",
                        () -> timelockService.getCommitTimestamp(getStartTimestamp(), commitLocksToken));
                commitTsForScrubbing = commitTimestamp;

                // Punch on commit so that if hard delete is the only thing happening on a system,
                // we won't block forever waiting for the unreadable timestamp to advance past the
                // scrub timestamp (same as the hard delete transaction's start timestamp).
                // May not need to be here specifically, but this is a very cheap operation - scheduling another thread
                // might well cost more.
                // Not timed as this is generally an asynchronous operation.
                traced("microsForPunch", () -> cleaner.punch(commitTimestamp));

                // Check the transactional key-value-service is still the source of truth at the commit timestamp.
                // This can take place anytime before the actual commit (the putUnlessExists). However, situations
                // in which the transaction key-value-service is invalid may also affect subsequent checks, and we
                // would prefer for these to be flagged explicitly as such.
                // Timed; this may in some implementations end up requiring external RPCs or database calls.
                timedAndTraced(
                        "transactionKvsValidityCheck",
                        () -> throwIfTransactionKeyValueServiceNoLongerValid(commitTimestamp));

                // Serializable transactions need to check their reads haven't changed, by reading again at
                // commitTs + 1. This must happen before the lock check for thorough tables, because the lock check
                // verifies the immutable timestamp hasn't moved forward - thorough sweep might sweep a conflict out
                // from underneath us.
                timedAndTraced(
                        "readWriteConflictCheck", () -> throwIfReadWriteConflictForSerializable(commitTimestamp));

                // Verify that our locks and pre-commit conditions are still valid before we actually commit;
                // this throwIfPreCommitRequirementsNotMet is required by the transaction protocol for correctness.
                // We check the pre-commit conditions first since they may operate similarly to read write conflict
                // handling - we should check lock validity last to ensure that sweep hasn't affected the checks.
                timedAndTraced(
                        "userPreCommitCondition",
                        () -> preCommitRequirementValidator.throwIfPreCommitConditionInvalidAtCommitOnWriteTransaction(
                                writes, commitTimestamp));

                // Not timed, because this just calls ConjureTimelockServiceBlocking.refreshLockLeases, and that is
                // timed.
                traced(
                        "preCommitLockCheck",
                        () -> preCommitRequirementValidator.throwIfImmutableTsOrCommitLocksExpired(commitLocksToken));

                // Not timed, because this just calls TransactionService.putUnlessExists, and that is timed.
                traced(
                        "commitPutCommitTs",
                        () -> putCommitTimestamp(commitTimestamp, commitLocksToken, transactionService));

                long microsSinceCreation = TimeUnit.MILLISECONDS.toMicros(System.currentTimeMillis() - timeCreated);
                snapshotTransactionMetricFactory
                        .getTimer("commitTotalTimeSinceTxCreation")
                        .update(Duration.of(microsSinceCreation, ChronoUnit.MICROS));
                snapshotTransactionMetricFactory
                        .getHistogram(AtlasDbMetricNames.SNAPSHOT_TRANSACTION_BYTES_WRITTEN)
                        .update(localWriteBuffer.getValuesByteCount());
            } finally {
                // Not timed because tryUnlock() is an asynchronous operation.
                traced("postCommitUnlock", () -> timelockService.tryUnlock(ImmutableSet.of(commitLocksToken)));
            }
        });
    }

    private void throwIfTransactionKeyValueServiceNoLongerValid(long commitTimestamp) {
        if (!transactionKeyValueService.isValid(commitTimestamp)) {
            throw new SafeTransactionFailedRetriableException(
                    "Transaction key value service is no longer valid",
                    SafeArg.of("startTimestamp", getStartTimestamp()),
                    SafeArg.of("commitTimestamp", commitTimestamp));
        }
    }

    private void traced(String spanName, Runnable runnable) {
        try (CloseableTracer tracer = CloseableTracer.startSpan(spanName)) {
            runnable.run();
        }
    }

    private void timedAndTraced(String timerName, Runnable runnable) {
        try (Timer.Context timer =
                snapshotTransactionMetricFactory.getTimer(timerName).time()) {
            traced(timerName, runnable);
        }
    }

    private <T> T timedAndTraced(String timerName, Supplier<T> supplier) {
        try (Timer.Context timer =
                        snapshotTransactionMetricFactory.getTimer(timerName).time();
                CloseableTracer tracer = CloseableTracer.startSpan(timerName)) {
            return supplier.get();
        }
    }

    protected void throwIfReadWriteConflictForSerializable(long commitTimestamp) {
        // This is for overriding to get serializable transactions
    }

    private boolean hasWrites() {
        return !localWriteBuffer.getLocalWrites().isEmpty()
                && localWriteBuffer.getLocalWrites().values().stream()
                        .anyMatch(writesForTable -> !writesForTable.isEmpty());
    }

    protected boolean hasReads() {
        return hasReads;
    }

    protected ConflictHandler getConflictHandlerForTable(TableReference tableRef) {
        return conflictDetectionManager
                .get(tableRef)
                .orElseThrow(() -> new SafeNullPointerException(
                        "Not a valid table for this transaction. Make sure this table name exists or has a valid "
                                + "namespace.",
                        LoggingArgs.tableRef(tableRef)));
    }

    /**
     * Make sure we have all the rows we are checking already locked before calling this.
     */
    protected void throwIfConflictOnCommit(LockToken commitLocksToken, TransactionService transactionService)
            throws TransactionConflictException {
        for (Map.Entry<TableReference, ConcurrentNavigableMap<Cell, byte[]>> write :
                localWriteBuffer.getLocalWrites().entrySet()) {
            ConflictHandler conflictHandler = getConflictHandlerForTable(write.getKey());
            throwIfWriteAlreadyCommitted(
                    write.getKey(), write.getValue(), conflictHandler, commitLocksToken, transactionService);
        }
    }

    protected void throwIfWriteAlreadyCommitted(
            TableReference tableRef,
            Map<Cell, byte[]> writes,
            ConflictHandler conflictHandler,
            LockToken commitLocksToken,
            TransactionService transactionService)
            throws TransactionConflictException {
        if (writes.isEmpty() || !conflictHandler.checkWriteWriteConflicts()) {
            return;
        }
        Set<CellConflict> spanningWrites = new HashSet<>();
        Set<CellConflict> dominatingWrites = new HashSet<>();
        Map<Cell, Long> keysToLoad = Maps.asMap(writes.keySet(), Functions.constant(Long.MAX_VALUE));
        while (!keysToLoad.isEmpty()) {
            keysToLoad = detectWriteAlreadyCommittedInternal(
                    tableRef, keysToLoad, spanningWrites, dominatingWrites, transactionService);
        }

        if (conflictHandler == ConflictHandler.RETRY_ON_VALUE_CHANGED) {
            throwIfValueChangedConflict(tableRef, writes, spanningWrites, dominatingWrites, commitLocksToken);
        } else {
            if (!spanningWrites.isEmpty() || !dominatingWrites.isEmpty()) {
                transactionOutcomeMetrics.markWriteWriteConflict(tableRef);
                throw TransactionConflictException.create(
                        tableRef,
                        getStartTimestamp(),
                        spanningWrites,
                        dominatingWrites,
                        System.currentTimeMillis() - timeCreated,
                        List.of(LoggingArgs.tableRef(tableRef)));
            }
        }
    }

    /**
     * This will throw if we have a value changed conflict.  This means that either we changed the value and anyone did
     * a write after our start timestamp, or we just touched the value (put the same value as before) and a changed
     * value was written after our start time.
     */
    private void throwIfValueChangedConflict(
            TableReference tableRef,
            Map<Cell, byte[]> writes,
            Set<CellConflict> spanningWrites,
            Set<CellConflict> dominatingWrites,
            LockToken commitLocksToken) {
        Map<Cell, CellConflict> cellToConflict = new HashMap<>();
        Map<Cell, Long> cellToTs = new HashMap<>();
        for (CellConflict c : Sets.union(spanningWrites, dominatingWrites)) {
            cellToConflict.put(c.getCell(), c);
            cellToTs.put(c.getCell(), c.getTheirStart() + 1);
        }

        Map<Cell, byte[]> oldValues = getIgnoringLocalWrites(tableRef, cellToTs.keySet());
        Map<Cell, Value> conflictingValues =
                AtlasFutures.getUnchecked(transactionKeyValueService.getAsync(tableRef, cellToTs));

        Set<Cell> conflictingCells = new HashSet<>();
        for (Map.Entry<Cell, Long> cellEntry : cellToTs.entrySet()) {
            Cell cell = cellEntry.getKey();
            if (!writes.containsKey(cell)) {
                Validate.isTrue(false, "Missing write for cell: %s for table %s", cellToConflict.get(cell), tableRef);
            }
            if (!conflictingValues.containsKey(cell)) {
                // This error case could happen if our locks expired.
                preCommitRequirementValidator.throwIfPreCommitRequirementsNotMet(commitLocksToken, getStartTimestamp());
                Validate.isTrue(
                        false,
                        "Missing conflicting value for cell: %s for table %s",
                        cellToConflict.get(cell),
                        tableRef);
            }
            if (conflictingValues.get(cell).getTimestamp() != (cellEntry.getValue() - 1)) {
                // This error case could happen if our locks expired.
                preCommitRequirementValidator.throwIfPreCommitRequirementsNotMet(commitLocksToken, getStartTimestamp());
                Validate.isTrue(
                        false,
                        "Wrong timestamp for cell in table %s Expected: %s Actual: %s",
                        tableRef,
                        cellToConflict.get(cell),
                        conflictingValues.get(cell));
            }
            @Nullable byte[] oldVal = oldValues.get(cell);
            byte[] writeVal = writes.get(cell);
            byte[] conflictingVal = conflictingValues.get(cell).getContents();
            if (!Transactions.cellValuesEqual(oldVal, writeVal) || !Arrays.equals(writeVal, conflictingVal)) {
                conflictingCells.add(cell);
            } else if (log.isInfoEnabled()) {
                log.info(
                        "Another transaction committed to the same cell before us but their value was the same."
                                + " Cell: {} Table: {}",
                        UnsafeArg.of("cell", cell),
                        LoggingArgs.tableRef(tableRef));
            }
        }
        if (conflictingCells.isEmpty()) {
            return;
        }
        Predicate<CellConflict> conflicting =
                Predicates.compose(Predicates.in(conflictingCells), CellConflict.getCellFunction());
        transactionOutcomeMetrics.markWriteWriteConflict(tableRef);
        throw TransactionConflictException.create(
                tableRef,
                getStartTimestamp(),
                Sets.filter(spanningWrites, conflicting),
                Sets.filter(dominatingWrites, conflicting),
                System.currentTimeMillis() - timeCreated,
                List.of(LoggingArgs.tableRef(tableRef)));
    }

    /**
     * This will return the set of keys that need to be retried.  It will output any conflicts it finds into the output
     * params.
     */
    protected Map<Cell, Long> detectWriteAlreadyCommittedInternal(
            TableReference tableRef,
            Map<Cell, Long> keysToLoad,
            @Output Set<CellConflict> spanningWrites,
            @Output Set<CellConflict> dominatingWrites,
            TransactionService transactionService) {
        long startTs = getStartTimestamp();
        Map<Cell, Long> rawResults = transactionKeyValueService.getLatestTimestamps(tableRef, keysToLoad);
        LongLongMap commitTimestamps =
                AtlasFutures.getUnchecked(commitTimestampLoader.getCommitTimestampsNonBlockingForValidation(
                        tableRef, LongLists.immutable.ofAll(rawResults.values())));

        // TODO(fdesouza): Remove this once PDS-95791 is resolved.
        conflictTracer.collect(startTs, keysToLoad, rawResults, commitTimestamps);

        Map<Cell, Long> keysToDelete = Maps.newHashMapWithExpectedSize(0);

        for (Map.Entry<Cell, Long> e : rawResults.entrySet()) {
            Cell key = e.getKey();
            long theirStartTimestamp = e.getValue();
            if (theirStartTimestamp == startTs) {
                AssertUtils.assertAndLog(log, false, "Timestamp reuse is bad:" + startTs);
            }

            long theirCommitTimestamp =
                    commitTimestamps.getIfAbsent(theirStartTimestamp, TransactionConstants.FAILED_COMMIT_TS);
            if (theirCommitTimestamp == TransactionConstants.FAILED_COMMIT_TS) {
                // The value has no commit timestamp or was explicitly rolled back.
                // This means the value is garbage from a transaction which didn't commit.
                keysToDelete.put(key, theirStartTimestamp);
                continue;
            } else if (theirCommitTimestamp == startTs) {
                AssertUtils.assertAndLog(log, false, "Timestamp reuse is bad:" + startTs);
            }

            if (theirStartTimestamp > startTs) {
                dominatingWrites.add(Cells.createConflict(key, theirStartTimestamp, theirCommitTimestamp));
            } else if (theirCommitTimestamp > startTs) {
                spanningWrites.add(Cells.createConflict(key, theirStartTimestamp, theirCommitTimestamp));
            }
        }

        if (!keysToDelete.isEmpty()) {
            if (!rollbackFailedTransactions(tableRef, keysToDelete, commitTimestamps, transactionService)) {
                // If we can't roll back the failed transactions, we should just try again.
                return keysToLoad;
            }
        }

        // Once we successfully rollback and delete these cells we need to reload them.
        return keysToDelete;
    }

    /**
     * This will attempt to rollback the passed transactions.  If all are rolled back correctly this method will also
     * delete the values for the transactions that have been rolled back.
     *
     * @return false if we cannot roll back the failed transactions because someone beat us to it
     */
    private boolean rollbackFailedTransactions(
            TableReference tableRef,
            Map<Cell, Long> keysToDelete,
            LongLongMap commitTimestamps,
            TransactionService transactionService) {
        ImmutableLongSet timestamps = LongSets.immutable.ofAll(keysToDelete.values());
        boolean allRolledBack = timestamps.allSatisfy(startTs -> {
            if (commitTimestamps.containsKey(startTs)) {
                long commitTs = commitTimestamps.get(startTs);
                if (commitTs != TransactionConstants.FAILED_COMMIT_TS) {
                    throw new SafeIllegalArgumentException(
                            "Cannot rollback already committed transaction",
                            SafeArg.of("startTs", startTs),
                            SafeArg.of("commitTs", commitTs));
                }
                return true;
            }
            log.warn("Rolling back transaction: {}", SafeArg.of("startTs", startTs));
            return rollbackOtherTransaction(startTs, transactionService);
        });

        if (allRolledBack) {
            deleteExecutor.scheduleForDeletion(tableRef, keysToDelete);
        }
        return allRolledBack;
    }

    /**
     * Rollback a someone else's transaction.
     *
     * @return true if the other transaction was rolled back
     */
    private boolean rollbackOtherTransaction(long startTs, TransactionService transactionService) {
        try {
            transactionService.putUnlessExists(startTs, TransactionConstants.FAILED_COMMIT_TS);
            snapshotEventRecorder.recordRolledBackOtherTransaction();
            return true;
        } catch (KeyAlreadyExistsException e) {
            log.debug(
                    "This isn't a bug but it should be very infrequent. Two transactions tried to roll back someone"
                            + " else's request with start: {}",
                    SafeArg.of("startTs", startTs),
                    new TransactionFailedRetriableException(
                            "Two transactions tried to roll back someone else's request with start: " + startTs, e));
            return false;
        }
    }

    ///////////////////////////////////////////////////////////////////////////
    /// Locking
    ///////////////////////////////////////////////////////////////////////////

    /**
     * This method should acquire any locks needed to do proper concurrency control at commit time.
     */
    protected LockToken acquireLocksForCommit() {
        LocksAndMetadata locksAndMetadata = getLocksAndMetadataForWrites();
        Set<LockDescriptor> lockDescriptors = locksAndMetadata.lockDescriptors();
        TransactionConfig currentTransactionConfig = transactionConfig.get();

        // TODO(fdesouza): Revert this once PDS-95791 is resolved.
        long lockAcquireTimeoutMillis = currentTransactionConfig.getLockAcquireTimeoutMillis();
        LockRequest request = LockRequest.of(lockDescriptors, lockAcquireTimeoutMillis, locksAndMetadata.metadata());

        RuntimeException stackTraceSnapshot = new SafeRuntimeException("I exist to show you the stack trace");
        LockResponse lockResponse = timelockService.lock(
                request,
                ClientLockingOptions.builder()
                        .maximumLockTenure(
                                currentTransactionConfig.commitLockTenure().toJavaDuration())
                        .tenureExpirationCallback(() -> logCommitLockTenureExceeded(
                                lockDescriptors, currentTransactionConfig, stackTraceSnapshot))
                        .build());
        if (!lockResponse.wasSuccessful()) {
            transactionOutcomeMetrics.markCommitLockAcquisitionFailed();
            log.error(
                    "Timed out waiting while acquiring commit locks. Timeout was {} ms. "
                            + "First ten required locks were {}.",
                    SafeArg.of("acquireTimeoutMs", lockAcquireTimeoutMillis),
                    SafeArg.of("numberOfDescriptors", lockDescriptors.size()),
                    UnsafeArg.of("firstTenLockDescriptors", Iterables.limit(lockDescriptors, 10)));
            throw new TransactionLockAcquisitionTimeoutException("Timed out while acquiring commit locks.");
        }
        return lockResponse.getToken();
    }

    private void logCommitLockTenureExceeded(
            Set<LockDescriptor> lockDescriptors,
            TransactionConfig currentTransactionConfig,
            RuntimeException stackTraceSnapshot) {
        log.warn(
                "This transaction held on to its commit locks for longer than its tenure, which is"
                        + " suspicious. In the interest of liveness we will unlock this lock and allow"
                        + " other transactions to proceed.",
                SafeArg.of("commitLockTenure", currentTransactionConfig.commitLockTenure()),
                UnsafeArg.of("firstTenLockDescriptors", Iterables.limit(lockDescriptors, 10)),
                stackTraceSnapshot);
    }

    protected LocksAndMetadata getLocksAndMetadataForWrites() {
        ImmutableSet.Builder<LockDescriptor> lockDescriptorSetBuilder = ImmutableSet.builder();
        ImmutableMap.Builder<LockDescriptor, ChangeMetadata> lockDescriptorToChangeMetadataBuilder =
                ImmutableMap.builder();
        long cellLockCount = 0L;
        long rowLockCount = 0L;
        long cellChangeMetadataCount = 0L;
        long rowChangeMetadataCount = 0L;
        for (TableReference tableRef : localWriteBuffer.getLocalWrites().keySet()) {
            ConflictHandler conflictHandler = getConflictHandlerForTable(tableRef);
            if (conflictHandler.lockCellsForConflicts()) {
                LockAndChangeMetadataCount counts =
                        collectCellLocks(lockDescriptorSetBuilder, lockDescriptorToChangeMetadataBuilder, tableRef);
                cellLockCount += counts.lockCount();
                cellChangeMetadataCount += counts.changeMetadataCount();
            }
            if (conflictHandler.lockRowsForConflicts()) {
                LockAndChangeMetadataCount counts =
                        collectRowLocks(lockDescriptorSetBuilder, lockDescriptorToChangeMetadataBuilder, tableRef);
                rowLockCount += counts.lockCount();
                rowChangeMetadataCount += counts.changeMetadataCount();
            }
        }
        lockDescriptorSetBuilder.add(AtlasRowLockDescriptor.of(
                TransactionConstants.TRANSACTION_TABLE.getQualifiedName(),
                TransactionConstants.getValueForTimestamp(getStartTimestamp())));

        cellCommitLocksRequested = cellLockCount;
        rowCommitLocksRequested = rowLockCount + 1;
        cellChangeMetadataSent = cellChangeMetadataCount;
        rowChangeMetadataSent = rowChangeMetadataCount;

        Map<LockDescriptor, ChangeMetadata> lockDescriptorToChangeMetadata =
                lockDescriptorToChangeMetadataBuilder.buildOrThrow();
        return LocksAndMetadata.of(
                lockDescriptorSetBuilder.build(),
                // For now, lock request metadata only consists of change metadata. If it is absent, we can save
                // computation by not doing an index encoding
                lockDescriptorToChangeMetadata.isEmpty()
                        ? Optional.empty()
                        : Optional.of(LockRequestMetadata.of(lockDescriptorToChangeMetadata)));
    }

    private LockAndChangeMetadataCount collectCellLocks(
            ImmutableSet.Builder<LockDescriptor> lockDescriptorSetBuilder,
            ImmutableMap.Builder<LockDescriptor, ChangeMetadata> lockDescriptorToChangeMetadataBuilder,
            TableReference tableRef) {
        long lockCount = 0;
        long changeMetadataCount = 0;
        Map<Cell, ChangeMetadata> changeMetadataForWrites = localWriteBuffer.getChangeMetadataForTable(tableRef);
        for (Cell cell : localWriteBuffer.getLocalWritesForTable(tableRef).keySet()) {
            LockDescriptor lockDescriptor =
                    AtlasCellLockDescriptor.of(tableRef.getQualifiedName(), cell.getRowName(), cell.getColumnName());
            lockDescriptorSetBuilder.add(lockDescriptor);
            lockCount++;
            if (changeMetadataForWrites.containsKey(cell)) {
                lockDescriptorToChangeMetadataBuilder.put(lockDescriptor, changeMetadataForWrites.get(cell));
                changeMetadataCount++;
            }
        }
        return ImmutableLockAndChangeMetadataCount.of(lockCount, changeMetadataCount);
    }

    private LockAndChangeMetadataCount collectRowLocks(
            ImmutableSet.Builder<LockDescriptor> lockDescriptorSetBuilder,
            ImmutableMap.Builder<LockDescriptor, ChangeMetadata> lockDescriptorToChangeMetadataBuilder,
            TableReference tableRef) {
        long lockCount = 0;
        long changeMetadataCount = 0;
        Map<Cell, ChangeMetadata> changeMetadataForWrites = localWriteBuffer.getChangeMetadataForTable(tableRef);
        Optional<byte[]> lastRow = Optional.empty();
        Optional<byte[]> lastRowWithMetadata = Optional.empty();
        Optional<LockDescriptor> currentRowDescriptor = Optional.empty();
        for (Cell cell : localWriteBuffer.getLocalWritesForTable(tableRef).keySet()) {
            if (lastRow.isEmpty() || !isSameRow(lastRow.get(), cell.getRowName())) {
                // We are looking at the first cell of a new row
                LockDescriptor rowLock = AtlasRowLockDescriptor.of(tableRef.getQualifiedName(), cell.getRowName());
                lockDescriptorSetBuilder.add(rowLock);
                currentRowDescriptor = Optional.of(rowLock);
                lastRow = Optional.of(cell.getRowName());
                lockCount++;
            }
            if (changeMetadataForWrites.containsKey(cell)) {
                if (lastRowWithMetadata.isPresent() && isSameRow(lastRowWithMetadata.get(), cell.getRowName())) {
                    throw new SafeIllegalStateException(
                            "Two different cells in the same row have metadata and we create locks on row level.",
                            LoggingArgs.tableRef(tableRef),
                            UnsafeArg.of("rowName", cell.getRowName()),
                            UnsafeArg.of("newMetadata", changeMetadataForWrites.get(cell)));
                }
                // At this point, currentRowDescriptor will always contain the row of the current cell
                lockDescriptorToChangeMetadataBuilder.put(
                        currentRowDescriptor.orElseThrow(), changeMetadataForWrites.get(cell));
                lastRowWithMetadata = Optional.of(cell.getRowName());
                changeMetadataCount++;
            }
        }
        return ImmutableLockAndChangeMetadataCount.of(lockCount, changeMetadataCount);
    }

    private boolean isSameRow(byte[] rowA, byte[] rowB) {
        return rowA != null && rowB != null && Arrays.equals(rowA, rowB);
    }

    ///////////////////////////////////////////////////////////////////////////
    /// Commit timestamp management
    ///////////////////////////////////////////////////////////////////////////

    private LongSet getStartTimestampsForValues(Iterable<Value> values) {
        return LongSets.immutable.withAll(Streams.stream(values).mapToLong(Value::getTimestamp));
    }

    /**
     * This will attempt to put the commitTimestamp into the DB.
     *
     * @throws TransactionLockTimeoutException If our locks timed out while trying to commit.
     * @throws TransactionCommitFailedException failed when committing in a way that isn't retriable
     */
    private void putCommitTimestamp(long commitTimestamp, LockToken locksToken, TransactionService transactionService)
            throws TransactionFailedException {
        Preconditions.checkArgument(commitTimestamp > getStartTimestamp(), "commitTs must be greater than startTs");
        try {
            transactionService.putUnlessExists(getStartTimestamp(), commitTimestamp);
        } catch (KeyAlreadyExistsException e) {
            handleKeyAlreadyExistsException(commitTimestamp, e, locksToken);
        } catch (Exception e) {
            TransactionCommitFailedException commitFailedEx = new TransactionCommitFailedException(
                    "This transaction failed writing the commit timestamp. "
                            + "It might have been committed, but it may not have.",
                    e);
            log.error("failed to commit an atlasdb transaction", commitFailedEx);
            transactionOutcomeMetrics.markPutUnlessExistsFailed();
            throw commitFailedEx;
        }
    }

    private void handleKeyAlreadyExistsException(
            long commitTs, KeyAlreadyExistsException ex, LockToken commitLocksToken) {
        try {
            if (wasCommitSuccessful(commitTs)) {
                // We did actually commit successfully.  This case could happen if the impl
                // for putUnlessExists did a retry and we had committed already
                return;
            }

            SummarizedLockCheckResult lockCheckResult =
                    immutableTimestampLockManager.getExpiredImmutableTimestampAndCommitLocksWithFullSummary(
                            commitLocksToken);
            if (lockCheckResult.expiredLocks().isPresent()) {
                transactionOutcomeMetrics.markLocksExpired();
                throw new TransactionLockTimeoutException(
                        "Our commit was already rolled back at commit time"
                                + " because our locks timed out. startTs: " + getStartTimestamp() + ".  "
                                + lockCheckResult.expiredLocks().get().errorDescription(),
                        ex);
            } else {
                log.info(
                        "This transaction has been rolled back by someone else, even though we believe we still hold "
                                + "the locks. This is not expected to occur frequently.",
                        lockCheckResult
                                .immutableTimestampLock()
                                .map(token -> token.toSafeArg("immutableTimestampLock"))
                                .orElseGet(() -> SafeArg.of("immutableTimestampLock", null)),
                        lockCheckResult.userProvidedLock().toSafeArg("commitLocksToken"));
            }
        } catch (TransactionFailedException e1) {
            throw e1;
        } catch (Exception e1) {
            log.error(
                    "Failed to determine if we can retry this transaction. startTs: {}",
                    SafeArg.of("startTs", getStartTimestamp()),
                    e1);
        }
        String msg = "Our commit was already rolled back at commit time."
                + " Locking should prevent this from happening, but our locks may have timed out."
                + " startTs: " + getStartTimestamp();
        throw new TransactionCommitFailedException(msg, ex);
    }

    private boolean wasCommitSuccessful(long commitTs) {
        long startTs = getStartTimestamp();

        LongLongMap commitTimestamps =
                AtlasFutures.getUnchecked(commitTimestampLoader.getCommitTimestampsNonBlockingForValidation(
                        null, LongSets.immutable.of(startTs)));
        long storedCommit = commitTimestamps.get(startTs);
        if (storedCommit != commitTs && storedCommit != TransactionConstants.FAILED_COMMIT_TS) {
            throw new SafeIllegalArgumentException(
                    "Commit value is wrong.",
                    SafeArg.of("startTimestamp", startTs),
                    SafeArg.of("commitTimestamp", commitTs));
        }
        return storedCommit == commitTs;
    }

    @Override
    public void useTable(TableReference tableRef, ConstraintCheckable table) {
        constraintsByTableName.put(tableRef, table);
    }

    @Override
    public void onSuccess(Runnable callback) {
        Preconditions.checkNotNull(callback, "Callback cannot be null");
        successCallbackManager.registerCallback(callback);
    }

    /**
     * The similarly-named-and-intentioned useTable method is only called on writes. This one is more comprehensive and
     * covers read paths as well (necessary because we wish to get the sweep strategies of tables in read-only
     * transactions)
     * <p>
     * A table can be involved in a transaction, even if there were no reads done on it, see #markTableInvolved.
     */
    private void markTableAsInvolvedInThisTransaction(TableReference tableRef) {
        involvedTables.add(tableRef);
    }

    private boolean hasAnyInvolvedTables() {
        return !involvedTables.isEmpty();
    }

    private boolean validationNecessaryForInvolvedTablesOnCommit() {
        boolean anyTableRequiresPreCommitValidation = involvedTables.stream()
                .anyMatch(tableRef -> readSnapshotValidator.doesTableRequirePreCommitValidation(
                        tableRef, !hasPossiblyUnvalidatedReads));
        boolean needsToValidate = !validateLocksOnReads || !hasReads();
        return anyTableRequiresPreCommitValidation && needsToValidate;
    }

    @Override
    public long getAgeMillis() {
        return System.currentTimeMillis() - timeCreated;
    }

    @Override
    public TransactionReadInfo getReadInfo() {
        return transactionKeyValueService.getOverallReadInfo();
    }

    @Override
    public TransactionCommitLockInfo getCommitLockInfo() {
        return ImmutableTransactionCommitLockInfo.builder()
                .cellCommitLocksRequested(cellCommitLocksRequested)
                .rowCommitLocksRequested(rowCommitLocksRequested)
                .build();
    }

    @Override
    public TransactionWriteMetadataInfo getWriteMetadataInfo() {
        return ImmutableTransactionWriteMetadataInfo.builder()
                .changeMetadataBuffered(localWriteBuffer.changeMetadataCount())
                .cellChangeMetadataSent(cellChangeMetadataSent)
                .rowChangeMetadataSent(rowChangeMetadataSent)
                .build();
    }

    @Override
    public void reportExpectationsCollectedData() {
        if (isStillRunning()) {
            log.error(
                    "reportExpectationsCollectedData is called on an in-progress transaction",
                    SafeArg.of("state", state.get()));
            return;
        }

        ExpectationsData expectationsData = ImmutableExpectationsData.builder()
                .ageMillis(getAgeMillis())
                .readInfo(getReadInfo())
                .commitLockInfo(getCommitLockInfo())
                .writeMetadataInfo(getWriteMetadataInfo())
                .build();
        reportExpectationsCollectedData(expectationsData, expectationsDataCollectionMetrics);
    }

    @VisibleForTesting
    static void reportExpectationsCollectedData(ExpectationsData expectationsData, ExpectationsMetrics metrics) {
        metrics.ageMillis().update(expectationsData.ageMillis());
        metrics.bytesRead().update(expectationsData.readInfo().bytesRead());
        metrics.kvsReads().update(expectationsData.readInfo().kvsCalls());

        expectationsData
                .readInfo()
                .maximumBytesKvsCallInfo()
                .ifPresent(kvsCallReadInfo ->
                        metrics.mostKvsBytesReadInSingleCall().update(kvsCallReadInfo.bytesRead()));

        metrics.cellCommitLocksRequested()
                .update(expectationsData.commitLockInfo().cellCommitLocksRequested());
        metrics.rowCommitLocksRequested()
                .update(expectationsData.commitLockInfo().rowCommitLocksRequested());
        metrics.changeMetadataBuffered()
                .update(expectationsData.writeMetadataInfo().changeMetadataBuffered());
        metrics.cellChangeMetadataSent()
                .update(expectationsData.writeMetadataInfo().cellChangeMetadataSent());
        metrics.rowChangeMetadataSent()
                .update(expectationsData.writeMetadataInfo().rowChangeMetadataSent());
    }

    private long getStartTimestamp() {
        return startTimestamp.getAsLong();
    }

    private Multimap<Cell, TableReference> getCellsToQueueForScrubbing() {
        return getCellsToScrubByCell(State.COMMITTING);
    }

    Multimap<TableReference, Cell> getCellsToScrubImmediately() {
        return getCellsToScrubByTable(State.COMMITTED);
    }

    private Multimap<Cell, TableReference> getCellsToScrubByCell(State expectedState) {
        Multimap<Cell, TableReference> cellToTableName = HashMultimap.create();
        State actualState = state.get();
        if (expectedState == actualState) {
            for (Map.Entry<TableReference, ConcurrentNavigableMap<Cell, byte[]>> entry :
                    localWriteBuffer.getLocalWrites().entrySet()) {
                TableReference table = entry.getKey();
                Set<Cell> cells = entry.getValue().keySet();
                for (Cell c : cells) {
                    cellToTableName.put(c, table);
                }
            }
        } else {
            AssertUtils.assertAndLog(log, false, "Expected state: " + expectedState + "; actual state: " + actualState);
        }
        return cellToTableName;
    }

    private Multimap<TableReference, Cell> getCellsToScrubByTable(State expectedState) {
        Multimap<TableReference, Cell> tableRefToCells = HashMultimap.create();
        State actualState = state.get();
        if (expectedState == actualState) {
            for (Map.Entry<TableReference, ConcurrentNavigableMap<Cell, byte[]>> entry :
                    localWriteBuffer.getLocalWrites().entrySet()) {
                TableReference table = entry.getKey();
                Set<Cell> cells = entry.getValue().keySet();
                tableRefToCells.putAll(table, cells);
            }
        } else {
            AssertUtils.assertAndLog(log, false, "Expected state: " + expectedState + "; actual state: " + actualState);
        }
        return tableRefToCells;
    }

    private final class SuccessCallbackManager {
        private final List<Runnable> callbacks = new CopyOnWriteArrayList<>();

        public void registerCallback(Runnable runnable) {
            ensureUncommitted();
            callbacks.add(runnable);
        }

        public void runCallbacks() {
            Preconditions.checkState(
                    isDefinitivelyCommitted(),
                    "Callbacks must not be run if it is not known that the transaction has definitively committed! "
                            + "This is likely a bug in AtlasDB transaction code.");
            callbacks.forEach(Runnable::run);
        }
    }

    private <T> BatchingVisitable<T> scopeToTransaction(BatchingVisitable<T> delegateVisitable) {
        return new BatchingVisitable<T>() {
            @Override
            public <K extends Exception> boolean batchAccept(int batchSize, AbortingVisitor<? super List<T>, K> visitor)
                    throws K {
                ensureStillRunning();
                return delegateVisitable.batchAccept(batchSize, visitor);
            }
        };
    }

    private <T> Iterator<T> scopeToTransaction(Iterator<T> delegateIterator) {
        return new Iterator<T>() {
            @Override
            public boolean hasNext() {
                ensureStillRunning();
                return delegateIterator.hasNext();
            }

            @Override
            public T next() {
                ensureStillRunning();
                return delegateIterator.next();
            }
        };
    }

    private <T> ListenableFuture<T> scopeToTransaction(ListenableFuture<T> transactionFuture) {
        return Futures.transform(
                transactionFuture,
                txnTaskResult -> {
                    ensureStillRunning();
                    return txnTaskResult;
                },
                MoreExecutors.directExecutor());
    }
}<|MERGE_RESOLUTION|>--- conflicted
+++ resolved
@@ -403,7 +403,11 @@
         this.readSnapshotValidator = new DefaultReadSnapshotValidator(
                 preCommitRequirementValidator, validateLocksOnReads, sweepStrategyManager, transactionConfig);
         this.commitTimestampLoader = commitTimestampLoader;
-<<<<<<< HEAD
+        this.readSentinelHandler = new ReadSentinelHandler(
+                transactionKeyValueService,
+                transactionService,
+                readSentinelBehavior,
+                new DefaultOrphanedSentinelDeleter(sweepStrategyManager::get, deleteExecutor));
         this.keyValueSnapshotReaderManager = keyValueSnapshotReaderManager;
         this.keyValueSnapshotReader = getDefaultKeyValueSnapshotReader();
     }
@@ -418,13 +422,6 @@
                 .keyValueSnapshotEventRecorder(
                         DefaultKeyValueSnapshotEventRecorder.create(metricsManager, tableLevelMetricsController))
                 .build());
-=======
-        this.readSentinelHandler = new ReadSentinelHandler(
-                transactionKeyValueService,
-                transactionService,
-                readSentinelBehavior,
-                new DefaultOrphanedSentinelDeleter(sweepStrategyManager::get, deleteExecutor));
->>>>>>> 2ac0feba
     }
 
     protected TransactionScopedCache getCache() {
@@ -1620,15 +1617,9 @@
             Map<Cell, Value> rawResults,
             @Output Collection<Map.Entry<Cell, T>> resultsCollector,
             Function<Value, T> transformer,
-<<<<<<< HEAD
             TransactionKeyValueService asyncKeyValueService) {
-        Set<Cell> orphanedSentinels = findOrphanedSweepSentinels(tableRef, rawResults);
-=======
-            TransactionKeyValueService asyncKeyValueService,
-            AsyncTransactionService asyncTransactionService) {
         Set<Cell> orphanedSentinels =
                 readSentinelHandler.findAndMarkOrphanedSweepSentinelsForDeletion(tableRef, rawResults);
->>>>>>> 2ac0feba
         LongSet valuesStartTimestamps = getStartTimestampsForValues(rawResults.values());
 
         return Futures.transformAsync(
