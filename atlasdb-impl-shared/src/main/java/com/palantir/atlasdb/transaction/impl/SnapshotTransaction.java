/*
 * (c) Copyright 2018 Palantir Technologies Inc. All rights reserved.
 *
 * Licensed under the Apache License, Version 2.0 (the "License");
 * you may not use this file except in compliance with the License.
 * You may obtain a copy of the License at
 *
 *     http://www.apache.org/licenses/LICENSE-2.0
 *
 * Unless required by applicable law or agreed to in writing, software
 * distributed under the License is distributed on an "AS IS" BASIS,
 * WITHOUT WARRANTIES OR CONDITIONS OF ANY KIND, either express or implied.
 * See the License for the specific language governing permissions and
 * limitations under the License.
 */
package com.palantir.atlasdb.transaction.impl;

import static java.util.stream.Collectors.toList;

import com.codahale.metrics.Timer;
import com.google.common.annotations.VisibleForTesting;
import com.google.common.base.Functions;
import com.google.common.base.Predicate;
import com.google.common.base.Predicates;
import com.google.common.collect.AbstractIterator;
import com.google.common.collect.Collections2;
import com.google.common.collect.FluentIterable;
import com.google.common.collect.HashMultimap;
import com.google.common.collect.ImmutableList;
import com.google.common.collect.ImmutableMap;
import com.google.common.collect.ImmutableSet;
import com.google.common.collect.ImmutableSortedMap;
import com.google.common.collect.Iterables;
import com.google.common.collect.Iterators;
import com.google.common.collect.Maps;
import com.google.common.collect.Multimap;
import com.google.common.collect.Ordering;
import com.google.common.collect.PeekingIterator;
import com.google.common.collect.Sets;
import com.google.common.collect.Streams;
import com.google.common.io.Closer;
import com.google.common.primitives.UnsignedBytes;
import com.google.common.util.concurrent.Futures;
import com.google.common.util.concurrent.ListenableFuture;
import com.google.common.util.concurrent.MoreExecutors;
import com.google.errorprone.annotations.MustBeClosed;
import com.palantir.atlasdb.AtlasDbConstants;
import com.palantir.atlasdb.AtlasDbMetricNames;
import com.palantir.atlasdb.AtlasDbPerformanceConstants;
import com.palantir.atlasdb.cache.TimestampCache;
import com.palantir.atlasdb.cell.api.TransactionKeyValueService;
import com.palantir.atlasdb.cleaner.api.Cleaner;
import com.palantir.atlasdb.debug.ConflictTracer;
import com.palantir.atlasdb.encoding.PtBytes;
import com.palantir.atlasdb.futures.AtlasFutures;
import com.palantir.atlasdb.keyvalue.api.BatchColumnRangeSelection;
import com.palantir.atlasdb.keyvalue.api.Cell;
import com.palantir.atlasdb.keyvalue.api.ColumnRangeSelection;
import com.palantir.atlasdb.keyvalue.api.ColumnSelection;
import com.palantir.atlasdb.keyvalue.api.KeyAlreadyExistsException;
import com.palantir.atlasdb.keyvalue.api.KeyValueService;
import com.palantir.atlasdb.keyvalue.api.RangeRequest;
import com.palantir.atlasdb.keyvalue.api.RangeRequests;
import com.palantir.atlasdb.keyvalue.api.RowColumnRangeIterator;
import com.palantir.atlasdb.keyvalue.api.RowResult;
import com.palantir.atlasdb.keyvalue.api.TableReference;
import com.palantir.atlasdb.keyvalue.api.Value;
import com.palantir.atlasdb.keyvalue.api.cache.TransactionScopedCache;
import com.palantir.atlasdb.keyvalue.api.watch.LockWatchManagerInternal;
import com.palantir.atlasdb.keyvalue.api.watch.LocksAndMetadata;
import com.palantir.atlasdb.keyvalue.impl.Cells;
import com.palantir.atlasdb.keyvalue.impl.LocalRowColumnRangeIterator;
import com.palantir.atlasdb.keyvalue.impl.RowResults;
import com.palantir.atlasdb.logging.LoggingArgs;
import com.palantir.atlasdb.sweep.queue.MultiTableSweepQueueWriter;
import com.palantir.atlasdb.table.description.SweeperStrategy;
import com.palantir.atlasdb.table.description.exceptions.AtlasDbConstraintException;
import com.palantir.atlasdb.tracing.TraceStatistics;
import com.palantir.atlasdb.transaction.TransactionConfig;
import com.palantir.atlasdb.transaction.api.AtlasDbConstraintCheckingMode;
import com.palantir.atlasdb.transaction.api.CommitTimestampLoader;
import com.palantir.atlasdb.transaction.api.ConflictHandler;
import com.palantir.atlasdb.transaction.api.ConstraintCheckable;
import com.palantir.atlasdb.transaction.api.ConstraintCheckingTransaction;
import com.palantir.atlasdb.transaction.api.DeleteExecutor;
import com.palantir.atlasdb.transaction.api.GetRangesQuery;
import com.palantir.atlasdb.transaction.api.ImmutableGetRangesQuery;
import com.palantir.atlasdb.transaction.api.ImmutableTransactionContext;
import com.palantir.atlasdb.transaction.api.KeyValueSnapshotReader;
import com.palantir.atlasdb.transaction.api.KeyValueSnapshotReaderManager;
import com.palantir.atlasdb.transaction.api.PreCommitRequirementValidator;
import com.palantir.atlasdb.transaction.api.TransactionCommitFailedException;
import com.palantir.atlasdb.transaction.api.TransactionConflictException;
import com.palantir.atlasdb.transaction.api.TransactionConflictException.CellConflict;
import com.palantir.atlasdb.transaction.api.TransactionFailedException;
import com.palantir.atlasdb.transaction.api.TransactionFailedRetriableException;
import com.palantir.atlasdb.transaction.api.TransactionLockAcquisitionTimeoutException;
import com.palantir.atlasdb.transaction.api.TransactionLockTimeoutException;
import com.palantir.atlasdb.transaction.api.TransactionReadSentinelBehavior;
import com.palantir.atlasdb.transaction.api.ValueAndChangeMetadata;
import com.palantir.atlasdb.transaction.api.exceptions.MoreCellsPresentThanExpectedException;
import com.palantir.atlasdb.transaction.api.exceptions.SafeTransactionFailedRetriableException;
import com.palantir.atlasdb.transaction.api.expectations.ExpectationsData;
import com.palantir.atlasdb.transaction.api.expectations.ImmutableExpectationsData;
import com.palantir.atlasdb.transaction.api.expectations.ImmutableTransactionCommitLockInfo;
import com.palantir.atlasdb.transaction.api.expectations.ImmutableTransactionWriteMetadataInfo;
import com.palantir.atlasdb.transaction.api.expectations.TransactionCommitLockInfo;
import com.palantir.atlasdb.transaction.api.expectations.TransactionReadInfo;
import com.palantir.atlasdb.transaction.api.expectations.TransactionWriteMetadataInfo;
import com.palantir.atlasdb.transaction.api.metrics.KeyValueSnapshotMetricRecorder;
import com.palantir.atlasdb.transaction.api.precommit.PreCommitRequirementValidator;
import com.palantir.atlasdb.transaction.expectations.ExpectationsMetrics;
import com.palantir.atlasdb.transaction.impl.ImmutableTimestampLockManager.SummarizedLockCheckResult;
import com.palantir.atlasdb.transaction.impl.expectations.CellCountValidator;
import com.palantir.atlasdb.transaction.impl.expectations.TrackingTransactionKeyValueService;
import com.palantir.atlasdb.transaction.impl.expectations.TrackingTransactionKeyValueServiceImpl;
<<<<<<< HEAD
import com.palantir.atlasdb.transaction.impl.metrics.DefaultKeyValueSnapshotEventRecorder;
=======
import com.palantir.atlasdb.transaction.impl.metrics.DefaultKeyValueSnapshotMetricRecorder;
import com.palantir.atlasdb.transaction.impl.metrics.SnapshotTransactionMetricFactory;
>>>>>>> e980d191
import com.palantir.atlasdb.transaction.impl.metrics.TableLevelMetricsController;
import com.palantir.atlasdb.transaction.impl.metrics.TransactionMetrics;
import com.palantir.atlasdb.transaction.impl.metrics.TransactionOutcomeMetrics;
import com.palantir.atlasdb.transaction.impl.precommit.DefaultLockValidityChecker;
import com.palantir.atlasdb.transaction.impl.precommit.DefaultPreCommitRequirementValidator;
import com.palantir.atlasdb.transaction.knowledge.TransactionKnowledgeComponents;
import com.palantir.atlasdb.transaction.service.AsyncTransactionService;
import com.palantir.atlasdb.transaction.service.TransactionService;
import com.palantir.atlasdb.transaction.service.TransactionServices;
import com.palantir.atlasdb.util.MetricsManager;
import com.palantir.common.annotation.Idempotent;
import com.palantir.common.annotation.Output;
import com.palantir.common.base.AbortingVisitor;
import com.palantir.common.base.AbstractBatchingVisitable;
import com.palantir.common.base.BatchingVisitable;
import com.palantir.common.base.BatchingVisitableFromIterable;
import com.palantir.common.base.BatchingVisitables;
import com.palantir.common.base.ClosableIterator;
import com.palantir.common.base.ClosableIterators;
import com.palantir.common.collect.IteratorUtils;
import com.palantir.common.collect.MapEntries;
import com.palantir.common.streams.KeyedStream;
import com.palantir.common.streams.MoreStreams;
import com.palantir.lock.AtlasCellLockDescriptor;
import com.palantir.lock.AtlasRowLockDescriptor;
import com.palantir.lock.LockDescriptor;
import com.palantir.lock.v2.ClientLockingOptions;
import com.palantir.lock.v2.LockRequest;
import com.palantir.lock.v2.LockResponse;
import com.palantir.lock.v2.LockToken;
import com.palantir.lock.v2.TimelockService;
import com.palantir.lock.watch.ChangeMetadata;
import com.palantir.lock.watch.LockRequestMetadata;
import com.palantir.logsafe.Preconditions;
import com.palantir.logsafe.SafeArg;
import com.palantir.logsafe.UnsafeArg;
import com.palantir.logsafe.exceptions.SafeIllegalArgumentException;
import com.palantir.logsafe.exceptions.SafeIllegalStateException;
import com.palantir.logsafe.exceptions.SafeNullPointerException;
import com.palantir.logsafe.exceptions.SafeRuntimeException;
import com.palantir.logsafe.logger.SafeLogger;
import com.palantir.logsafe.logger.SafeLoggerFactory;
import com.palantir.tracing.CloseableTracer;
import com.palantir.util.AssertUtils;
import com.palantir.util.RateLimitedLogger;
import com.palantir.util.paging.TokenBackedBasicResultsPage;
import com.palantir.util.result.Result;
import java.nio.ByteBuffer;
import java.time.Duration;
import java.time.temporal.ChronoUnit;
import java.util.ArrayList;
import java.util.Arrays;
import java.util.Collection;
import java.util.Collections;
import java.util.Comparator;
import java.util.HashMap;
import java.util.HashSet;
import java.util.Iterator;
import java.util.List;
import java.util.Map;
import java.util.Map.Entry;
import java.util.NavigableMap;
import java.util.NoSuchElementException;
import java.util.Objects;
import java.util.Optional;
import java.util.Set;
import java.util.SortedMap;
import java.util.SortedSet;
import java.util.TreeMap;
import java.util.concurrent.ConcurrentHashMap;
import java.util.concurrent.ConcurrentMap;
import java.util.concurrent.ConcurrentNavigableMap;
import java.util.concurrent.CopyOnWriteArrayList;
import java.util.concurrent.ExecutorService;
import java.util.concurrent.TimeUnit;
import java.util.concurrent.atomic.AtomicLong;
import java.util.concurrent.atomic.AtomicReference;
import java.util.function.BiFunction;
import java.util.function.Function;
import java.util.function.LongSupplier;
import java.util.function.Supplier;
import java.util.stream.Collectors;
import java.util.stream.Stream;
import java.util.stream.StreamSupport;
import javax.annotation.Nullable;
import org.apache.commons.lang3.Validate;
import org.apache.commons.lang3.tuple.Pair;
import org.eclipse.collections.api.factory.primitive.LongLists;
import org.eclipse.collections.api.factory.primitive.LongSets;
import org.eclipse.collections.api.map.primitive.LongLongMap;
import org.eclipse.collections.api.set.primitive.ImmutableLongSet;
import org.eclipse.collections.api.set.primitive.LongSet;

/**
 * This implements snapshot isolation for transactions.
 * <p>
 * This object is thread safe and you may do reads and writes from multiple threads. You may not continue reading or
 * writing after {@link #commit()} or {@link #abort()} is called.
 * <p>
 * Things to keep in mind when dealing with snapshot transactions: 1. Transactions that do writes should be short lived.
 * 1a. Read only transactions can be long lived (within reason). 2. Do not write too much data in one transaction (this
 * relates back to #1) 3. A row should be able to fit in memory without any trouble.  This includes all columns of the
 * row.  If you are thinking about making your row bigger than like 10MB, you should think about breaking these up into
 * different rows and using range scans.
 */
public class SnapshotTransaction extends AbstractTransaction
        implements ConstraintCheckingTransaction, CallbackAwareTransaction {
    private static final SafeLogger log = SafeLoggerFactory.get(SnapshotTransaction.class);
    private static final SafeLogger perfLogger = SafeLoggerFactory.get("dualschema.perf");
    private static final SafeLogger transactionLengthLogger = SafeLoggerFactory.get("txn.length");
    private static final SafeLogger constraintLogger = SafeLoggerFactory.get("dualschema.constraints");
    private static final RateLimitedLogger deleteExecutorRateLimitedLogger = new RateLimitedLogger(log, 1.0);

    private static final int BATCH_SIZE_GET_FIRST_PAGE = 1000;
    private static final long TXN_LENGTH_THRESHOLD = Duration.ofMinutes(30).toMillis();

    @VisibleForTesting
    static final int MAX_POST_FILTERING_ITERATIONS = 200;

    @VisibleForTesting
    static final int MIN_BATCH_SIZE_FOR_DISTRIBUTED_LOAD = 100;

    private enum State {
        UNCOMMITTED,
        COMMITTED,
        COMMITTING,
        ABORTED,
        /**
         * Commit has failed during commit.
         */
        FAILED
    }

    protected final TimelockService timelockService;
    protected final LockWatchManagerInternal lockWatchManager;
    final TrackingTransactionKeyValueService transactionKeyValueService;
    protected final KeyValueSnapshotReaderManager keyValueSnapshotReaderManager;
    final KeyValueSnapshotReader keyValueSnapshotReader;
    final TransactionService defaultTransactionService;
    private final AsyncTransactionService immediateTransactionService;
    private final Cleaner cleaner;
    private final LongSupplier startTimestamp;
    protected final MetricsManager metricsManager;
    protected final ConflictTracer conflictTracer;

    protected final MultiTableSweepQueueWriter sweepQueue;

    protected final long immutableTimestamp;
<<<<<<< HEAD
    protected final Optional<LockToken> immutableTimestampLock;
=======
    private final PreCommitCondition preCommitCondition;
>>>>>>> e980d191
    protected final long timeCreated = System.currentTimeMillis();

    protected final LocalWriteBuffer localWriteBuffer = new LocalWriteBuffer();

    protected final TransactionConflictDetectionManager conflictDetectionManager;

    private final AtlasDbConstraintCheckingMode constraintCheckingMode;

    private final ConcurrentMap<TableReference, ConstraintCheckable> constraintsByTableName = new ConcurrentHashMap<>();

    private final AtomicReference<State> state = new AtomicReference<>(State.UNCOMMITTED);
    private final AtomicLong numWriters = new AtomicLong();
    protected final SweepStrategyManager sweepStrategyManager;
    protected final Long transactionReadTimeoutMillis;
    private final TransactionReadSentinelBehavior readSentinelBehavior;
    private volatile long commitTsForScrubbing = TransactionConstants.FAILED_COMMIT_TS;
    protected final boolean allowHiddenTableAccess;
    protected final ExecutorService getRangesExecutor;
    protected final int defaultGetRangesConcurrency;
    private final Set<TableReference> involvedTables = ConcurrentHashMap.newKeySet();
    protected final DeleteExecutor deleteExecutor;
    private final Timer.Context transactionTimerContext;
    protected final TransactionOutcomeMetrics transactionOutcomeMetrics;
    protected final boolean validateLocksOnReads;
    protected final Supplier<TransactionConfig> transactionConfig;
    protected final TableLevelMetricsController tableLevelMetricsController;
    protected final SuccessCallbackManager successCallbackManager = new SuccessCallbackManager();
    protected final CommitTimestampLoader commitTimestampLoader;
    private final ExpectationsMetrics expectationsDataCollectionMetrics;
    private volatile long cellCommitLocksRequested = 0L;
    private volatile long rowCommitLocksRequested = 0L;
    private volatile long cellChangeMetadataSent = 0L;
    private volatile long rowChangeMetadataSent = 0L;

    protected volatile boolean hasReads;

    // On thoroughly swept tables, we might require a immutable timestamp lock check if we have performed a
    // non-exhaustive read.
    protected volatile boolean hasPossiblyUnvalidatedReads;

    protected final TimestampCache timestampCache;

    protected final TransactionKnowledgeComponents knowledge;
<<<<<<< HEAD
    protected final PreCommitRequirementValidator preCommitRequirementValidator;
=======
    private final ImmutableTimestampLockManager immutableTimestampLockManager;
    private final PreCommitRequirementValidator preCommitRequirementValidator;
>>>>>>> e980d191

    protected final Closer closer = Closer.create();

    private final SnapshotTransactionMetricFactory snapshotTransactionMetricFactory;

    private final KeyValueSnapshotMetricRecorder snapshotEventRecorder;

    /**
     * @param immutableTimestamp If we find a row written before the immutableTimestamp we don't need to grab a read
     * lock for it because we know that no writers exist.
     */
    /* package */ SnapshotTransaction(
            MetricsManager metricsManager,
            TransactionKeyValueService delegateTransactionKeyValueService,
            TimelockService timelockService,
            LockWatchManagerInternal lockWatchManager,
            TransactionService transactionService,
            Cleaner cleaner,
            LongSupplier startTimestamp,
            ConflictDetectionManager conflictDetectionManager,
            SweepStrategyManager sweepStrategyManager,
            long immutableTimestamp,
            Optional<LockToken> immutableTimestampLock,
            AtlasDbConstraintCheckingMode constraintCheckingMode,
            Long transactionTimeoutMillis,
            TransactionReadSentinelBehavior readSentinelBehavior,
            boolean allowHiddenTableAccess,
            TimestampCache timestampValidationReadCache,
            ExecutorService getRangesExecutor,
            int defaultGetRangesConcurrency,
            MultiTableSweepQueueWriter sweepQueue,
            DeleteExecutor deleteExecutor,
            boolean validateLocksOnReads,
            Supplier<TransactionConfig> transactionConfig,
            ConflictTracer conflictTracer,
            TableLevelMetricsController tableLevelMetricsController,
            TransactionKnowledgeComponents knowledge,
            KeyValueSnapshotReaderManager keyValueSnapshotReaderManager,
            CommitTimestampLoader commitTimestampLoader,
            PreCommitRequirementValidator preCommitRequirementValidator) {
        this.metricsManager = metricsManager;
        this.lockWatchManager = lockWatchManager;
        this.conflictTracer = conflictTracer;
        this.transactionKeyValueService =
                new TrackingTransactionKeyValueServiceImpl(delegateTransactionKeyValueService);
        this.timelockService = timelockService;
        this.defaultTransactionService = transactionService;
        this.immediateTransactionService = TransactionServices.synchronousAsAsyncTransactionService(transactionService);
        this.cleaner = cleaner;
        this.startTimestamp = startTimestamp;
        this.conflictDetectionManager = new TransactionConflictDetectionManager(conflictDetectionManager);
        this.sweepStrategyManager = sweepStrategyManager;
        this.immutableTimestamp = immutableTimestamp;
<<<<<<< HEAD
        this.immutableTimestampLock = immutableTimestampLock;
=======
        this.preCommitCondition = preCommitCondition;
>>>>>>> e980d191
        this.constraintCheckingMode = constraintCheckingMode;
        this.transactionReadTimeoutMillis = transactionTimeoutMillis;
        this.readSentinelBehavior = readSentinelBehavior;
        this.allowHiddenTableAccess = allowHiddenTableAccess;
        this.getRangesExecutor = getRangesExecutor;
        this.defaultGetRangesConcurrency = defaultGetRangesConcurrency;
        this.sweepQueue = sweepQueue;
        this.deleteExecutor = deleteExecutor;
        this.hasReads = false;
        this.hasPossiblyUnvalidatedReads = false;
        this.validateLocksOnReads = validateLocksOnReads;
        this.transactionConfig = transactionConfig;
        this.tableLevelMetricsController = tableLevelMetricsController;
        this.timestampCache = timestampValidationReadCache;
        this.knowledge = knowledge;
        this.snapshotTransactionMetricFactory =
                new SnapshotTransactionMetricFactory(metricsManager, tableLevelMetricsController);
        this.transactionTimerContext =
                snapshotTransactionMetricFactory.getTimer("transactionMillis").time();

        TransactionMetrics transactionMetrics = TransactionMetrics.of(metricsManager.getTaggedRegistry());

        this.snapshotEventRecorder =
                new DefaultKeyValueSnapshotMetricRecorder(snapshotTransactionMetricFactory, transactionMetrics);
        this.transactionOutcomeMetrics =
                TransactionOutcomeMetrics.create(transactionMetrics, metricsManager.getTaggedRegistry());
        this.expectationsDataCollectionMetrics = ExpectationsMetrics.of(metricsManager.getTaggedRegistry());
        this.immutableTimestampLockManager = new ImmutableTimestampLockManager(
                immutableTimestampLock, new DefaultLockValidityChecker(timelockService));
        this.preCommitRequirementValidator = new DefaultPreCommitRequirementValidator(
                preCommitCondition, transactionOutcomeMetrics, immutableTimestampLockManager);
        this.commitTimestampLoader = commitTimestampLoader;
        this.preCommitRequirementValidator = preCommitRequirementValidator;
        this.keyValueSnapshotReaderManager = keyValueSnapshotReaderManager;
        this.keyValueSnapshotReader = getDefaultKeyValueSnapshotReader();
    }

    private KeyValueSnapshotReader getDefaultKeyValueSnapshotReader() {
        return keyValueSnapshotReaderManager.createKeyValueSnapshotReader(ImmutableTransactionContext.builder()
                .startTimestampSupplier(startTimestamp)
                .transactionReadSentinelBehavior(TransactionReadSentinelBehavior.THROW_EXCEPTION)
                .commitTimestampLoader(commitTimestampLoader)
                .preCommitRequirementValidator(preCommitRequirementValidator)
                .keyValueSnapshotEventRecorder(
                        DefaultKeyValueSnapshotEventRecorder.create(metricsManager, tableLevelMetricsController))
                .build());
    }

    protected TransactionScopedCache getCache() {
        return lockWatchManager.getTransactionScopedCache(getTimestamp());
    }

    @Override
    public long getTimestamp() {
        return getStartTimestamp();
    }

    long getCommitTimestamp() {
        return commitTsForScrubbing;
    }

    @Override
    public TransactionReadSentinelBehavior getReadSentinelBehavior() {
        return readSentinelBehavior;
    }

    protected void checkGetPreconditions(TableReference tableRef) {
        markTableAsInvolvedInThisTransaction(tableRef);
        if (transactionReadTimeoutMillis != null
                && System.currentTimeMillis() - timeCreated > transactionReadTimeoutMillis) {
            throw new TransactionFailedRetriableException("Transaction timed out.");
        }
        Preconditions.checkArgument(allowHiddenTableAccess || !AtlasDbConstants.HIDDEN_TABLES.contains(tableRef));

        ensureStillRunning();
    }

    @Override
    public void disableReadWriteConflictChecking(TableReference tableRef) {
        conflictDetectionManager.disableReadWriteConflict(tableRef);
    }

    @Override
    public void markTableInvolved(TableReference tableRef) {
        // Not setting hasReads on purpose.
        checkGetPreconditions(tableRef);
    }

    @Override
    public NavigableMap<byte[], RowResult<byte[]>> getRows(
            TableReference tableRef, Iterable<byte[]> rows, ColumnSelection columnSelection) {
        if (columnSelection.allColumnsSelected()) {
            return getRowsInternal(tableRef, rows, columnSelection);
        }
        return getCache()
                .getRows(
                        tableRef,
                        rows,
                        columnSelection,
                        cells -> AtlasFutures.getUnchecked(getInternal("getRows", tableRef, cells, cells.size())),
                        unCachedRows -> getRowsInternal(tableRef, unCachedRows, columnSelection));
    }

    private NavigableMap<byte[], RowResult<byte[]>> getRowsInternal(
            TableReference tableRef, Iterable<byte[]> rows, ColumnSelection columnSelection) {
        Timer.Context timer =
                snapshotTransactionMetricFactory.getTimer("getRows").time();
        checkGetPreconditions(tableRef);
        if (Iterables.isEmpty(rows)) {
            return AbstractTransaction.EMPTY_SORTED_ROWS;
        }
        hasReads = true;

        ImmutableSortedMap.Builder<Cell, byte[]> resultCollector = ImmutableSortedMap.naturalOrder();
        NavigableMap<Cell, byte[]> writes = localWriteBuffer.getLocalWrites().get(tableRef);
        if (writes != null && !writes.isEmpty()) {
            for (byte[] row : rows) {
                extractLocalWritesForRow(resultCollector, writes, row, columnSelection);
            }
        }

        NavigableMap<byte[], RowResult<byte[]>> results =
                keyValueSnapshotReader.getRows(tableRef, rows, columnSelection, resultCollector);

        long getRowsMillis = TimeUnit.NANOSECONDS.toMillis(timer.stop());
        if (perfLogger.isDebugEnabled()) {
            perfLogger.debug(
                    "getRows({}, {} rows) found {} rows, took {} ms",
                    LoggingArgs.tableRef(tableRef),
                    SafeArg.of("numRows", Iterables.size(rows)),
                    SafeArg.of("resultSize", results.size()),
                    SafeArg.of("timeTakenMillis", getRowsMillis));
        }

        /* can't skip lock check as we don't know how many cells to expect for the column selection */
        validatePreCommitRequirementsOnNonExhaustiveReadIfNecessary(tableRef, getStartTimestamp());
        return results;
    }

    @Override
    public Map<byte[], BatchingVisitable<Map.Entry<Cell, byte[]>>> getRowsColumnRange(
            TableReference tableRef, Iterable<byte[]> rows, BatchColumnRangeSelection columnRangeSelection) {
        return KeyedStream.stream(getRowsColumnRangeIterator(tableRef, rows, columnRangeSelection))
                .map(BatchingVisitableFromIterable::create)
                .map(this::scopeToTransaction)
                .collectTo(() -> new TreeMap<>(UnsignedBytes.lexicographicalComparator()));
    }

    @Override
    public Iterator<Map.Entry<Cell, byte[]>> getRowsColumnRange(
            TableReference tableRef, Iterable<byte[]> rows, ColumnRangeSelection columnRangeSelection, int batchHint) {
        checkGetPreconditions(tableRef);
        if (Iterables.isEmpty(rows)) {
            return Collections.emptyIterator();
        }
        ImmutableList<byte[]> stableRows = ImmutableList.copyOf(rows);
        hasReads = true;
        RowColumnRangeIterator rawResults = transactionKeyValueService.getRowsColumnRange(
                tableRef, stableRows, columnRangeSelection, batchHint, getStartTimestamp());
        if (!rawResults.hasNext()) {
            // we can't skip checks for range scans
            validatePreCommitRequirementsOnNonExhaustiveReadIfNecessary(tableRef, getStartTimestamp());
        } // else the postFiltered iterator will check for each batch.

        BatchColumnRangeSelection batchColumnRangeSelection =
                BatchColumnRangeSelection.create(columnRangeSelection, batchHint);
        return scopeToTransaction(getPostFilteredColumns(tableRef, batchColumnRangeSelection, stableRows, rawResults));
    }

    @Override
    @SuppressWarnings("MustBeClosedChecker") // Sadly we can't close properly here without an ABI break :/
    public Map<byte[], Iterator<Map.Entry<Cell, byte[]>>> getRowsColumnRangeIterator(
            TableReference tableRef, Iterable<byte[]> rows, BatchColumnRangeSelection columnRangeSelection) {
        checkGetPreconditions(tableRef);
        if (Iterables.isEmpty(rows)) {
            return ImmutableMap.of();
        }
        hasReads = true;
        ImmutableSortedMap<byte[], RowColumnRangeIterator> rawResults = ImmutableSortedMap.copyOf(
                transactionKeyValueService.getRowsColumnRange(
                        tableRef, rows, columnRangeSelection, getStartTimestamp()),
                PtBytes.BYTES_COMPARATOR);
        ImmutableSortedMap<byte[], Iterator<Map.Entry<Cell, byte[]>>> postFilteredResults = Streams.stream(rows)
                .collect(ImmutableSortedMap.toImmutableSortedMap(PtBytes.BYTES_COMPARATOR, row -> row, row -> {
                    // explicitly not using Optional due to allocation perf overhead
                    Iterator<Map.Entry<Cell, byte[]>> entryIterator;
                    RowColumnRangeIterator rawIterator = rawResults.get(row);
                    if (rawIterator != null) {
                        entryIterator = closer.register(
                                getPostFilteredColumns(tableRef, columnRangeSelection, row, rawIterator));
                    } else {
                        entryIterator = ClosableIterators.wrapWithEmptyClose(
                                getLocalWritesForColumnRange(tableRef, columnRangeSelection, row)
                                        .entrySet()
                                        .iterator());
                    }
                    return scopeToTransaction(entryIterator);
                }));

        // validate requirements here as the first batch for each of the above iterators will not check
        // we can't skip checks on range scans
        validatePreCommitRequirementsOnNonExhaustiveReadIfNecessary(tableRef, getStartTimestamp());
        return postFilteredResults;
    }

    @Override
    public Iterator<Map.Entry<Cell, byte[]>> getSortedColumns(
            TableReference tableRef, Iterable<byte[]> rows, BatchColumnRangeSelection batchColumnRangeSelection) {
        checkGetPreconditions(tableRef);
        if (Iterables.isEmpty(rows)) {
            return Collections.emptyIterator();
        }
        Iterable<byte[]> distinctRows = getDistinctRows(rows);

        hasReads = true;
        int batchSize = getPerRowBatchSize(batchColumnRangeSelection, Iterables.size(distinctRows));
        BatchColumnRangeSelection perBatchSelection = BatchColumnRangeSelection.create(
                batchColumnRangeSelection.getStartCol(), batchColumnRangeSelection.getEndCol(), batchSize);

        Map<byte[], RowColumnRangeIterator> rawResults = transactionKeyValueService.getRowsColumnRange(
                tableRef, distinctRows, perBatchSelection, getStartTimestamp());

        return scopeToTransaction(
                getPostFilteredSortedColumns(tableRef, batchColumnRangeSelection, distinctRows, rawResults));
    }

    private ClosableIterator<Map.Entry<Cell, byte[]>> getPostFilteredSortedColumns(
            TableReference tableRef,
            BatchColumnRangeSelection batchColumnRangeSelection,
            Iterable<byte[]> distinctRows,
            Map<byte[], RowColumnRangeIterator> rawResults) {
        Comparator<Cell> cellComparator = columnOrderThenPreserveInputRowOrder(distinctRows);

        Iterator<Entry<Cell, Value>> mergeSortedIterator = mergeByComparator(rawResults.values(), cellComparator);
        if (!mergeSortedIterator.hasNext()) {
            // we can't skip checks on range scans
            validatePreCommitRequirementsOnNonExhaustiveReadIfNecessary(tableRef, getStartTimestamp());
        } // else the postFiltered iterator will check for each batch.

        Iterator<Map.Entry<Cell, Value>> postFilterIterator = getRowColumnRangePostFilteredWithoutSorting(
                tableRef, mergeSortedIterator, batchColumnRangeSelection.getBatchHint(), cellComparator);
        Iterator<Map.Entry<Cell, byte[]>> remoteWrites = Iterators.transform(
                postFilterIterator,
                entry -> Maps.immutableEntry(entry.getKey(), entry.getValue().getContents()));
        Iterator<Map.Entry<Cell, byte[]>> localWrites =
                getSortedColumnsLocalWrites(tableRef, distinctRows, batchColumnRangeSelection, cellComparator);
        ClosableIterator<Map.Entry<Cell, byte[]>> merged = mergeLocalAndRemoteWrites(
                localWrites, ClosableIterators.wrapWithEmptyClose(remoteWrites), cellComparator);

        return ClosableIterators.wrap(filterDeletedValues(merged, tableRef), merged);
    }

    private static ClosableIterator<Map.Entry<Cell, byte[]>> mergeLocalAndRemoteWrites(
            Iterator<Map.Entry<Cell, byte[]>> localWrites,
            ClosableIterator<Map.Entry<Cell, byte[]>> remoteWrites,
            Comparator<Cell> cellComparator) {
        // always override remote values with locally written values
        return ClosableIterators.wrap(
                IteratorUtils.mergeIterators(
                        localWrites,
                        remoteWrites,
                        Comparator.comparing(Map.Entry::getKey, cellComparator),
                        com.palantir.util.Pair::getLhSide),
                remoteWrites);
    }

    private Iterator<Map.Entry<Cell, byte[]>> getSortedColumnsLocalWrites(
            TableReference tableRef,
            Iterable<byte[]> rows,
            BatchColumnRangeSelection columns,
            Comparator<Cell> cellComparator) {
        return mergeByComparator(
                Iterables.transform(rows, row -> getLocalWritesForColumnRange(tableRef, columns, row)
                        .entrySet()
                        .iterator()),
                cellComparator);
    }

    /**
     * Provides comparator to sort cells by columns (sorted lexicographically on byte ordering) and then in the order
     * of input rows.
     */
    @VisibleForTesting
    static Comparator<Cell> columnOrderThenPreserveInputRowOrder(Iterable<byte[]> rows) {
        return Cell.COLUMN_COMPARATOR.thenComparing(
                (Cell cell) -> ByteBuffer.wrap(cell.getRowName()),
                Ordering.explicit(Streams.stream(rows)
                        .map(ByteBuffer::wrap)
                        .distinct()
                        .collect(ImmutableList.toImmutableList())));
    }

    protected static <V> Iterator<Map.Entry<Cell, V>> mergeByComparator(
            Iterable<? extends Iterator<Map.Entry<Cell, V>>> iterators, Comparator<Cell> cellComparator) {
        return Iterators.mergeSorted(iterators, Map.Entry.comparingByKey(cellComparator));
    }

    /**
     * If the batch hint is small, ask for at least that many from each of the input rows to avoid the
     * possibility of needing a second batch of fetching.
     * If the batch hint is large, split batch size across rows to avoid loading too much data, while accepting that
     * second fetches may be needed to get everyone their data.
     */
    private static int getPerRowBatchSize(BatchColumnRangeSelection columnRangeSelection, int distinctRowCount) {
        return Math.max(
                Math.min(MIN_BATCH_SIZE_FOR_DISTRIBUTED_LOAD, columnRangeSelection.getBatchHint()),
                columnRangeSelection.getBatchHint() / distinctRowCount);
    }

    protected List<byte[]> getDistinctRows(Iterable<byte[]> inputRows) {
        return Streams.stream(inputRows)
                .map(ByteBuffer::wrap)
                .distinct()
                .map(ByteBuffer::array)
                .collect(toList());
    }

    @MustBeClosed
    private ClosableIterator<Map.Entry<Cell, byte[]>> getPostFilteredColumns(
            TableReference tableRef,
            BatchColumnRangeSelection batchColumnRangeSelection,
            byte[] row,
            RowColumnRangeIterator rawIterator) {
        // This isn't ideal (any exception in the method means close won't be called), but we can't practically
        // guarantee that
        @SuppressWarnings("MustBeClosedChecker")
        ClosableIterator<Map.Entry<Cell, byte[]>> postFilterIterator =
                getRowColumnRangePostFiltered(tableRef, row, batchColumnRangeSelection, rawIterator);

        SortedMap<Cell, byte[]> localWrites = getLocalWritesForColumnRange(tableRef, batchColumnRangeSelection, row);
        Iterator<Map.Entry<Cell, byte[]>> localIterator = localWrites.entrySet().iterator();
        ClosableIterator<Map.Entry<Cell, byte[]>> mergedIterator =
                mergeLocalAndRemoteWrites(localIterator, postFilterIterator, Cell.COLUMN_COMPARATOR);
        return ClosableIterators.wrap(filterDeletedValues(mergedIterator, tableRef), mergedIterator);
    }

    private Iterator<Map.Entry<Cell, byte[]>> getPostFilteredColumns(
            TableReference tableRef,
            BatchColumnRangeSelection batchColumnRangeSelection,
            List<byte[]> expectedRows,
            RowColumnRangeIterator rawIterator) {
        Iterator<Map.Entry<Cell, Value>> postFilterIterator =
                getRowColumnRangePostFiltered(tableRef, rawIterator, batchColumnRangeSelection.getBatchHint());
        Iterator<Map.Entry<byte[], RowColumnRangeIterator>> rawResultsByRow =
                partitionByRow(postFilterIterator, expectedRows.iterator());
        Iterator<Map.Entry<Cell, byte[]>> merged = Iterators.concat(Iterators.transform(rawResultsByRow, row -> {
            SortedMap<Cell, byte[]> localWrites =
                    getLocalWritesForColumnRange(tableRef, batchColumnRangeSelection, row.getKey());
            Iterator<Map.Entry<Cell, byte[]>> remoteIterator = Iterators.transform(
                    row.getValue(),
                    entry ->
                            Maps.immutableEntry(entry.getKey(), entry.getValue().getContents()));
            Iterator<Map.Entry<Cell, byte[]>> localIterator =
                    localWrites.entrySet().iterator();
            return mergeLocalAndRemoteWrites(
                    localIterator, ClosableIterators.wrapWithEmptyClose(remoteIterator), Cell.COLUMN_COMPARATOR);
        }));

        return filterDeletedValues(merged, tableRef);
    }

    private Iterator<Map.Entry<Cell, byte[]>> filterDeletedValues(
            Iterator<Map.Entry<Cell, byte[]>> unfiltered, TableReference tableReference) {
        return Iterators.filter(unfiltered, entry -> {
            if (entry.getValue().length == 0) {
                snapshotEventRecorder.recordFilteredEmptyValues(tableReference, 1);
                TraceStatistics.incEmptyValues(1);
                return false;
            }
            return true;
        });
    }

    private Iterator<Map.Entry<Cell, Value>> getRowColumnRangePostFiltered(
            TableReference tableRef, RowColumnRangeIterator iterator, int batchHint) {
        return Iterators.concat(Iterators.transform(Iterators.partition(iterator, batchHint), batch -> {
            Map<Cell, Value> raw = validateBatch(tableRef, batch, false /* can't skip lock checks on range scans */);
            if (raw.isEmpty()) {
                return Collections.emptyIterator();
            }
            SortedMap<Cell, Value> postFiltered = ImmutableSortedMap.copyOf(
                    getWithPostFilteringSync(tableRef, raw, x -> x), preserveInputRowOrder(batch));
            return postFiltered.entrySet().iterator();
        }));
    }

    @MustBeClosed
    private ClosableIterator<Map.Entry<Cell, byte[]>> getRowColumnRangePostFiltered(
            TableReference tableRef,
            byte[] row,
            BatchColumnRangeSelection columnRangeSelection,
            RowColumnRangeIterator rawIterator) {
        ColumnRangeBatchProvider batchProvider = new ColumnRangeBatchProvider(
                transactionKeyValueService, tableRef, row, columnRangeSelection, getStartTimestamp());
        return GetRowsColumnRangeIterator.iterator(
                batchProvider,
                rawIterator,
                columnRangeSelection,
                () -> {
                    // we can't skip lock checks on range scans
                    validatePreCommitRequirementsOnNonExhaustiveReadIfNecessary(tableRef, getStartTimestamp());
                },
                raw -> getWithPostFilteringSync(tableRef, raw, Value.GET_VALUE));
    }

    private Iterator<Map.Entry<Cell, Value>> getRowColumnRangePostFilteredWithoutSorting(
            TableReference tableRef,
            Iterator<Map.Entry<Cell, Value>> iterator,
            int batchHint,
            Comparator<Cell> cellComparator) {
        return Iterators.concat(Iterators.transform(Iterators.partition(iterator, batchHint), batch -> {
            Map<Cell, Value> raw = validateBatch(tableRef, batch, false /* can't skip lock check on range scans */);
            if (raw.isEmpty()) {
                return Collections.emptyIterator();
            }

            SortedMap<Cell, Value> postFiltered =
                    ImmutableSortedMap.copyOf(getWithPostFilteringSync(tableRef, raw, x -> x), cellComparator);
            return postFiltered.entrySet().iterator();
        }));
    }

    private Map<Cell, Value> validateBatch(
            TableReference tableRef, List<Map.Entry<Cell, Value>> batch, boolean allPossibleCellsReadAndPresent) {
        validatePreCommitRequirementsOnReadIfNecessary(tableRef, getStartTimestamp(), allPossibleCellsReadAndPresent);
        return ImmutableMap.copyOf(batch);
    }

    private Comparator<Cell> preserveInputRowOrder(List<Map.Entry<Cell, Value>> inputEntries) {
        // N.B. This batch could be spread across multiple rows, and those rows might extend into other
        // batches. We are given cells for a row grouped together, so easiest way to ensure they stay together
        // is to preserve the original row order.
        return Comparator.comparing(
                        (Cell cell) -> ByteBuffer.wrap(cell.getRowName()),
                        Ordering.explicit(inputEntries.stream()
                                .map(Map.Entry::getKey)
                                .map(Cell::getRowName)
                                .map(ByteBuffer::wrap)
                                .distinct()
                                .collect(ImmutableList.toImmutableList())))
                .thenComparing(Cell::getColumnName, PtBytes.BYTES_COMPARATOR);
    }

    /**
     * Partitions a {@link RowColumnRangeIterator} into contiguous blocks that share the same row name. {@link
     * KeyValueService#getRowsColumnRange(TableReference, Iterable, ColumnRangeSelection, int, long)} guarantees that
     * all columns for a single row are adjacent, so this method will return an {@link Iterator} with exactly one entry
     * per non-empty row.
     */
    private Iterator<Map.Entry<byte[], RowColumnRangeIterator>> partitionByRow(
            Iterator<Map.Entry<Cell, Value>> rawResults, Iterator<byte[]> expectedRows) {
        PeekingIterator<Map.Entry<Cell, Value>> peekableRawResults = Iterators.peekingIterator(rawResults);
        return new AbstractIterator<>() {
            byte[] prevRowName;

            @Override
            protected Map.Entry<byte[], RowColumnRangeIterator> computeNext() {
                finishConsumingPreviousRow(peekableRawResults);
                if (!expectedRows.hasNext()) {
                    if (peekableRawResults.hasNext()) {
                        throw new SafeIllegalStateException(
                                "Iterators are not consistent: there is some data returned by getRowsColumnRange()"
                                        + " even when we expect no more rows. This is likely an AtlasDB product bug.",
                                UnsafeArg.of("nextRawResult", peekableRawResults.peek()));
                    }
                    return endOfData();
                }
                byte[] nextExpectedRow = expectedRows.next();

                if (!peekableRawResults.hasNext()) {
                    return Maps.immutableEntry(nextExpectedRow, EmptyRowColumnRangeIterator.INSTANCE);
                }
                byte[] nextRowName = peekableRawResults.peek().getKey().getRowName();
                if (!Arrays.equals(nextRowName, nextExpectedRow)) {
                    return Maps.immutableEntry(nextExpectedRow, EmptyRowColumnRangeIterator.INSTANCE);
                }

                Iterator<Map.Entry<Cell, Value>> columnsIterator = new AbstractIterator<>() {
                    @Override
                    protected Map.Entry<Cell, Value> computeNext() {
                        if (!peekableRawResults.hasNext()
                                || !Arrays.equals(
                                        peekableRawResults.peek().getKey().getRowName(), nextRowName)) {
                            return endOfData();
                        }
                        return peekableRawResults.next();
                    }
                };
                prevRowName = nextRowName;
                return Maps.immutableEntry(nextRowName, new LocalRowColumnRangeIterator(columnsIterator));
            }

            private void finishConsumingPreviousRow(PeekingIterator<Map.Entry<Cell, Value>> iter) {
                int numConsumed = 0;
                while (iter.hasNext() && Arrays.equals(iter.peek().getKey().getRowName(), prevRowName)) {
                    iter.next();
                    numConsumed++;
                }
                if (numConsumed > 0) {
                    log.warn(
                            "Not all columns for row {} were read. {} columns were discarded.",
                            UnsafeArg.of("row", Arrays.toString(prevRowName)),
                            SafeArg.of("numColumnsDiscarded", numConsumed));
                }
            }
        };
    }

    private enum EmptyRowColumnRangeIterator implements RowColumnRangeIterator {
        INSTANCE;

        @Override
        public boolean hasNext() {
            return false;
        }

        @Override
        public Map.Entry<Cell, Value> next() {
            throw new NoSuchElementException();
        }
    }

    @Override
    public SortedMap<byte[], RowResult<byte[]>> getRowsIgnoringLocalWrites(
            TableReference tableRef, Iterable<byte[]> rows) {
        checkGetPreconditions(tableRef);
        if (Iterables.isEmpty(rows)) {
            return AbstractTransaction.EMPTY_SORTED_ROWS;
        }
        hasReads = true;

        Map<Cell, Value> rawResults = new HashMap<>(
                transactionKeyValueService.getRows(tableRef, rows, ColumnSelection.all(), getStartTimestamp()));

        // can't skip lock check as we don't know how many cells to expect for the column selection
        validatePreCommitRequirementsOnNonExhaustiveReadIfNecessary(tableRef, getStartTimestamp());
        return filterRowResults(tableRef, rawResults, ImmutableMap.builderWithExpectedSize(rawResults.size()));
    }

    private NavigableMap<byte[], RowResult<byte[]>> filterRowResults(
            TableReference tableRef, Map<Cell, Value> rawResults, ImmutableMap.Builder<Cell, byte[]> resultCollector) {
        ImmutableMap<Cell, byte[]> collected = resultCollector
                .putAll(getWithPostFilteringSync(tableRef, rawResults, Value.GET_VALUE))
                .buildOrThrow();
        Map<Cell, byte[]> filterDeletedValues = removeEmptyColumns(collected, tableRef);
        return RowResults.viewOfSortedMap(Cells.breakCellsUpByRow(filterDeletedValues));
    }

    private Map<Cell, byte[]> removeEmptyColumns(Map<Cell, byte[]> unfiltered, TableReference tableReference) {
        Map<Cell, byte[]> filtered = Maps.filterValues(unfiltered, Predicates.not(Value::isTombstone));

        int emptyValues = unfiltered.size() - filtered.size();
        snapshotEventRecorder.recordFilteredEmptyValues(tableReference, emptyValues);
        TraceStatistics.incEmptyValues(emptyValues);

        return filtered;
    }

    /**
     * This will add any local writes for this row to the result map.
     * <p>
     * If an empty value was written as a delete, this will also be included in the map.
     */
    private void extractLocalWritesForRow(
            @Output ImmutableMap.Builder<Cell, byte[]> result,
            SortedMap<Cell, byte[]> writes,
            byte[] row,
            ColumnSelection columnSelection) {
        Cell lowCell = Cells.createSmallestCellForRow(row);
        for (Map.Entry<Cell, byte[]> entry : writes.tailMap(lowCell).entrySet()) {
            Cell cell = entry.getKey();
            if (!Arrays.equals(row, cell.getRowName())) {
                break;
            }
            if (columnSelection.allColumnsSelected()
                    || columnSelection.getSelectedColumns().contains(cell.getColumnName())) {
                result.put(cell, entry.getValue());
            }
        }
    }

    @Override
    @Idempotent
    public Map<Cell, byte[]> get(TableReference tableRef, Set<Cell> cells) {
        return getCache().get(tableRef, cells, uncached -> getInternal("get", tableRef, uncached, uncached.size()));
    }

    @Override
    public Result<Map<Cell, byte[]>, MoreCellsPresentThanExpectedException> getWithExpectedNumberOfCells(
            TableReference tableRef, Set<Cell> cells, long expectedNumberOfPresentCells) {
        try {
            return Result.ok(getCache().getWithCachedRef(tableRef, cells, cacheLookupResult -> {
                long cachedCellsWithNonEmptyValue = CellCountValidator.validateCacheAndGetNonEmptyValuesCount(
                        expectedNumberOfPresentCells, cacheLookupResult.cacheHits());
                long numberOfCellsExpectingValuePostCache = expectedNumberOfPresentCells - cachedCellsWithNonEmptyValue;

                return getInternal(
                        "getWithExpectedNumberOfCells",
                        tableRef,
                        cacheLookupResult.missedCells(),
                        numberOfCellsExpectingValuePostCache);
            }));
        } catch (MoreCellsPresentThanExpectedException e) {
            return Result.err(e);
        }
    }

    @Override
    @Idempotent
    public ListenableFuture<Map<Cell, byte[]>> getAsync(TableReference tableRef, Set<Cell> cells) {
        return scopeToTransaction(getCache()
                .getAsync(tableRef, cells, uncached -> getInternal("getAsync", tableRef, uncached, uncached.size())));
    }

    @VisibleForTesting
    ListenableFuture<Map<Cell, byte[]>> getInternal(
<<<<<<< HEAD
            String operationName, TableReference tableRef, Set<Cell> cells, long numberOfExpectedPresentCells) {
        Timer.Context timer = getTimer(operationName).time();
=======
            String operationName,
            TableReference tableRef,
            Set<Cell> cells,
            long numberOfExpectedPresentCells,
            TransactionKeyValueService asyncKeyValueService,
            AsyncTransactionService asyncTransactionService) {
        Timer.Context timer =
                snapshotTransactionMetricFactory.getTimer(operationName).time();
>>>>>>> e980d191
        checkGetPreconditions(tableRef);
        if (Iterables.isEmpty(cells)) {
            return Futures.immediateFuture(ImmutableMap.of());
        }
        hasReads = true;

        Map<Cell, byte[]> result = new HashMap<>();
        Map<Cell, byte[]> writes = localWriteBuffer.getLocalWrites().get(tableRef);
        long numberOfNonDeleteLocalWrites = 0;
        if (writes != null && !writes.isEmpty()) {
            for (Cell cell : cells) {
                byte[] value = writes.get(cell);
                if (value != null) {
                    result.put(cell, value);
                    if (value != PtBytes.EMPTY_BYTE_ARRAY) {
                        numberOfNonDeleteLocalWrites++;
                    }
                }
            }
        }

        // We don't need to read any cells that were written locally.
        long expectedNumberOfPresentCellsToFetch = numberOfExpectedPresentCells - numberOfNonDeleteLocalWrites;

        Set<Cell> cellsToFetch = Sets.difference(cells, result.keySet());
        ListenableFuture<Map<Cell, byte[]>> initialResults = keyValueSnapshotReader.getAsync(tableRef, cellsToFetch);

        return Futures.transform(
                initialResults,
                fromKeyValueService -> {
                    result.putAll(fromKeyValueService);

                    long getMillis = TimeUnit.NANOSECONDS.toMillis(timer.stop());
                    if (perfLogger.isDebugEnabled()) {
                        perfLogger.debug(
                                "Snapshot transaction get cells (some possibly deleted)",
                                LoggingArgs.tableRef(tableRef),
                                SafeArg.of("numberOfCells", cells.size()),
                                SafeArg.of("numberOfCellsRetrieved", result.size()),
                                SafeArg.of("getOperation", operationName),
                                SafeArg.of("durationMillis", getMillis));
                    }

                    CellCountValidator.validateFetchedLessOrEqualToExpected(
                            expectedNumberOfPresentCellsToFetch, fromKeyValueService);
                    boolean allPossibleCellsReadAndPresent =
                            fromKeyValueService.size() == expectedNumberOfPresentCellsToFetch;
                    validatePreCommitRequirementsOnReadIfNecessary(
                            tableRef, getStartTimestamp(), allPossibleCellsReadAndPresent);
                    return removeEmptyColumns(result, tableRef);
                },
                MoreExecutors.directExecutor());
    }

    @Override
    public Map<Cell, byte[]> getIgnoringLocalWrites(TableReference tableRef, Set<Cell> cells) {
        checkGetPreconditions(tableRef);
        if (Iterables.isEmpty(cells)) {
            return ImmutableMap.of();
        }
        hasReads = true;

        Map<Cell, byte[]> unfiltered = AtlasFutures.getUnchecked(keyValueSnapshotReader.getAsync(tableRef, cells));
        Map<Cell, byte[]> filtered = Maps.filterValues(unfiltered, Predicates.not(Value::isTombstone));

        TraceStatistics.incEmptyValues(unfiltered.size() - filtered.size());

        boolean allPossibleCellsReadAndPresent = unfiltered.size() == cells.size();
        validatePreCommitRequirementsOnReadIfNecessary(tableRef, getStartTimestamp(), allPossibleCellsReadAndPresent);

        return filtered;
    }

    private static byte[] getNextStartRowName(
            RangeRequest range, TokenBackedBasicResultsPage<RowResult<Value>, byte[]> prePostFilter) {
        if (!prePostFilter.moreResultsAvailable()) {
            return range.getEndExclusive();
        }
        return prePostFilter.getTokenForNextPage();
    }

    @Override
    public Iterable<BatchingVisitable<RowResult<byte[]>>> getRanges(
            final TableReference tableRef, Iterable<RangeRequest> rangeRequests) {
        checkGetPreconditions(tableRef);

        if (perfLogger.isDebugEnabled()) {
            perfLogger.debug(
                    "Passed {} ranges to getRanges({}, {})",
                    SafeArg.of("numRanges", Iterables.size(rangeRequests)),
                    LoggingArgs.tableRef(tableRef),
                    UnsafeArg.of("rangeRequests", rangeRequests));
        }
        if (!Iterables.isEmpty(rangeRequests)) {
            hasReads = true;
        }

        return FluentIterable.from(Iterables.partition(rangeRequests, BATCH_SIZE_GET_FIRST_PAGE))
                .transformAndConcat(input -> {
                    Timer.Context timer = snapshotTransactionMetricFactory
                            .getTimer("processedRangeMillis")
                            .time();
                    Map<RangeRequest, TokenBackedBasicResultsPage<RowResult<Value>, byte[]>> firstPages =
                            transactionKeyValueService.getFirstBatchForRanges(tableRef, input, getStartTimestamp());
                    // can't skip lock check for range scans
                    validatePreCommitRequirementsOnNonExhaustiveReadIfNecessary(tableRef, getStartTimestamp());

                    SortedMap<Cell, byte[]> postFiltered = postFilterPages(tableRef, firstPages.values());

                    List<BatchingVisitable<RowResult<byte[]>>> ret = new ArrayList<>(input.size());
                    for (RangeRequest rangeRequest : input) {
                        TokenBackedBasicResultsPage<RowResult<Value>, byte[]> prePostFilter =
                                firstPages.get(rangeRequest);
                        byte[] nextStartRowName = getNextStartRowName(rangeRequest, prePostFilter);
                        List<Map.Entry<Cell, byte[]>> mergeIterators = getPostFilteredWithLocalWrites(
                                tableRef, postFiltered, rangeRequest, prePostFilter.getResults(), nextStartRowName);
                        ret.add(new AbstractBatchingVisitable<RowResult<byte[]>>() {
                            @Override
                            protected <K extends Exception> void batchAcceptSizeHint(
                                    int batchSizeHint, ConsistentVisitor<RowResult<byte[]>, K> visitor) throws K {
                                checkGetPreconditions(tableRef);
                                final Iterator<RowResult<byte[]>> rowResults = Cells.createRowView(mergeIterators);
                                while (rowResults.hasNext()) {
                                    if (!visitor.visit(ImmutableList.of(rowResults.next()))) {
                                        return;
                                    }
                                }
                                if ((nextStartRowName.length == 0) || !prePostFilter.moreResultsAvailable()) {
                                    return;
                                }
                                RangeRequest newRange = rangeRequest
                                        .getBuilder()
                                        .startRowInclusive(nextStartRowName)
                                        .build();
                                getRange(tableRef, newRange).batchAccept(batchSizeHint, visitor);
                            }
                        });
                    }
                    long processedRangeMillis = TimeUnit.NANOSECONDS.toMillis(timer.stop());
                    log.trace(
                            "Processed {} range requests for {} in {}ms",
                            SafeArg.of("numRequests", input.size()),
                            LoggingArgs.tableRef(tableRef),
                            SafeArg.of("millis", processedRangeMillis));
                    return ret;
                });
    }

    @Override
    public <T> Stream<T> getRanges(
            final TableReference tableRef,
            Iterable<RangeRequest> rangeRequests,
            int concurrencyLevel,
            BiFunction<RangeRequest, BatchingVisitable<RowResult<byte[]>>, T> visitableProcessor) {
        if (!Iterables.isEmpty(rangeRequests)) {
            hasReads = true;
        }
        return getRanges(ImmutableGetRangesQuery.<T>builder()
                .tableRef(tableRef)
                .rangeRequests(rangeRequests)
                .concurrencyLevel(concurrencyLevel)
                .visitableProcessor(visitableProcessor)
                .build());
    }

    @Override
    public <T> Stream<T> getRanges(
            final TableReference tableRef,
            Iterable<RangeRequest> rangeRequests,
            BiFunction<RangeRequest, BatchingVisitable<RowResult<byte[]>>, T> visitableProcessor) {
        if (!Iterables.isEmpty(rangeRequests)) {
            hasReads = true;
        }
        return getRanges(tableRef, rangeRequests, defaultGetRangesConcurrency, visitableProcessor);
    }

    @Override
    public <T> Stream<T> getRanges(GetRangesQuery<T> query) {
        if (!Iterables.isEmpty(query.rangeRequests())) {
            hasReads = true;
        }
        Stream<Pair<RangeRequest, BatchingVisitable<RowResult<byte[]>>>> requestAndVisitables = StreamSupport.stream(
                        query.rangeRequests().spliterator(), false)
                .map(rangeRequest -> Pair.of(
                        rangeRequest,
                        getLazyRange(
                                query.tableRef(), query.rangeRequestOptimizer().apply(rangeRequest))));

        BiFunction<RangeRequest, BatchingVisitable<RowResult<byte[]>>, T> processor = query.visitableProcessor();
        int concurrencyLevel = query.concurrencyLevel().orElse(defaultGetRangesConcurrency);

        if (concurrencyLevel == 1 || isSingleton(query.rangeRequests())) {
            return requestAndVisitables.map(pair -> processor.apply(pair.getLeft(), pair.getRight()));
        }

        return MoreStreams.blockingStreamWithParallelism(
                requestAndVisitables,
                pair -> processor.apply(pair.getLeft(), pair.getRight()),
                getRangesExecutor,
                concurrencyLevel);
    }

    private static boolean isSingleton(Iterable<?> elements) {
        Iterator<?> it = elements.iterator();
        if (it.hasNext()) {
            it.next();
            return !it.hasNext();
        }
        return false;
    }

    @Override
    public Stream<BatchingVisitable<RowResult<byte[]>>> getRangesLazy(
            final TableReference tableRef, Iterable<RangeRequest> rangeRequests) {
        if (!Iterables.isEmpty(rangeRequests)) {
            hasReads = true;
        }
        return StreamSupport.stream(rangeRequests.spliterator(), false)
                .map(rangeRequest -> getLazyRange(tableRef, rangeRequest));
    }

    private BatchingVisitable<RowResult<byte[]>> getLazyRange(TableReference tableRef, RangeRequest rangeRequest) {
        return new AbstractBatchingVisitable<RowResult<byte[]>>() {
            @Override
            protected <K extends Exception> void batchAcceptSizeHint(
                    int batchSizeHint, ConsistentVisitor<RowResult<byte[]>, K> visitor) throws K {
                getRange(tableRef, rangeRequest).batchAccept(batchSizeHint, visitor);
            }
        };
    }

    private void validatePreCommitRequirementsOnNonExhaustiveReadIfNecessary(TableReference tableRef, long timestamp) {
        validatePreCommitRequirementsOnReadIfNecessary(tableRef, timestamp, false);
    }

    /*
    We don't have any guarantees that reads and commit will be executed in a single threaded manner, so we could in
    theory return wrong results if we perform async reads while trying to commit. But our protocol doesn't aim to
    support such case, and we're OK with having undefined behaviour in these occasions.

    Example of such case:
       - We're reading a thoroughly swept table with no configuration for immediate validation on reads.
       - An async range scan is performed, but hasn't started executing yet.
       - We start commit round on the main thread
       - Commit doesn't check for immutable timestamp lock because
           hasReadsThatRequireImmutableTimestampLockValidationAtCommitRound is false
       - We finish the range scan on the second thread, but validation is skipped due to the configuration and it sets
           hasReadsThatRequireImmutableTimestampLockValidationAtCommitRound to true, but that is never checked due to
            the commit round having already happened.
       - We then risk having returned inconsistent values in this transaction, since we could have lost the immutableT
            lock, but never checked it and values could've been swept under us.
    */
    private void validatePreCommitRequirementsOnReadIfNecessary(
            TableReference tableRef, long timestamp, boolean allPossibleCellsReadAndPresent) {
<<<<<<< HEAD
        boolean mayHaveUnvalidatedReads = preCommitRequirementValidator.throwIfPreCommitRequirementsNotMetOnRead(
                tableRef, timestamp, allPossibleCellsReadAndPresent);

        if (mayHaveUnvalidatedReads) {
=======
        if (isValidationNecessaryOnReads(tableRef, allPossibleCellsReadAndPresent)) {
            preCommitRequirementValidator.throwIfPreCommitRequirementsNotMet(null, timestamp);
        } else if (!allPossibleCellsReadAndPresent) {
>>>>>>> e980d191
            hasPossiblyUnvalidatedReads = true;
        }
    }

    private List<Map.Entry<Cell, byte[]>> getPostFilteredWithLocalWrites(
            final TableReference tableRef,
            final SortedMap<Cell, byte[]> postFiltered,
            final RangeRequest rangeRequest,
            List<RowResult<Value>> prePostFilter,
            final byte[] endRowExclusive) {
        Map<Cell, Value> prePostFilterCells = Cells.convertRowResultsToCells(prePostFilter);
        Collection<Map.Entry<Cell, byte[]>> postFilteredCells = Collections2.filter(
                postFiltered.entrySet(),
                Predicates.compose(Predicates.in(prePostFilterCells.keySet()), MapEntries.getKeyFunction()));
        Collection<Map.Entry<Cell, byte[]>> localWritesInRange = getLocalWritesForRange(
                        tableRef, rangeRequest.getStartInclusive(), endRowExclusive, rangeRequest.getColumnNames())
                .entrySet();
        return mergeInLocalWrites(
                tableRef, postFilteredCells.iterator(), localWritesInRange.iterator(), rangeRequest.isReverse());
    }

    @Override
    public BatchingVisitable<RowResult<byte[]>> getRange(final TableReference tableRef, final RangeRequest range) {
        checkGetPreconditions(tableRef);
        if (range.isEmptyRange()) {
            return BatchingVisitables.emptyBatchingVisitable();
        }
        hasReads = true;

        return new AbstractBatchingVisitable<RowResult<byte[]>>() {
            @Override
            public <K extends Exception> void batchAcceptSizeHint(
                    int userRequestedSize, ConsistentVisitor<RowResult<byte[]>, K> visitor) throws K {
                ensureUncommitted();

                int requestSize = range.getBatchHint() != null ? range.getBatchHint() : userRequestedSize;
                int preFilterBatchSize = getRequestHintToKvStore(requestSize);

                Preconditions.checkArgument(!range.isReverse(), "we currently do not support reverse ranges");
                getBatchingVisitableFromIterator(tableRef, range, requestSize, visitor, preFilterBatchSize);
            }
        };
    }

    private <K extends Exception> boolean getBatchingVisitableFromIterator(
            TableReference tableRef,
            RangeRequest range,
            int userRequestedSize,
            AbortingVisitor<List<RowResult<byte[]>>, K> visitor,
            int preFilterBatchSize)
            throws K {
        try (ClosableIterator<RowResult<byte[]>> postFilterIterator =
                postFilterIterator(tableRef, range, preFilterBatchSize, Value.GET_VALUE)) {
            Iterator<RowResult<byte[]>> localWritesInRange = Cells.createRowView(getLocalWritesForRange(
                            tableRef, range.getStartInclusive(), range.getEndExclusive(), range.getColumnNames())
                    .entrySet());
            Iterator<RowResult<byte[]>> mergeIterators =
                    mergeInLocalWritesRows(postFilterIterator, localWritesInRange, range.isReverse(), tableRef);
            return BatchingVisitableFromIterable.create(mergeIterators).batchAccept(userRequestedSize, visitor);
        }
    }

    protected static int getRequestHintToKvStore(int userRequestedSize) {
        if (userRequestedSize == 1) {
            // Handle 1 specially because the underlying store could have an optimization for 1
            return 1;
        }
        // TODO(carrino): tune the param here based on how likely we are to post filter
        // rows out and have deleted rows
        int preFilterBatchSize = userRequestedSize + ((userRequestedSize + 9) / 10);
        if (preFilterBatchSize > AtlasDbPerformanceConstants.MAX_BATCH_SIZE || preFilterBatchSize < 0) {
            preFilterBatchSize = AtlasDbPerformanceConstants.MAX_BATCH_SIZE;
        }
        return preFilterBatchSize;
    }

    private Iterator<RowResult<byte[]>> mergeInLocalWritesRows(
            Iterator<RowResult<byte[]>> postFilterIterator,
            Iterator<RowResult<byte[]>> localWritesInRange,
            boolean isReverse,
            TableReference tableReference) {
        Ordering<RowResult<byte[]>> ordering = RowResult.getOrderingByRowName();
        Iterator<RowResult<byte[]>> mergeIterators = IteratorUtils.mergeIterators(
                postFilterIterator,
                localWritesInRange,
                isReverse ? ordering.reverse() : ordering,
                from -> RowResults.merge(from.lhSide, from.rhSide)); // prefer local writes

        Iterator<RowResult<byte[]>> purgeDeleted = filterEmptyColumnsFromRows(mergeIterators, tableReference);
        return Iterators.filter(purgeDeleted, Predicates.not(RowResults.createIsEmptyPredicate()));
    }

    private Iterator<RowResult<byte[]>> filterEmptyColumnsFromRows(
            Iterator<RowResult<byte[]>> unfilteredRows, TableReference tableReference) {
        return Iterators.transform(unfilteredRows, unfilteredRow -> {
            SortedMap<byte[], byte[]> filteredColumns =
                    Maps.filterValues(unfilteredRow.getColumns(), Predicates.not(Value::isTombstone));

            int emptyValues = unfilteredRow.getColumns().size() - filteredColumns.size();
            snapshotEventRecorder.recordFilteredEmptyValues(tableReference, emptyValues);
            TraceStatistics.incEmptyValues(emptyValues);

            return RowResult.create(unfilteredRow.getRowName(), filteredColumns);
        });
    }

    private List<Map.Entry<Cell, byte[]>> mergeInLocalWrites(
            TableReference tableRef,
            Iterator<Map.Entry<Cell, byte[]>> postFilterIterator,
            Iterator<Map.Entry<Cell, byte[]>> localWritesInRange,
            boolean isReverse) {
        Comparator<Cell> cellComparator = isReverse ? Comparator.reverseOrder() : Comparator.naturalOrder();
        Iterator<Map.Entry<Cell, byte[]>> mergeIterators = mergeLocalAndRemoteWrites(
                localWritesInRange, ClosableIterators.wrapWithEmptyClose(postFilterIterator), cellComparator);
        return postFilterEmptyValues(tableRef, mergeIterators);
    }

    private List<Map.Entry<Cell, byte[]>> postFilterEmptyValues(
            TableReference tableRef, Iterator<Map.Entry<Cell, byte[]>> mergeIterators) {
        List<Map.Entry<Cell, byte[]>> mergedWritesWithoutEmptyValues = new ArrayList<>();
        Predicate<Map.Entry<Cell, byte[]>> nonEmptyValuePredicate =
                Predicates.compose(Predicates.not(Value::isTombstone), MapEntries.getValueFunction());
        long numEmptyValues = 0;
        while (mergeIterators.hasNext()) {
            Map.Entry<Cell, byte[]> next = mergeIterators.next();
            if (nonEmptyValuePredicate.apply(next)) {
                mergedWritesWithoutEmptyValues.add(next);
            } else {
                numEmptyValues++;
            }
        }
        snapshotEventRecorder.recordFilteredEmptyValues(tableRef, numEmptyValues);
        TraceStatistics.incEmptyValues(numEmptyValues);

        return mergedWritesWithoutEmptyValues;
    }

    @MustBeClosed
    protected <T> ClosableIterator<RowResult<T>> postFilterIterator(
            TableReference tableRef, RangeRequest range, int preFilterBatchSize, Function<Value, T> transformer) {
        RowRangeBatchProvider batchProvider =
                new RowRangeBatchProvider(transactionKeyValueService, tableRef, range, getStartTimestamp());
        BatchSizeIncreasingIterator<RowResult<Value>> results =
                new BatchSizeIncreasingIterator<>(batchProvider, preFilterBatchSize, null);
        Iterator<Iterator<RowResult<T>>> batchedPostFiltered = new AbstractIterator<Iterator<RowResult<T>>>() {
            @Override
            protected Iterator<RowResult<T>> computeNext() {
                List<RowResult<Value>> batch = results.getBatch().batch();
                if (batch.isEmpty()) {
                    return endOfData();
                }
                SortedMap<Cell, T> postFilter = postFilterRows(tableRef, batch, transformer);

                // can't skip lock checks for range scans
                validatePreCommitRequirementsOnNonExhaustiveReadIfNecessary(tableRef, getStartTimestamp());
                results.markNumResultsNotDeleted(
                        Cells.getRows(postFilter.keySet()).size());
                return Cells.createRowView(postFilter.entrySet());
            }
        };

        final Iterator<RowResult<T>> rows = Iterators.concat(batchedPostFiltered);

        return ClosableIterators.wrap(rows, results);
    }

    /**
     * This includes deleted writes as zero length byte arrays, be sure to strip them out.
     * <p>
     * For the selectedColumns parameter, empty set means all columns. This is unfortunate, but follows the semantics of
     * {@link RangeRequest}.
     */
    private SortedMap<Cell, byte[]> getLocalWritesForRange(
            TableReference tableRef, byte[] startRow, byte[] endRow, SortedSet<byte[]> selectedColumns) {
        SortedMap<Cell, byte[]> writes = localWriteBuffer.getLocalWritesForTable(tableRef);
        if (startRow.length != 0) {
            writes = writes.tailMap(Cells.createSmallestCellForRow(startRow));
        }
        if (endRow.length != 0) {
            writes = writes.headMap(Cells.createSmallestCellForRow(endRow));
        }
        if (!selectedColumns.isEmpty()) {
            writes = Maps.filterKeys(writes, cell -> selectedColumns.contains(cell.getColumnName()));
        }
        return writes;
    }

    private SortedMap<Cell, byte[]> getLocalWritesForColumnRange(
            TableReference tableRef, BatchColumnRangeSelection columnRangeSelection, byte[] row) {
        SortedMap<Cell, byte[]> writes = localWriteBuffer.getLocalWritesForTable(tableRef);
        Cell startCell;
        if (columnRangeSelection.getStartCol().length != 0) {
            startCell = Cell.create(row, columnRangeSelection.getStartCol());
        } else {
            startCell = Cells.createSmallestCellForRow(row);
        }
        writes = writes.tailMap(startCell);
        if (RangeRequests.isLastRowName(row)) {
            return writes;
        }
        Cell endCell;
        if (columnRangeSelection.getEndCol().length != 0) {
            endCell = Cell.create(row, columnRangeSelection.getEndCol());
        } else {
            endCell = Cells.createSmallestCellForRow(RangeRequests.nextLexicographicName(row));
        }
        writes = writes.headMap(endCell);
        return writes;
    }

    private SortedMap<Cell, byte[]> postFilterPages(
            TableReference tableRef, Iterable<TokenBackedBasicResultsPage<RowResult<Value>, byte[]>> rangeRows) {
        List<RowResult<Value>> results = new ArrayList<>();
        for (TokenBackedBasicResultsPage<RowResult<Value>, byte[]> page : rangeRows) {
            results.addAll(page.getResults());
        }
        return postFilterRows(tableRef, results, Value.GET_VALUE);
    }

    private <T> SortedMap<Cell, T> postFilterRows(
            TableReference tableRef, List<RowResult<Value>> rangeRows, Function<Value, T> transformer) {
        ensureUncommitted();

        if (rangeRows.isEmpty()) {
            return ImmutableSortedMap.of();
        }

        Map<Cell, Value> rawResults = Maps.newHashMapWithExpectedSize(estimateSize(rangeRows));
        for (RowResult<Value> rowResult : rangeRows) {
            for (Map.Entry<byte[], Value> e : rowResult.getColumns().entrySet()) {
                rawResults.put(Cell.create(rowResult.getRowName(), e.getKey()), e.getValue());
            }
        }

        return ImmutableSortedMap.copyOf(getWithPostFilteringSync(tableRef, rawResults, transformer));
    }

    private int estimateSize(List<RowResult<Value>> rangeRows) {
        int estimatedSize = 0;
        for (RowResult<Value> rowResult : rangeRows) {
            estimatedSize += rowResult.getColumns().size();
        }
        return estimatedSize;
    }

    private <T> Collection<Map.Entry<Cell, T>> getWithPostFilteringSync(
            TableReference tableRef, Map<Cell, Value> rawResults, Function<Value, T> transformer) {
        return AtlasFutures.getUnchecked(
                getWithPostFilteringAsync(tableRef, rawResults, transformer, transactionKeyValueService));
    }

    private <T> ListenableFuture<Collection<Map.Entry<Cell, T>>> getWithPostFilteringAsync(
            TableReference tableRef,
            Map<Cell, Value> rawResults,
            Function<Value, T> transformer,
            TransactionKeyValueService asyncKeyValueService) {
        long bytes = 0;
        for (Map.Entry<Cell, Value> entry : rawResults.entrySet()) {
            bytes += entry.getValue().getContents().length + Cells.getApproxSizeOfCell(entry.getKey());
        }
        if (bytes > TransactionConstants.WARN_LEVEL_FOR_QUEUED_BYTES && log.isWarnEnabled()) {
            log.warn(
                    "A single get had quite a few bytes: {} for table {}. The number of results was {}. "
                            + "Enable debug logging for more information.",
                    SafeArg.of("numBytes", bytes),
                    LoggingArgs.tableRef(tableRef),
                    SafeArg.of("numResults", rawResults.size()));
            if (log.isDebugEnabled()) {
                log.debug(
                        "The first 10 results of your request were {}.",
                        UnsafeArg.of("results", Iterables.limit(rawResults.entrySet(), 10)),
                        new SafeRuntimeException("This exception and stack trace are provided for debugging purposes"));
            }
            snapshotEventRecorder.recordManyBytesReadForTable(tableRef, bytes);
        }

        snapshotEventRecorder.recordCellsRead(tableRef, rawResults.size());

        Collection<Map.Entry<Cell, T>> resultsAccumulator = new ArrayList<>();

        if (AtlasDbConstants.HIDDEN_TABLES.contains(tableRef)) {
            Preconditions.checkState(allowHiddenTableAccess, "hidden tables cannot be read in this transaction");
            // hidden tables are used outside of the transaction protocol, and in general have invalid timestamps,
            // so do not apply post-filtering as post-filtering would rollback (actually delete) the data incorrectly
            // this case is hit when reading a hidden table from console
            for (Map.Entry<Cell, Value> e : rawResults.entrySet()) {
                resultsAccumulator.add(Maps.immutableEntry(e.getKey(), transformer.apply(e.getValue())));
            }
            return Futures.immediateFuture(resultsAccumulator);
        }

        return Futures.transformAsync(
                Futures.immediateFuture(rawResults),
                resultsToPostFilter -> getWithPostFilteringIterate(
                        tableRef, resultsToPostFilter, resultsAccumulator, transformer, asyncKeyValueService),
                MoreExecutors.directExecutor());
    }

    private <T> ListenableFuture<Collection<Map.Entry<Cell, T>>> getWithPostFilteringIterate(
            TableReference tableReference,
            Map<Cell, Value> resultsToPostFilter,
            Collection<Map.Entry<Cell, T>> resultsAccumulator,
            Function<Value, T> transformer,
            TransactionKeyValueService asyncKeyValueService) {
        return Futures.transformAsync(
                Futures.immediateFuture(resultsToPostFilter),
                results -> {
                    int iterations = 0;
                    Map<Cell, Value> remainingResultsToPostFilter = results;
                    while (!remainingResultsToPostFilter.isEmpty()) {
                        remainingResultsToPostFilter = AtlasFutures.getUnchecked(getWithPostFilteringInternal(
                                tableReference,
                                remainingResultsToPostFilter,
                                resultsAccumulator,
                                transformer,
                                asyncKeyValueService));
                        Preconditions.checkState(
                                ++iterations < MAX_POST_FILTERING_ITERATIONS,
                                "Unable to filter cells to find correct result after "
                                        + "reaching max iterations. This is likely due to aborted cells lying around,"
                                        + " or in the very rare case, could be due to transactions which constantly "
                                        + "conflict but never commit. These values will be cleaned up eventually, but"
                                        + " if the issue persists, ensure that sweep is caught up.",
                                SafeArg.of("table", tableReference),
                                SafeArg.of("maxIterations", MAX_POST_FILTERING_ITERATIONS));
                    }
                    snapshotEventRecorder.recordCellsReturned(tableReference, resultsAccumulator.size());

                    return Futures.immediateFuture(resultsAccumulator);
                },
                MoreExecutors.directExecutor());
    }

    /**
     * A sentinel becomes orphaned if the table has been truncated between the time where the write occurred and where
     * it was truncated. In this case, there is a chance that we end up with a sentinel with no valid AtlasDB cell
     * covering it. In this case, we ignore it.
     */
    private Set<Cell> findOrphanedSweepSentinels(TableReference table, Map<Cell, Value> rawResults) {
        Set<Cell> sweepSentinels = Maps.filterValues(rawResults, SnapshotTransaction::isSweepSentinel)
                .keySet();
        if (sweepSentinels.isEmpty()) {
            return Collections.emptySet();
        }

        // for each sentinel, start at long max. Then iterate down with each found uncommitted value.
        // if committed value seen, stop: the sentinel is not orphaned
        // if we get back -1, the sentinel is orphaned
        Map<Cell, Long> timestampCandidates = new HashMap<>(
                transactionKeyValueService.getLatestTimestamps(table, Maps.asMap(sweepSentinels, x -> Long.MAX_VALUE)));
        Set<Cell> actualOrphanedSentinels = new HashSet<>();

        while (!timestampCandidates.isEmpty()) {
            Map<SentinelType, Map<Cell, Long>> sentinelTypeToTimestamps = timestampCandidates.entrySet().stream()
                    .collect(Collectors.groupingBy(
                            entry -> entry.getValue() == Value.INVALID_VALUE_TIMESTAMP
                                    ? SentinelType.DEFINITE_ORPHANED
                                    : SentinelType.INDETERMINATE,
                            Collectors.toMap(Map.Entry::getKey, Map.Entry::getValue)));

            Map<Cell, Long> definiteOrphans = sentinelTypeToTimestamps.get(SentinelType.DEFINITE_ORPHANED);
            if (definiteOrphans != null) {
                actualOrphanedSentinels.addAll(definiteOrphans.keySet());
            }

            Map<Cell, Long> cellsToQuery = sentinelTypeToTimestamps.get(SentinelType.INDETERMINATE);
            if (cellsToQuery == null) {
                break;
            }
            Set<Long> committedStartTimestamps = KeyedStream.stream(
                            defaultTransactionService.get(cellsToQuery.values()))
                    .filter(Objects::nonNull)
                    .keys()
                    .collect(Collectors.toSet());

            Map<Cell, Long> nextTimestampCandidates = KeyedStream.stream(cellsToQuery)
                    .filter(cellStartTimestamp -> !committedStartTimestamps.contains(cellStartTimestamp))
                    .collectToMap();
            timestampCandidates = transactionKeyValueService.getLatestTimestamps(table, nextTimestampCandidates);
        }

        deleteOrphanedSentinelsAsync(table, actualOrphanedSentinels);

        return actualOrphanedSentinels;
    }

    private void deleteOrphanedSentinelsAsync(TableReference table, Set<Cell> actualOrphanedSentinels) {
        if (sweepQueue.getSweepStrategy(table) == SweeperStrategy.THOROUGH) {
            Map<Cell, Long> sentinels = KeyedStream.of(actualOrphanedSentinels)
                    .map(_ignore -> Value.INVALID_VALUE_TIMESTAMP)
                    .collectToMap();
            deleteExecutor.scheduleForDeletion(table, sentinels);
        }
    }

    private static boolean isSweepSentinel(Value value) {
        return value.getTimestamp() == Value.INVALID_VALUE_TIMESTAMP;
    }

    /**
     * This will return all the key-value pairs that still need to be postFiltered.  It will output properly post
     * filtered keys to the {@code resultsCollector} output param.
     */
    private <T> ListenableFuture<Map<Cell, Value>> getWithPostFilteringInternal(
            TableReference tableRef,
            Map<Cell, Value> rawResults,
            @Output Collection<Map.Entry<Cell, T>> resultsCollector,
            Function<Value, T> transformer,
            TransactionKeyValueService asyncKeyValueService) {
        Set<Cell> orphanedSentinels = findOrphanedSweepSentinels(tableRef, rawResults);
        LongSet valuesStartTimestamps = getStartTimestampsForValues(rawResults.values());

        return Futures.transformAsync(
                commitTimestampLoader.getCommitTimestamps(tableRef, valuesStartTimestamps),
                commitTimestamps -> collectCellsToPostFilter(
                        tableRef,
                        rawResults,
                        resultsCollector,
                        transformer,
                        asyncKeyValueService,
                        orphanedSentinels,
                        commitTimestamps),
                MoreExecutors.directExecutor());
    }

    private <T> ListenableFuture<Map<Cell, Value>> collectCellsToPostFilter(
            TableReference tableRef,
            Map<Cell, Value> rawResults,
            @Output Collection<Map.Entry<Cell, T>> resultsCollector,
            Function<Value, T> transformer,
            TransactionKeyValueService asyncKeyValueService,
            Set<Cell> orphanedSentinels,
            LongLongMap commitTimestamps) {
        Map<Cell, Long> keysToReload = Maps.newHashMapWithExpectedSize(0);
        Map<Cell, Long> keysToDelete = Maps.newHashMapWithExpectedSize(0);
        ImmutableSet.Builder<Cell> keysAddedBuilder = ImmutableSet.builder();

        for (Map.Entry<Cell, Value> e : rawResults.entrySet()) {
            Cell key = e.getKey();
            Value value = e.getValue();

            if (isSweepSentinel(value)) {
                snapshotEventRecorder.recordFilteredSweepSentinel(tableRef);

                // This means that this transaction started too long ago. When we do garbage collection,
                // we clean up old values, and this transaction started at a timestamp before the garbage collection.
                switch (getReadSentinelBehavior()) {
                    case IGNORE:
                        break;
                    case THROW_EXCEPTION:
                        if (!orphanedSentinels.contains(key)) {
                            throw new TransactionFailedRetriableException("Tried to read a value that has been "
                                    + "deleted. This can be caused by hard delete transactions using the type "
                                    + TransactionType.AGGRESSIVE_HARD_DELETE
                                    + ". It can also be caused by transactions taking too long, or"
                                    + " its locks expired. Retrying it should work.");
                        }
                        break;
                    default:
                        throw new IllegalStateException("Invalid read sentinel behavior " + getReadSentinelBehavior());
                }
            } else {
                long theirCommitTimestamp =
                        commitTimestamps.getIfAbsent(value.getTimestamp(), TransactionConstants.FAILED_COMMIT_TS);
                if (theirCommitTimestamp == TransactionConstants.FAILED_COMMIT_TS) {
                    keysToReload.put(key, value.getTimestamp());
<<<<<<< HEAD
                    // This is from a failed transaction so we can roll it back and then reload it.
                    keysToDelete.put(key, value.getTimestamp());
                    getCounter(AtlasDbMetricNames.CellFilterMetrics.INVALID_COMMIT_TS, tableRef)
                            .inc();
=======
                    if (shouldDeleteAndRollback()) {
                        // This is from a failed transaction so we can roll it back and then reload it.
                        keysToDelete.put(key, value.getTimestamp());
                        snapshotEventRecorder.recordFilteredUncommittedTransaction(tableRef);
                    }
>>>>>>> e980d191
                } else if (theirCommitTimestamp > getStartTimestamp()) {
                    // The value's commit timestamp is after our start timestamp.
                    // This means the value is from a transaction which committed
                    // after our transaction began. We need to try reading at an
                    // earlier timestamp.
                    keysToReload.put(key, value.getTimestamp());
                    snapshotEventRecorder.recordFilteredTransactionCommittingAfterOurStart(tableRef);
                } else {
                    // The value has a commit timestamp less than our start timestamp, and is visible and valid.
                    if (value.getContents().length != 0) {
                        resultsCollector.add(Maps.immutableEntry(key, transformer.apply(value)));
                        keysAddedBuilder.add(key);
                    }
                }
            }
        }
        Set<Cell> keysAddedToResults = keysAddedBuilder.build();

        if (!keysToDelete.isEmpty()) {
            // if we can't roll back the failed transactions, we should just try again
            if (!rollbackFailedTransactions(tableRef, keysToDelete, commitTimestamps, defaultTransactionService)) {
                return Futures.immediateFuture(getRemainingResults(rawResults, keysAddedToResults));
            }
        }

        if (!keysToReload.isEmpty()) {
            return Futures.transform(
                    asyncKeyValueService.getAsync(tableRef, keysToReload),
                    nextRawResults -> {
                        boolean allPossibleCellsReadAndPresent = nextRawResults.size() == keysToReload.size();
                        validatePreCommitRequirementsOnReadIfNecessary(
                                tableRef, getStartTimestamp(), allPossibleCellsReadAndPresent);
                        return getRemainingResults(nextRawResults, keysAddedToResults);
                    },
                    MoreExecutors.directExecutor());
        }
        return Futures.immediateFuture(ImmutableMap.of());
    }

    private Map<Cell, Value> getRemainingResults(Map<Cell, Value> rawResults, Set<Cell> keysAddedToResults) {
        Map<Cell, Value> remainingResults = new HashMap<>(rawResults);
        remainingResults.keySet().removeAll(keysAddedToResults);
        return remainingResults;
    }

    @Override
    public final void delete(TableReference tableRef, Set<Cell> cells) {
        deleteWithMetadataInternal(tableRef, cells, ImmutableMap.of());
    }

    @Override
    public void deleteWithMetadata(TableReference tableRef, Map<Cell, ChangeMetadata> cellsWithMetadata) {
        deleteWithMetadataInternal(tableRef, cellsWithMetadata.keySet(), cellsWithMetadata);
    }

    private void deleteWithMetadataInternal(
            TableReference tableRef, Set<Cell> cells, Map<Cell, ChangeMetadata> metadata) {
        getCache().delete(tableRef, cells);
        writeToLocalBuffer(tableRef, Cells.constantValueMap(cells, PtBytes.EMPTY_BYTE_ARRAY), metadata);
    }

    @Override
    public void put(TableReference tableRef, Map<Cell, byte[]> values) {
        putWithMetadataInternal(tableRef, values, ImmutableMap.of());
    }

    @Override
    public void putWithMetadata(TableReference tableRef, Map<Cell, ValueAndChangeMetadata> valuesAndMetadata) {
        putWithMetadataInternal(
                tableRef,
                Maps.transformValues(valuesAndMetadata, ValueAndChangeMetadata::value),
                Maps.transformValues(valuesAndMetadata, ValueAndChangeMetadata::metadata));
    }

    private void putWithMetadataInternal(
            TableReference tableRef, Map<Cell, byte[]> values, Map<Cell, ChangeMetadata> metadata) {
        ensureNoEmptyValues(values);
        getCache().write(tableRef, values);
        writeToLocalBuffer(tableRef, values, metadata);
    }

    private void writeToLocalBuffer(
            TableReference tableRef, Map<Cell, byte[]> values, Map<Cell, ChangeMetadata> metadata) {
        Preconditions.checkArgument(!AtlasDbConstants.HIDDEN_TABLES.contains(tableRef));
        markTableAsInvolvedInThisTransaction(tableRef);

        if (values.isEmpty()) {
            return;
        }

        numWriters.incrementAndGet();
        try {
            // We need to check the status after incrementing writers to ensure that we fail if we are committing.
            ensureUncommitted();

            localWriteBuffer.putLocalWritesAndMetadata(tableRef, values, metadata);
        } finally {
            numWriters.decrementAndGet();
        }
    }

    private void ensureNoEmptyValues(Map<Cell, byte[]> values) {
        for (Map.Entry<Cell, byte[]> cellEntry : values.entrySet()) {
            if ((cellEntry.getValue() == null) || (cellEntry.getValue().length == 0)) {
                throw new SafeIllegalArgumentException(
                        "AtlasDB does not currently support inserting null or empty (zero-byte) values.");
            }
        }
    }

    @Override
    public void abort() {
        if (state.get() == State.ABORTED) {
            close();
            return;
        }
        while (true) {
            ensureUncommitted();
            if (state.compareAndSet(State.UNCOMMITTED, State.ABORTED)) {
                if (hasWrites()) {
<<<<<<< HEAD
                    preCommitRequirementValidator.throwIfPreCommitRequirementsNotMet(
                            Optional.empty(), getStartTimestamp());
=======
                    preCommitRequirementValidator.throwIfPreCommitRequirementsNotMet(null, getStartTimestamp());
>>>>>>> e980d191
                }
                transactionOutcomeMetrics.markAbort();
                if (transactionLengthLogger.isDebugEnabled()) {
                    long transactionMillis = TimeUnit.NANOSECONDS.toMillis(transactionTimerContext.stop());

                    if (transactionMillis > TXN_LENGTH_THRESHOLD) {
                        transactionLengthLogger.debug(
                                "Aborted transaction {} in {} ms",
                                SafeArg.of("startTimestamp", getStartTimestamp()),
                                SafeArg.of("transactionLengthMillis", transactionMillis),
                                SafeArg.of("transactionDuration", Duration.ofMillis(transactionMillis)));
                    }
                }
                close();
                return;
            }
        }
    }

    private void close() {
        try {
            closer.close();
        } catch (Exception | Error e) {
            log.warn("Error while closing transaction resources", e);
        }
    }

    @Override
    public boolean isAborted() {
        return state.get() == State.ABORTED;
    }

    @Override
    public boolean isUncommitted() {
        return state.get() == State.UNCOMMITTED;
    }

    private void ensureUncommitted() {
        if (!isUncommitted()) {
            throw new CommittedTransactionException();
        }
    }

    private void ensureStillRunning() {
        if (!isStillRunning()) {
            throw new CommittedTransactionException();
        }
    }

    private boolean isStillRunning() {
        State stateNow = state.get();
        return stateNow == State.UNCOMMITTED || stateNow == State.COMMITTING;
    }

    /**
     * Returns true iff the transaction is known to have successfully committed.
     * <p>
     * Be careful when using this method! A transaction that the client thinks has failed could actually have
     * committed as far as the key-value service is concerned.
     */
    private boolean isDefinitivelyCommitted() {
        return state.get() == State.COMMITTED;
    }

    ///////////////////////////////////////////////////////////////////////////
    /// Committing
    ///////////////////////////////////////////////////////////////////////////

    @Override
    public void commit() {
        commit(defaultTransactionService);
    }

    @Override
    public void commit(TransactionService transactionService) {
        commitWithoutCallbacks(transactionService);
        runSuccessCallbacksIfDefinitivelyCommitted();
        close();
    }

    @Override
    public void runSuccessCallbacksIfDefinitivelyCommitted() {
        if (isDefinitivelyCommitted()) {
            successCallbackManager.runCallbacks();
        }
    }

    @Override
    public void commitWithoutCallbacks() {
        commitWithoutCallbacks(defaultTransactionService);
    }

    @Override
    public void commitWithoutCallbacks(TransactionService transactionService) {
        if (state.get() == State.COMMITTED) {
            return;
        }
        if (state.get() == State.FAILED) {
            throw new SafeIllegalStateException("this transaction has already failed");
        }
        while (true) {
            ensureUncommitted();
            if (state.compareAndSet(State.UNCOMMITTED, State.COMMITTING)) {
                break;
            }
        }

        // This must be done BEFORE we commit (otherwise if the system goes down after
        // we commit but before we queue cells for scrubbing, then we will lose track of
        // which cells we need to scrub)
        if (getTransactionType() == TransactionType.AGGRESSIVE_HARD_DELETE
                || getTransactionType() == TransactionType.HARD_DELETE) {
            cleaner.queueCellsForScrubbing(getCellsToQueueForScrubbing(), getStartTimestamp());
        }

        boolean success = false;
        try {
            if (numWriters.get() > 0) {
                // After we set state to committing we need to make sure no one is still writing.
                throw new SafeIllegalStateException("Cannot commit while other threads are still calling put.");
            }

            checkConstraints();
            commitWrites(transactionService);
            if (perfLogger.isDebugEnabled()) {
                long transactionMillis = TimeUnit.NANOSECONDS.toMillis(transactionTimerContext.stop());
                perfLogger.debug(
                        "Committed transaction {} in {}ms",
                        SafeArg.of("startTimestamp", getStartTimestamp()),
                        SafeArg.of("transactionTimeMillis", transactionMillis));
            }
            success = true;
        } finally {
            // Once we are in state committing, we need to try/finally to set the state to a terminal state.
            if (success) {
                state.set(State.COMMITTED);
                transactionOutcomeMetrics.markSuccessfulCommit();
            } else {
                state.set(State.FAILED);
                transactionOutcomeMetrics.markFailedCommit();
            }
        }
    }

    private void checkConstraints() {
        if (localWriteBuffer.getLocalWrites().isEmpty()) {
            // avoid work in cases where constraints do not apply (e.g. read only transactions)
            return;
        }

        List<String> violations = new ArrayList<>();
        for (Map.Entry<TableReference, ConstraintCheckable> entry : constraintsByTableName.entrySet()) {
            Map<Cell, byte[]> writes = localWriteBuffer.getLocalWrites().get(entry.getKey());
            if (writes != null && !writes.isEmpty()) {
                List<String> failures = entry.getValue().findConstraintFailures(writes, this, constraintCheckingMode);
                if (!failures.isEmpty()) {
                    violations.addAll(failures);
                }
            }
        }

        if (!violations.isEmpty()) {
            AtlasDbConstraintException error = new AtlasDbConstraintException(violations);
            if (constraintCheckingMode.shouldThrowException()) {
                throw error;
            } else {
                constraintLogger.error("Constraint failure on commit.", error);
            }
        }
    }

    private void commitWrites(TransactionService transactionService) {
        if (!hasWrites()) {
            if (hasReads() || hasAnyInvolvedTables()) {
                // verify any pre-commit conditions on the transaction
                preCommitRequirementValidator.throwIfPreCommitConditionInvalid(getStartTimestamp());

                // if there are no writes, we must still make sure the immutable timestamp lock is still valid,
                // to ensure that sweep hasn't thoroughly deleted cells we tried to read
                if (validationNecessaryForInvolvedTablesOnCommit()) {
<<<<<<< HEAD
                    preCommitRequirementValidator.throwIfImmutableTsOrCommitLocksExpired(Optional.empty());
=======
                    preCommitRequirementValidator.throwIfImmutableTsOrCommitLocksExpired(null);
>>>>>>> e980d191
                }
            }
            snapshotTransactionMetricFactory
                    .getTimer("nonWriteCommitTotalTimeSinceTxCreation")
                    .update(Duration.of(transactionTimerContext.stop(), ChronoUnit.NANOS));
            return;
        }

        timedAndTraced("commitStage", () -> {
            // Acquire row locks and a lock on the start timestamp row in the transactions table.
            // This must happen before conflict checking, otherwise we could complete the checks and then have someone
            // else write underneath us before we proceed (thus missing a write/write conflict).
            // Timing still useful to distinguish bad lock percentiles from user-generated lock requests.
            LockToken commitLocksToken = timedAndTraced("commitAcquireLocks", this::acquireLocksForCommit);
            try {
                // Conflict checking. We can actually do this later without compromising correctness, but there is no
                // reason to postpone this check - we waste resources writing unnecessarily if these are going to fail.
                timedAndTraced(
                        "commitCheckingForConflicts",
                        () -> throwIfConflictOnCommit(commitLocksToken, transactionService));

                // Before doing any remote writes, we mark that the transaction is in progress. Until this point, all
                // writes are buffered in memory.
                timedAndTraced(
                        "markingTransactionInProgress", () -> transactionService.markInProgress(getStartTimestamp()));

                // Freeze the writes that we will commit. It is possible for writes to be added to the write buffer past
                // this point (if they had passed the #ensureUncommitted check before committing started), but they will
                // be discarded silently. This sounds scary, but this is not a regression from previous behaviour
                // TODO(mdaudali): We should explicitly freeze the write buffer to better surface lost writes in this
                // edge case.
                Map<TableReference, ? extends Map<Cell, byte[]>> writes = localWriteBuffer.getLocalWrites();

                // Write to the targeted sweep queue. We must do this before writing to the key value service -
                // otherwise we may have hanging values that targeted sweep won't know about.
                timedAndTraced("writingToSweepQueue", () -> sweepQueue.enqueue(writes, getStartTimestamp()));

                // Introduced for txn4 - Prevents sweep from making progress beyond immutableTs before entries were
                // put into the sweep queue. This ensures that sweep must process writes to the sweep queue done by
                // this transaction before making progress.
                traced(
                        "postSweepEnqueueLockCheck",
<<<<<<< HEAD
                        () -> preCommitRequirementValidator.throwIfImmutableTsOrCommitLocksExpired(
                                Optional.ofNullable(commitLocksToken)));
=======
                        () -> preCommitRequirementValidator.throwIfImmutableTsOrCommitLocksExpired(commitLocksToken));
>>>>>>> e980d191

                // Write to the key value service. We must do this before getting the commit timestamp - otherwise
                // we risk another transaction starting at a timestamp after our commit timestamp not seeing our writes.
                timedAndTraced("commitWrite", () -> transactionKeyValueService.multiPut(writes, getStartTimestamp()));

                // Now that all writes are done, get the commit timestamp
                // We must do this before we check that our locks are still valid to ensure that other transactions that
                // will hold these locks are sure to have start timestamps after our commit timestamp.
                // Timing is still useful, as this may perform operations pertaining to lock watches.
                long commitTimestamp = timedAndTraced(
                        "getCommitTimestamp",
                        () -> timelockService.getCommitTimestamp(getStartTimestamp(), commitLocksToken));
                commitTsForScrubbing = commitTimestamp;

                // Punch on commit so that if hard delete is the only thing happening on a system,
                // we won't block forever waiting for the unreadable timestamp to advance past the
                // scrub timestamp (same as the hard delete transaction's start timestamp).
                // May not need to be here specifically, but this is a very cheap operation - scheduling another thread
                // might well cost more.
                // Not timed as this is generally an asynchronous operation.
                traced("microsForPunch", () -> cleaner.punch(commitTimestamp));

                // Check the transactional key-value-service is still the source of truth at the commit timestamp.
                // This can take place anytime before the actual commit (the putUnlessExists). However, situations
                // in which the transaction key-value-service is invalid may also affect subsequent checks, and we
                // would prefer for these to be flagged explicitly as such.
                // Timed; this may in some implementations end up requiring external RPCs or database calls.
                timedAndTraced(
                        "transactionKvsValidityCheck",
                        () -> throwIfTransactionKeyValueServiceNoLongerValid(commitTimestamp));

                // Serializable transactions need to check their reads haven't changed, by reading again at
                // commitTs + 1. This must happen before the lock check for thorough tables, because the lock check
                // verifies the immutable timestamp hasn't moved forward - thorough sweep might sweep a conflict out
                // from underneath us.
                timedAndTraced(
                        "readWriteConflictCheck", () -> throwIfReadWriteConflictForSerializable(commitTimestamp));

                // Verify that our locks and pre-commit conditions are still valid before we actually commit;
                // this throwIfPreCommitRequirementsNotMet is required by the transaction protocol for correctness.
                // We check the pre-commit conditions first since they may operate similarly to read write conflict
                // handling - we should check lock validity last to ensure that sweep hasn't affected the checks.
                timedAndTraced(
                        "userPreCommitCondition",
                        () -> preCommitRequirementValidator.throwIfPreCommitConditionInvalidAtCommitOnWriteTransaction(
                                writes, commitTimestamp));

                // Not timed, because this just calls ConjureTimelockServiceBlocking.refreshLockLeases, and that is
                // timed.
                traced(
                        "preCommitLockCheck",
<<<<<<< HEAD
                        () -> preCommitRequirementValidator.throwIfImmutableTsOrCommitLocksExpired(
                                Optional.ofNullable(commitLocksToken)));
=======
                        () -> preCommitRequirementValidator.throwIfImmutableTsOrCommitLocksExpired(commitLocksToken));
>>>>>>> e980d191

                // Not timed, because this just calls TransactionService.putUnlessExists, and that is timed.
                traced(
                        "commitPutCommitTs",
                        () -> putCommitTimestamp(commitTimestamp, commitLocksToken, transactionService));

                long microsSinceCreation = TimeUnit.MILLISECONDS.toMicros(System.currentTimeMillis() - timeCreated);
                snapshotTransactionMetricFactory
                        .getTimer("commitTotalTimeSinceTxCreation")
                        .update(Duration.of(microsSinceCreation, ChronoUnit.MICROS));
                snapshotTransactionMetricFactory
                        .getHistogram(AtlasDbMetricNames.SNAPSHOT_TRANSACTION_BYTES_WRITTEN)
                        .update(localWriteBuffer.getValuesByteCount());
            } finally {
                // Not timed because tryUnlock() is an asynchronous operation.
                traced("postCommitUnlock", () -> timelockService.tryUnlock(ImmutableSet.of(commitLocksToken)));
            }
        });
    }

    private void throwIfTransactionKeyValueServiceNoLongerValid(long commitTimestamp) {
        if (!transactionKeyValueService.isValid(commitTimestamp)) {
            throw new SafeTransactionFailedRetriableException(
                    "Transaction key value service is no longer valid",
                    SafeArg.of("startTimestamp", getStartTimestamp()),
                    SafeArg.of("commitTimestamp", commitTimestamp));
        }
    }

    private void traced(String spanName, Runnable runnable) {
        try (CloseableTracer tracer = CloseableTracer.startSpan(spanName)) {
            runnable.run();
        }
    }

    private void timedAndTraced(String timerName, Runnable runnable) {
        try (Timer.Context timer =
                snapshotTransactionMetricFactory.getTimer(timerName).time()) {
            traced(timerName, runnable);
        }
    }

    private <T> T timedAndTraced(String timerName, Supplier<T> supplier) {
        try (Timer.Context timer =
                        snapshotTransactionMetricFactory.getTimer(timerName).time();
                CloseableTracer tracer = CloseableTracer.startSpan(timerName)) {
            return supplier.get();
        }
    }

    protected void throwIfReadWriteConflictForSerializable(long commitTimestamp) {
        // This is for overriding to get serializable transactions
    }

    private boolean hasWrites() {
        return !localWriteBuffer.getLocalWrites().isEmpty()
                && localWriteBuffer.getLocalWrites().values().stream()
                        .anyMatch(writesForTable -> !writesForTable.isEmpty());
    }

    protected boolean hasReads() {
        return hasReads;
    }

    protected ConflictHandler getConflictHandlerForTable(TableReference tableRef) {
        return conflictDetectionManager
                .get(tableRef)
                .orElseThrow(() -> new SafeNullPointerException(
                        "Not a valid table for this transaction. Make sure this table name exists or has a valid "
                                + "namespace.",
                        LoggingArgs.tableRef(tableRef)));
    }

<<<<<<< HEAD
    private String getExpiredLocksErrorString(Optional<LockToken> commitLocksToken, Set<LockToken> expiredLocks) {
        return "The following immutable timestamp lock was required: " + immutableTimestampLock
                + "; the following commit locks were required: " + commitLocksToken
                + "; the following locks are no longer valid: " + expiredLocks;
    }

    /**
     * Refreshes external and commit locks.
     *
     * @return set of locks that could not be refreshed
     */
    private Set<LockToken> refreshCommitAndImmutableTsLocks(LockToken commitLocksToken) {
        Set<LockToken> toRefresh = new HashSet<>();
        if (commitLocksToken != null) {
            toRefresh.add(commitLocksToken);
        }
        immutableTimestampLock.ifPresent(toRefresh::add);

        if (toRefresh.isEmpty()) {
            return ImmutableSet.of();
        }

        return Sets.difference(toRefresh, timelockService.refreshLockLeases(toRefresh))
                .immutableCopy();
    }

=======
>>>>>>> e980d191
    /**
     * Make sure we have all the rows we are checking already locked before calling this.
     */
    protected void throwIfConflictOnCommit(LockToken commitLocksToken, TransactionService transactionService)
            throws TransactionConflictException {
        for (Map.Entry<TableReference, ConcurrentNavigableMap<Cell, byte[]>> write :
                localWriteBuffer.getLocalWrites().entrySet()) {
            ConflictHandler conflictHandler = getConflictHandlerForTable(write.getKey());
            throwIfWriteAlreadyCommitted(
                    write.getKey(), write.getValue(), conflictHandler, commitLocksToken, transactionService);
        }
    }

    protected void throwIfWriteAlreadyCommitted(
            TableReference tableRef,
            Map<Cell, byte[]> writes,
            ConflictHandler conflictHandler,
            LockToken commitLocksToken,
            TransactionService transactionService)
            throws TransactionConflictException {
        if (writes.isEmpty() || !conflictHandler.checkWriteWriteConflicts()) {
            return;
        }
        Set<CellConflict> spanningWrites = new HashSet<>();
        Set<CellConflict> dominatingWrites = new HashSet<>();
        Map<Cell, Long> keysToLoad = Maps.asMap(writes.keySet(), Functions.constant(Long.MAX_VALUE));
        while (!keysToLoad.isEmpty()) {
            keysToLoad = detectWriteAlreadyCommittedInternal(
                    tableRef, keysToLoad, spanningWrites, dominatingWrites, transactionService);
        }

        if (conflictHandler == ConflictHandler.RETRY_ON_VALUE_CHANGED) {
            throwIfValueChangedConflict(tableRef, writes, spanningWrites, dominatingWrites, commitLocksToken);
        } else {
            if (!spanningWrites.isEmpty() || !dominatingWrites.isEmpty()) {
                transactionOutcomeMetrics.markWriteWriteConflict(tableRef);
                throw TransactionConflictException.create(
                        tableRef,
                        getStartTimestamp(),
                        spanningWrites,
                        dominatingWrites,
                        System.currentTimeMillis() - timeCreated);
            }
        }
    }

    /**
     * This will throw if we have a value changed conflict.  This means that either we changed the value and anyone did
     * a write after our start timestamp, or we just touched the value (put the same value as before) and a changed
     * value was written after our start time.
     */
    private void throwIfValueChangedConflict(
            TableReference table,
            Map<Cell, byte[]> writes,
            Set<CellConflict> spanningWrites,
            Set<CellConflict> dominatingWrites,
            LockToken commitLocksToken) {
        Map<Cell, CellConflict> cellToConflict = new HashMap<>();
        Map<Cell, Long> cellToTs = new HashMap<>();
        for (CellConflict c : Sets.union(spanningWrites, dominatingWrites)) {
            cellToConflict.put(c.getCell(), c);
            cellToTs.put(c.getCell(), c.getTheirStart() + 1);
        }

        Map<Cell, byte[]> oldValues = getIgnoringLocalWrites(table, cellToTs.keySet());
        Map<Cell, Value> conflictingValues =
                AtlasFutures.getUnchecked(transactionKeyValueService.getAsync(table, cellToTs));

        Set<Cell> conflictingCells = new HashSet<>();
        for (Map.Entry<Cell, Long> cellEntry : cellToTs.entrySet()) {
            Cell cell = cellEntry.getKey();
            if (!writes.containsKey(cell)) {
                Validate.isTrue(false, "Missing write for cell: %s for table %s", cellToConflict.get(cell), table);
            }
            if (!conflictingValues.containsKey(cell)) {
                // This error case could happen if our locks expired.
<<<<<<< HEAD
                preCommitRequirementValidator.throwIfPreCommitRequirementsNotMet(
                        Optional.ofNullable(commitLocksToken), getStartTimestamp());
=======
                preCommitRequirementValidator.throwIfPreCommitRequirementsNotMet(commitLocksToken, getStartTimestamp());
>>>>>>> e980d191
                Validate.isTrue(
                        false, "Missing conflicting value for cell: %s for table %s", cellToConflict.get(cell), table);
            }
            if (conflictingValues.get(cell).getTimestamp() != (cellEntry.getValue() - 1)) {
                // This error case could happen if our locks expired.
<<<<<<< HEAD
                preCommitRequirementValidator.throwIfPreCommitRequirementsNotMet(
                        Optional.ofNullable(commitLocksToken), getStartTimestamp());
=======
                preCommitRequirementValidator.throwIfPreCommitRequirementsNotMet(commitLocksToken, getStartTimestamp());
>>>>>>> e980d191
                Validate.isTrue(
                        false,
                        "Wrong timestamp for cell in table %s Expected: %s Actual: %s",
                        table,
                        cellToConflict.get(cell),
                        conflictingValues.get(cell));
            }
            @Nullable byte[] oldVal = oldValues.get(cell);
            byte[] writeVal = writes.get(cell);
            byte[] conflictingVal = conflictingValues.get(cell).getContents();
            if (!Transactions.cellValuesEqual(oldVal, writeVal) || !Arrays.equals(writeVal, conflictingVal)) {
                conflictingCells.add(cell);
            } else if (log.isInfoEnabled()) {
                log.info(
                        "Another transaction committed to the same cell before us but their value was the same."
                                + " Cell: {} Table: {}",
                        UnsafeArg.of("cell", cell),
                        LoggingArgs.tableRef(table));
            }
        }
        if (conflictingCells.isEmpty()) {
            return;
        }
        Predicate<CellConflict> conflicting =
                Predicates.compose(Predicates.in(conflictingCells), CellConflict.getCellFunction());
        transactionOutcomeMetrics.markWriteWriteConflict(table);
        throw TransactionConflictException.create(
                table,
                getStartTimestamp(),
                Sets.filter(spanningWrites, conflicting),
                Sets.filter(dominatingWrites, conflicting),
                System.currentTimeMillis() - timeCreated);
    }

    /**
     * This will return the set of keys that need to be retried.  It will output any conflicts it finds into the output
     * params.
     */
    protected Map<Cell, Long> detectWriteAlreadyCommittedInternal(
            TableReference tableRef,
            Map<Cell, Long> keysToLoad,
            @Output Set<CellConflict> spanningWrites,
            @Output Set<CellConflict> dominatingWrites,
            TransactionService transactionService) {
        long startTs = getStartTimestamp();
        Map<Cell, Long> rawResults = transactionKeyValueService.getLatestTimestamps(tableRef, keysToLoad);
        LongLongMap commitTimestamps =
                AtlasFutures.getUnchecked(commitTimestampLoader.getCommitTimestampsNonBlockingForValidation(
                        tableRef, LongLists.immutable.ofAll(rawResults.values())));

        // TODO(fdesouza): Remove this once PDS-95791 is resolved.
        conflictTracer.collect(startTs, keysToLoad, rawResults, commitTimestamps);

        Map<Cell, Long> keysToDelete = Maps.newHashMapWithExpectedSize(0);

        for (Map.Entry<Cell, Long> e : rawResults.entrySet()) {
            Cell key = e.getKey();
            long theirStartTimestamp = e.getValue();
            if (theirStartTimestamp == startTs) {
                AssertUtils.assertAndLog(log, false, "Timestamp reuse is bad:" + startTs);
            }

            long theirCommitTimestamp =
                    commitTimestamps.getIfAbsent(theirStartTimestamp, TransactionConstants.FAILED_COMMIT_TS);
            if (theirCommitTimestamp == TransactionConstants.FAILED_COMMIT_TS) {
                // The value has no commit timestamp or was explicitly rolled back.
                // This means the value is garbage from a transaction which didn't commit.
                keysToDelete.put(key, theirStartTimestamp);
                continue;
            } else if (theirCommitTimestamp == startTs) {
                AssertUtils.assertAndLog(log, false, "Timestamp reuse is bad:" + startTs);
            }

            if (theirStartTimestamp > startTs) {
                dominatingWrites.add(Cells.createConflict(key, theirStartTimestamp, theirCommitTimestamp));
            } else if (theirCommitTimestamp > startTs) {
                spanningWrites.add(Cells.createConflict(key, theirStartTimestamp, theirCommitTimestamp));
            }
        }

        if (!keysToDelete.isEmpty()) {
            if (!rollbackFailedTransactions(tableRef, keysToDelete, commitTimestamps, transactionService)) {
                // If we can't roll back the failed transactions, we should just try again.
                return keysToLoad;
            }
        }

        // Once we successfully rollback and delete these cells we need to reload them.
        return keysToDelete;
    }

    /**
     * This will attempt to rollback the passed transactions.  If all are rolled back correctly this method will also
     * delete the values for the transactions that have been rolled back.
     *
     * @return false if we cannot roll back the failed transactions because someone beat us to it
     */
    private boolean rollbackFailedTransactions(
            TableReference tableRef,
            Map<Cell, Long> keysToDelete,
            LongLongMap commitTimestamps,
            TransactionService transactionService) {
        ImmutableLongSet timestamps = LongSets.immutable.ofAll(keysToDelete.values());
        boolean allRolledBack = timestamps.allSatisfy(startTs -> {
            if (commitTimestamps.containsKey(startTs)) {
                long commitTs = commitTimestamps.get(startTs);
                if (commitTs != TransactionConstants.FAILED_COMMIT_TS) {
                    throw new SafeIllegalArgumentException(
                            "Cannot rollback already committed transaction",
                            SafeArg.of("startTs", startTs),
                            SafeArg.of("commitTs", commitTs));
                }
                return true;
            }
            log.warn("Rolling back transaction: {}", SafeArg.of("startTs", startTs));
            return rollbackOtherTransaction(startTs, transactionService);
        });

        if (allRolledBack) {
            deleteExecutor.scheduleForDeletion(tableRef, keysToDelete);
        }
        return allRolledBack;
    }

    /**
     * Rollback a someone else's transaction.
     *
     * @return true if the other transaction was rolled back
     */
    private boolean rollbackOtherTransaction(long startTs, TransactionService transactionService) {
        try {
            transactionService.putUnlessExists(startTs, TransactionConstants.FAILED_COMMIT_TS);
            snapshotEventRecorder.recordRolledBackOtherTransaction();
            return true;
        } catch (KeyAlreadyExistsException e) {
            log.debug(
                    "This isn't a bug but it should be very infrequent. Two transactions tried to roll back someone"
                            + " else's request with start: {}",
                    SafeArg.of("startTs", startTs),
                    new TransactionFailedRetriableException(
                            "Two transactions tried to roll back someone else's request with start: " + startTs, e));
            return false;
        }
    }

    ///////////////////////////////////////////////////////////////////////////
    /// Locking
    ///////////////////////////////////////////////////////////////////////////

    /**
     * This method should acquire any locks needed to do proper concurrency control at commit time.
     */
    protected LockToken acquireLocksForCommit() {
        LocksAndMetadata locksAndMetadata = getLocksAndMetadataForWrites();
        Set<LockDescriptor> lockDescriptors = locksAndMetadata.lockDescriptors();
        TransactionConfig currentTransactionConfig = transactionConfig.get();

        // TODO(fdesouza): Revert this once PDS-95791 is resolved.
        long lockAcquireTimeoutMillis = currentTransactionConfig.getLockAcquireTimeoutMillis();
        LockRequest request = LockRequest.of(lockDescriptors, lockAcquireTimeoutMillis, locksAndMetadata.metadata());

        RuntimeException stackTraceSnapshot = new SafeRuntimeException("I exist to show you the stack trace");
        LockResponse lockResponse = timelockService.lock(
                request,
                ClientLockingOptions.builder()
                        .maximumLockTenure(
                                currentTransactionConfig.commitLockTenure().toJavaDuration())
                        .tenureExpirationCallback(() -> logCommitLockTenureExceeded(
                                lockDescriptors, currentTransactionConfig, stackTraceSnapshot))
                        .build());
        if (!lockResponse.wasSuccessful()) {
            transactionOutcomeMetrics.markCommitLockAcquisitionFailed();
            log.error(
                    "Timed out waiting while acquiring commit locks. Timeout was {} ms. "
                            + "First ten required locks were {}.",
                    SafeArg.of("acquireTimeoutMs", lockAcquireTimeoutMillis),
                    SafeArg.of("numberOfDescriptors", lockDescriptors.size()),
                    UnsafeArg.of("firstTenLockDescriptors", Iterables.limit(lockDescriptors, 10)));
            throw new TransactionLockAcquisitionTimeoutException("Timed out while acquiring commit locks.");
        }
        return lockResponse.getToken();
    }

    private void logCommitLockTenureExceeded(
            Set<LockDescriptor> lockDescriptors,
            TransactionConfig currentTransactionConfig,
            RuntimeException stackTraceSnapshot) {
        log.warn(
                "This transaction held on to its commit locks for longer than its tenure, which is"
                        + " suspicious. In the interest of liveness we will unlock this lock and allow"
                        + " other transactions to proceed.",
                SafeArg.of("commitLockTenure", currentTransactionConfig.commitLockTenure()),
                UnsafeArg.of("firstTenLockDescriptors", Iterables.limit(lockDescriptors, 10)),
                stackTraceSnapshot);
    }

    protected LocksAndMetadata getLocksAndMetadataForWrites() {
        ImmutableSet.Builder<LockDescriptor> lockDescriptorSetBuilder = ImmutableSet.builder();
        ImmutableMap.Builder<LockDescriptor, ChangeMetadata> lockDescriptorToChangeMetadataBuilder =
                ImmutableMap.builder();
        long cellLockCount = 0L;
        long rowLockCount = 0L;
        long cellChangeMetadataCount = 0L;
        long rowChangeMetadataCount = 0L;
        for (TableReference tableRef : localWriteBuffer.getLocalWrites().keySet()) {
            ConflictHandler conflictHandler = getConflictHandlerForTable(tableRef);
            if (conflictHandler.lockCellsForConflicts()) {
                LockAndChangeMetadataCount counts =
                        collectCellLocks(lockDescriptorSetBuilder, lockDescriptorToChangeMetadataBuilder, tableRef);
                cellLockCount += counts.lockCount();
                cellChangeMetadataCount += counts.changeMetadataCount();
            }
            if (conflictHandler.lockRowsForConflicts()) {
                LockAndChangeMetadataCount counts =
                        collectRowLocks(lockDescriptorSetBuilder, lockDescriptorToChangeMetadataBuilder, tableRef);
                rowLockCount += counts.lockCount();
                rowChangeMetadataCount += counts.changeMetadataCount();
            }
        }
        lockDescriptorSetBuilder.add(AtlasRowLockDescriptor.of(
                TransactionConstants.TRANSACTION_TABLE.getQualifiedName(),
                TransactionConstants.getValueForTimestamp(getStartTimestamp())));

        cellCommitLocksRequested = cellLockCount;
        rowCommitLocksRequested = rowLockCount + 1;
        cellChangeMetadataSent = cellChangeMetadataCount;
        rowChangeMetadataSent = rowChangeMetadataCount;

        Map<LockDescriptor, ChangeMetadata> lockDescriptorToChangeMetadata =
                lockDescriptorToChangeMetadataBuilder.buildOrThrow();
        return LocksAndMetadata.of(
                lockDescriptorSetBuilder.build(),
                // For now, lock request metadata only consists of change metadata. If it is absent, we can save
                // computation by not doing an index encoding
                lockDescriptorToChangeMetadata.isEmpty()
                        ? Optional.empty()
                        : Optional.of(LockRequestMetadata.of(lockDescriptorToChangeMetadata)));
    }

    private LockAndChangeMetadataCount collectCellLocks(
            ImmutableSet.Builder<LockDescriptor> lockDescriptorSetBuilder,
            ImmutableMap.Builder<LockDescriptor, ChangeMetadata> lockDescriptorToChangeMetadataBuilder,
            TableReference tableRef) {
        long lockCount = 0;
        long changeMetadataCount = 0;
        Map<Cell, ChangeMetadata> changeMetadataForWrites = localWriteBuffer.getChangeMetadataForTable(tableRef);
        for (Cell cell : localWriteBuffer.getLocalWritesForTable(tableRef).keySet()) {
            LockDescriptor lockDescriptor =
                    AtlasCellLockDescriptor.of(tableRef.getQualifiedName(), cell.getRowName(), cell.getColumnName());
            lockDescriptorSetBuilder.add(lockDescriptor);
            lockCount++;
            if (changeMetadataForWrites.containsKey(cell)) {
                lockDescriptorToChangeMetadataBuilder.put(lockDescriptor, changeMetadataForWrites.get(cell));
                changeMetadataCount++;
            }
        }
        return ImmutableLockAndChangeMetadataCount.of(lockCount, changeMetadataCount);
    }

    private LockAndChangeMetadataCount collectRowLocks(
            ImmutableSet.Builder<LockDescriptor> lockDescriptorSetBuilder,
            ImmutableMap.Builder<LockDescriptor, ChangeMetadata> lockDescriptorToChangeMetadataBuilder,
            TableReference tableRef) {
        long lockCount = 0;
        long changeMetadataCount = 0;
        Map<Cell, ChangeMetadata> changeMetadataForWrites = localWriteBuffer.getChangeMetadataForTable(tableRef);
        Optional<byte[]> lastRow = Optional.empty();
        Optional<byte[]> lastRowWithMetadata = Optional.empty();
        Optional<LockDescriptor> currentRowDescriptor = Optional.empty();
        for (Cell cell : localWriteBuffer.getLocalWritesForTable(tableRef).keySet()) {
            if (lastRow.isEmpty() || !isSameRow(lastRow.get(), cell.getRowName())) {
                // We are looking at the first cell of a new row
                LockDescriptor rowLock = AtlasRowLockDescriptor.of(tableRef.getQualifiedName(), cell.getRowName());
                lockDescriptorSetBuilder.add(rowLock);
                currentRowDescriptor = Optional.of(rowLock);
                lastRow = Optional.of(cell.getRowName());
                lockCount++;
            }
            if (changeMetadataForWrites.containsKey(cell)) {
                if (lastRowWithMetadata.isPresent() && isSameRow(lastRowWithMetadata.get(), cell.getRowName())) {
                    throw new SafeIllegalStateException(
                            "Two different cells in the same row have metadata and we create locks on row level.",
                            LoggingArgs.tableRef(tableRef),
                            UnsafeArg.of("rowName", cell.getRowName()),
                            UnsafeArg.of("newMetadata", changeMetadataForWrites.get(cell)));
                }
                // At this point, currentRowDescriptor will always contain the row of the current cell
                lockDescriptorToChangeMetadataBuilder.put(
                        currentRowDescriptor.orElseThrow(), changeMetadataForWrites.get(cell));
                lastRowWithMetadata = Optional.of(cell.getRowName());
                changeMetadataCount++;
            }
        }
        return ImmutableLockAndChangeMetadataCount.of(lockCount, changeMetadataCount);
    }

    private boolean isSameRow(byte[] rowA, byte[] rowB) {
        return rowA != null && rowB != null && Arrays.equals(rowA, rowB);
    }

    ///////////////////////////////////////////////////////////////////////////
    /// Commit timestamp management
    ///////////////////////////////////////////////////////////////////////////

    private LongSet getStartTimestampsForValues(Iterable<Value> values) {
        return LongSets.immutable.withAll(Streams.stream(values).mapToLong(Value::getTimestamp));
    }

    /**
     * This will attempt to put the commitTimestamp into the DB.
     *
     * @throws TransactionLockTimeoutException If our locks timed out while trying to commit.
     * @throws TransactionCommitFailedException failed when committing in a way that isn't retriable
     */
    private void putCommitTimestamp(long commitTimestamp, LockToken locksToken, TransactionService transactionService)
            throws TransactionFailedException {
        Preconditions.checkArgument(commitTimestamp > getStartTimestamp(), "commitTs must be greater than startTs");
        try {
            transactionService.putUnlessExists(getStartTimestamp(), commitTimestamp);
        } catch (KeyAlreadyExistsException e) {
            handleKeyAlreadyExistsException(commitTimestamp, e, locksToken);
        } catch (Exception e) {
            TransactionCommitFailedException commitFailedEx = new TransactionCommitFailedException(
                    "This transaction failed writing the commit timestamp. "
                            + "It might have been committed, but it may not have.",
                    e);
            log.error("failed to commit an atlasdb transaction", commitFailedEx);
            transactionOutcomeMetrics.markPutUnlessExistsFailed();
            throw commitFailedEx;
        }
    }

    private void handleKeyAlreadyExistsException(
            long commitTs, KeyAlreadyExistsException ex, LockToken commitLocksToken) {
        try {
            if (wasCommitSuccessful(commitTs)) {
                // We did actually commit successfully.  This case could happen if the impl
                // for putUnlessExists did a retry and we had committed already
                return;
            }

            SummarizedLockCheckResult lockCheckResult =
                    immutableTimestampLockManager.getExpiredImmutableTimestampAndCommitLocksWithFullSummary(
                            commitLocksToken);
            if (lockCheckResult.expiredLocks().isPresent()) {
                transactionOutcomeMetrics.markLocksExpired();
                throw new TransactionLockTimeoutException(
                        "Our commit was already rolled back at commit time"
                                + " because our locks timed out. startTs: " + getStartTimestamp() + ".  "
<<<<<<< HEAD
                                + getExpiredLocksErrorString(Optional.of(commitLocksToken), expiredLocks),
=======
                                + lockCheckResult.expiredLocks().get().errorDescription(),
>>>>>>> e980d191
                        ex);
            } else {
                log.info(
                        "This transaction has been rolled back by someone else, even though we believe we still hold "
                                + "the locks. This is not expected to occur frequently.",
                        lockCheckResult
                                .immutableTimestampLock()
                                .map(token -> token.toSafeArg("immutableTimestampLock"))
                                .orElseGet(() -> SafeArg.of("immutableTimestampLock", null)),
                        lockCheckResult.userProvidedLock().toSafeArg("commitLocksToken"));
            }
        } catch (TransactionFailedException e1) {
            throw e1;
        } catch (Exception e1) {
            log.error(
                    "Failed to determine if we can retry this transaction. startTs: {}",
                    SafeArg.of("startTs", getStartTimestamp()),
                    e1);
        }
        String msg = "Our commit was already rolled back at commit time."
                + " Locking should prevent this from happening, but our locks may have timed out."
                + " startTs: " + getStartTimestamp();
        throw new TransactionCommitFailedException(msg, ex);
    }

    private boolean wasCommitSuccessful(long commitTs) {
        long startTs = getStartTimestamp();

        LongLongMap commitTimestamps =
                AtlasFutures.getUnchecked(commitTimestampLoader.getCommitTimestampsNonBlockingForValidation(
                        null, LongSets.immutable.of(startTs)));
        long storedCommit = commitTimestamps.get(startTs);
        if (storedCommit != commitTs && storedCommit != TransactionConstants.FAILED_COMMIT_TS) {
            throw new SafeIllegalArgumentException(
                    "Commit value is wrong.",
                    SafeArg.of("startTimestamp", startTs),
                    SafeArg.of("commitTimestamp", commitTs));
        }
        return storedCommit == commitTs;
    }

    @Override
    public void useTable(TableReference tableRef, ConstraintCheckable table) {
        constraintsByTableName.put(tableRef, table);
    }

    @Override
    public void onSuccess(Runnable callback) {
        Preconditions.checkNotNull(callback, "Callback cannot be null");
        successCallbackManager.registerCallback(callback);
    }

    /**
     * The similarly-named-and-intentioned useTable method is only called on writes. This one is more comprehensive and
     * covers read paths as well (necessary because we wish to get the sweep strategies of tables in read-only
     * transactions)
     * <p>
     * A table can be involved in a transaction, even if there were no reads done on it, see #markTableInvolved.
     */
    private void markTableAsInvolvedInThisTransaction(TableReference tableRef) {
        involvedTables.add(tableRef);
    }

    private boolean hasAnyInvolvedTables() {
        return !involvedTables.isEmpty();
    }

    private boolean validationNecessaryForInvolvedTablesOnCommit() {
        boolean anyTableRequiresImmutableTimestampLocking = involvedTables.stream()
                .anyMatch(tableRef -> requiresImmutableTimestampLocking(tableRef, !hasPossiblyUnvalidatedReads));
        boolean needsToValidate = !validateLocksOnReads || !hasReads();
        return anyTableRequiresImmutableTimestampLocking && needsToValidate;
    }

    private boolean requiresImmutableTimestampLocking(TableReference tableRef, boolean allPossibleCellsReadAndPresent) {
        return sweepStrategyManager.get(tableRef).mustCheckImmutableLock(allPossibleCellsReadAndPresent)
                || transactionConfig.get().lockImmutableTsOnReadOnlyTransactions();
    }

    @Override
    public long getAgeMillis() {
        return System.currentTimeMillis() - timeCreated;
    }

    @Override
    public TransactionReadInfo getReadInfo() {
        return transactionKeyValueService.getOverallReadInfo();
    }

    @Override
    public TransactionCommitLockInfo getCommitLockInfo() {
        return ImmutableTransactionCommitLockInfo.builder()
                .cellCommitLocksRequested(cellCommitLocksRequested)
                .rowCommitLocksRequested(rowCommitLocksRequested)
                .build();
    }

    @Override
    public TransactionWriteMetadataInfo getWriteMetadataInfo() {
        return ImmutableTransactionWriteMetadataInfo.builder()
                .changeMetadataBuffered(localWriteBuffer.changeMetadataCount())
                .cellChangeMetadataSent(cellChangeMetadataSent)
                .rowChangeMetadataSent(rowChangeMetadataSent)
                .build();
    }

    @Override
    public void reportExpectationsCollectedData() {
        if (isStillRunning()) {
            log.error(
                    "reportExpectationsCollectedData is called on an in-progress transaction",
                    SafeArg.of("state", state.get()));
            return;
        }

        ExpectationsData expectationsData = ImmutableExpectationsData.builder()
                .ageMillis(getAgeMillis())
                .readInfo(getReadInfo())
                .commitLockInfo(getCommitLockInfo())
                .writeMetadataInfo(getWriteMetadataInfo())
                .build();
        reportExpectationsCollectedData(expectationsData, expectationsDataCollectionMetrics);
    }

    @VisibleForTesting
    static void reportExpectationsCollectedData(ExpectationsData expectationsData, ExpectationsMetrics metrics) {
        metrics.ageMillis().update(expectationsData.ageMillis());
        metrics.bytesRead().update(expectationsData.readInfo().bytesRead());
        metrics.kvsReads().update(expectationsData.readInfo().kvsCalls());

        expectationsData
                .readInfo()
                .maximumBytesKvsCallInfo()
                .ifPresent(kvsCallReadInfo ->
                        metrics.mostKvsBytesReadInSingleCall().update(kvsCallReadInfo.bytesRead()));

        metrics.cellCommitLocksRequested()
                .update(expectationsData.commitLockInfo().cellCommitLocksRequested());
        metrics.rowCommitLocksRequested()
                .update(expectationsData.commitLockInfo().rowCommitLocksRequested());
        metrics.changeMetadataBuffered()
                .update(expectationsData.writeMetadataInfo().changeMetadataBuffered());
        metrics.cellChangeMetadataSent()
                .update(expectationsData.writeMetadataInfo().cellChangeMetadataSent());
        metrics.rowChangeMetadataSent()
                .update(expectationsData.writeMetadataInfo().rowChangeMetadataSent());
    }

    private long getStartTimestamp() {
        return startTimestamp.getAsLong();
    }

    private Multimap<Cell, TableReference> getCellsToQueueForScrubbing() {
        return getCellsToScrubByCell(State.COMMITTING);
    }

    Multimap<TableReference, Cell> getCellsToScrubImmediately() {
        return getCellsToScrubByTable(State.COMMITTED);
    }

    private Multimap<Cell, TableReference> getCellsToScrubByCell(State expectedState) {
        Multimap<Cell, TableReference> cellToTableName = HashMultimap.create();
        State actualState = state.get();
        if (expectedState == actualState) {
            for (Map.Entry<TableReference, ConcurrentNavigableMap<Cell, byte[]>> entry :
                    localWriteBuffer.getLocalWrites().entrySet()) {
                TableReference table = entry.getKey();
                Set<Cell> cells = entry.getValue().keySet();
                for (Cell c : cells) {
                    cellToTableName.put(c, table);
                }
            }
        } else {
            AssertUtils.assertAndLog(log, false, "Expected state: " + expectedState + "; actual state: " + actualState);
        }
        return cellToTableName;
    }

    private Multimap<TableReference, Cell> getCellsToScrubByTable(State expectedState) {
        Multimap<TableReference, Cell> tableRefToCells = HashMultimap.create();
        State actualState = state.get();
        if (expectedState == actualState) {
            for (Map.Entry<TableReference, ConcurrentNavigableMap<Cell, byte[]>> entry :
                    localWriteBuffer.getLocalWrites().entrySet()) {
                TableReference table = entry.getKey();
                Set<Cell> cells = entry.getValue().keySet();
                tableRefToCells.putAll(table, cells);
            }
        } else {
            AssertUtils.assertAndLog(log, false, "Expected state: " + expectedState + "; actual state: " + actualState);
        }
        return tableRefToCells;
    }

    private enum SentinelType {
        DEFINITE_ORPHANED,
        INDETERMINATE;
    }

    private final class SuccessCallbackManager {
        private final List<Runnable> callbacks = new CopyOnWriteArrayList<>();

        public void registerCallback(Runnable runnable) {
            ensureUncommitted();
            callbacks.add(runnable);
        }

        public void runCallbacks() {
            Preconditions.checkState(
                    isDefinitivelyCommitted(),
                    "Callbacks must not be run if it is not known that the transaction has definitively committed! "
                            + "This is likely a bug in AtlasDB transaction code.");
            callbacks.forEach(Runnable::run);
        }
    }

    private <T> BatchingVisitable<T> scopeToTransaction(BatchingVisitable<T> delegateVisitable) {
        return new BatchingVisitable<T>() {
            @Override
            public <K extends Exception> boolean batchAccept(int batchSize, AbortingVisitor<? super List<T>, K> visitor)
                    throws K {
                ensureStillRunning();
                return delegateVisitable.batchAccept(batchSize, visitor);
            }
        };
    }

    private <T> Iterator<T> scopeToTransaction(Iterator<T> delegateIterator) {
        return new Iterator<T>() {
            @Override
            public boolean hasNext() {
                ensureStillRunning();
                return delegateIterator.hasNext();
            }

            @Override
            public T next() {
                ensureStillRunning();
                return delegateIterator.next();
            }
        };
    }

    private <T> ListenableFuture<T> scopeToTransaction(ListenableFuture<T> transactionFuture) {
        return Futures.transform(
                transactionFuture,
                txnTaskResult -> {
                    ensureStillRunning();
                    return txnTaskResult;
                },
                MoreExecutors.directExecutor());
    }
}<|MERGE_RESOLUTION|>--- conflicted
+++ resolved
@@ -88,7 +88,7 @@
 import com.palantir.atlasdb.transaction.api.ImmutableTransactionContext;
 import com.palantir.atlasdb.transaction.api.KeyValueSnapshotReader;
 import com.palantir.atlasdb.transaction.api.KeyValueSnapshotReaderManager;
-import com.palantir.atlasdb.transaction.api.PreCommitRequirementValidator;
+import com.palantir.atlasdb.transaction.api.PreCommitCondition;
 import com.palantir.atlasdb.transaction.api.TransactionCommitFailedException;
 import com.palantir.atlasdb.transaction.api.TransactionConflictException;
 import com.palantir.atlasdb.transaction.api.TransactionConflictException.CellConflict;
@@ -109,22 +109,22 @@
 import com.palantir.atlasdb.transaction.api.expectations.TransactionWriteMetadataInfo;
 import com.palantir.atlasdb.transaction.api.metrics.KeyValueSnapshotMetricRecorder;
 import com.palantir.atlasdb.transaction.api.precommit.PreCommitRequirementValidator;
+import com.palantir.atlasdb.transaction.api.precommit.ReadSnapshotValidator;
+import com.palantir.atlasdb.transaction.api.precommit.ReadSnapshotValidator.ValidationState;
 import com.palantir.atlasdb.transaction.expectations.ExpectationsMetrics;
 import com.palantir.atlasdb.transaction.impl.ImmutableTimestampLockManager.SummarizedLockCheckResult;
 import com.palantir.atlasdb.transaction.impl.expectations.CellCountValidator;
 import com.palantir.atlasdb.transaction.impl.expectations.TrackingTransactionKeyValueService;
 import com.palantir.atlasdb.transaction.impl.expectations.TrackingTransactionKeyValueServiceImpl;
-<<<<<<< HEAD
 import com.palantir.atlasdb.transaction.impl.metrics.DefaultKeyValueSnapshotEventRecorder;
-=======
 import com.palantir.atlasdb.transaction.impl.metrics.DefaultKeyValueSnapshotMetricRecorder;
 import com.palantir.atlasdb.transaction.impl.metrics.SnapshotTransactionMetricFactory;
->>>>>>> e980d191
 import com.palantir.atlasdb.transaction.impl.metrics.TableLevelMetricsController;
 import com.palantir.atlasdb.transaction.impl.metrics.TransactionMetrics;
 import com.palantir.atlasdb.transaction.impl.metrics.TransactionOutcomeMetrics;
 import com.palantir.atlasdb.transaction.impl.precommit.DefaultLockValidityChecker;
 import com.palantir.atlasdb.transaction.impl.precommit.DefaultPreCommitRequirementValidator;
+import com.palantir.atlasdb.transaction.impl.precommit.DefaultReadSnapshotValidator;
 import com.palantir.atlasdb.transaction.knowledge.TransactionKnowledgeComponents;
 import com.palantir.atlasdb.transaction.service.AsyncTransactionService;
 import com.palantir.atlasdb.transaction.service.TransactionService;
@@ -268,11 +268,7 @@
     protected final MultiTableSweepQueueWriter sweepQueue;
 
     protected final long immutableTimestamp;
-<<<<<<< HEAD
     protected final Optional<LockToken> immutableTimestampLock;
-=======
-    private final PreCommitCondition preCommitCondition;
->>>>>>> e980d191
     protected final long timeCreated = System.currentTimeMillis();
 
     protected final LocalWriteBuffer localWriteBuffer = new LocalWriteBuffer();
@@ -316,12 +312,9 @@
     protected final TimestampCache timestampCache;
 
     protected final TransactionKnowledgeComponents knowledge;
-<<<<<<< HEAD
-    protected final PreCommitRequirementValidator preCommitRequirementValidator;
-=======
     private final ImmutableTimestampLockManager immutableTimestampLockManager;
     private final PreCommitRequirementValidator preCommitRequirementValidator;
->>>>>>> e980d191
+    private final ReadSnapshotValidator readSnapshotValidator;
 
     protected final Closer closer = Closer.create();
 
@@ -345,6 +338,7 @@
             SweepStrategyManager sweepStrategyManager,
             long immutableTimestamp,
             Optional<LockToken> immutableTimestampLock,
+            PreCommitCondition preCommitCondition,
             AtlasDbConstraintCheckingMode constraintCheckingMode,
             Long transactionTimeoutMillis,
             TransactionReadSentinelBehavior readSentinelBehavior,
@@ -360,8 +354,7 @@
             TableLevelMetricsController tableLevelMetricsController,
             TransactionKnowledgeComponents knowledge,
             KeyValueSnapshotReaderManager keyValueSnapshotReaderManager,
-            CommitTimestampLoader commitTimestampLoader,
-            PreCommitRequirementValidator preCommitRequirementValidator) {
+            CommitTimestampLoader commitTimestampLoader) {
         this.metricsManager = metricsManager;
         this.lockWatchManager = lockWatchManager;
         this.conflictTracer = conflictTracer;
@@ -375,11 +368,7 @@
         this.conflictDetectionManager = new TransactionConflictDetectionManager(conflictDetectionManager);
         this.sweepStrategyManager = sweepStrategyManager;
         this.immutableTimestamp = immutableTimestamp;
-<<<<<<< HEAD
         this.immutableTimestampLock = immutableTimestampLock;
-=======
-        this.preCommitCondition = preCommitCondition;
->>>>>>> e980d191
         this.constraintCheckingMode = constraintCheckingMode;
         this.transactionReadTimeoutMillis = transactionTimeoutMillis;
         this.readSentinelBehavior = readSentinelBehavior;
@@ -411,8 +400,12 @@
                 immutableTimestampLock, new DefaultLockValidityChecker(timelockService));
         this.preCommitRequirementValidator = new DefaultPreCommitRequirementValidator(
                 preCommitCondition, transactionOutcomeMetrics, immutableTimestampLockManager);
+        this.readSnapshotValidator = new DefaultReadSnapshotValidator(
+                preCommitRequirementValidator,
+                validateLocksOnReads,
+                sweepStrategyManager,
+                transactionConfig);
         this.commitTimestampLoader = commitTimestampLoader;
-        this.preCommitRequirementValidator = preCommitRequirementValidator;
         this.keyValueSnapshotReaderManager = keyValueSnapshotReaderManager;
         this.keyValueSnapshotReader = getDefaultKeyValueSnapshotReader();
     }
@@ -423,6 +416,7 @@
                 .transactionReadSentinelBehavior(TransactionReadSentinelBehavior.THROW_EXCEPTION)
                 .commitTimestampLoader(commitTimestampLoader)
                 .preCommitRequirementValidator(preCommitRequirementValidator)
+                .readSnapshotValidator(readSnapshotValidator)
                 .keyValueSnapshotEventRecorder(
                         DefaultKeyValueSnapshotEventRecorder.create(metricsManager, tableLevelMetricsController))
                 .build());
@@ -996,19 +990,12 @@
 
     @VisibleForTesting
     ListenableFuture<Map<Cell, byte[]>> getInternal(
-<<<<<<< HEAD
-            String operationName, TableReference tableRef, Set<Cell> cells, long numberOfExpectedPresentCells) {
-        Timer.Context timer = getTimer(operationName).time();
-=======
             String operationName,
             TableReference tableRef,
             Set<Cell> cells,
-            long numberOfExpectedPresentCells,
-            TransactionKeyValueService asyncKeyValueService,
-            AsyncTransactionService asyncTransactionService) {
+            long numberOfExpectedPresentCells) {
         Timer.Context timer =
                 snapshotTransactionMetricFactory.getTimer(operationName).time();
->>>>>>> e980d191
         checkGetPreconditions(tableRef);
         if (Iterables.isEmpty(cells)) {
             return Futures.immediateFuture(ImmutableMap.of());
@@ -1263,16 +1250,9 @@
     */
     private void validatePreCommitRequirementsOnReadIfNecessary(
             TableReference tableRef, long timestamp, boolean allPossibleCellsReadAndPresent) {
-<<<<<<< HEAD
-        boolean mayHaveUnvalidatedReads = preCommitRequirementValidator.throwIfPreCommitRequirementsNotMetOnRead(
+        ValidationState validationState = readSnapshotValidator.throwIfPreCommitRequirementsNotMetOnRead(
                 tableRef, timestamp, allPossibleCellsReadAndPresent);
-
-        if (mayHaveUnvalidatedReads) {
-=======
-        if (isValidationNecessaryOnReads(tableRef, allPossibleCellsReadAndPresent)) {
-            preCommitRequirementValidator.throwIfPreCommitRequirementsNotMet(null, timestamp);
-        } else if (!allPossibleCellsReadAndPresent) {
->>>>>>> e980d191
+        if (validationState == ValidationState.NOT_COMPLETELY_VALIDATED) {
             hasPossiblyUnvalidatedReads = true;
         }
     }
@@ -1739,18 +1719,11 @@
                         commitTimestamps.getIfAbsent(value.getTimestamp(), TransactionConstants.FAILED_COMMIT_TS);
                 if (theirCommitTimestamp == TransactionConstants.FAILED_COMMIT_TS) {
                     keysToReload.put(key, value.getTimestamp());
-<<<<<<< HEAD
-                    // This is from a failed transaction so we can roll it back and then reload it.
-                    keysToDelete.put(key, value.getTimestamp());
-                    getCounter(AtlasDbMetricNames.CellFilterMetrics.INVALID_COMMIT_TS, tableRef)
-                            .inc();
-=======
                     if (shouldDeleteAndRollback()) {
                         // This is from a failed transaction so we can roll it back and then reload it.
                         keysToDelete.put(key, value.getTimestamp());
                         snapshotEventRecorder.recordFilteredUncommittedTransaction(tableRef);
                     }
->>>>>>> e980d191
                 } else if (theirCommitTimestamp > getStartTimestamp()) {
                     // The value's commit timestamp is after our start timestamp.
                     // This means the value is from a transaction which committed
@@ -1796,6 +1769,15 @@
         return remainingResults;
     }
 
+    /**
+     * This is protected to allow for different post filter behavior.
+     */
+    protected boolean shouldDeleteAndRollback() {
+        Preconditions.checkNotNull(
+                timelockService, "if we don't have a valid lock server we can't roll back transactions");
+        return true;
+    }
+
     @Override
     public final void delete(TableReference tableRef, Set<Cell> cells) {
         deleteWithMetadataInternal(tableRef, cells, ImmutableMap.of());
@@ -1871,12 +1853,8 @@
             ensureUncommitted();
             if (state.compareAndSet(State.UNCOMMITTED, State.ABORTED)) {
                 if (hasWrites()) {
-<<<<<<< HEAD
                     preCommitRequirementValidator.throwIfPreCommitRequirementsNotMet(
-                            Optional.empty(), getStartTimestamp());
-=======
-                    preCommitRequirementValidator.throwIfPreCommitRequirementsNotMet(null, getStartTimestamp());
->>>>>>> e980d191
+                            null, getStartTimestamp());
                 }
                 transactionOutcomeMetrics.markAbort();
                 if (transactionLengthLogger.isDebugEnabled()) {
@@ -2057,11 +2035,7 @@
                 // if there are no writes, we must still make sure the immutable timestamp lock is still valid,
                 // to ensure that sweep hasn't thoroughly deleted cells we tried to read
                 if (validationNecessaryForInvolvedTablesOnCommit()) {
-<<<<<<< HEAD
-                    preCommitRequirementValidator.throwIfImmutableTsOrCommitLocksExpired(Optional.empty());
-=======
                     preCommitRequirementValidator.throwIfImmutableTsOrCommitLocksExpired(null);
->>>>>>> e980d191
                 }
             }
             snapshotTransactionMetricFactory
@@ -2104,12 +2078,8 @@
                 // this transaction before making progress.
                 traced(
                         "postSweepEnqueueLockCheck",
-<<<<<<< HEAD
                         () -> preCommitRequirementValidator.throwIfImmutableTsOrCommitLocksExpired(
-                                Optional.ofNullable(commitLocksToken)));
-=======
-                        () -> preCommitRequirementValidator.throwIfImmutableTsOrCommitLocksExpired(commitLocksToken));
->>>>>>> e980d191
+                                commitLocksToken));
 
                 // Write to the key value service. We must do this before getting the commit timestamp - otherwise
                 // we risk another transaction starting at a timestamp after our commit timestamp not seeing our writes.
@@ -2161,12 +2131,8 @@
                 // timed.
                 traced(
                         "preCommitLockCheck",
-<<<<<<< HEAD
                         () -> preCommitRequirementValidator.throwIfImmutableTsOrCommitLocksExpired(
-                                Optional.ofNullable(commitLocksToken)));
-=======
-                        () -> preCommitRequirementValidator.throwIfImmutableTsOrCommitLocksExpired(commitLocksToken));
->>>>>>> e980d191
+                                commitLocksToken));
 
                 // Not timed, because this just calls TransactionService.putUnlessExists, and that is timed.
                 traced(
@@ -2204,15 +2170,15 @@
 
     private void timedAndTraced(String timerName, Runnable runnable) {
         try (Timer.Context timer =
-                snapshotTransactionMetricFactory.getTimer(timerName).time()) {
+                     snapshotTransactionMetricFactory.getTimer(timerName).time()) {
             traced(timerName, runnable);
         }
     }
 
     private <T> T timedAndTraced(String timerName, Supplier<T> supplier) {
         try (Timer.Context timer =
-                        snapshotTransactionMetricFactory.getTimer(timerName).time();
-                CloseableTracer tracer = CloseableTracer.startSpan(timerName)) {
+                     snapshotTransactionMetricFactory.getTimer(timerName).time();
+             CloseableTracer tracer = CloseableTracer.startSpan(timerName)) {
             return supplier.get();
         }
     }
@@ -2240,35 +2206,6 @@
                         LoggingArgs.tableRef(tableRef)));
     }
 
-<<<<<<< HEAD
-    private String getExpiredLocksErrorString(Optional<LockToken> commitLocksToken, Set<LockToken> expiredLocks) {
-        return "The following immutable timestamp lock was required: " + immutableTimestampLock
-                + "; the following commit locks were required: " + commitLocksToken
-                + "; the following locks are no longer valid: " + expiredLocks;
-    }
-
-    /**
-     * Refreshes external and commit locks.
-     *
-     * @return set of locks that could not be refreshed
-     */
-    private Set<LockToken> refreshCommitAndImmutableTsLocks(LockToken commitLocksToken) {
-        Set<LockToken> toRefresh = new HashSet<>();
-        if (commitLocksToken != null) {
-            toRefresh.add(commitLocksToken);
-        }
-        immutableTimestampLock.ifPresent(toRefresh::add);
-
-        if (toRefresh.isEmpty()) {
-            return ImmutableSet.of();
-        }
-
-        return Sets.difference(toRefresh, timelockService.refreshLockLeases(toRefresh))
-                .immutableCopy();
-    }
-
-=======
->>>>>>> e980d191
     /**
      * Make sure we have all the rows we are checking already locked before calling this.
      */
@@ -2345,23 +2282,15 @@
             }
             if (!conflictingValues.containsKey(cell)) {
                 // This error case could happen if our locks expired.
-<<<<<<< HEAD
                 preCommitRequirementValidator.throwIfPreCommitRequirementsNotMet(
-                        Optional.ofNullable(commitLocksToken), getStartTimestamp());
-=======
-                preCommitRequirementValidator.throwIfPreCommitRequirementsNotMet(commitLocksToken, getStartTimestamp());
->>>>>>> e980d191
+                        commitLocksToken, getStartTimestamp());
                 Validate.isTrue(
                         false, "Missing conflicting value for cell: %s for table %s", cellToConflict.get(cell), table);
             }
             if (conflictingValues.get(cell).getTimestamp() != (cellEntry.getValue() - 1)) {
                 // This error case could happen if our locks expired.
-<<<<<<< HEAD
                 preCommitRequirementValidator.throwIfPreCommitRequirementsNotMet(
-                        Optional.ofNullable(commitLocksToken), getStartTimestamp());
-=======
-                preCommitRequirementValidator.throwIfPreCommitRequirementsNotMet(commitLocksToken, getStartTimestamp());
->>>>>>> e980d191
+                        commitLocksToken, getStartTimestamp());
                 Validate.isTrue(
                         false,
                         "Wrong timestamp for cell in table %s Expected: %s Actual: %s",
@@ -2711,11 +2640,7 @@
                 throw new TransactionLockTimeoutException(
                         "Our commit was already rolled back at commit time"
                                 + " because our locks timed out. startTs: " + getStartTimestamp() + ".  "
-<<<<<<< HEAD
-                                + getExpiredLocksErrorString(Optional.of(commitLocksToken), expiredLocks),
-=======
                                 + lockCheckResult.expiredLocks().get().errorDescription(),
->>>>>>> e980d191
                         ex);
             } else {
                 log.info(
@@ -2784,15 +2709,11 @@
     }
 
     private boolean validationNecessaryForInvolvedTablesOnCommit() {
-        boolean anyTableRequiresImmutableTimestampLocking = involvedTables.stream()
-                .anyMatch(tableRef -> requiresImmutableTimestampLocking(tableRef, !hasPossiblyUnvalidatedReads));
+        boolean anyTableRequiresPreCommitValidation = involvedTables.stream()
+                .anyMatch(tableRef -> readSnapshotValidator.doesTableRequirePreCommitValidation(
+                        tableRef, !hasPossiblyUnvalidatedReads));
         boolean needsToValidate = !validateLocksOnReads || !hasReads();
-        return anyTableRequiresImmutableTimestampLocking && needsToValidate;
-    }
-
-    private boolean requiresImmutableTimestampLocking(TableReference tableRef, boolean allPossibleCellsReadAndPresent) {
-        return sweepStrategyManager.get(tableRef).mustCheckImmutableLock(allPossibleCellsReadAndPresent)
-                || transactionConfig.get().lockImmutableTsOnReadOnlyTransactions();
+        return anyTableRequiresPreCommitValidation && needsToValidate;
     }
 
     @Override
