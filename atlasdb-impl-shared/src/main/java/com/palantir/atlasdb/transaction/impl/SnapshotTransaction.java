--- conflicted
+++ resolved
@@ -371,12 +371,9 @@
         this.transactionOutcomeMetrics =
                 TransactionOutcomeMetrics.create(transactionMetrics, metricsManager.getTaggedRegistry());
         this.expectationsDataCollectionMetrics = ExpectationsMetrics.of(metricsManager.getTaggedRegistry());
-<<<<<<< HEAD
         this.immutableTimestampLockManager = new ImmutableTimestampLockManager(
                 immutableTimestampLock, new DefaultLockValidityChecker(timelockService));
-=======
         this.commitTimestampLoader = commitTimestampLoader;
->>>>>>> 5110f59d
     }
 
     protected TransactionScopedCache getCache() {
