--- conflicted
+++ resolved
@@ -1365,7 +1365,6 @@
             long microsSinceCreation = TimeUnit.MILLISECONDS.toMicros(System.currentTimeMillis() - timeCreated);
             getTimer("commitTotalTimeSinceTxCreation").update(microsSinceCreation, TimeUnit.MICROSECONDS);
             getHistogram(AtlasDbMetricNames.SNAPSHOT_TRANSACTION_BYTES_WRITTEN).update(byteCount.get());
-<<<<<<< HEAD
             optionalProfile = Optional.of(ImmutableTransactionCommitProfile.builder()
                     .startTimestamp(getTimestamp())
                     .acquireRowLocksMicros(microsForRowLocks)
@@ -1382,42 +1381,6 @@
                     .totalCommitStageMicros(TimeUnit.NANOSECONDS.toMicros(commitStageTimer.stop()))
                     .totalTimeSinceTransactionCreationMicros(microsSinceCreation)
                     .build());
-=======
-            updateNonPutOverheadMetrics(microsWritingToTargetedSweepQueue, microsForWrites, microsForCommitStage);
-            logConsumerProcessor.maybeLog(() -> {
-                SafeAndUnsafeTableReferences tableRefs = LoggingArgs.tableRefs(writesByTable.keySet());
-                return ImmutableLogTemplate.builder().format(
-                        "Committed {} bytes with locks, start ts {}, commit ts {}, "
-                                + "acquiring locks took {} us, checking for conflicts took {} us, "
-                                + "writing to the sweep queue took {} us, "
-                                + "writing data took {} us, "
-                                + "getting the commit timestamp took {} us, punch took {} us, "
-                                + "serializable r/w conflict check took {} us, putCommitTs took {} us, "
-                                + "pre-commit lock checks took {} us, user pre-commit conditions took {} us, "
-                                + "total time spent committing writes was {} us, "
-                                + "total time since tx creation {} us, tables: {}, {}.")
-                        .arguments(
-                                SafeArg.of("numBytes", byteCount.get()),
-                                SafeArg.of("startTs", getStartTimestamp()),
-                                SafeArg.of("commitTs", commitTimestamp),
-                                SafeArg.of("microsForLocks", microsForLocks),
-                                SafeArg.of("microsCheckForConflicts", microsCheckingForConflicts),
-                                SafeArg.of("microsWritingToTargetedSweepQueue",
-                                        microsWritingToTargetedSweepQueue),
-                                SafeArg.of("microsForWrites", microsForWrites),
-                                SafeArg.of("microsForGetCommitTs", microsForGetCommitTs),
-                                SafeArg.of("microsForPunch", microsForPunch),
-                                SafeArg.of("microsForReadWriteConflictCheck", microsForReadWriteConflictCheck),
-                                SafeArg.of("microsForPutCommitTs", microsForPutCommitTs),
-                                SafeArg.of("microsForPreCommitLockCheck", microsForPreCommitLockCheck),
-                                SafeArg.of("microsForUserPreCommitCondition", microsForUserPreCommitCondition),
-                                SafeArg.of("microsForCommitStage", microsForCommitStage),
-                                SafeArg.of("microsSinceCreation", microsSinceCreation),
-                                tableRefs.safeTableRefs(),
-                                tableRefs.unsafeTableRefs())
-                        .build();
-            });
->>>>>>> 794282d6
         } finally {
             long microsForPostCommitUnlock = runAndReportTimeAndGetDurationMicros(
                     () -> timelockService.unlock(ImmutableSet.of(commitLocksToken)), "postCommitUnlock");
