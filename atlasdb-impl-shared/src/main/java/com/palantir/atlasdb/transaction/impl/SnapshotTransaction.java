/*
 * (c) Copyright 2018 Palantir Technologies Inc. All rights reserved.
 *
 * Licensed under the Apache License, Version 2.0 (the "License");
 * you may not use this file except in compliance with the License.
 * You may obtain a copy of the License at
 *
 *     http://www.apache.org/licenses/LICENSE-2.0
 *
 * Unless required by applicable law or agreed to in writing, software
 * distributed under the License is distributed on an "AS IS" BASIS,
 * WITHOUT WARRANTIES OR CONDITIONS OF ANY KIND, either express or implied.
 * See the License for the specific language governing permissions and
 * limitations under the License.
 */
package com.palantir.atlasdb.transaction.impl;

import static java.util.stream.Collectors.toList;

import com.codahale.metrics.Counter;
import com.codahale.metrics.Histogram;
import com.codahale.metrics.Timer;
import com.google.common.annotations.VisibleForTesting;
import com.google.common.base.Function;
import com.google.common.base.Functions;
import com.google.common.base.MoreObjects;
import com.google.common.base.Predicate;
import com.google.common.base.Predicates;
import com.google.common.collect.AbstractIterator;
import com.google.common.collect.Collections2;
import com.google.common.collect.FluentIterable;
import com.google.common.collect.HashMultimap;
import com.google.common.collect.ImmutableList;
import com.google.common.collect.ImmutableMap;
import com.google.common.collect.ImmutableSet;
import com.google.common.collect.ImmutableSortedMap;
import com.google.common.collect.Iterables;
import com.google.common.collect.Iterators;
import com.google.common.collect.Maps;
import com.google.common.collect.Multimap;
import com.google.common.collect.Multimaps;
import com.google.common.collect.Ordering;
import com.google.common.collect.PeekingIterator;
import com.google.common.collect.SetMultimap;
import com.google.common.collect.Sets;
import com.google.common.collect.Streams;
import com.google.common.primitives.UnsignedBytes;
import com.google.common.util.concurrent.Futures;
import com.google.common.util.concurrent.ListenableFuture;
import com.google.common.util.concurrent.MoreExecutors;
import com.palantir.atlasdb.AtlasDbConstants;
import com.palantir.atlasdb.AtlasDbMetricNames;
import com.palantir.atlasdb.AtlasDbPerformanceConstants;
import com.palantir.atlasdb.cache.TimestampCache;
import com.palantir.atlasdb.cleaner.api.Cleaner;
import com.palantir.atlasdb.debug.ConflictTracer;
import com.palantir.atlasdb.encoding.PtBytes;
import com.palantir.atlasdb.futures.AtlasFutures;
import com.palantir.atlasdb.keyvalue.api.AsyncKeyValueService;
import com.palantir.atlasdb.keyvalue.api.BatchColumnRangeSelection;
import com.palantir.atlasdb.keyvalue.api.Cell;
import com.palantir.atlasdb.keyvalue.api.ColumnRangeSelection;
import com.palantir.atlasdb.keyvalue.api.ColumnSelection;
import com.palantir.atlasdb.keyvalue.api.KeyAlreadyExistsException;
import com.palantir.atlasdb.keyvalue.api.KeyValueService;
import com.palantir.atlasdb.keyvalue.api.RangeRequest;
import com.palantir.atlasdb.keyvalue.api.RangeRequests;
import com.palantir.atlasdb.keyvalue.api.RowColumnRangeIterator;
import com.palantir.atlasdb.keyvalue.api.RowResult;
import com.palantir.atlasdb.keyvalue.api.TableReference;
import com.palantir.atlasdb.keyvalue.api.Value;
import com.palantir.atlasdb.keyvalue.api.cache.TransactionScopedCache;
import com.palantir.atlasdb.keyvalue.api.watch.LockWatchManagerInternal;
import com.palantir.atlasdb.keyvalue.impl.Cells;
import com.palantir.atlasdb.keyvalue.impl.KeyValueServices;
import com.palantir.atlasdb.keyvalue.impl.LocalRowColumnRangeIterator;
import com.palantir.atlasdb.keyvalue.impl.RowResults;
import com.palantir.atlasdb.logging.LoggingArgs;
import com.palantir.atlasdb.sweep.queue.MultiTableSweepQueueWriter;
import com.palantir.atlasdb.table.description.SweepStrategy.SweeperStrategy;
import com.palantir.atlasdb.table.description.exceptions.AtlasDbConstraintException;
import com.palantir.atlasdb.transaction.TransactionConfig;
import com.palantir.atlasdb.transaction.api.AtlasDbConstraintCheckingMode;
import com.palantir.atlasdb.transaction.api.ConflictHandler;
import com.palantir.atlasdb.transaction.api.ConstraintCheckable;
import com.palantir.atlasdb.transaction.api.ConstraintCheckingTransaction;
import com.palantir.atlasdb.transaction.api.GetRangesQuery;
import com.palantir.atlasdb.transaction.api.ImmutableGetRangesQuery;
import com.palantir.atlasdb.transaction.api.PreCommitCondition;
import com.palantir.atlasdb.transaction.api.TransactionCommitFailedException;
import com.palantir.atlasdb.transaction.api.TransactionConflictException;
import com.palantir.atlasdb.transaction.api.TransactionConflictException.CellConflict;
import com.palantir.atlasdb.transaction.api.TransactionFailedException;
import com.palantir.atlasdb.transaction.api.TransactionFailedRetriableException;
import com.palantir.atlasdb.transaction.api.TransactionLockAcquisitionTimeoutException;
import com.palantir.atlasdb.transaction.api.TransactionLockTimeoutException;
import com.palantir.atlasdb.transaction.api.TransactionReadSentinelBehavior;
import com.palantir.atlasdb.transaction.impl.metrics.TableLevelMetricsController;
import com.palantir.atlasdb.transaction.impl.metrics.TransactionOutcomeMetrics;
import com.palantir.atlasdb.transaction.service.AsyncTransactionService;
import com.palantir.atlasdb.transaction.service.TransactionService;
import com.palantir.atlasdb.transaction.service.TransactionServices;
import com.palantir.atlasdb.util.MetricsManager;
import com.palantir.common.annotation.Idempotent;
import com.palantir.common.annotation.Output;
import com.palantir.common.base.AbortingVisitor;
import com.palantir.common.base.AbstractBatchingVisitable;
import com.palantir.common.base.BatchingVisitable;
import com.palantir.common.base.BatchingVisitableFromIterable;
import com.palantir.common.base.BatchingVisitables;
import com.palantir.common.base.ClosableIterator;
import com.palantir.common.base.ClosableIterators;
import com.palantir.common.base.ForwardingClosableIterator;
import com.palantir.common.collect.IteratorUtils;
import com.palantir.common.collect.MapEntries;
import com.palantir.common.streams.KeyedStream;
import com.palantir.common.streams.MoreStreams;
import com.palantir.lock.AtlasCellLockDescriptor;
import com.palantir.lock.AtlasRowLockDescriptor;
import com.palantir.lock.LockDescriptor;
import com.palantir.lock.v2.ImmutableLockRequest;
import com.palantir.lock.v2.LockRequest;
import com.palantir.lock.v2.LockResponse;
import com.palantir.lock.v2.LockToken;
import com.palantir.lock.v2.TimelockService;
import com.palantir.lock.v2.WaitForLocksRequest;
import com.palantir.lock.v2.WaitForLocksResponse;
import com.palantir.logsafe.Preconditions;
import com.palantir.logsafe.SafeArg;
import com.palantir.logsafe.UnsafeArg;
import com.palantir.logsafe.exceptions.SafeIllegalArgumentException;
import com.palantir.logsafe.exceptions.SafeIllegalStateException;
import com.palantir.logsafe.exceptions.SafeRuntimeException;
import com.palantir.tracing.CloseableTracer;
import com.palantir.util.AssertUtils;
import com.palantir.util.paging.TokenBackedBasicResultsPage;
import java.nio.ByteBuffer;
import java.util.ArrayList;
import java.util.Arrays;
import java.util.Collection;
import java.util.Collections;
import java.util.Comparator;
import java.util.HashMap;
import java.util.HashSet;
import java.util.Iterator;
import java.util.LinkedList;
import java.util.List;
import java.util.Map;
import java.util.NavigableMap;
import java.util.Objects;
import java.util.Optional;
import java.util.Set;
import java.util.SortedMap;
import java.util.TreeMap;
import java.util.UUID;
import java.util.concurrent.ConcurrentHashMap;
import java.util.concurrent.ConcurrentMap;
import java.util.concurrent.ConcurrentNavigableMap;
import java.util.concurrent.ConcurrentSkipListMap;
import java.util.concurrent.CopyOnWriteArrayList;
import java.util.concurrent.ExecutorService;
import java.util.concurrent.RejectedExecutionException;
import java.util.concurrent.TimeUnit;
import java.util.concurrent.atomic.AtomicLong;
import java.util.concurrent.atomic.AtomicReference;
import java.util.function.BiFunction;
import java.util.function.Supplier;
import java.util.stream.Collectors;
import java.util.stream.Stream;
import java.util.stream.StreamSupport;
import javax.annotation.Nullable;
import org.apache.commons.lang3.Validate;
import org.apache.commons.lang3.tuple.Pair;
import org.slf4j.Logger;
import org.slf4j.LoggerFactory;

/**
 * This implements snapshot isolation for transactions.
 * <p>
 * This object is thread safe and you may do reads and writes from multiple threads. You may not continue reading or
 * writing after {@link #commit()} or {@link #abort()} is called.
 * <p>
 * Things to keep in mind when dealing with snapshot transactions: 1. Transactions that do writes should be short lived.
 * 1a. Read only transactions can be long lived (within reason). 2. Do not write too much data in one transaction (this
 * relates back to #1) 3. A row should be able to fit in memory without any trouble.  This includes all columns of the
 * row.  If you are thinking about making your row bigger than like 10MB, you should think about breaking these up into
 * different rows and using range scans.
 */
public class SnapshotTransaction extends AbstractTransaction implements ConstraintCheckingTransaction {
    private static final Logger log = LoggerFactory.getLogger(SnapshotTransaction.class);
    private static final Logger perfLogger = LoggerFactory.getLogger("dualschema.perf");
    private static final Logger constraintLogger = LoggerFactory.getLogger("dualschema.constraints");

    private static final int BATCH_SIZE_GET_FIRST_PAGE = 1000;

    @VisibleForTesting
    static final int MIN_BATCH_SIZE_FOR_DISTRIBUTED_LOAD = 100;

    private enum State {
        UNCOMMITTED,
        COMMITTED,
        COMMITTING,
        ABORTED,
        /**
         * Commit has failed during commit.
         */
        FAILED
    }

    protected final TimelockService timelockService;
    protected final LockWatchManagerInternal lockWatchManager;
    final KeyValueService keyValueService;
    final AsyncKeyValueService immediateKeyValueService;
    final TransactionService defaultTransactionService;
    private final AsyncTransactionService immediateTransactionService;
    private final Cleaner cleaner;
    private final Supplier<Long> startTimestamp;
    protected final MetricsManager metricsManager;
    protected final ConflictTracer conflictTracer;

    protected final MultiTableSweepQueueWriter sweepQueue;

    protected final long immutableTimestamp;
    protected final Optional<LockToken> immutableTimestampLock;
    private final PreCommitCondition preCommitCondition;
    protected final long timeCreated = System.currentTimeMillis();

    protected final ConcurrentMap<TableReference, ConcurrentNavigableMap<Cell, byte[]>> writesByTable =
            new ConcurrentHashMap<>();
    protected final TransactionConflictDetectionManager conflictDetectionManager;
    private final AtomicLong byteCount = new AtomicLong();

    private final AtlasDbConstraintCheckingMode constraintCheckingMode;

    private final ConcurrentMap<TableReference, ConstraintCheckable> constraintsByTableName = new ConcurrentHashMap<>();

    private final AtomicReference<State> state = new AtomicReference<>(State.UNCOMMITTED);
    private final AtomicLong numWriters = new AtomicLong();
    protected final SweepStrategyManager sweepStrategyManager;
    protected final Long transactionReadTimeoutMillis;
    private final TransactionReadSentinelBehavior readSentinelBehavior;
    private volatile long commitTsForScrubbing = TransactionConstants.FAILED_COMMIT_TS;
    protected final boolean allowHiddenTableAccess;
    protected final TimestampCache timestampValidationReadCache;
    protected final ExecutorService getRangesExecutor;
    protected final int defaultGetRangesConcurrency;
    private final Set<TableReference> involvedTables = ConcurrentHashMap.newKeySet();
    protected final ExecutorService deleteExecutor;
    private final Timer.Context transactionTimerContext;
    protected final TransactionOutcomeMetrics transactionOutcomeMetrics;
    protected final boolean validateLocksOnReads;
    protected final Supplier<TransactionConfig> transactionConfig;
    protected final TableLevelMetricsController tableLevelMetricsController;
    protected final SuccessCallbackManager successCallbackManager = new SuccessCallbackManager();

    protected volatile boolean hasReads;

    /**
     * @param immutableTimestamp If we find a row written before the immutableTimestamp we don't need to grab a read
     *                           lock for it because we know that no writers exist.
     * @param preCommitCondition This check must pass for this transaction to commit.
     */
    /* package */ SnapshotTransaction(
            MetricsManager metricsManager,
            KeyValueService keyValueService,
            TimelockService timelockService,
            LockWatchManagerInternal lockWatchManager,
            TransactionService transactionService,
            Cleaner cleaner,
            Supplier<Long> startTimeStamp,
            ConflictDetectionManager conflictDetectionManager,
            SweepStrategyManager sweepStrategyManager,
            long immutableTimestamp,
            Optional<LockToken> immutableTimestampLock,
            PreCommitCondition preCommitCondition,
            AtlasDbConstraintCheckingMode constraintCheckingMode,
            Long transactionTimeoutMillis,
            TransactionReadSentinelBehavior readSentinelBehavior,
            boolean allowHiddenTableAccess,
            TimestampCache timestampValidationReadCache,
            ExecutorService getRangesExecutor,
            int defaultGetRangesConcurrency,
            MultiTableSweepQueueWriter sweepQueue,
            ExecutorService deleteExecutor,
            boolean validateLocksOnReads,
            Supplier<TransactionConfig> transactionConfig,
            ConflictTracer conflictTracer,
            TableLevelMetricsController tableLevelMetricsController) {
        this.metricsManager = metricsManager;
        this.lockWatchManager = lockWatchManager;
        this.conflictTracer = conflictTracer;
        this.transactionTimerContext = getTimer("transactionMillis").time();
        this.keyValueService = keyValueService;
        this.immediateKeyValueService = KeyValueServices.synchronousAsAsyncKeyValueService(keyValueService);
        this.timelockService = timelockService;
        this.defaultTransactionService = transactionService;
        this.immediateTransactionService = TransactionServices.synchronousAsAsyncTransactionService(transactionService);
        this.cleaner = cleaner;
        this.startTimestamp = startTimeStamp;
        this.conflictDetectionManager = new TransactionConflictDetectionManager(conflictDetectionManager);
        this.sweepStrategyManager = sweepStrategyManager;
        this.immutableTimestamp = immutableTimestamp;
        this.immutableTimestampLock = immutableTimestampLock;
        this.preCommitCondition = preCommitCondition;
        this.constraintCheckingMode = constraintCheckingMode;
        this.transactionReadTimeoutMillis = transactionTimeoutMillis;
        this.readSentinelBehavior = readSentinelBehavior;
        this.allowHiddenTableAccess = allowHiddenTableAccess;
        this.timestampValidationReadCache = timestampValidationReadCache;
        this.getRangesExecutor = getRangesExecutor;
        this.defaultGetRangesConcurrency = defaultGetRangesConcurrency;
        this.sweepQueue = sweepQueue;
        this.deleteExecutor = deleteExecutor;
        this.hasReads = false;
        this.transactionOutcomeMetrics = TransactionOutcomeMetrics.create(metricsManager);
        this.validateLocksOnReads = validateLocksOnReads;
        this.transactionConfig = transactionConfig;
        this.tableLevelMetricsController = tableLevelMetricsController;
    }

    protected TransactionScopedCache getCache() {
        return lockWatchManager.getOrCreateTransactionScopedCache(getTimestamp());
    }

    @Override
    public long getTimestamp() {
        return getStartTimestamp();
    }

    long getCommitTimestamp() {
        return commitTsForScrubbing;
    }

    @Override
    public TransactionReadSentinelBehavior getReadSentinelBehavior() {
        return readSentinelBehavior;
    }

    protected void checkGetPreconditions(TableReference tableRef) {
        markTableAsInvolvedInThisTransaction(tableRef);
        if (transactionReadTimeoutMillis != null
                && System.currentTimeMillis() - timeCreated > transactionReadTimeoutMillis) {
            throw new TransactionFailedRetriableException("Transaction timed out.");
        }
        Preconditions.checkArgument(allowHiddenTableAccess || !AtlasDbConstants.HIDDEN_TABLES.contains(tableRef));

        ensureStillRunning();
    }

    @Override
    public void disableReadWriteConflictChecking(TableReference tableRef) {
        conflictDetectionManager.disableReadWriteConflict(tableRef);
    }

    @Override
    public void markTableInvolved(TableReference tableRef) {
        // Not setting hasReads on purpose.
        checkGetPreconditions(tableRef);
    }

    @Override
    public NavigableMap<byte[], RowResult<byte[]>> getRows(
            TableReference tableRef, Iterable<byte[]> rows, ColumnSelection columnSelection) {
        Timer.Context timer = getTimer("getRows").time();
        checkGetPreconditions(tableRef);
        if (Iterables.isEmpty(rows)) {
            return AbstractTransaction.EMPTY_SORTED_ROWS;
        }
        hasReads = true;
        ImmutableSortedMap.Builder<Cell, byte[]> result = ImmutableSortedMap.naturalOrder();
        Map<Cell, Value> rawResults =
                new HashMap<>(keyValueService.getRows(tableRef, rows, columnSelection, getStartTimestamp()));
        NavigableMap<Cell, byte[]> writes = writesByTable.get(tableRef);
        if (writes != null) {
            for (byte[] row : rows) {
                extractLocalWritesForRow(result, writes, row, columnSelection);
            }
        }

        // We don't need to do work postFiltering if we have a write locally.
        rawResults.keySet().removeAll(result.build().keySet());

        NavigableMap<byte[], RowResult<byte[]>> results = filterRowResults(tableRef, rawResults, result);
        long getRowsMillis = TimeUnit.NANOSECONDS.toMillis(timer.stop());
        if (perfLogger.isDebugEnabled()) {
            perfLogger.debug(
                    "getRows({}, {} rows) found {} rows, took {} ms",
                    tableRef,
                    Iterables.size(rows),
                    results.size(),
                    getRowsMillis);
        }
        validatePreCommitRequirementsOnReadIfNecessary(tableRef, getStartTimestamp());
        return results;
    }

    @Override
    public Map<byte[], BatchingVisitable<Map.Entry<Cell, byte[]>>> getRowsColumnRange(
            TableReference tableRef, Iterable<byte[]> rows, BatchColumnRangeSelection columnRangeSelection) {
        return KeyedStream.stream(getRowsColumnRangeIterator(tableRef, rows, columnRangeSelection))
                .map(BatchingVisitableFromIterable::create)
                .map(this::scopeToTransaction)
                .collectTo(() -> new TreeMap<>(UnsignedBytes.lexicographicalComparator()));
    }

    @Override
    public Iterator<Map.Entry<Cell, byte[]>> getRowsColumnRange(
            TableReference tableRef, Iterable<byte[]> rows, ColumnRangeSelection columnRangeSelection, int batchHint) {
        checkGetPreconditions(tableRef);
        if (Iterables.isEmpty(rows)) {
            return Collections.emptyIterator();
        }
        Iterable<byte[]> stableRows = ImmutableList.copyOf(rows);
        hasReads = true;
        RowColumnRangeIterator rawResults = keyValueService.getRowsColumnRange(
                tableRef, stableRows, columnRangeSelection, batchHint, getStartTimestamp());
        if (!rawResults.hasNext()) {
            validatePreCommitRequirementsOnReadIfNecessary(tableRef, getStartTimestamp());
        } // else the postFiltered iterator will check for each batch.

        BatchColumnRangeSelection batchColumnRangeSelection =
                BatchColumnRangeSelection.create(columnRangeSelection, batchHint);
        return scopeToTransaction(getPostFilteredColumns(tableRef, batchColumnRangeSelection, rawResults));
    }

    @Override
    public Map<byte[], Iterator<Map.Entry<Cell, byte[]>>> getRowsColumnRangeIterator(
            TableReference tableRef, Iterable<byte[]> rows, BatchColumnRangeSelection columnRangeSelection) {
        checkGetPreconditions(tableRef);
        if (Iterables.isEmpty(rows)) {
            return ImmutableMap.of();
        }
        hasReads = true;
        Map<byte[], RowColumnRangeIterator> rawResults =
                keyValueService.getRowsColumnRange(tableRef, rows, columnRangeSelection, getStartTimestamp());
        ImmutableSortedMap.Builder<byte[], Iterator<Map.Entry<Cell, byte[]>>> postFilteredResultsBuilder =
                ImmutableSortedMap.orderedBy(PtBytes.BYTES_COMPARATOR);
        for (Map.Entry<byte[], RowColumnRangeIterator> e : rawResults.entrySet()) {
            byte[] row = e.getKey();
            RowColumnRangeIterator rawIterator = e.getValue();
            Iterator<Map.Entry<Cell, byte[]>> postFilteredIterator =
                    getPostFilteredColumns(tableRef, columnRangeSelection, row, rawIterator);
            postFilteredResultsBuilder.put(row, scopeToTransaction(postFilteredIterator));
        }
        SortedMap<byte[], Iterator<Map.Entry<Cell, byte[]>>> postFilteredResults = postFilteredResultsBuilder.build();
        // validate requirements here as the first batch for each of the above iterators will not check
        validatePreCommitRequirementsOnReadIfNecessary(tableRef, getStartTimestamp());
        return postFilteredResults;
    }

    @Override
    public Iterator<Map.Entry<Cell, byte[]>> getSortedColumns(
            TableReference tableRef, Iterable<byte[]> rows, BatchColumnRangeSelection batchColumnRangeSelection) {
        checkGetPreconditions(tableRef);
        if (Iterables.isEmpty(rows)) {
            return Collections.emptyIterator();
        }
        Iterable<byte[]> distinctRows = getDistinctRows(rows);

        hasReads = true;
        int batchSize = getPerRowBatchSize(batchColumnRangeSelection, Iterables.size(distinctRows));
        BatchColumnRangeSelection perBatchSelection = BatchColumnRangeSelection.create(
                batchColumnRangeSelection.getStartCol(), batchColumnRangeSelection.getEndCol(), batchSize);

        Map<byte[], RowColumnRangeIterator> rawResults =
                keyValueService.getRowsColumnRange(tableRef, distinctRows, perBatchSelection, getStartTimestamp());

        return scopeToTransaction(
                getPostFilteredSortedColumns(tableRef, batchColumnRangeSelection, distinctRows, rawResults));
    }

    private Iterator<Map.Entry<Cell, byte[]>> getPostFilteredSortedColumns(
            TableReference tableRef,
            BatchColumnRangeSelection batchColumnRangeSelection,
            Iterable<byte[]> distinctRows,
            Map<byte[], RowColumnRangeIterator> rawResults) {
        Comparator<Cell> cellComparator = columnOrderThenPreserveInputRowOrder(distinctRows);

        Iterator<Map.Entry<Cell, Value>> postFilterIterator = getRowColumnRangePostFilteredWithoutSorting(
                tableRef,
                mergeByComparator(rawResults.values(), cellComparator),
                batchColumnRangeSelection.getBatchHint(),
                cellComparator);
        Iterator<Map.Entry<Cell, byte[]>> remoteWrites = Iterators.transform(
                postFilterIterator,
                entry -> Maps.immutableEntry(entry.getKey(), entry.getValue().getContents()));
        Iterator<Map.Entry<Cell, byte[]>> localWrites =
                getSortedColumnsLocalWrites(tableRef, distinctRows, batchColumnRangeSelection, cellComparator);
        Iterator<Map.Entry<Cell, byte[]>> merged = mergeLocalAndRemoteWrites(localWrites, remoteWrites, cellComparator);

        return filterDeletedValues(merged, tableRef);
    }

    private static Iterator<Map.Entry<Cell, byte[]>> mergeLocalAndRemoteWrites(
            Iterator<Map.Entry<Cell, byte[]>> localWrites,
            Iterator<Map.Entry<Cell, byte[]>> remoteWrites,
            Comparator<Cell> cellComparator) {
        // always override remote values with locally written values
        return IteratorUtils.mergeIterators(
                localWrites,
                remoteWrites,
                Comparator.comparing(Map.Entry::getKey, cellComparator),
                com.palantir.util.Pair::getLhSide);
    }

    private Iterator<Map.Entry<Cell, byte[]>> getSortedColumnsLocalWrites(
            TableReference tableRef,
            Iterable<byte[]> rows,
            BatchColumnRangeSelection columns,
            Comparator<Cell> cellComparator) {
        return mergeByComparator(
                Iterables.transform(rows, row -> getLocalWritesForColumnRange(tableRef, columns, row)
                        .entrySet()
                        .iterator()),
                cellComparator);
    }

    /**
     * Provides comparator to sort cells by columns (sorted lexicographically on byte ordering) and then in the order
     * of input rows.
     * */
    @VisibleForTesting
    static Comparator<Cell> columnOrderThenPreserveInputRowOrder(Iterable<byte[]> rows) {
        return Cell.COLUMN_COMPARATOR.thenComparing(
                (Cell cell) -> ByteBuffer.wrap(cell.getRowName()),
                Ordering.explicit(Streams.stream(rows)
                        .map(ByteBuffer::wrap)
                        .distinct()
                        .collect(ImmutableList.toImmutableList())));
    }

    protected static <V> Iterator<Map.Entry<Cell, V>> mergeByComparator(
            Iterable<? extends Iterator<Map.Entry<Cell, V>>> iterators, Comparator<Cell> cellComparator) {
        Comparator<Map.Entry<Cell, V>> comp = Comparator.comparing(Map.Entry::getKey, cellComparator);
        return Iterators.mergeSorted(iterators, comp);
    }

    /**
     * If the batch hint is small, ask for at least that many from each of the input rows to avoid the
     * possibility of needing a second batch of fetching.
     * If the batch hint is large, split batch size across rows to avoid loading too much data, while accepting that
     * second fetches may be needed to get everyone their data.
     * */
    private static int getPerRowBatchSize(BatchColumnRangeSelection columnRangeSelection, int distinctRowCount) {
        return Math.max(
                Math.min(MIN_BATCH_SIZE_FOR_DISTRIBUTED_LOAD, columnRangeSelection.getBatchHint()),
                columnRangeSelection.getBatchHint() / distinctRowCount);
    }

    protected List<byte[]> getDistinctRows(Iterable<byte[]> inputRows) {
        return Streams.stream(inputRows)
                .map(ByteBuffer::wrap)
                .distinct()
                .map(ByteBuffer::array)
                .collect(toList());
    }

    private Iterator<Map.Entry<Cell, byte[]>> getPostFilteredColumns(
            TableReference tableRef,
            BatchColumnRangeSelection batchColumnRangeSelection,
            byte[] row,
            RowColumnRangeIterator rawIterator) {
        Iterator<Map.Entry<Cell, byte[]>> postFilterIterator =
                getRowColumnRangePostFiltered(tableRef, row, batchColumnRangeSelection, rawIterator);
        SortedMap<Cell, byte[]> localWrites = getLocalWritesForColumnRange(tableRef, batchColumnRangeSelection, row);
        Iterator<Map.Entry<Cell, byte[]>> localIterator = localWrites.entrySet().iterator();
        Iterator<Map.Entry<Cell, byte[]>> mergedIterator =
                mergeLocalAndRemoteWrites(localIterator, postFilterIterator, Cell.COLUMN_COMPARATOR);
        return filterDeletedValues(mergedIterator, tableRef);
    }

    private Iterator<Map.Entry<Cell, byte[]>> getPostFilteredColumns(
            TableReference tableRef,
            BatchColumnRangeSelection batchColumnRangeSelection,
            RowColumnRangeIterator rawIterator) {
        Iterator<Map.Entry<Cell, Value>> postFilterIterator =
                getRowColumnRangePostFiltered(tableRef, rawIterator, batchColumnRangeSelection.getBatchHint());
        Iterator<Map.Entry<byte[], RowColumnRangeIterator>> rawResultsByRow = partitionByRow(postFilterIterator);
        Iterator<Map.Entry<Cell, byte[]>> merged = Iterators.concat(Iterators.transform(rawResultsByRow, row -> {
            SortedMap<Cell, byte[]> localWrites =
                    getLocalWritesForColumnRange(tableRef, batchColumnRangeSelection, row.getKey());
            Iterator<Map.Entry<Cell, byte[]>> remoteIterator = Iterators.transform(
                    row.getValue(),
                    entry ->
                            Maps.immutableEntry(entry.getKey(), entry.getValue().getContents()));
            Iterator<Map.Entry<Cell, byte[]>> localIterator =
                    localWrites.entrySet().iterator();
            return mergeLocalAndRemoteWrites(localIterator, remoteIterator, Cell.COLUMN_COMPARATOR);
        }));

        return filterDeletedValues(merged, tableRef);
    }

    private Iterator<Map.Entry<Cell, byte[]>> filterDeletedValues(
            Iterator<Map.Entry<Cell, byte[]>> unfiltered, TableReference tableReference) {
        Counter emptyValueCounter = getCounter(AtlasDbMetricNames.CellFilterMetrics.EMPTY_VALUE, tableReference);
        return Iterators.filter(unfiltered, entry -> {
            if (entry.getValue().length == 0) {
                emptyValueCounter.inc();
                return false;
            }
            return true;
        });
    }

    private Iterator<Map.Entry<Cell, Value>> getRowColumnRangePostFiltered(
            TableReference tableRef, RowColumnRangeIterator iterator, int batchHint) {
        return Iterators.concat(Iterators.transform(Iterators.partition(iterator, batchHint), batch -> {
            Map<Cell, Value> raw = validateBatch(tableRef, batch);
            if (raw.isEmpty()) {
                return Collections.emptyIterator();
            }
            SortedMap<Cell, Value> postFiltered = ImmutableSortedMap.copyOf(
                    getWithPostFilteringSync(tableRef, raw, x -> x), preserveInputRowOrder(batch));
            return postFiltered.entrySet().iterator();
        }));
    }

    private Iterator<Map.Entry<Cell, byte[]>> getRowColumnRangePostFiltered(
            TableReference tableRef,
            byte[] row,
            BatchColumnRangeSelection columnRangeSelection,
            RowColumnRangeIterator rawIterator) {
        ColumnRangeBatchProvider batchProvider =
                new ColumnRangeBatchProvider(keyValueService, tableRef, row, columnRangeSelection, getStartTimestamp());
        return GetRowsColumnRangeIterator.iterator(
                batchProvider,
                rawIterator,
                columnRangeSelection,
                () -> validatePreCommitRequirementsOnReadIfNecessary(tableRef, getStartTimestamp()),
                raw -> getWithPostFilteringSync(tableRef, raw, Value.GET_VALUE));
    }

    private Iterator<Map.Entry<Cell, Value>> getRowColumnRangePostFilteredWithoutSorting(
            TableReference tableRef,
            Iterator<Map.Entry<Cell, Value>> iterator,
            int batchHint,
            Comparator<Cell> cellComparator) {
        return Iterators.concat(Iterators.transform(Iterators.partition(iterator, batchHint), batch -> {
            Map<Cell, Value> raw = validateBatch(tableRef, batch);
            if (raw.isEmpty()) {
                return Collections.emptyIterator();
            }

            SortedMap<Cell, Value> postFiltered =
                    ImmutableSortedMap.copyOf(getWithPostFilteringSync(tableRef, raw, x -> x), cellComparator);
            return postFiltered.entrySet().iterator();
        }));
    }

    private Map<Cell, Value> validateBatch(TableReference tableRef, List<Map.Entry<Cell, Value>> batch) {
        validatePreCommitRequirementsOnReadIfNecessary(tableRef, getStartTimestamp());
        return ImmutableMap.copyOf(batch);
    }

    private Comparator<Cell> preserveInputRowOrder(List<Map.Entry<Cell, Value>> inputEntries) {
        // N.B. This batch could be spread across multiple rows, and those rows might extend into other
        // batches. We are given cells for a row grouped together, so easiest way to ensure they stay together
        // is to preserve the original row order.
        return Comparator.comparing(
                        (Cell cell) -> ByteBuffer.wrap(cell.getRowName()),
                        Ordering.explicit(inputEntries.stream()
                                .map(Map.Entry::getKey)
                                .map(Cell::getRowName)
                                .map(ByteBuffer::wrap)
                                .distinct()
                                .collect(ImmutableList.toImmutableList())))
                .thenComparing(Cell::getColumnName, PtBytes.BYTES_COMPARATOR);
    }

    /**
     * Partitions a {@link RowColumnRangeIterator} into contiguous blocks that share the same row name. {@link
     * KeyValueService#getRowsColumnRange(TableReference, Iterable, ColumnRangeSelection, int, long)} guarantees that
     * all columns for a single row are adjacent, so this method will return an {@link Iterator} with exactly one entry
     * per non-empty row.
     */
    private Iterator<Map.Entry<byte[], RowColumnRangeIterator>> partitionByRow(
            Iterator<Map.Entry<Cell, Value>> rawResults) {
        PeekingIterator<Map.Entry<Cell, Value>> peekableRawResults = Iterators.peekingIterator(rawResults);
        return new AbstractIterator<Map.Entry<byte[], RowColumnRangeIterator>>() {
            byte[] prevRowName;

            @Override
            protected Map.Entry<byte[], RowColumnRangeIterator> computeNext() {
                finishConsumingPreviousRow(peekableRawResults);
                if (!peekableRawResults.hasNext()) {
                    return endOfData();
                }
                byte[] nextRowName = peekableRawResults.peek().getKey().getRowName();
                Iterator<Map.Entry<Cell, Value>> columnsIterator = new AbstractIterator<Map.Entry<Cell, Value>>() {
                    @Override
                    protected Map.Entry<Cell, Value> computeNext() {
                        if (!peekableRawResults.hasNext()
                                || !Arrays.equals(
                                        peekableRawResults.peek().getKey().getRowName(), nextRowName)) {
                            return endOfData();
                        }
                        return peekableRawResults.next();
                    }
                };
                prevRowName = nextRowName;
                return Maps.immutableEntry(nextRowName, new LocalRowColumnRangeIterator(columnsIterator));
            }

            private void finishConsumingPreviousRow(PeekingIterator<Map.Entry<Cell, Value>> iter) {
                int numConsumed = 0;
                while (iter.hasNext() && Arrays.equals(iter.peek().getKey().getRowName(), prevRowName)) {
                    iter.next();
                    numConsumed++;
                }
                if (numConsumed > 0) {
                    log.warn(
                            "Not all columns for row {} were read. {} columns were discarded.",
                            UnsafeArg.of("row", Arrays.toString(prevRowName)),
                            SafeArg.of("numColumnsDiscarded", numConsumed));
                }
            }
        };
    }

    @Override
    public SortedMap<byte[], RowResult<byte[]>> getRowsIgnoringLocalWrites(
            TableReference tableRef, Iterable<byte[]> rows) {
        checkGetPreconditions(tableRef);
        if (Iterables.isEmpty(rows)) {
            return AbstractTransaction.EMPTY_SORTED_ROWS;
        }
        hasReads = true;

        Map<Cell, Value> rawResults =
                new HashMap<>(keyValueService.getRows(tableRef, rows, ColumnSelection.all(), getStartTimestamp()));

        validatePreCommitRequirementsOnReadIfNecessary(tableRef, getStartTimestamp());
        return filterRowResults(tableRef, rawResults, ImmutableMap.builderWithExpectedSize(rawResults.size()));
    }

    private NavigableMap<byte[], RowResult<byte[]>> filterRowResults(
            TableReference tableRef, Map<Cell, Value> rawResults, ImmutableMap.Builder<Cell, byte[]> resultCollector) {
        ImmutableMap<Cell, byte[]> collected = resultCollector
                .putAll(getWithPostFilteringSync(tableRef, rawResults, Value.GET_VALUE))
                .build();
        Map<Cell, byte[]> filterDeletedValues = removeEmptyColumns(collected, tableRef);
        return RowResults.viewOfSortedMap(Cells.breakCellsUpByRow(filterDeletedValues));
    }

    private Map<Cell, byte[]> removeEmptyColumns(Map<Cell, byte[]> unfiltered, TableReference tableReference) {
        Map<Cell, byte[]> filtered = Maps.filterValues(unfiltered, Predicates.not(Value::isTombstone));
        getCounter(AtlasDbMetricNames.CellFilterMetrics.EMPTY_VALUE, tableReference)
                .inc(unfiltered.size() - filtered.size());
        return filtered;
    }

    /**
     * This will add any local writes for this row to the result map.
     * <p>
     * If an empty value was written as a delete, this will also be included in the map.
     */
    private void extractLocalWritesForRow(
            @Output ImmutableMap.Builder<Cell, byte[]> result,
            SortedMap<Cell, byte[]> writes,
            byte[] row,
            ColumnSelection columnSelection) {
        Cell lowCell = Cells.createSmallestCellForRow(row);
        Iterator<Map.Entry<Cell, byte[]>> it =
                writes.tailMap(lowCell).entrySet().iterator();
        while (it.hasNext()) {
            Map.Entry<Cell, byte[]> entry = it.next();
            Cell cell = entry.getKey();
            if (!Arrays.equals(row, cell.getRowName())) {
                break;
            }
            if (columnSelection.allColumnsSelected()
                    || columnSelection.getSelectedColumns().contains(cell.getColumnName())) {
                result.put(cell, entry.getValue());
            }
        }
    }

    @Override
    @Idempotent
    public Map<Cell, byte[]> get(TableReference tableRef, Set<Cell> cells) {
        return getCache()
                .get(
                        tableRef,
                        cells,
                        (table, uncached) -> getInternal(
                                "get", tableRef, uncached, immediateKeyValueService, immediateTransactionService));
    }

    @Override
    @Idempotent
    public ListenableFuture<Map<Cell, byte[]>> getAsync(TableReference tableRef, Set<Cell> cells) {
<<<<<<< HEAD
        return scopeToTransaction(cache.get()
=======
        return getCache()
>>>>>>> 1d8d63ba
                .getAsync(
                        tableRef,
                        cells,
                        (table, uncached) -> getInternal(
                                "getAsync", tableRef, uncached, keyValueService, defaultTransactionService)));
    }

    private ListenableFuture<Map<Cell, byte[]>> getInternal(
            String operationName,
            TableReference tableRef,
            Set<Cell> cells,
            AsyncKeyValueService asyncKeyValueService,
            AsyncTransactionService asyncTransactionService) {
        Timer.Context timer = getTimer(operationName).time();
        checkGetPreconditions(tableRef);
        if (Iterables.isEmpty(cells)) {
            return Futures.immediateFuture(ImmutableMap.of());
        }
        hasReads = true;

        Map<Cell, byte[]> result = new HashMap<>();
        SortedMap<Cell, byte[]> writes = writesByTable.get(tableRef);
        if (writes != null) {
            for (Cell cell : cells) {
                if (writes.containsKey(cell)) {
                    result.put(cell, writes.get(cell));
                }
            }
        }

        // We don't need to read any cells that were written locally.
        return Futures.transform(
                getFromKeyValueService(
                        tableRef,
                        Sets.difference(cells, result.keySet()),
                        asyncKeyValueService,
                        asyncTransactionService),
                fromKeyValueService -> {
                    result.putAll(fromKeyValueService);

                    long getMillis = TimeUnit.NANOSECONDS.toMillis(timer.stop());
                    if (perfLogger.isDebugEnabled()) {
                        perfLogger.debug(
                                "Snapshot transaction get cells (some possibly deleted)",
                                LoggingArgs.tableRef(tableRef),
                                SafeArg.of("numberOfCells", cells.size()),
                                SafeArg.of("numberOfCellsRetrieved", result.size()),
                                SafeArg.of("getOperation", operationName),
                                SafeArg.of("durationMillis", getMillis));
                    }
                    validatePreCommitRequirementsOnReadIfNecessary(tableRef, getStartTimestamp());
                    return removeEmptyColumns(result, tableRef);
                },
                MoreExecutors.directExecutor());
    }

    @Override
    public Map<Cell, byte[]> getIgnoringLocalWrites(TableReference tableRef, Set<Cell> cells) {
        checkGetPreconditions(tableRef);
        if (Iterables.isEmpty(cells)) {
            return ImmutableMap.of();
        }
        hasReads = true;

        ListenableFuture<Map<Cell, byte[]>> result =
                getFromKeyValueService(tableRef, cells, immediateKeyValueService, immediateTransactionService);
        validatePreCommitRequirementsOnReadIfNecessary(tableRef, getStartTimestamp());

        return Maps.filterValues(Futures.getUnchecked(result), Predicates.not(Value::isTombstone));
    }

    /**
     * This will load the given keys from the underlying key value service and apply postFiltering so we have snapshot
     * isolation.  If the value in the key value service is the empty array this will be included here and needs to be
     * filtered out.
     */
    private ListenableFuture<Map<Cell, byte[]>> getFromKeyValueService(
            TableReference tableRef,
            Set<Cell> cells,
            AsyncKeyValueService asyncKeyValueService,
            AsyncTransactionService asyncTransactionService) {
        Map<Cell, Long> toRead = Cells.constantValueMap(cells, getStartTimestamp());
        ListenableFuture<Collection<Map.Entry<Cell, byte[]>>> postFilteredResults = Futures.transformAsync(
                asyncKeyValueService.getAsync(tableRef, toRead),
                rawResults -> getWithPostFilteringAsync(
                        tableRef, rawResults, Value.GET_VALUE, asyncKeyValueService, asyncTransactionService),
                MoreExecutors.directExecutor());

        return Futures.transform(postFilteredResults, ImmutableMap::copyOf, MoreExecutors.directExecutor());
    }

    private static byte[] getNextStartRowName(
            RangeRequest range, TokenBackedBasicResultsPage<RowResult<Value>, byte[]> prePostFilter) {
        if (!prePostFilter.moreResultsAvailable()) {
            return range.getEndExclusive();
        }
        return prePostFilter.getTokenForNextPage();
    }

    @Override
    public Iterable<BatchingVisitable<RowResult<byte[]>>> getRanges(
            final TableReference tableRef, Iterable<RangeRequest> rangeRequests) {
        checkGetPreconditions(tableRef);

        if (perfLogger.isDebugEnabled()) {
            perfLogger.debug(
                    "Passed {} ranges to getRanges({}, {})", Iterables.size(rangeRequests), tableRef, rangeRequests);
        }
        if (!Iterables.isEmpty(rangeRequests)) {
            hasReads = true;
        }

        return FluentIterable.from(Iterables.partition(rangeRequests, BATCH_SIZE_GET_FIRST_PAGE))
                .transformAndConcat(input -> {
                    Timer.Context timer = getTimer("processedRangeMillis").time();
                    Map<RangeRequest, TokenBackedBasicResultsPage<RowResult<Value>, byte[]>> firstPages =
                            keyValueService.getFirstBatchForRanges(tableRef, input, getStartTimestamp());
                    validatePreCommitRequirementsOnReadIfNecessary(tableRef, getStartTimestamp());

                    SortedMap<Cell, byte[]> postFiltered = postFilterPages(tableRef, firstPages.values());

                    List<BatchingVisitable<RowResult<byte[]>>> ret = new ArrayList<>(input.size());
                    for (RangeRequest rangeRequest : input) {
                        TokenBackedBasicResultsPage<RowResult<Value>, byte[]> prePostFilter =
                                firstPages.get(rangeRequest);
                        byte[] nextStartRowName = getNextStartRowName(rangeRequest, prePostFilter);
                        List<Map.Entry<Cell, byte[]>> mergeIterators = getPostFilteredWithLocalWrites(
                                tableRef, postFiltered, rangeRequest, prePostFilter.getResults(), nextStartRowName);
                        ret.add(new AbstractBatchingVisitable<RowResult<byte[]>>() {
                            @Override
                            protected <K extends Exception> void batchAcceptSizeHint(
                                    int batchSizeHint, ConsistentVisitor<RowResult<byte[]>, K> visitor) throws K {
                                checkGetPreconditions(tableRef);
                                final Iterator<RowResult<byte[]>> rowResults = Cells.createRowView(mergeIterators);
                                while (rowResults.hasNext()) {
                                    if (!visitor.visit(ImmutableList.of(rowResults.next()))) {
                                        return;
                                    }
                                }
                                if ((nextStartRowName.length == 0) || !prePostFilter.moreResultsAvailable()) {
                                    return;
                                }
                                RangeRequest newRange = rangeRequest
                                        .getBuilder()
                                        .startRowInclusive(nextStartRowName)
                                        .build();
                                getRange(tableRef, newRange).batchAccept(batchSizeHint, visitor);
                            }
                        });
                    }
                    long processedRangeMillis = TimeUnit.NANOSECONDS.toMillis(timer.stop());
                    log.trace(
                            "Processed {} range requests for {} in {}ms",
                            SafeArg.of("numRequests", input.size()),
                            LoggingArgs.tableRef(tableRef),
                            SafeArg.of("millis", processedRangeMillis));
                    return ret;
                });
    }

    @Override
    public <T> Stream<T> getRanges(
            final TableReference tableRef,
            Iterable<RangeRequest> rangeRequests,
            int concurrencyLevel,
            BiFunction<RangeRequest, BatchingVisitable<RowResult<byte[]>>, T> visitableProcessor) {
        if (!Iterables.isEmpty(rangeRequests)) {
            hasReads = true;
        }
        return getRanges(ImmutableGetRangesQuery.<T>builder()
                .tableRef(tableRef)
                .rangeRequests(rangeRequests)
                .concurrencyLevel(concurrencyLevel)
                .visitableProcessor(visitableProcessor)
                .build());
    }

    @Override
    public <T> Stream<T> getRanges(
            final TableReference tableRef,
            Iterable<RangeRequest> rangeRequests,
            BiFunction<RangeRequest, BatchingVisitable<RowResult<byte[]>>, T> visitableProcessor) {
        if (!Iterables.isEmpty(rangeRequests)) {
            hasReads = true;
        }
        return getRanges(tableRef, rangeRequests, defaultGetRangesConcurrency, visitableProcessor);
    }

    @Override
    public <T> Stream<T> getRanges(GetRangesQuery<T> query) {
        if (!Iterables.isEmpty(query.rangeRequests())) {
            hasReads = true;
        }
        Stream<Pair<RangeRequest, BatchingVisitable<RowResult<byte[]>>>> requestAndVisitables = StreamSupport.stream(
                        query.rangeRequests().spliterator(), false)
                .map(rangeRequest -> Pair.of(
                        rangeRequest,
                        getLazyRange(
                                query.tableRef(), query.rangeRequestOptimizer().apply(rangeRequest))));

        BiFunction<RangeRequest, BatchingVisitable<RowResult<byte[]>>, T> processor = query.visitableProcessor();
        int concurrencyLevel = query.concurrencyLevel().orElse(defaultGetRangesConcurrency);

        if (concurrencyLevel == 1 || isSingleton(query.rangeRequests())) {
            return requestAndVisitables.map(pair -> processor.apply(pair.getLeft(), pair.getRight()));
        }

        return MoreStreams.blockingStreamWithParallelism(
                requestAndVisitables,
                pair -> processor.apply(pair.getLeft(), pair.getRight()),
                getRangesExecutor,
                concurrencyLevel);
    }

    private static boolean isSingleton(Iterable<?> elements) {
        Iterator<?> it = elements.iterator();
        if (it.hasNext()) {
            it.next();
            return !it.hasNext();
        }
        return false;
    }

    @Override
    public Stream<BatchingVisitable<RowResult<byte[]>>> getRangesLazy(
            final TableReference tableRef, Iterable<RangeRequest> rangeRequests) {
        if (!Iterables.isEmpty(rangeRequests)) {
            hasReads = true;
        }
        return StreamSupport.stream(rangeRequests.spliterator(), false)
                .map(rangeRequest -> getLazyRange(tableRef, rangeRequest));
    }

    private BatchingVisitable<RowResult<byte[]>> getLazyRange(TableReference tableRef, RangeRequest rangeRequest) {
        return new AbstractBatchingVisitable<RowResult<byte[]>>() {
            @Override
            protected <K extends Exception> void batchAcceptSizeHint(
                    int batchSizeHint, ConsistentVisitor<RowResult<byte[]>, K> visitor) throws K {
                getRange(tableRef, rangeRequest).batchAccept(batchSizeHint, visitor);
            }
        };
    }

    private void validatePreCommitRequirementsOnReadIfNecessary(TableReference tableRef, long timestamp) {
        if (!isValidationNecessaryOnReads(tableRef)) {
            return;
        }
        throwIfPreCommitRequirementsNotMet(null, timestamp);
    }

    private boolean isValidationNecessaryOnReads(TableReference tableRef) {
        return validateLocksOnReads && requiresImmutableTimestampLocking(tableRef);
    }

    private boolean requiresImmutableTimestampLocking(TableReference tableRef) {
        return sweepStrategyManager.get(tableRef).mustCheckImmutableLockAfterReads()
                || transactionConfig.get().lockImmutableTsOnReadOnlyTransactions();
    }

    private List<Map.Entry<Cell, byte[]>> getPostFilteredWithLocalWrites(
            final TableReference tableRef,
            final SortedMap<Cell, byte[]> postFiltered,
            final RangeRequest rangeRequest,
            List<RowResult<Value>> prePostFilter,
            final byte[] endRowExclusive) {
        Map<Cell, Value> prePostFilterCells = Cells.convertRowResultsToCells(prePostFilter);
        Collection<Map.Entry<Cell, byte[]>> postFilteredCells = Collections2.filter(
                postFiltered.entrySet(),
                Predicates.compose(Predicates.in(prePostFilterCells.keySet()), MapEntries.getKeyFunction()));
        Collection<Map.Entry<Cell, byte[]>> localWritesInRange = getLocalWritesForRange(
                        tableRef, rangeRequest.getStartInclusive(), endRowExclusive)
                .entrySet();
        return mergeInLocalWrites(
                tableRef, postFilteredCells.iterator(), localWritesInRange.iterator(), rangeRequest.isReverse());
    }

    @Override
    public BatchingVisitable<RowResult<byte[]>> getRange(final TableReference tableRef, final RangeRequest range) {
        checkGetPreconditions(tableRef);
        if (range.isEmptyRange()) {
            return BatchingVisitables.emptyBatchingVisitable();
        }
        hasReads = true;

        return new AbstractBatchingVisitable<RowResult<byte[]>>() {
            @Override
            public <K extends Exception> void batchAcceptSizeHint(
                    int userRequestedSize, ConsistentVisitor<RowResult<byte[]>, K> visitor) throws K {
                ensureUncommitted();

                int requestSize = range.getBatchHint() != null ? range.getBatchHint() : userRequestedSize;
                int preFilterBatchSize = getRequestHintToKvStore(requestSize);

                Preconditions.checkArgument(!range.isReverse(), "we currently do not support reverse ranges");
                getBatchingVisitableFromIterator(tableRef, range, requestSize, visitor, preFilterBatchSize);
            }
        };
    }

    private <K extends Exception> boolean getBatchingVisitableFromIterator(
            TableReference tableRef,
            RangeRequest range,
            int userRequestedSize,
            AbortingVisitor<List<RowResult<byte[]>>, K> visitor,
            int preFilterBatchSize)
            throws K {
        ClosableIterator<RowResult<byte[]>> postFilterIterator =
                postFilterIterator(tableRef, range, preFilterBatchSize, Value.GET_VALUE);
        try {
            Iterator<RowResult<byte[]>> localWritesInRange = Cells.createRowView(
                    getLocalWritesForRange(tableRef, range.getStartInclusive(), range.getEndExclusive())
                            .entrySet());
            Iterator<RowResult<byte[]>> mergeIterators =
                    mergeInLocalWritesRows(postFilterIterator, localWritesInRange, range.isReverse(), tableRef);
            return BatchingVisitableFromIterable.create(mergeIterators).batchAccept(userRequestedSize, visitor);
        } finally {
            postFilterIterator.close();
        }
    }

    protected static int getRequestHintToKvStore(int userRequestedSize) {
        if (userRequestedSize == 1) {
            // Handle 1 specially because the underlying store could have an optimization for 1
            return 1;
        }
        // TODO(carrino): tune the param here based on how likely we are to post filter
        // rows out and have deleted rows
        int preFilterBatchSize = userRequestedSize + ((userRequestedSize + 9) / 10);
        if (preFilterBatchSize > AtlasDbPerformanceConstants.MAX_BATCH_SIZE || preFilterBatchSize < 0) {
            preFilterBatchSize = AtlasDbPerformanceConstants.MAX_BATCH_SIZE;
        }
        return preFilterBatchSize;
    }

    private Iterator<RowResult<byte[]>> mergeInLocalWritesRows(
            Iterator<RowResult<byte[]>> postFilterIterator,
            Iterator<RowResult<byte[]>> localWritesInRange,
            boolean isReverse,
            TableReference tableReference) {
        Ordering<RowResult<byte[]>> ordering = RowResult.getOrderingByRowName();
        Iterator<RowResult<byte[]>> mergeIterators = IteratorUtils.mergeIterators(
                postFilterIterator,
                localWritesInRange,
                isReverse ? ordering.reverse() : ordering,
                from -> RowResults.merge(from.lhSide, from.rhSide)); // prefer local writes

        Iterator<RowResult<byte[]>> purgeDeleted = filterEmptyColumnsFromRows(mergeIterators, tableReference);
        return Iterators.filter(purgeDeleted, Predicates.not(RowResults.createIsEmptyPredicate()));
    }

    private Iterator<RowResult<byte[]>> filterEmptyColumnsFromRows(
            Iterator<RowResult<byte[]>> unfilteredRows, TableReference tableReference) {
        return Iterators.transform(unfilteredRows, unfilteredRow -> {
            SortedMap<byte[], byte[]> filteredColumns =
                    Maps.filterValues(unfilteredRow.getColumns(), Predicates.not(Value::isTombstone));
            getCounter(AtlasDbMetricNames.CellFilterMetrics.EMPTY_VALUE, tableReference)
                    .inc(unfilteredRow.getColumns().size() - filteredColumns.size());
            return RowResult.create(unfilteredRow.getRowName(), filteredColumns);
        });
    }

    private List<Map.Entry<Cell, byte[]>> mergeInLocalWrites(
            TableReference tableRef,
            Iterator<Map.Entry<Cell, byte[]>> postFilterIterator,
            Iterator<Map.Entry<Cell, byte[]>> localWritesInRange,
            boolean isReverse) {
        Comparator<Cell> cellComparator = isReverse ? Comparator.reverseOrder() : Comparator.naturalOrder();
        Iterator<Map.Entry<Cell, byte[]>> mergeIterators =
                mergeLocalAndRemoteWrites(localWritesInRange, postFilterIterator, cellComparator);
        return postFilterEmptyValues(tableRef, mergeIterators);
    }

    private List<Map.Entry<Cell, byte[]>> postFilterEmptyValues(
            TableReference tableRef, Iterator<Map.Entry<Cell, byte[]>> mergeIterators) {
        List<Map.Entry<Cell, byte[]>> mergedWritesWithoutEmptyValues = new ArrayList<>();
        Predicate<Map.Entry<Cell, byte[]>> nonEmptyValuePredicate =
                Predicates.compose(Predicates.not(Value::isTombstone), MapEntries.getValueFunction());
        long numEmptyValues = 0;
        while (mergeIterators.hasNext()) {
            Map.Entry<Cell, byte[]> next = mergeIterators.next();
            if (nonEmptyValuePredicate.apply(next)) {
                mergedWritesWithoutEmptyValues.add(next);
            } else {
                numEmptyValues++;
            }
        }
        getCounter(AtlasDbMetricNames.CellFilterMetrics.EMPTY_VALUE, tableRef).inc(numEmptyValues);
        return mergedWritesWithoutEmptyValues;
    }

    protected <T> ClosableIterator<RowResult<T>> postFilterIterator(
            TableReference tableRef, RangeRequest range, int preFilterBatchSize, Function<Value, T> transformer) {
        RowRangeBatchProvider batchProvider =
                new RowRangeBatchProvider(keyValueService, tableRef, range, getStartTimestamp());
        BatchSizeIncreasingIterator<RowResult<Value>> results =
                new BatchSizeIncreasingIterator<>(batchProvider, preFilterBatchSize, null);
        Iterator<Iterator<RowResult<T>>> batchedPostFiltered = new AbstractIterator<Iterator<RowResult<T>>>() {
            @Override
            protected Iterator<RowResult<T>> computeNext() {
                List<RowResult<Value>> batch = results.getBatch().batch();
                validatePreCommitRequirementsOnReadIfNecessary(tableRef, getStartTimestamp());
                if (batch.isEmpty()) {
                    return endOfData();
                }
                SortedMap<Cell, T> postFilter = postFilterRows(tableRef, batch, transformer);
                results.markNumResultsNotDeleted(
                        Cells.getRows(postFilter.keySet()).size());
                return Cells.createRowView(postFilter.entrySet());
            }
        };

        final Iterator<RowResult<T>> rows = Iterators.concat(batchedPostFiltered);
        return new ForwardingClosableIterator<RowResult<T>>() {
            @Override
            protected ClosableIterator<RowResult<T>> delegate() {
                return ClosableIterators.wrap(rows);
            }

            @Override
            public void close() {
                results.close();
            }
        };
    }

    private ConcurrentNavigableMap<Cell, byte[]> getLocalWrites(TableReference tableRef) {
        return writesByTable.computeIfAbsent(tableRef, unused -> new ConcurrentSkipListMap<>());
    }

    /**
     * This includes deleted writes as zero length byte arrays, be sure to strip them out.
     */
    private SortedMap<Cell, byte[]> getLocalWritesForRange(TableReference tableRef, byte[] startRow, byte[] endRow) {
        SortedMap<Cell, byte[]> writes = getLocalWrites(tableRef);
        if (startRow.length != 0) {
            writes = writes.tailMap(Cells.createSmallestCellForRow(startRow));
        }
        if (endRow.length != 0) {
            writes = writes.headMap(Cells.createSmallestCellForRow(endRow));
        }
        return writes;
    }

    private SortedMap<Cell, byte[]> getLocalWritesForColumnRange(
            TableReference tableRef, BatchColumnRangeSelection columnRangeSelection, byte[] row) {
        SortedMap<Cell, byte[]> writes = getLocalWrites(tableRef);
        Cell startCell;
        if (columnRangeSelection.getStartCol().length != 0) {
            startCell = Cell.create(row, columnRangeSelection.getStartCol());
        } else {
            startCell = Cells.createSmallestCellForRow(row);
        }
        writes = writes.tailMap(startCell);
        if (RangeRequests.isLastRowName(row)) {
            return writes;
        }
        Cell endCell;
        if (columnRangeSelection.getEndCol().length != 0) {
            endCell = Cell.create(row, columnRangeSelection.getEndCol());
        } else {
            endCell = Cells.createSmallestCellForRow(RangeRequests.nextLexicographicName(row));
        }
        writes = writes.headMap(endCell);
        return writes;
    }

    private SortedMap<Cell, byte[]> postFilterPages(
            TableReference tableRef, Iterable<TokenBackedBasicResultsPage<RowResult<Value>, byte[]>> rangeRows) {
        List<RowResult<Value>> results = new ArrayList<>();
        for (TokenBackedBasicResultsPage<RowResult<Value>, byte[]> page : rangeRows) {
            results.addAll(page.getResults());
        }
        return postFilterRows(tableRef, results, Value.GET_VALUE);
    }

    private <T> SortedMap<Cell, T> postFilterRows(
            TableReference tableRef, List<RowResult<Value>> rangeRows, Function<Value, T> transformer) {
        ensureUncommitted();

        if (rangeRows.isEmpty()) {
            return ImmutableSortedMap.of();
        }

        Map<Cell, Value> rawResults = Maps.newHashMapWithExpectedSize(estimateSize(rangeRows));
        for (RowResult<Value> rowResult : rangeRows) {
            for (Map.Entry<byte[], Value> e : rowResult.getColumns().entrySet()) {
                rawResults.put(Cell.create(rowResult.getRowName(), e.getKey()), e.getValue());
            }
        }

        return ImmutableSortedMap.copyOf(getWithPostFilteringSync(tableRef, rawResults, transformer));
    }

    private int estimateSize(List<RowResult<Value>> rangeRows) {
        int estimatedSize = 0;
        for (RowResult<Value> rowResult : rangeRows) {
            estimatedSize += rowResult.getColumns().size();
        }
        return estimatedSize;
    }

    private <T> Collection<Map.Entry<Cell, T>> getWithPostFilteringSync(
            TableReference tableRef, Map<Cell, Value> rawResults, Function<Value, T> transformer) {
        return AtlasFutures.getUnchecked(getWithPostFilteringAsync(
                tableRef, rawResults, transformer, immediateKeyValueService, immediateTransactionService));
    }

    private <T> ListenableFuture<Collection<Map.Entry<Cell, T>>> getWithPostFilteringAsync(
            TableReference tableRef,
            Map<Cell, Value> rawResults,
            Function<Value, T> transformer,
            AsyncKeyValueService asyncKeyValueService,
            AsyncTransactionService asyncTransactionService) {
        long bytes = 0;
        for (Map.Entry<Cell, Value> entry : rawResults.entrySet()) {
            bytes += entry.getValue().getContents().length + Cells.getApproxSizeOfCell(entry.getKey());
        }
        if (bytes > TransactionConstants.WARN_LEVEL_FOR_QUEUED_BYTES && log.isWarnEnabled()) {
            log.warn(
                    "A single get had quite a few bytes: {} for table {}. The number of results was {}. "
                            + "Enable debug logging for more information.",
                    SafeArg.of("numBytes", bytes),
                    LoggingArgs.tableRef(tableRef),
                    SafeArg.of("numResults", rawResults.size()));
            if (log.isDebugEnabled()) {
                log.debug(
                        "The first 10 results of your request were {}.",
                        UnsafeArg.of("results", Iterables.limit(rawResults.entrySet(), 10)),
                        new SafeRuntimeException("This exception and stack trace are provided for debugging purposes"));
            }
            getHistogram(AtlasDbMetricNames.SNAPSHOT_TRANSACTION_TOO_MANY_BYTES_READ, tableRef)
                    .update(bytes);
        }

        getCounter(AtlasDbMetricNames.SNAPSHOT_TRANSACTION_CELLS_READ, tableRef).inc(rawResults.size());

        // LinkedList is chosen for fast append operation since we just add to this collection.
        Collection<Map.Entry<Cell, T>> resultsAccumulator = new LinkedList<>();

        if (AtlasDbConstants.HIDDEN_TABLES.contains(tableRef)) {
            Preconditions.checkState(allowHiddenTableAccess, "hidden tables cannot be read in this transaction");
            // hidden tables are used outside of the transaction protocol, and in general have invalid timestamps,
            // so do not apply post-filtering as post-filtering would rollback (actually delete) the data incorrectly
            // this case is hit when reading a hidden table from console
            for (Map.Entry<Cell, Value> e : rawResults.entrySet()) {
                resultsAccumulator.add(Maps.immutableEntry(e.getKey(), transformer.apply(e.getValue())));
            }
            return Futures.immediateFuture(resultsAccumulator);
        }

        return Futures.transformAsync(
                Futures.immediateFuture(rawResults),
                remainingResultsToPostFilter -> getWithPostFilteringIterate(
                        tableRef,
                        remainingResultsToPostFilter,
                        resultsAccumulator,
                        transformer,
                        asyncKeyValueService,
                        asyncTransactionService),
                MoreExecutors.directExecutor());
    }

    private <T> ListenableFuture<Collection<Map.Entry<Cell, T>>> getWithPostFilteringIterate(
            TableReference tableReference,
            Map<Cell, Value> remainingResultsToPostFilter,
            Collection<Map.Entry<Cell, T>> resultsAccumulator,
            Function<Value, T> transformer,
            AsyncKeyValueService asyncKeyValueService,
            AsyncTransactionService asyncTransactionService) {
        if (remainingResultsToPostFilter.isEmpty()) {
            getCounter(AtlasDbMetricNames.SNAPSHOT_TRANSACTION_CELLS_RETURNED, tableReference)
                    .inc(resultsAccumulator.size());
            return Futures.immediateFuture(resultsAccumulator);
        }

        return Futures.transformAsync(
                getWithPostFilteringInternal(
                        tableReference,
                        remainingResultsToPostFilter,
                        resultsAccumulator,
                        transformer,
                        asyncKeyValueService,
                        asyncTransactionService),
                remaining -> getWithPostFilteringIterate(
                        tableReference,
                        remaining,
                        resultsAccumulator,
                        transformer,
                        asyncKeyValueService,
                        asyncTransactionService),
                MoreExecutors.directExecutor());
    }

    /**
     * A sentinel becomes orphaned if the table has been truncated between the time where the write occurred and where
     * it was truncated. In this case, there is a chance that we end up with a sentinel with no valid AtlasDB cell
     * covering it. In this case, we ignore it.
     */
    private Set<Cell> findOrphanedSweepSentinels(TableReference table, Map<Cell, Value> rawResults) {
        Set<Cell> sweepSentinels = Maps.filterValues(rawResults, SnapshotTransaction::isSweepSentinel)
                .keySet();
        if (sweepSentinels.isEmpty()) {
            return Collections.emptySet();
        }

        // for each sentinel, start at long max. Then iterate down with each found uncommitted value.
        // if committed value seen, stop: the sentinel is not orphaned
        // if we get back -1, the sentinel is orphaned
        Map<Cell, Long> timestampCandidates = new HashMap<>(
                keyValueService.getLatestTimestamps(table, Maps.asMap(sweepSentinels, x -> Long.MAX_VALUE)));
        Set<Cell> actualOrphanedSentinels = new HashSet<>();

        while (!timestampCandidates.isEmpty()) {
            Map<SentinelType, Map<Cell, Long>> sentinelTypeToTimestamps = timestampCandidates.entrySet().stream()
                    .collect(Collectors.groupingBy(
                            entry -> entry.getValue() == Value.INVALID_VALUE_TIMESTAMP
                                    ? SentinelType.DEFINITE_ORPHANED
                                    : SentinelType.INDETERMINATE,
                            Collectors.toMap(Map.Entry::getKey, Map.Entry::getValue)));

            Map<Cell, Long> definiteOrphans = sentinelTypeToTimestamps.get(SentinelType.DEFINITE_ORPHANED);
            if (definiteOrphans != null) {
                actualOrphanedSentinels.addAll(definiteOrphans.keySet());
            }

            Map<Cell, Long> cellsToQuery = sentinelTypeToTimestamps.get(SentinelType.INDETERMINATE);
            if (cellsToQuery == null) {
                break;
            }
            Set<Long> committedStartTimestamps = KeyedStream.stream(
                            defaultTransactionService.get(cellsToQuery.values()))
                    .filter(Objects::nonNull)
                    .keys()
                    .collect(Collectors.toSet());

            Map<Cell, Long> nextTimestampCandidates = KeyedStream.stream(cellsToQuery)
                    .filter(cellStartTimestamp -> !committedStartTimestamps.contains(cellStartTimestamp))
                    .collectToMap();
            timestampCandidates = keyValueService.getLatestTimestamps(table, nextTimestampCandidates);
        }

        deleteOrphanedSentinelsAsync(table, actualOrphanedSentinels);

        return actualOrphanedSentinels;
    }

    private void deleteOrphanedSentinelsAsync(TableReference table, Set<Cell> actualOrphanedSentinels) {
        sweepQueue.getSweepStrategy(table).ifPresent(strategy -> {
            if (strategy == SweeperStrategy.THOROUGH) {
                SetMultimap<Cell, Long> sentinels = KeyedStream.of(actualOrphanedSentinels)
                        .map(_ignore -> Value.INVALID_VALUE_TIMESTAMP)
                        .collectToSetMultimap();
                try {
                    deleteExecutor.execute(() -> keyValueService.delete(table, sentinels));
                } catch (Throwable th) {
                    // best effort
                }
            }
        });
    }

    private static boolean isSweepSentinel(Value value) {
        return value.getTimestamp() == Value.INVALID_VALUE_TIMESTAMP;
    }

    /**
     * This will return all the key-value pairs that still need to be postFiltered.  It will output properly post
     * filtered keys to the {@code resultsCollector} output param.
     */
    private <T> ListenableFuture<Map<Cell, Value>> getWithPostFilteringInternal(
            TableReference tableRef,
            Map<Cell, Value> rawResults,
            @Output Collection<Map.Entry<Cell, T>> resultsCollector,
            Function<Value, T> transformer,
            AsyncKeyValueService asyncKeyValueService,
            AsyncTransactionService asyncTransactionService) {
        Set<Cell> orphanedSentinels = findOrphanedSweepSentinels(tableRef, rawResults);
        Set<Long> valuesStartTimestamps = getStartTimestampsForValues(rawResults.values());

        return Futures.transformAsync(
                getCommitTimestamps(tableRef, valuesStartTimestamps, true, asyncTransactionService),
                commitTimestamps -> collectCellsToPostFilter(
                        tableRef,
                        rawResults,
                        resultsCollector,
                        transformer,
                        asyncKeyValueService,
                        orphanedSentinels,
                        commitTimestamps),
                MoreExecutors.directExecutor());
    }

    private <T> ListenableFuture<Map<Cell, Value>> collectCellsToPostFilter(
            TableReference tableRef,
            Map<Cell, Value> rawResults,
            @Output Collection<Map.Entry<Cell, T>> resultsCollector,
            Function<Value, T> transformer,
            AsyncKeyValueService asyncKeyValueService,
            Set<Cell> orphanedSentinels,
            Map<Long, Long> commitTimestamps) {
        Map<Cell, Long> keysToReload = Maps.newHashMapWithExpectedSize(0);
        Map<Cell, Long> keysToDelete = Maps.newHashMapWithExpectedSize(0);
        ImmutableSet.Builder<Cell> keysAddedBuilder = ImmutableSet.builder();

        for (Map.Entry<Cell, Value> e : rawResults.entrySet()) {
            Cell key = e.getKey();
            Value value = e.getValue();

            if (isSweepSentinel(value)) {
                getCounter(AtlasDbMetricNames.CellFilterMetrics.INVALID_START_TS, tableRef)
                        .inc();

                // This means that this transaction started too long ago. When we do garbage collection,
                // we clean up old values, and this transaction started at a timestamp before the garbage collection.
                switch (getReadSentinelBehavior()) {
                    case IGNORE:
                        break;
                    case THROW_EXCEPTION:
                        if (!orphanedSentinels.contains(key)) {
                            throw new TransactionFailedRetriableException("Tried to read a value that has been "
                                    + "deleted. This can be caused by hard delete transactions using the type "
                                    + TransactionType.AGGRESSIVE_HARD_DELETE
                                    + ". It can also be caused by transactions taking too long, or"
                                    + " its locks expired. Retrying it should work.");
                        }
                        break;
                    default:
                        throw new IllegalStateException("Invalid read sentinel behavior " + getReadSentinelBehavior());
                }
            } else {
                Long theirCommitTimestamp = commitTimestamps.get(value.getTimestamp());
                if (theirCommitTimestamp == null || theirCommitTimestamp == TransactionConstants.FAILED_COMMIT_TS) {
                    keysToReload.put(key, value.getTimestamp());
                    if (shouldDeleteAndRollback()) {
                        // This is from a failed transaction so we can roll it back and then reload it.
                        keysToDelete.put(key, value.getTimestamp());
                        getCounter(AtlasDbMetricNames.CellFilterMetrics.INVALID_COMMIT_TS, tableRef)
                                .inc();
                    }
                } else if (theirCommitTimestamp > getStartTimestamp()) {
                    // The value's commit timestamp is after our start timestamp.
                    // This means the value is from a transaction which committed
                    // after our transaction began. We need to try reading at an
                    // earlier timestamp.
                    keysToReload.put(key, value.getTimestamp());
                    getCounter(AtlasDbMetricNames.CellFilterMetrics.COMMIT_TS_GREATER_THAN_TRANSACTION_TS, tableRef)
                            .inc();
                } else {
                    // The value has a commit timestamp less than our start timestamp, and is visible and valid.
                    if (value.getContents().length != 0) {
                        resultsCollector.add(Maps.immutableEntry(key, transformer.apply(value)));
                        keysAddedBuilder.add(key);
                    }
                }
            }
        }
        Set<Cell> keysAddedToResults = keysAddedBuilder.build();

        if (!keysToDelete.isEmpty()) {
            // if we can't roll back the failed transactions, we should just try again
            if (!rollbackFailedTransactions(tableRef, keysToDelete, commitTimestamps, defaultTransactionService)) {
                return Futures.immediateFuture(getRemainingResults(rawResults, keysAddedToResults));
            }
        }

        if (!keysToReload.isEmpty()) {
            return Futures.transform(
                    asyncKeyValueService.getAsync(tableRef, keysToReload),
                    nextRawResults -> {
                        validatePreCommitRequirementsOnReadIfNecessary(tableRef, getStartTimestamp());
                        return getRemainingResults(nextRawResults, keysAddedToResults);
                    },
                    MoreExecutors.directExecutor());
        }
        return Futures.immediateFuture(ImmutableMap.of());
    }

    private Map<Cell, Value> getRemainingResults(Map<Cell, Value> rawResults, Set<Cell> keysAddedToResults) {
        Map<Cell, Value> remainingResults = new HashMap<>(rawResults);
        remainingResults.keySet().removeAll(keysAddedToResults);
        return remainingResults;
    }

    /**
     * This is protected to allow for different post filter behavior.
     */
    protected boolean shouldDeleteAndRollback() {
        Preconditions.checkNotNull(
                timelockService, "if we don't have a valid lock server we can't roll back transactions");
        return true;
    }

    @Override
    public final void delete(TableReference tableRef, Set<Cell> cells) {
        putInternal(tableRef, Cells.constantValueMap(cells, PtBytes.EMPTY_BYTE_ARRAY));
        getCache().delete(tableRef, cells);
    }

    @Override
    public void put(TableReference tableRef, Map<Cell, byte[]> values) {
        ensureNoEmptyValues(values);
        putInternal(tableRef, values);
        getCache().write(tableRef, values);
    }

    public void putInternal(TableReference tableRef, Map<Cell, byte[]> values) {
        Preconditions.checkArgument(!AtlasDbConstants.HIDDEN_TABLES.contains(tableRef));
        markTableAsInvolvedInThisTransaction(tableRef);

        if (values.isEmpty()) {
            return;
        }

        numWriters.incrementAndGet();
        try {
            // We need to check the status after incrementing writers to ensure that we fail if we are committing.
            ensureUncommitted();

            ConcurrentNavigableMap<Cell, byte[]> writes = getLocalWrites(tableRef);

            putWritesAndLogIfTooLarge(values, writes);
        } finally {
            numWriters.decrementAndGet();
        }
    }

    private void ensureNoEmptyValues(Map<Cell, byte[]> values) {
        for (Map.Entry<Cell, byte[]> cellEntry : values.entrySet()) {
            if ((cellEntry.getValue() == null) || (cellEntry.getValue().length == 0)) {
                throw new SafeIllegalArgumentException(
                        "AtlasDB does not currently support inserting null or empty (zero-byte) values.");
            }
        }
    }

    private void putWritesAndLogIfTooLarge(Map<Cell, byte[]> values, SortedMap<Cell, byte[]> writes) {
        for (Map.Entry<Cell, byte[]> e : values.entrySet()) {
            byte[] val = MoreObjects.firstNonNull(e.getValue(), PtBytes.EMPTY_BYTE_ARRAY);
            Cell cell = e.getKey();
            if (writes.put(cell, val) == null) {
                long toAdd = val.length + Cells.getApproxSizeOfCell(cell);
                long newVal = byteCount.addAndGet(toAdd);
                if (newVal >= TransactionConstants.WARN_LEVEL_FOR_QUEUED_BYTES
                        && newVal - toAdd < TransactionConstants.WARN_LEVEL_FOR_QUEUED_BYTES) {
                    log.warn(
                            "A single transaction has put quite a few bytes: {}. "
                                    + "Enable debug logging for more information",
                            SafeArg.of("numBytes", newVal));
                    if (log.isDebugEnabled()) {
                        log.debug(
                                "This exception and stack trace are provided for debugging purposes.",
                                new RuntimeException());
                    }
                }
            }
        }
    }

    @Override
    public void abort() {
        if (state.get() == State.ABORTED) {
            return;
        }
        while (true) {
            ensureUncommitted();
            if (state.compareAndSet(State.UNCOMMITTED, State.ABORTED)) {
                if (hasWrites()) {
                    throwIfPreCommitRequirementsNotMet(null, getStartTimestamp());
                }
                transactionOutcomeMetrics.markAbort();
                return;
            }
        }
    }

    @Override
    public boolean isAborted() {
        return state.get() == State.ABORTED;
    }

    @Override
    public boolean isUncommitted() {
        return state.get() == State.UNCOMMITTED;
    }

    private void ensureUncommitted() {
        if (!isUncommitted()) {
            throw new CommittedTransactionException();
        }
    }

    private void ensureStillRunning() {
        if (!(state.get() == State.UNCOMMITTED || state.get() == State.COMMITTING)) {
            throw new CommittedTransactionException();
        }
    }

    /**
     * Returns true iff the transaction is known to have successfully committed.
     *
     * Be careful when using this method! A transaction that the client thinks has failed could actually have
     * committed as far as the key-value service is concerned.
     */
    private boolean isDefinitivelyCommitted() {
        return state.get() == State.COMMITTED;
    }

    ///////////////////////////////////////////////////////////////////////////
    /// Committing
    ///////////////////////////////////////////////////////////////////////////

    @Override
    public void commit() {
        commit(defaultTransactionService);
    }

    @Override
    public void commit(TransactionService transactionService) {
        if (state.get() == State.COMMITTED) {
            return;
        }
        if (state.get() == State.FAILED) {
            throw new SafeIllegalStateException("this transaction has already failed");
        }
        while (true) {
            ensureUncommitted();
            if (state.compareAndSet(State.UNCOMMITTED, State.COMMITTING)) {
                break;
            }
        }

        // This must be done BEFORE we commit (otherwise if the system goes down after
        // we commit but before we queue cells for scrubbing, then we will lose track of
        // which cells we need to scrub)
        if (getTransactionType() == TransactionType.AGGRESSIVE_HARD_DELETE
                || getTransactionType() == TransactionType.HARD_DELETE) {
            cleaner.queueCellsForScrubbing(getCellsToQueueForScrubbing(), getStartTimestamp());
        }

        boolean success = false;
        try {
            if (numWriters.get() > 0) {
                // After we set state to committing we need to make sure no one is still writing.
                throw new SafeIllegalStateException("Cannot commit while other threads are still calling put.");
            }

            checkConstraints();
            commitWrites(transactionService);
            if (perfLogger.isDebugEnabled()) {
                long transactionMillis = TimeUnit.NANOSECONDS.toMillis(transactionTimerContext.stop());
                perfLogger.debug("Committed transaction {} in {}ms", getStartTimestamp(), transactionMillis);
            }
            success = true;
        } finally {
            // Once we are in state committing, we need to try/finally to set the state to a terminal state.
            if (success) {
                state.set(State.COMMITTED);
                transactionOutcomeMetrics.markSuccessfulCommit();
                successCallbackManager.runCallbacks();
            } else {
                state.set(State.FAILED);
                transactionOutcomeMetrics.markFailedCommit();
            }
        }
    }

    private void checkConstraints() {
        List<String> violations = new ArrayList<>();
        for (Map.Entry<TableReference, ConstraintCheckable> entry : constraintsByTableName.entrySet()) {
            SortedMap<Cell, byte[]> sortedMap = writesByTable.get(entry.getKey());
            if (sortedMap != null) {
                violations.addAll(entry.getValue().findConstraintFailures(sortedMap, this, constraintCheckingMode));
            }
        }
        if (!violations.isEmpty()) {
            if (constraintCheckingMode.shouldThrowException()) {
                throw new AtlasDbConstraintException(violations);
            } else {
                constraintLogger.error("Constraint failure on commit.", new AtlasDbConstraintException(violations));
            }
        }
    }

    private void commitWrites(TransactionService transactionService) {
        if (!hasWrites()) {
            if (hasReads() || hasAnyInvolvedTables()) {
                // verify any pre-commit conditions on the transaction
                preCommitCondition.throwIfConditionInvalid(getStartTimestamp());

                // if there are no writes, we must still make sure the immutable timestamp lock is still valid,
                // to ensure that sweep hasn't thoroughly deleted cells we tried to read
                if (validationNecessaryForInvolvedTablesOnCommit()) {
                    throwIfImmutableTsOrCommitLocksExpired(null);
                }

                // if the cache has been used, we must work out which values can be flushed to the central cache by
                // obtaining a commit update, which is obtained via the get commit timestamp request.
                if (getCache().hasUpdates()) {
                    timedAndTraced(
                            "getCommitTimestampForCaching",
                            () -> timelockService.getCommitTimestamp(
                                    getStartTimestamp(), LockToken.of(UUID.randomUUID())));
                }
                return;
            }
            return;
        }

        timedAndTraced("commitStage", () -> {
            // Acquire row locks and a lock on the start timestamp row in the transactions table.
            // This must happen before conflict checking, otherwise we could complete the checks and then have someone
            // else write underneath us before we proceed (thus missing a write/write conflict).
            // Timing still useful to distinguish bad lock percentiles from user-generated lock requests.
            LockToken commitLocksToken = timedAndTraced("commitAcquireLocks", this::acquireLocksForCommit);
            try {
                // Conflict checking. We can actually do this later without compromising correctness, but there is no
                // reason to postpone this check - we waste resources writing unnecessarily if these are going to fail.
                timedAndTraced(
                        "commitCheckingForConflicts",
                        () -> throwIfConflictOnCommit(commitLocksToken, transactionService));

                // Write to the targeted sweep queue. We must do this before writing to the key value service -
                // otherwise we may have hanging values that targeted sweep won't know about.
                timedAndTraced("writingToSweepQueue", () -> sweepQueue.enqueue(writesByTable, getStartTimestamp()));

                // Write to the key value service. We must do this before getting the commit timestamp - otherwise
                // we risk another transaction starting at a timestamp after our commit timestamp not seeing our writes.
                timedAndTraced("commitWrite", () -> keyValueService.multiPut(writesByTable, getStartTimestamp()));

                // Now that all writes are done, get the commit timestamp
                // We must do this before we check that our locks are still valid to ensure that other transactions that
                // will hold these locks are sure to have start timestamps after our commit timestamp.
                // Timing is still useful, as this may perform operations pertaining to lock watches.
                long commitTimestamp = timedAndTraced(
                        "getCommitTimestamp",
                        () -> timelockService.getCommitTimestamp(getStartTimestamp(), commitLocksToken));
                commitTsForScrubbing = commitTimestamp;

                // Punch on commit so that if hard delete is the only thing happening on a system,
                // we won't block forever waiting for the unreadable timestamp to advance past the
                // scrub timestamp (same as the hard delete transaction's start timestamp).
                // May not need to be here specifically, but this is a very cheap operation - scheduling another thread
                // might well cost more.
                // Not timed as this is generally an asynchronous operation.
                traced("microsForPunch", () -> cleaner.punch(commitTimestamp));

                // Serializable transactions need to check their reads haven't changed, by reading again at
                // commitTs + 1. This must happen before the lock check for thorough tables, because the lock check
                // verifies the immutable timestamp hasn't moved forward - thorough sweep might sweep a conflict out
                // from underneath us.
                timedAndTraced(
                        "readWriteConflictCheck", () -> throwIfReadWriteConflictForSerializable(commitTimestamp));

                // Verify that our locks and pre-commit conditions are still valid before we actually commit;
                // this throwIfPreCommitRequirementsNotMet is required by the transaction protocol for correctness.
                // We check the pre-commit conditions first since they may operate similarly to read write conflict
                // handling - we should check lock validity last to ensure that sweep hasn't affected the checks.
                timedAndTraced("userPreCommitCondition", () -> throwIfPreCommitConditionInvalid(commitTimestamp));

                // Not timed, because this just calls ConjureTimelockServiceBlocking.refreshLockLeases, and that is
                // timed.
                traced("preCommitLockCheck", () -> throwIfImmutableTsOrCommitLocksExpired(commitLocksToken));

                // Not timed, because this just calls TransactionService.putUnlessExists, and that is timed.
                traced(
                        "commitPutCommitTs",
                        () -> putCommitTimestamp(commitTimestamp, commitLocksToken, transactionService));

                long microsSinceCreation = TimeUnit.MILLISECONDS.toMicros(System.currentTimeMillis() - timeCreated);
                getTimer("commitTotalTimeSinceTxCreation").update(microsSinceCreation, TimeUnit.MICROSECONDS);
                getHistogram(AtlasDbMetricNames.SNAPSHOT_TRANSACTION_BYTES_WRITTEN)
                        .update(byteCount.get());
            } finally {
                // Not timed because tryUnlock() is an asynchronous operation.
                traced("postCommitUnlock", () -> timelockService.tryUnlock(ImmutableSet.of(commitLocksToken)));
            }
        });
    }

    private void traced(String spanName, Runnable runnable) {
        try (CloseableTracer tracer = CloseableTracer.startSpan(spanName)) {
            runnable.run();
        }
    }

    private void timedAndTraced(String timerName, Runnable runnable) {
        try (Timer.Context timer = getTimer(timerName).time()) {
            traced(timerName, runnable);
        }
    }

    private <T> T timedAndTraced(String timerName, Supplier<T> supplier) {
        try (Timer.Context timer = getTimer(timerName).time();
                CloseableTracer tracer = CloseableTracer.startSpan(timerName)) {
            return supplier.get();
        }
    }

    protected void throwIfReadWriteConflictForSerializable(long commitTimestamp) {
        // This is for overriding to get serializable transactions
    }

    private boolean hasWrites() {
        return writesByTable.values().stream().anyMatch(writesForTable -> !writesForTable.isEmpty());
    }

    protected boolean hasReads() {
        return hasReads;
    }

    protected ConflictHandler getConflictHandlerForTable(TableReference tableRef) {
        return com.google.common.base.Preconditions.checkNotNull(
                conflictDetectionManager.get(tableRef),
                "Not a valid table for this transaction. Make sure this table name exists or has a valid namespace: %s",
                tableRef);
    }

    private String getExpiredLocksErrorString(@Nullable LockToken commitLocksToken, Set<LockToken> expiredLocks) {
        return "The following immutable timestamp lock was required: " + immutableTimestampLock
                + "; the following commit locks were required: " + commitLocksToken
                + "; the following locks are no longer valid: " + expiredLocks;
    }

    private void throwIfPreCommitRequirementsNotMet(@Nullable LockToken commitLocksToken, long timestamp) {
        throwIfImmutableTsOrCommitLocksExpired(commitLocksToken);
        throwIfPreCommitConditionInvalid(timestamp);
    }

    private void throwIfPreCommitConditionInvalid(long timestamp) {
        try {
            preCommitCondition.throwIfConditionInvalid(timestamp);
        } catch (TransactionFailedException ex) {
            transactionOutcomeMetrics.markPreCommitCheckFailed();
            throw ex;
        }
    }

    private void throwIfImmutableTsOrCommitLocksExpired(@Nullable LockToken commitLocksToken) {
        Set<LockToken> expiredLocks = refreshCommitAndImmutableTsLocks(commitLocksToken);
        if (!expiredLocks.isEmpty()) {
            final String baseMsg = "Locks acquired as part of the transaction protocol are no longer valid. ";
            String expiredLocksErrorString = getExpiredLocksErrorString(commitLocksToken, expiredLocks);
            TransactionLockTimeoutException ex = new TransactionLockTimeoutException(baseMsg + expiredLocksErrorString);
            log.warn(baseMsg + "{}", expiredLocksErrorString, ex);
            transactionOutcomeMetrics.markLocksExpired();
            throw ex;
        }
    }

    /**
     * Refreshes external and commit locks.
     *
     * @return set of locks that could not be refreshed
     */
    private Set<LockToken> refreshCommitAndImmutableTsLocks(@Nullable LockToken commitLocksToken) {
        Set<LockToken> toRefresh = new HashSet<>();
        if (commitLocksToken != null) {
            toRefresh.add(commitLocksToken);
        }
        immutableTimestampLock.ifPresent(toRefresh::add);

        if (toRefresh.isEmpty()) {
            return ImmutableSet.of();
        }

        return Sets.difference(toRefresh, timelockService.refreshLockLeases(toRefresh))
                .immutableCopy();
    }

    /**
     * Make sure we have all the rows we are checking already locked before calling this.
     */
    protected void throwIfConflictOnCommit(LockToken commitLocksToken, TransactionService transactionService)
            throws TransactionConflictException {
        for (Map.Entry<TableReference, ConcurrentNavigableMap<Cell, byte[]>> write : writesByTable.entrySet()) {
            ConflictHandler conflictHandler = getConflictHandlerForTable(write.getKey());
            throwIfWriteAlreadyCommitted(
                    write.getKey(), write.getValue(), conflictHandler, commitLocksToken, transactionService);
        }
    }

    protected void throwIfWriteAlreadyCommitted(
            TableReference tableRef,
            Map<Cell, byte[]> writes,
            ConflictHandler conflictHandler,
            LockToken commitLocksToken,
            TransactionService transactionService)
            throws TransactionConflictException {
        if (writes.isEmpty() || !conflictHandler.checkWriteWriteConflicts()) {
            return;
        }
        Set<CellConflict> spanningWrites = new HashSet<>();
        Set<CellConflict> dominatingWrites = new HashSet<>();
        Map<Cell, Long> keysToLoad = Maps.asMap(writes.keySet(), Functions.constant(Long.MAX_VALUE));
        while (!keysToLoad.isEmpty()) {
            keysToLoad = detectWriteAlreadyCommittedInternal(
                    tableRef, keysToLoad, spanningWrites, dominatingWrites, transactionService);
        }

        if (conflictHandler == ConflictHandler.RETRY_ON_VALUE_CHANGED) {
            throwIfValueChangedConflict(tableRef, writes, spanningWrites, dominatingWrites, commitLocksToken);
        } else {
            if (!spanningWrites.isEmpty() || !dominatingWrites.isEmpty()) {
                transactionOutcomeMetrics.markWriteWriteConflict(tableRef);
                throw TransactionConflictException.create(
                        tableRef,
                        getStartTimestamp(),
                        spanningWrites,
                        dominatingWrites,
                        System.currentTimeMillis() - timeCreated);
            }
        }
    }

    /**
     * This will throw if we have a value changed conflict.  This means that either we changed the value and anyone did
     * a write after our start timestamp, or we just touched the value (put the same value as before) and a changed
     * value was written after our start time.
     */
    private void throwIfValueChangedConflict(
            TableReference table,
            Map<Cell, byte[]> writes,
            Set<CellConflict> spanningWrites,
            Set<CellConflict> dominatingWrites,
            LockToken commitLocksToken) {
        Map<Cell, CellConflict> cellToConflict = new HashMap<>();
        Map<Cell, Long> cellToTs = new HashMap<>();
        for (CellConflict c : Sets.union(spanningWrites, dominatingWrites)) {
            cellToConflict.put(c.getCell(), c);
            cellToTs.put(c.getCell(), c.getTheirStart() + 1);
        }

        Map<Cell, byte[]> oldValues = getIgnoringLocalWrites(table, cellToTs.keySet());
        Map<Cell, Value> conflictingValues = keyValueService.get(table, cellToTs);

        Set<Cell> conflictingCells = new HashSet<>();
        for (Map.Entry<Cell, Long> cellEntry : cellToTs.entrySet()) {
            Cell cell = cellEntry.getKey();
            if (!writes.containsKey(cell)) {
                Validate.isTrue(false, "Missing write for cell: %s for table %s", cellToConflict.get(cell), table);
            }
            if (!conflictingValues.containsKey(cell)) {
                // This error case could happen if our locks expired.
                throwIfPreCommitRequirementsNotMet(commitLocksToken, getStartTimestamp());
                Validate.isTrue(
                        false, "Missing conflicting value for cell: %s for table %s", cellToConflict.get(cell), table);
            }
            if (conflictingValues.get(cell).getTimestamp() != (cellEntry.getValue() - 1)) {
                // This error case could happen if our locks expired.
                throwIfPreCommitRequirementsNotMet(commitLocksToken, getStartTimestamp());
                Validate.isTrue(
                        false,
                        "Wrong timestamp for cell in table %s Expected: %s Actual: %s",
                        table,
                        cellToConflict.get(cell),
                        conflictingValues.get(cell));
            }
            @Nullable byte[] oldVal = oldValues.get(cell);
            byte[] writeVal = writes.get(cell);
            byte[] conflictingVal = conflictingValues.get(cell).getContents();
            if (!Transactions.cellValuesEqual(oldVal, writeVal) || !Arrays.equals(writeVal, conflictingVal)) {
                conflictingCells.add(cell);
            } else if (log.isInfoEnabled()) {
                log.info(
                        "Another transaction committed to the same cell before us but their value was the same."
                                + " Cell: {} Table: {}",
                        UnsafeArg.of("cell", cell),
                        LoggingArgs.tableRef(table));
            }
        }
        if (conflictingCells.isEmpty()) {
            return;
        }
        Predicate<CellConflict> conflicting =
                Predicates.compose(Predicates.in(conflictingCells), CellConflict.getCellFunction());
        transactionOutcomeMetrics.markWriteWriteConflict(table);
        throw TransactionConflictException.create(
                table,
                getStartTimestamp(),
                Sets.filter(spanningWrites, conflicting),
                Sets.filter(dominatingWrites, conflicting),
                System.currentTimeMillis() - timeCreated);
    }

    /**
     * This will return the set of keys that need to be retried.  It will output any conflicts it finds into the output
     * params.
     */
    protected Map<Cell, Long> detectWriteAlreadyCommittedInternal(
            TableReference tableRef,
            Map<Cell, Long> keysToLoad,
            @Output Set<CellConflict> spanningWrites,
            @Output Set<CellConflict> dominatingWrites,
            TransactionService transactionService) {
        Map<Cell, Long> rawResults = keyValueService.getLatestTimestamps(tableRef, keysToLoad);
        Map<Long, Long> commitTimestamps = getCommitTimestampsSync(tableRef, rawResults.values(), false);

        // TODO(fdesouza): Remove this once PDS-95791 is resolved.
        conflictTracer.collect(getStartTimestamp(), keysToLoad, rawResults, commitTimestamps);

        Map<Cell, Long> keysToDelete = Maps.newHashMapWithExpectedSize(0);

        for (Map.Entry<Cell, Long> e : rawResults.entrySet()) {
            Cell key = e.getKey();
            long theirStartTimestamp = e.getValue();
            AssertUtils.assertAndLog(
                    log, theirStartTimestamp != getStartTimestamp(), "Timestamp reuse is bad:%d", getStartTimestamp());

            Long theirCommitTimestamp = commitTimestamps.get(theirStartTimestamp);
            if (theirCommitTimestamp == null || theirCommitTimestamp == TransactionConstants.FAILED_COMMIT_TS) {
                // The value has no commit timestamp or was explicitly rolled back.
                // This means the value is garbage from a transaction which didn't commit.
                keysToDelete.put(key, theirStartTimestamp);
                continue;
            }

            AssertUtils.assertAndLog(
                    log, theirCommitTimestamp != getStartTimestamp(), "Timestamp reuse is bad:%d", getStartTimestamp());
            if (theirStartTimestamp > getStartTimestamp()) {
                dominatingWrites.add(Cells.createConflictWithMetadata(
                        keyValueService, tableRef, key, theirStartTimestamp, theirCommitTimestamp));
            } else if (theirCommitTimestamp > getStartTimestamp()) {
                spanningWrites.add(Cells.createConflictWithMetadata(
                        keyValueService, tableRef, key, theirStartTimestamp, theirCommitTimestamp));
            }
        }

        if (!keysToDelete.isEmpty()) {
            if (!rollbackFailedTransactions(tableRef, keysToDelete, commitTimestamps, transactionService)) {
                // If we can't roll back the failed transactions, we should just try again.
                return keysToLoad;
            }
        }

        // Once we successfully rollback and delete these cells we need to reload them.
        return keysToDelete;
    }

    /**
     * This will attempt to rollback the passed transactions.  If all are rolled back correctly this method will also
     * delete the values for the transactions that have been rolled back.
     *
     * @return false if we cannot roll back the failed transactions because someone beat us to it
     */
    private boolean rollbackFailedTransactions(
            TableReference tableRef,
            Map<Cell, Long> keysToDelete,
            Map<Long, Long> commitTimestamps,
            TransactionService transactionService) {
        for (long startTs : new HashSet<>(keysToDelete.values())) {
            if (commitTimestamps.get(startTs) == null) {
                log.warn("Rolling back transaction: {}", SafeArg.of("startTs", startTs));
                if (!rollbackOtherTransaction(startTs, transactionService)) {
                    return false;
                }
            } else {
                Preconditions.checkArgument(commitTimestamps.get(startTs) == TransactionConstants.FAILED_COMMIT_TS);
            }
        }

        try {
            deleteExecutor.execute(() -> deleteCells(keyValueService, tableRef, keysToDelete));
        } catch (RejectedExecutionException rejected) {
            log.info(
                    "Could not delete keys {} for table {}, because the delete executor's queue was full."
                            + " Sweep should eventually clean these values.",
                    UnsafeArg.of("keysToDelete", keysToDelete),
                    LoggingArgs.tableRef(tableRef),
                    rejected);
        }
        return true;
    }

    /**
     * This method is made static so it loses reference to the SnapshotTransaction reference when passed to
     * deleteExecutor::execute in a lambda reducing its retained memory size.
     */
    private static void deleteCells(
            KeyValueService keyValueService, TableReference tableRef, Map<Cell, Long> keysToDelete) {
        try {
            log.debug(
                    "For table: {} we are deleting values of an uncommitted transaction: {}",
                    LoggingArgs.tableRef(tableRef),
                    UnsafeArg.of("keysToDelete", keysToDelete));
            keyValueService.delete(tableRef, Multimaps.forMap(keysToDelete));
        } catch (RuntimeException e) {
            final String msg = "This isn't a bug but it should be infrequent if all nodes of your KV service are"
                    + " running. Delete has stronger consistency semantics than read/write and must talk to all nodes"
                    + " instead of just talking to a quorum of nodes. "
                    + "Failed to delete keys for table: {} from an uncommitted transaction; "
                    + " sweep should eventually clean these values.";
            if (log.isDebugEnabled()) {
                log.warn(
                        msg + " The keys that failed to be deleted during rollback were {}",
                        LoggingArgs.tableRef(tableRef),
                        UnsafeArg.of("keysToDelete", keysToDelete));
            } else {
                log.warn(msg, LoggingArgs.tableRef(tableRef), e);
            }
        }
    }

    /**
     * Rollback a someone else's transaction.
     *
     * @return true if the other transaction was rolled back
     */
    private boolean rollbackOtherTransaction(long startTs, TransactionService transactionService) {
        try {
            transactionService.putUnlessExists(startTs, TransactionConstants.FAILED_COMMIT_TS);
            transactionOutcomeMetrics.markRollbackOtherTransaction();
            return true;
        } catch (KeyAlreadyExistsException e) {
            log.debug(
                    "This isn't a bug but it should be very infrequent. Two transactions tried to roll back someone"
                            + " else's request with start: {}",
                    SafeArg.of("startTs", startTs),
                    new TransactionFailedRetriableException(
                            "Two transactions tried to roll back someone else's request with start: " + startTs, e));
            return false;
        }
    }

    ///////////////////////////////////////////////////////////////////////////
    /// Locking
    ///////////////////////////////////////////////////////////////////////////

    /**
     * This method should acquire any locks needed to do proper concurrency control at commit time.
     */
    protected LockToken acquireLocksForCommit() {
        Set<LockDescriptor> lockDescriptors = getLocksForWrites();
        TransactionConfig currentTransactionConfig = transactionConfig.get();

        // TODO(fdesouza): Revert this once PDS-95791 is resolved.
        long lockAcquireTimeoutMillis = currentTransactionConfig.getLockAcquireTimeoutMillis();
        LockRequest request = ImmutableLockRequest.of(
                lockDescriptors,
                lockAcquireTimeoutMillis,
                Optional.ofNullable(getStartTimestampAsClientDescription(currentTransactionConfig)));
        LockResponse lockResponse = timelockService.lock(request);
        if (!lockResponse.wasSuccessful()) {
            log.error(
                    "Timed out waiting while acquiring commit locks. Timeout was {} ms. "
                            + "First ten required locks were {}.",
                    SafeArg.of("acquireTimeoutMs", lockAcquireTimeoutMillis),
                    UnsafeArg.of("firstTenLockDescriptors", Iterables.limit(lockDescriptors, 10)));
            throw new TransactionLockAcquisitionTimeoutException("Timed out while acquiring commit locks.");
        }
        return lockResponse.getToken();
    }

    protected Set<LockDescriptor> getLocksForWrites() {
        Set<LockDescriptor> result = new HashSet<>();
        for (TableReference tableRef : writesByTable.keySet()) {
            ConflictHandler conflictHandler = getConflictHandlerForTable(tableRef);
            if (conflictHandler.lockCellsForConflicts()) {
                for (Cell cell : getLocalWrites(tableRef).keySet()) {
                    result.add(AtlasCellLockDescriptor.of(
                            tableRef.getQualifiedName(), cell.getRowName(), cell.getColumnName()));
                }
            }

            if (conflictHandler.lockRowsForConflicts()) {
                Cell lastCell = null;
                for (Cell cell : getLocalWrites(tableRef).keySet()) {
                    if (lastCell == null || !Arrays.equals(lastCell.getRowName(), cell.getRowName())) {
                        result.add(AtlasRowLockDescriptor.of(tableRef.getQualifiedName(), cell.getRowName()));
                    }
                    lastCell = cell;
                }
            }
        }
        result.add(AtlasRowLockDescriptor.of(
                TransactionConstants.TRANSACTION_TABLE.getQualifiedName(),
                TransactionConstants.getValueForTimestamp(getStartTimestamp())));
        return result;
    }

    /**
     * We will block here until the passed transactions have released their lock.  This means that the committing
     * transaction is either complete or it has failed and we are allowed to roll it back.
     */
    private void waitForCommitToComplete(Iterable<Long> startTimestamps) {
        Set<LockDescriptor> lockDescriptors = new HashSet<>();
        for (long start : startTimestamps) {
            if (start < immutableTimestamp) {
                // We don't need to block in this case because this transaction is already complete
                continue;
            }
            lockDescriptors.add(AtlasRowLockDescriptor.of(
                    TransactionConstants.TRANSACTION_TABLE.getQualifiedName(),
                    TransactionConstants.getValueForTimestamp(start)));
        }

        if (lockDescriptors.isEmpty()) {
            return;
        }

        waitFor(lockDescriptors);
    }

    private void waitFor(Set<LockDescriptor> lockDescriptors) {
        TransactionConfig currentTransactionConfig = transactionConfig.get();
        String startTimestampAsDescription = getStartTimestampAsClientDescription(currentTransactionConfig);

        // TODO(fdesouza): Revert this once PDS-95791 is resolved.
        long lockAcquireTimeoutMillis = currentTransactionConfig.getLockAcquireTimeoutMillis();
        WaitForLocksRequest request =
                WaitForLocksRequest.of(lockDescriptors, lockAcquireTimeoutMillis, startTimestampAsDescription);
        WaitForLocksResponse response = timelockService.waitForLocks(request);
        if (!response.wasSuccessful()) {
            log.error(
                    "Timed out waiting for commits to complete. Timeout was {} ms. First ten locks were {}.",
                    SafeArg.of("requestId", request.getRequestId()),
                    SafeArg.of("acquireTimeoutMs", lockAcquireTimeoutMillis),
                    UnsafeArg.of("firstTenLockDescriptors", Iterables.limit(lockDescriptors, 10)));
            throw new TransactionLockAcquisitionTimeoutException("Timed out waiting for commits to complete.");
        }
    }

    /**
     * TODO(fdesouza): Remove this once PDS-95791 is resolved.
     *
     * @deprecated Remove this once PDS-95791 is resolved.
     */
    @Deprecated
    @Nullable
    private String getStartTimestampAsClientDescription(TransactionConfig currentTransactionConfig) {
        return currentTransactionConfig.attachStartTimestampToLockRequestDescriptions()
                ? Long.toString(getStartTimestamp())
                : null;
    }

    ///////////////////////////////////////////////////////////////////////////
    /// Commit timestamp management
    ///////////////////////////////////////////////////////////////////////////

    private Set<Long> getStartTimestampsForValues(Iterable<Value> values) {
        Set<Long> results = new HashSet<>();
        for (Value v : values) {
            results.add(v.getTimestamp());
        }
        return results;
    }

    private Map<Long, Long> getCommitTimestampsSync(
            @Nullable TableReference tableRef, Iterable<Long> startTimestamps, boolean waitForCommitterToComplete) {
        return AtlasFutures.getUnchecked(getCommitTimestamps(
                tableRef, startTimestamps, waitForCommitterToComplete, immediateTransactionService));
    }

    /**
     * Returns a map from start timestamp to commit timestamp.  If a start timestamp wasn't committed, then it will be
     * missing from the map.  This method will block until the transactions for these start timestamps are complete.
     */
    protected ListenableFuture<Map<Long, Long>> getCommitTimestamps(
            @Nullable TableReference tableRef,
            Iterable<Long> startTimestamps,
            boolean shouldWaitForCommitterToComplete,
            AsyncTransactionService asyncTransactionService) {
        if (Iterables.isEmpty(startTimestamps)) {
            return Futures.immediateFuture(ImmutableMap.of());
        }
        Map<Long, Long> startToCommitTimestamps = new HashMap<>();
        Set<Long> gets = new HashSet<>();
        for (Long startTs : startTimestamps) {
            Long cached = timestampValidationReadCache.getCommitTimestampIfPresent(startTs);
            if (cached != null) {
                startToCommitTimestamps.put(startTs, cached);
            } else {
                gets.add(startTs);
            }
        }

        if (gets.isEmpty()) {
            return Futures.immediateFuture(startToCommitTimestamps);
        }

        // Before we do the reads, we need to make sure the committer is done writing.
        if (shouldWaitForCommitterToComplete) {
            waitForCommitterToComplete(tableRef, startTimestamps);
        }

        traceGetCommitTimestamps(tableRef, gets);

        if (gets.size() > transactionConfig.get().getThresholdForLoggingLargeNumberOfTransactionLookups()) {
            logLargeNumberOfTransactions(tableRef, gets);
        }

        return Futures.transform(
                loadCommitTimestamps(asyncTransactionService, gets),
                rawResults -> {
                    for (Map.Entry<Long, Long> e : rawResults.entrySet()) {
                        if (e.getValue() != null) {
                            Long startTs = e.getKey();
                            Long commitTs = e.getValue();
                            startToCommitTimestamps.put(startTs, commitTs);
                            timestampValidationReadCache.putAlreadyCommittedTransaction(startTs, commitTs);
                        }
                    }
                    return startToCommitTimestamps;
                },
                MoreExecutors.directExecutor());
    }

    private void waitForCommitterToComplete(@Nullable TableReference tableRef, Iterable<Long> startTimestamps) {
        Timer.Context timer = getTimer("waitForCommitTsMillis").time();
        waitForCommitToComplete(startTimestamps);
        long waitForCommitTsMillis = TimeUnit.NANOSECONDS.toMillis(timer.stop());

        if (tableRef != null) {
            perfLogger.debug(
                    "Waited to get commit timestamps when reading from a known table.",
                    SafeArg.of("commitTsMillis", waitForCommitTsMillis),
                    LoggingArgs.tableRef(tableRef));
        } else {
            perfLogger.debug("Waited to get commit timestamps.", SafeArg.of("commitTsMillis", waitForCommitTsMillis));
        }
    }

    private void traceGetCommitTimestamps(@Nullable TableReference tableRef, Set<Long> gets) {
        if (tableRef != null) {
            log.trace(
                    "Getting commit timestamps for a read while reading table.",
                    SafeArg.of("numTimestamps", gets.size()),
                    LoggingArgs.tableRef(tableRef));
            return;
        }

        log.trace("Getting commit timestamps.", SafeArg.of("numTimestamps", gets.size()));
    }

    private void logLargeNumberOfTransactions(@Nullable TableReference tableRef, Set<Long> gets) {
        log.info(
                "Looking up a large number of transactions.",
                SafeArg.of("numberOfTransactionIds", gets.size()),
                tableRef == null ? SafeArg.of("tableRef", "no_table") : LoggingArgs.tableRef(tableRef));
    }

    private static ListenableFuture<Map<Long, Long>> loadCommitTimestamps(
            AsyncTransactionService asyncTransactionService, Set<Long> startTimestamps) {
        // distinguish between a single timestamp and a batch, for more granular metrics
        if (startTimestamps.size() == 1) {
            Long singleTs = startTimestamps.iterator().next();
            return Futures.transform(
                    asyncTransactionService.getAsync(singleTs),
                    commitTsOrNull ->
                            commitTsOrNull == null ? ImmutableMap.of() : ImmutableMap.of(singleTs, commitTsOrNull),
                    MoreExecutors.directExecutor());
        } else {
            return asyncTransactionService.getAsync(startTimestamps);
        }
    }

    /**
     * This will attempt to put the commitTimestamp into the DB.
     *
     * @throws TransactionLockTimeoutException  If our locks timed out while trying to commit.
     * @throws TransactionCommitFailedException failed when committing in a way that isn't retriable
     */
    private void putCommitTimestamp(long commitTimestamp, LockToken locksToken, TransactionService transactionService)
            throws TransactionFailedException {
        Preconditions.checkArgument(commitTimestamp > getStartTimestamp(), "commitTs must be greater than startTs");
        try {
            transactionService.putUnlessExists(getStartTimestamp(), commitTimestamp);
        } catch (KeyAlreadyExistsException e) {
            handleKeyAlreadyExistsException(commitTimestamp, e, locksToken);
        } catch (Exception e) {
            TransactionCommitFailedException commitFailedEx = new TransactionCommitFailedException(
                    "This transaction failed writing the commit timestamp. "
                            + "It might have been committed, but it may not have.",
                    e);
            log.error("failed to commit an atlasdb transaction", commitFailedEx);
            transactionOutcomeMetrics.markPutUnlessExistsFailed();
            throw commitFailedEx;
        }
    }

    private void handleKeyAlreadyExistsException(
            long commitTs, KeyAlreadyExistsException ex, LockToken commitLocksToken) {
        try {
            if (wasCommitSuccessful(commitTs)) {
                // We did actually commit successfully.  This case could happen if the impl
                // for putUnlessExists did a retry and we had committed already
                return;
            }
            Set<LockToken> expiredLocks = refreshCommitAndImmutableTsLocks(commitLocksToken);
            if (!expiredLocks.isEmpty()) {
                transactionOutcomeMetrics.markLocksExpired();
                throw new TransactionLockTimeoutException(
                        "Our commit was already rolled back at commit time"
                                + " because our locks timed out. startTs: " + getStartTimestamp() + ".  "
                                + getExpiredLocksErrorString(commitLocksToken, expiredLocks),
                        ex);
            } else {
                log.info(
                        "This transaction has been rolled back by someone else, even though we believe we still hold "
                                + "the locks. This is not expected to occur frequently.",
                        immutableTimestampLock
                                .map(token -> token.toSafeArg("immutableTimestampLock"))
                                .orElseGet(() -> SafeArg.of("immutableTimestampLock", null)),
                        commitLocksToken.toSafeArg("commitLocksToken"));
            }
        } catch (TransactionFailedException e1) {
            throw e1;
        } catch (Exception e1) {
            log.error(
                    "Failed to determine if we can retry this transaction. startTs: {}",
                    SafeArg.of("startTs", getStartTimestamp()),
                    e1);
        }
        String msg = "Our commit was already rolled back at commit time."
                + " Locking should prevent this from happening, but our locks may have timed out."
                + " startTs: " + getStartTimestamp();
        throw new TransactionCommitFailedException(msg, ex);
    }

    private boolean wasCommitSuccessful(long commitTs) throws Exception {
        Map<Long, Long> commitTimestamps =
                getCommitTimestampsSync(null, Collections.singleton(getStartTimestamp()), false);
        long storedCommit = commitTimestamps.get(getStartTimestamp());
        if (storedCommit != commitTs && storedCommit != TransactionConstants.FAILED_COMMIT_TS) {
            Validate.isTrue(false, "Commit value is wrong. startTs %s  commitTs: %s", getStartTimestamp(), commitTs);
        }
        return storedCommit == commitTs;
    }

    @Override
    public void useTable(TableReference tableRef, ConstraintCheckable table) {
        constraintsByTableName.put(tableRef, table);
    }

    @Override
    public void onSuccess(Runnable callback) {
        Preconditions.checkNotNull(callback, "Callback cannot be null");
        successCallbackManager.registerCallback(callback);
    }

    /**
     * The similarly-named-and-intentioned useTable method is only called on writes. This one is more comprehensive and
     * covers read paths as well (necessary because we wish to get the sweep strategies of tables in read-only
     * transactions)
     * <p>
     * A table can be involved in a transaction, even if there were no reads done on it, see #markTableInvolved.
     */
    private void markTableAsInvolvedInThisTransaction(TableReference tableRef) {
        involvedTables.add(tableRef);
    }

    private boolean hasAnyInvolvedTables() {
        return !involvedTables.isEmpty();
    }

    private boolean validationNecessaryForInvolvedTablesOnCommit() {
        boolean anyTableRequiresImmutableTimestampLocking =
                involvedTables.stream().anyMatch(this::requiresImmutableTimestampLocking);
        boolean needsToValidate = !validateLocksOnReads || !hasReads();
        return anyTableRequiresImmutableTimestampLocking && needsToValidate;
    }

    private long getStartTimestamp() {
        return startTimestamp.get();
    }

    @Override
    protected KeyValueService getKeyValueService() {
        return keyValueService;
    }

    private Multimap<Cell, TableReference> getCellsToQueueForScrubbing() {
        return getCellsToScrubByCell(State.COMMITTING);
    }

    Multimap<TableReference, Cell> getCellsToScrubImmediately() {
        return getCellsToScrubByTable(State.COMMITTED);
    }

    private Multimap<Cell, TableReference> getCellsToScrubByCell(State expectedState) {
        Multimap<Cell, TableReference> cellToTableName = HashMultimap.create();
        State actualState = state.get();
        if (expectedState == actualState) {
            for (Map.Entry<TableReference, ConcurrentNavigableMap<Cell, byte[]>> entry : writesByTable.entrySet()) {
                TableReference table = entry.getKey();
                Set<Cell> cells = entry.getValue().keySet();
                for (Cell c : cells) {
                    cellToTableName.put(c, table);
                }
            }
        } else {
            AssertUtils.assertAndLog(log, false, "Expected state: " + expectedState + "; actual state: " + actualState);
        }
        return cellToTableName;
    }

    private Multimap<TableReference, Cell> getCellsToScrubByTable(State expectedState) {
        Multimap<TableReference, Cell> tableRefToCells = HashMultimap.create();
        State actualState = state.get();
        if (expectedState == actualState) {
            for (Map.Entry<TableReference, ConcurrentNavigableMap<Cell, byte[]>> entry : writesByTable.entrySet()) {
                TableReference table = entry.getKey();
                Set<Cell> cells = entry.getValue().keySet();
                tableRefToCells.putAll(table, cells);
            }
        } else {
            AssertUtils.assertAndLog(log, false, "Expected state: " + expectedState + "; actual state: " + actualState);
        }
        return tableRefToCells;
    }

    private Timer getTimer(String name) {
        return metricsManager.registerOrGetTimer(SnapshotTransaction.class, name);
    }

    private Histogram getHistogram(String name) {
        return metricsManager.registerOrGetHistogram(SnapshotTransaction.class, name);
    }

    private Histogram getHistogram(String name, TableReference tableRef) {
        return metricsManager.registerOrGetTaggedHistogram(
                SnapshotTransaction.class, name, metricsManager.getTableNameTagFor(tableRef));
    }

    private Counter getCounter(String name, TableReference tableRef) {
        return tableLevelMetricsController.createAndRegisterCounter(SnapshotTransaction.class, name, tableRef);
    }

    private enum SentinelType {
        DEFINITE_ORPHANED,
        INDETERMINATE;
    }

    private final class SuccessCallbackManager {
        private final List<Runnable> callbacks = new CopyOnWriteArrayList<>();

        public void registerCallback(Runnable runnable) {
            ensureUncommitted();
            callbacks.add(runnable);
        }

        public void runCallbacks() {
            Preconditions.checkState(
                    isDefinitivelyCommitted(),
                    "Callbacks must not be run if it is not known that the transaction has definitively committed! "
                            + "This is likely a bug in AtlasDB transaction code.");
            callbacks.forEach(Runnable::run);
        }
    }

    private <T> BatchingVisitable<T> scopeToTransaction(BatchingVisitable<T> delegateVisitable) {
        return new BatchingVisitable<T>() {
            @Override
            public <K extends Exception> boolean batchAccept(int batchSize, AbortingVisitor<? super List<T>, K> visitor)
                    throws K {
                ensureStillRunning();
                return delegateVisitable.batchAccept(batchSize, visitor);
            }
        };
    }

    private <T> Iterator<T> scopeToTransaction(Iterator<T> delegateIterator) {
        return new Iterator<T>() {
            @Override
            public boolean hasNext() {
                ensureStillRunning();
                return delegateIterator.hasNext();
            }

            @Override
            public T next() {
                ensureStillRunning();
                return delegateIterator.next();
            }
        };
    }

    private <T> ListenableFuture<T> scopeToTransaction(ListenableFuture<T> transactionFuture) {
        return Futures.transform(
                transactionFuture,
                txnTaskResult -> {
                    ensureStillRunning();
                    return txnTaskResult;
                },
                MoreExecutors.directExecutor());
    }
}<|MERGE_RESOLUTION|>--- conflicted
+++ resolved
@@ -790,11 +790,7 @@
     @Override
     @Idempotent
     public ListenableFuture<Map<Cell, byte[]>> getAsync(TableReference tableRef, Set<Cell> cells) {
-<<<<<<< HEAD
-        return scopeToTransaction(cache.get()
-=======
-        return getCache()
->>>>>>> 1d8d63ba
+        return scopeToTransaction(getCache()
                 .getAsync(
                         tableRef,
                         cells,
