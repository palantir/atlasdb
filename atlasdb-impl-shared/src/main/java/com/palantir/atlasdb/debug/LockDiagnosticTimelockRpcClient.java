--- conflicted
+++ resolved
@@ -21,13 +21,6 @@
 import com.palantir.lock.client.IdentifiedLockRequest;
 import com.palantir.lock.v2.AutoDelegate_TimelockRpcClient;
 import com.palantir.lock.v2.LockResponseV2;
-<<<<<<< HEAD
-import com.palantir.lock.v2.StartTransactionRequestV4;
-import com.palantir.lock.v2.StartTransactionRequestV5;
-import com.palantir.lock.v2.StartTransactionResponseV4;
-import com.palantir.lock.v2.StartTransactionResponseV5;
-=======
->>>>>>> 67562b6d
 import com.palantir.lock.v2.TimelockRpcClient;
 import com.palantir.lock.v2.WaitForLocksRequest;
 import com.palantir.lock.v2.WaitForLocksResponse;
@@ -55,31 +48,6 @@
     }
 
     @Override
-<<<<<<< HEAD
-    public StartTransactionResponseV4 startTransactions(String namespace, StartTransactionRequestV4 request) {
-        StartTransactionResponseV4 response = delegate().startTransactions(namespace, request);
-        lockDiagnosticCollector.collect(
-                response.timestamps().stream(),
-                response.immutableTimestamp().getImmutableTimestamp(),
-                request.requestId());
-        return response;
-    }
-
-    @Override
-    public StartTransactionResponseV5 startTransactionsWithWatches(String namespace,
-            StartTransactionRequestV5 request) {
-        StartTransactionResponseV5 response = delegate().startTransactionsWithWatches(namespace, request);
-        lockDiagnosticCollector.collect(
-                response.timestamps().stream(),
-                response.immutableTimestamp().getImmutableTimestamp(),
-                request.requestId());
-        return response;
-    }
-
-
-    @Override
-=======
->>>>>>> 67562b6d
     public WaitForLocksResponse waitForLocks(String namespace, WaitForLocksRequest request) {
         request.getClientDescription()
                 .flatMap(LockDiagnosticTimelockRpcClient::tryParseStartTimestamp)
