/*
 * Copyright 2015 Palantir Technologies, Inc. All rights reserved.
 *
 * Licensed under the BSD-3 License (the "License");
 * you may not use this file except in compliance with the License.
 * You may obtain a copy of the License at
 *
 * http://opensource.org/licenses/BSD-3-Clause
 *
 * Unless required by applicable law or agreed to in writing, software
 * distributed under the License is distributed on an "AS IS" BASIS,
 * WITHOUT WARRANTIES OR CONDITIONS OF ANY KIND, either express or implied.
 * See the License for the specific language governing permissions and
 * limitations under the License.
 */
package com.palantir.atlasdb.cleaner;

import java.util.Arrays;
import java.util.Collection;
import java.util.List;
import java.util.Map;
import java.util.Map.Entry;
import java.util.SortedMap;

import com.google.common.collect.ArrayListMultimap;
import com.google.common.collect.ImmutableList;
import com.google.common.collect.ImmutableMap;
import com.google.common.collect.Iterables;
import com.google.common.collect.Maps;
import com.google.common.collect.Multimap;
import com.palantir.atlasdb.AtlasDbConstants;
import com.palantir.atlasdb.keyvalue.api.Cell;
import com.palantir.atlasdb.keyvalue.api.KeyValueService;
import com.palantir.atlasdb.keyvalue.api.RangeRequest;
import com.palantir.atlasdb.keyvalue.api.RowResult;
import com.palantir.atlasdb.keyvalue.api.TableReference;
import com.palantir.atlasdb.keyvalue.api.Value;
import com.palantir.atlasdb.ptobject.EncodingUtils;
import com.palantir.atlasdb.table.description.ColumnMetadataDescription;
import com.palantir.atlasdb.table.description.ColumnValueDescription;
import com.palantir.atlasdb.table.description.DynamicColumnDescription;
import com.palantir.atlasdb.table.description.NameComponentDescription;
import com.palantir.atlasdb.table.description.NameMetadataDescription;
import com.palantir.atlasdb.table.description.TableMetadata;
import com.palantir.atlasdb.table.description.ValueType;
import com.palantir.atlasdb.transaction.api.ConflictHandler;
import com.palantir.common.base.AbstractBatchingVisitable;
import com.palantir.common.base.BatchingVisitable;
import com.palantir.common.base.BatchingVisitableFromIterable;
import com.palantir.common.base.ClosableIterator;

/**
 *
 * A ScrubberStore implemented as a table in the KeyValueService.
 *
 *
 * @author ejin
 */
public final class KeyValueServiceScrubberStore implements ScrubberStore {
    private static final byte[] EMPTY_CONTENTS = new byte[] {1};
    private final KeyValueService keyValueService;

    public static ScrubberStore create(KeyValueService keyValueService) {
<<<<<<< HEAD
        TableMetadata scrubTableMeta = new TableMetadata(
                NameMetadataDescription.create(ImmutableList.of(
                        new NameComponentDescription("row", ValueType.BLOB))),
                new ColumnMetadataDescription(new DynamicColumnDescription(
                        NameMetadataDescription.create(ImmutableList.of(
                                new NameComponentDescription("table", ValueType.VAR_STRING),
                                new NameComponentDescription("col", ValueType.BLOB))),
                        ColumnValueDescription.forType(ValueType.VAR_LONG))),
                ConflictHandler.IGNORE_ALL);
        keyValueService.createTables(ImmutableMap.of(
                AtlasDbConstants.SCRUB_TABLE, scrubTableMeta.persistToBytes()));
=======
        keyValueService.createTable(AtlasDbConstants.SCRUB_TABLE, new TableMetadata(
                NameMetadataDescription.create(ImmutableList.of(
                        new NameComponentDescription.Builder()
                                .componentName("cell")
                                .type(ValueType.BLOB)
                                .build())),
                new ColumnMetadataDescription(new DynamicColumnDescription(
                        NameMetadataDescription.create(ImmutableList.of(
                                new NameComponentDescription.Builder()
                                        .componentName("name")
                                        .type(ValueType.STRING)
                                        .build())),
                        ColumnValueDescription.forType(ValueType.STRING))),
                        ConflictHandler.IGNORE_ALL).persistToBytes());
>>>>>>> 9c11ffc9
        return new KeyValueServiceScrubberStore(keyValueService);
    }

    private KeyValueServiceScrubberStore(KeyValueService keyValueService) {
        this.keyValueService = keyValueService;
    }

    @Override
    public void queueCellsForScrubbing(
            Multimap<Cell, TableReference> cellToTableRefs,
            long scrubTimestamp,
            int batchSize) {
        Map<Cell, byte[]> values = Maps.newHashMap();
        for (Map.Entry<Cell, Collection<TableReference>> entry : cellToTableRefs.asMap().entrySet()) {
            Cell cell = entry.getKey();
            for (TableReference tableRef : entry.getValue()) {
                byte[] tableBytes = EncodingUtils.encodeVarString(tableRef.getQualifiedName());
                byte[] col = EncodingUtils.add(tableBytes, cell.getColumnName());
                values.put(Cell.create(cell.getRowName(), col), EMPTY_CONTENTS);
            }
        }
        for (List<Entry<Cell, byte[]>> batch : Iterables.partition(values.entrySet(), batchSize)) {
            Map<Cell, byte[]> batchMap = Maps.newHashMap();
            for (Entry<Cell, byte[]> e : batch) {
                batchMap.put(e.getKey(), e.getValue());
            }
            keyValueService.put(
                    AtlasDbConstants.SCRUB_TABLE,
                    batchMap,
                    scrubTimestamp);
        }
    }

    @Override
    public void markCellsAsScrubbed(Map<TableReference, Multimap<Cell, Long>> cellToScrubTimestamp, int batchSize) {
        Multimap<Cell, Long> batch = ArrayListMultimap.create();
        for (Entry<TableReference, Multimap<Cell, Long>> tableEntry : cellToScrubTimestamp.entrySet()) {
            byte[] tableBytes = EncodingUtils.encodeVarString(tableEntry.getKey().getQualifiedName());
            for (Entry<Cell, Collection<Long>> cellEntry : tableEntry.getValue().asMap().entrySet()) {
                byte[] col = EncodingUtils.add(tableBytes, cellEntry.getKey().getColumnName());
                Cell cell = Cell.create(cellEntry.getKey().getRowName(), col);
                for (Long timestamp : cellEntry.getValue()) {
                    batch.put(cell, timestamp);
                    if (batch.size() >= batchSize) {
                        keyValueService.delete(AtlasDbConstants.SCRUB_TABLE, batch);
                        batch.clear();
                    }
                }
            }
        }
        if (!batch.isEmpty()) {
            keyValueService.delete(AtlasDbConstants.SCRUB_TABLE, batch);
        }
    }

    @Override
    public BatchingVisitable<SortedMap<Long, Multimap<TableReference, Cell>>> getBatchingVisitableScrubQueue(
            long maxScrubTimestamp /* exclusive */,
            byte[] startRow,
            byte[] endRow) {
        return new AbstractBatchingVisitable<SortedMap<Long, Multimap<TableReference, Cell>>>() {
            @Override
            protected <K extends Exception> void batchAcceptSizeHint(
                    int batchSizeHint,
                    ConsistentVisitor<SortedMap<Long, Multimap<TableReference, Cell>>, K> visitor) throws K {
                ClosableIterator<RowResult<Value>> iterator =
                        getIteratorToScrub(batchSizeHint, maxScrubTimestamp, startRow, endRow);
                try {
                    BatchingVisitableFromIterable.create(iterator).batchAccept(
                            batchSizeHint, batch -> visitor.visitOne(transformRows(batch)));
                } finally {
                    iterator.close();
                }
            }
        };
    }

    private ClosableIterator<RowResult<Value>> getIteratorToScrub(
            int batchSizeHint,
            long maxScrubTimestamp,
            byte[] startRow,
            byte[] endRow) {
        RangeRequest.Builder range = RangeRequest.builder();
        if (startRow != null) {
            range = range.startRowInclusive(startRow);
        }
        if (endRow != null) {
            range = range.endRowExclusive(endRow);
        }
        return keyValueService.getRange(
                AtlasDbConstants.SCRUB_TABLE,
                range.batchHint(batchSizeHint).build(),
                maxScrubTimestamp);
    }

    private SortedMap<Long, Multimap<TableReference, Cell>> transformRows(List<RowResult<Value>> input) {
        SortedMap<Long, Multimap<TableReference, Cell>> scrubTimestampToTableNameToCell = Maps.newTreeMap();
        for (RowResult<Value> rowResult : input) {
            byte[] row = rowResult.getRowName();
            for (Entry<byte[], Value> entry : rowResult.getColumns().entrySet()) {
                byte[] fullCol = entry.getKey();
                String table = EncodingUtils.decodeVarString(fullCol);
                byte[] col = Arrays.copyOfRange(fullCol, EncodingUtils.sizeOfVarString(table), fullCol.length);
                TableReference tableRef = TableReference.fromString(table);
                Cell cell = Cell.create(row, col);
                long timestamp = entry.getValue().getTimestamp();
                Multimap<TableReference, Cell> cells = scrubTimestampToTableNameToCell.get(timestamp);
                if (cells == null) {
                    cells = ArrayListMultimap.create();
                    scrubTimestampToTableNameToCell.put(timestamp, cells);
                }
                cells.put(tableRef, cell);
            }
        }
        return scrubTimestampToTableNameToCell;
    }
}<|MERGE_RESOLUTION|>--- conflicted
+++ resolved
@@ -24,7 +24,6 @@
 
 import com.google.common.collect.ArrayListMultimap;
 import com.google.common.collect.ImmutableList;
-import com.google.common.collect.ImmutableMap;
 import com.google.common.collect.Iterables;
 import com.google.common.collect.Maps;
 import com.google.common.collect.Multimap;
@@ -61,34 +60,25 @@
     private final KeyValueService keyValueService;
 
     public static ScrubberStore create(KeyValueService keyValueService) {
-<<<<<<< HEAD
         TableMetadata scrubTableMeta = new TableMetadata(
                 NameMetadataDescription.create(ImmutableList.of(
-                        new NameComponentDescription("row", ValueType.BLOB))),
-                new ColumnMetadataDescription(new DynamicColumnDescription(
-                        NameMetadataDescription.create(ImmutableList.of(
-                                new NameComponentDescription("table", ValueType.VAR_STRING),
-                                new NameComponentDescription("col", ValueType.BLOB))),
-                        ColumnValueDescription.forType(ValueType.VAR_LONG))),
-                ConflictHandler.IGNORE_ALL);
-        keyValueService.createTables(ImmutableMap.of(
-                AtlasDbConstants.SCRUB_TABLE, scrubTableMeta.persistToBytes()));
-=======
-        keyValueService.createTable(AtlasDbConstants.SCRUB_TABLE, new TableMetadata(
-                NameMetadataDescription.create(ImmutableList.of(
                         new NameComponentDescription.Builder()
-                                .componentName("cell")
-                                .type(ValueType.BLOB)
-                                .build())),
+                            .componentName("row")
+                            .type(ValueType.BLOB)
+                            .build())),
                 new ColumnMetadataDescription(new DynamicColumnDescription(
                         NameMetadataDescription.create(ImmutableList.of(
                                 new NameComponentDescription.Builder()
-                                        .componentName("name")
-                                        .type(ValueType.STRING)
-                                        .build())),
-                        ColumnValueDescription.forType(ValueType.STRING))),
-                        ConflictHandler.IGNORE_ALL).persistToBytes());
->>>>>>> 9c11ffc9
+                                    .componentName("table")
+                                    .type(ValueType.VAR_STRING)
+                                    .build(),
+                                new NameComponentDescription.Builder()
+                                    .componentName("col")
+                                    .type(ValueType.BLOB)
+                                    .build())),
+                        ColumnValueDescription.forType(ValueType.VAR_LONG))),
+                ConflictHandler.IGNORE_ALL);
+        keyValueService.createTable(AtlasDbConstants.SCRUB_TABLE, scrubTableMeta.persistToBytes());
         return new KeyValueServiceScrubberStore(keyValueService);
     }
 
