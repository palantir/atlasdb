--- conflicted
+++ resolved
@@ -107,15 +107,14 @@
     }
 
     @Override
-<<<<<<< HEAD
-    public TimestampService createTimestampService(KeyValueService rawKvs, boolean initializeAsync) {
+    public TimestampService createTimestampService(
+            KeyValueService rawKvs,
+            Optional<TableReference> unused,
+            boolean initializeAsync) {
         if (initializeAsync) {
             log.warn("Asynchronous initialization not implemented, will initialize synchronousy.");
         }
-=======
-    public TimestampService createTimestampService(KeyValueService rawKvs,
-            Optional<TableReference> unused) {
->>>>>>> 7b51510f
+
         AtlasDbVersion.ensureVersionReported();
         return new InMemoryTimestampService();
     }
