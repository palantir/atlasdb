/*
 * Copyright 2015 Palantir Technologies, Inc. All rights reserved.
 *
 * Licensed under the BSD-3 License (the "License");
 * you may not use this file except in compliance with the License.
 * You may obtain a copy of the License at
 *
 * http://opensource.org/licenses/BSD-3-Clause
 *
 * Unless required by applicable law or agreed to in writing, software
 * distributed under the License is distributed on an "AS IS" BASIS,
 * WITHOUT WARRANTIES OR CONDITIONS OF ANY KIND, either express or implied.
 * See the License for the specific language governing permissions and
 * limitations under the License.
 */
package com.palantir.atlasdb.memory;

import java.util.Optional;
import java.util.Set;
import java.util.function.LongSupplier;
import java.util.function.Supplier;
import java.util.stream.Collectors;

import org.slf4j.Logger;
import org.slf4j.LoggerFactory;

import com.google.auto.service.AutoService;
import com.google.common.base.Suppliers;
import com.google.common.collect.ImmutableList;
import com.google.common.collect.Lists;
import com.palantir.atlasdb.AtlasDbConstants;
import com.palantir.atlasdb.cleaner.CleanupFollower;
import com.palantir.atlasdb.cleaner.DefaultCleanerBuilder;
import com.palantir.atlasdb.cleaner.api.Cleaner;
import com.palantir.atlasdb.cleaner.api.OnCleanupTask;
import com.palantir.atlasdb.config.LeaderConfig;
import com.palantir.atlasdb.keyvalue.api.KeyValueService;
import com.palantir.atlasdb.keyvalue.api.TableReference;
import com.palantir.atlasdb.keyvalue.impl.InMemoryKeyValueService;
import com.palantir.atlasdb.qos.QosClient;
import com.palantir.atlasdb.schema.AtlasSchema;
import com.palantir.atlasdb.spi.AtlasDbFactory;
import com.palantir.atlasdb.spi.KeyValueServiceConfig;
import com.palantir.atlasdb.spi.KeyValueServiceRuntimeConfig;
import com.palantir.atlasdb.sweep.queue.MultiTableSweepQueueWriter;
import com.palantir.atlasdb.table.description.Schema;
import com.palantir.atlasdb.table.description.Schemas;
import com.palantir.atlasdb.transaction.api.AtlasDbConstraintCheckingMode;
import com.palantir.atlasdb.transaction.api.TransactionManager;
import com.palantir.atlasdb.transaction.impl.ConflictDetectionManager;
import com.palantir.atlasdb.transaction.impl.ConflictDetectionManagers;
import com.palantir.atlasdb.transaction.impl.SerializableTransactionManager;
import com.palantir.atlasdb.transaction.impl.SweepStrategyManager;
import com.palantir.atlasdb.transaction.impl.SweepStrategyManagers;
import com.palantir.atlasdb.transaction.impl.TransactionTables;
import com.palantir.atlasdb.transaction.service.TransactionService;
import com.palantir.atlasdb.transaction.service.TransactionServices;
import com.palantir.atlasdb.util.MetricsManager;
import com.palantir.atlasdb.util.MetricsManagers;
import com.palantir.atlasdb.versions.AtlasDbVersion;
import com.palantir.lock.LockClient;
import com.palantir.lock.LockServerOptions;
import com.palantir.lock.LockService;
import com.palantir.lock.client.LockRefreshingLockService;
import com.palantir.lock.impl.LockServiceImpl;
import com.palantir.timestamp.InMemoryTimestampService;
import com.palantir.timestamp.TimestampService;

/**
 * This is the easiest way to try out AtlasDB with your schema.  It runs entirely in memory but has
 * all the features of a full cluster including {@link OnCleanupTask}s.
 * <p>
 * This method creates all the tables in the pass {@link Schema} and provides Snapshot Isolation
 * (SI) on all of the transactions it creates.
 */
@AutoService(AtlasDbFactory.class)
public class InMemoryAtlasDbFactory implements AtlasDbFactory {
    private static final Logger log = LoggerFactory.getLogger(InMemoryAtlasDbFactory.class);

    /**
     * @deprecated see usage below. Should be configured with the {@link InMemoryAtlasDbConfig}.
     * To be removed whenever someone removes the deprecated constructors that don't know about atlas configs...
     */
    @Deprecated
    private static final long DEFAULT_TIMESTAMP_CACHE_SIZE = AtlasDbConstants.DEFAULT_TIMESTAMP_CACHE_SIZE;

    /**
     * @deprecated see usage below. Should be configured with the {@link InMemoryAtlasDbConfig}.
     */
    @Deprecated
    private static final int DEFAULT_MAX_CONCURRENT_RANGES = 64;

    /**
     * @deprecated see usage below. Should be configured with the {@link InMemoryAtlasDbConfig}.
     */
    @Deprecated
    private static final int DEFAULT_GET_RANGES_CONCURRENCY = 8;

    @Override
    public String getType() {
        return "memory";
    }

    /**
     * Creates an InMemoryKeyValueService.
     *
     * @param config Configuration file.
     * @param runtimeConfig unused.
     * @param leaderConfig unused.
     * @param unused unused.
     * @param unusedLongSupplier unused.
     * @param initializeAsync unused. Async initialization has not been implemented and is not propagated.
     * @param unusedQosClient unused.
     * @return The requested KeyValueService instance
     */
    @Override
    public InMemoryKeyValueService createRawKeyValueService(
            MetricsManager metricsManager,
            KeyValueServiceConfig config,
            Supplier<Optional<KeyValueServiceRuntimeConfig>> runtimeConfig,
            Optional<LeaderConfig> leaderConfig,
            Optional<String> unused,
            LongSupplier unusedLongSupplier,
            boolean initializeAsync,
            QosClient unusedQosClient) {
        if (initializeAsync) {
            log.warn("Asynchronous initialization not implemented, will initialize synchronously.");
        }

        AtlasDbVersion.ensureVersionReported();
        return new InMemoryKeyValueService(false);
    }

    @Override
    public TimestampService createTimestampService(
            KeyValueService rawKvs,
            Optional<TableReference> unused,
            boolean initializeAsync) {
        if (initializeAsync) {
            log.warn("Asynchronous initialization not implemented, will initialize synchronously.");
        }

        AtlasDbVersion.ensureVersionReported();
        return new InMemoryTimestampService();
    }

    /**
     * @deprecated use {@link TransactionManagers#createInMemory(...)}
     *
     * There are some differences in set up between the methods though they are unlikely to cause breaks.
     * This method has been deprecated as all testing should be conducted on the code path used for
     * production TransactionManager instantiation (regardless of the backing store).  It will be removed in
     * future versions.
     */
    @Deprecated
    public static TransactionManager createInMemoryTransactionManager(AtlasSchema schema,
            AtlasSchema... otherSchemas) {

        Set<Schema> schemas = Lists.asList(schema, otherSchemas).stream()
                .map(AtlasSchema::getLatestSchema)
                .collect(Collectors.toSet());

        return createInMemoryTransactionManagerInternal(schemas);
    }

    private static TransactionManager createInMemoryTransactionManagerInternal(Set<Schema> schemas) {
        TimestampService ts = new InMemoryTimestampService();
        KeyValueService keyValueService = new InMemoryKeyValueService(false);

        schemas.forEach(s -> Schemas.createTablesAndIndexes(s, keyValueService));
        TransactionTables.createTables(keyValueService);

        TransactionService transactionService = TransactionServices.createTransactionService(keyValueService);
        LockService lock = LockRefreshingLockService.create(LockServiceImpl.create(
                 LockServerOptions.builder().isStandaloneServer(false).build()));
        LockClient client = LockClient.of("in memory atlasdb instance");
        ConflictDetectionManager conflictManager = ConflictDetectionManagers.createWithoutWarmingCache(keyValueService);
        SweepStrategyManager sweepStrategyManager = SweepStrategyManagers.createDefault(keyValueService);

        CleanupFollower follower = CleanupFollower.create(schemas);
        Cleaner cleaner = new DefaultCleanerBuilder(
                keyValueService,
                lock,
                ts,
                client,
                ImmutableList.of(follower),
                transactionService).buildCleaner();
<<<<<<< HEAD
        SerializableTransactionManager ret = SerializableTransactionManager.createForTest(
                MetricsManagers.createForTests(),
=======
        TransactionManager ret = SerializableTransactionManager.createForTest(
>>>>>>> 148989ef
                keyValueService,
                ts,
                client,
                lock,
                transactionService,
                Suppliers.ofInstance(AtlasDbConstraintCheckingMode.FULL_CONSTRAINT_CHECKING_THROWS_EXCEPTIONS),
                conflictManager,
                sweepStrategyManager,
                cleaner,
                DEFAULT_MAX_CONCURRENT_RANGES,
                DEFAULT_GET_RANGES_CONCURRENCY,
                () -> DEFAULT_TIMESTAMP_CACHE_SIZE,
                MultiTableSweepQueueWriter.NO_OP);
        cleaner.start(ret);
        return ret;
    }
}<|MERGE_RESOLUTION|>--- conflicted
+++ resolved
@@ -185,12 +185,8 @@
                 client,
                 ImmutableList.of(follower),
                 transactionService).buildCleaner();
-<<<<<<< HEAD
-        SerializableTransactionManager ret = SerializableTransactionManager.createForTest(
+        TransactionManager ret = SerializableTransactionManager.createForTest(
                 MetricsManagers.createForTests(),
-=======
-        TransactionManager ret = SerializableTransactionManager.createForTest(
->>>>>>> 148989ef
                 keyValueService,
                 ts,
                 client,
