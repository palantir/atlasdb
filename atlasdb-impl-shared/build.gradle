apply from: "../gradle/publish-jars.gradle"
apply plugin: 'org.inferred.processors'

apply from: "../gradle/shared.gradle"

apply plugin: 'java'
apply plugin: 'eclipse'

repositories {
    mavenCentral()
}

libsDirName = file('build/artifacts')

dependencies {
  compile project(":atlasdb-commons")
  compile project(":atlasdb-lock-api")
  compile project(":atlasdb-persistent-lock-api")
  compile project(":lock-impl")
  compile project(":timestamp-api")
  compile project(":timestamp-client")
  compile project(":atlasdb-client")

  compile 'com.palantir.patches.sourceforge:trove3:' + libVersions.trove
<<<<<<< HEAD
  compile group: 'com.palantir.remoting3', name: 'tracing'
  compile (group: 'com.palantir.remoting3', name: 'jersey-servers') {
=======
  compile group: 'com.palantir.common', name: 'streams'
  compile group: 'com.palantir.remoting2', name: 'tracing'
  compile (group: 'com.palantir.remoting2', name: 'jersey-servers') {
>>>>>>> 4e5f23a6
    exclude module: 'jersey-server'
  }
  compile group: 'com.palantir.safe-logging', name: 'safe-logging'

  processor group: 'org.immutables', name: 'value'
  processor 'com.google.auto.service:auto-service:1.0-rc2'

  testCompile group: 'com.palantir.remoting3', name: 'jaxrs-clients'
  testCompile group: 'io.dropwizard', name: 'dropwizard-testing'
  testCompile group: 'org.assertj', name: 'assertj-core'
  testCompile group: 'org.mockito', name: 'mockito-core'
  testCompile group: 'org.hamcrest', name: 'hamcrest-library'

  testRuntime group: 'ch.qos.logback', name: 'logback-classic'
}<|MERGE_RESOLUTION|>--- conflicted
+++ resolved
@@ -22,14 +22,9 @@
   compile project(":atlasdb-client")
 
   compile 'com.palantir.patches.sourceforge:trove3:' + libVersions.trove
-<<<<<<< HEAD
+  compile group: 'com.palantir.common', name: 'streams'
   compile group: 'com.palantir.remoting3', name: 'tracing'
   compile (group: 'com.palantir.remoting3', name: 'jersey-servers') {
-=======
-  compile group: 'com.palantir.common', name: 'streams'
-  compile group: 'com.palantir.remoting2', name: 'tracing'
-  compile (group: 'com.palantir.remoting2', name: 'jersey-servers') {
->>>>>>> 4e5f23a6
     exclude module: 'jersey-server'
   }
   compile group: 'com.palantir.safe-logging', name: 'safe-logging'
