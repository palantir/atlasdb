/*
 * (c) Copyright 2018 Palantir Technologies Inc. All rights reserved.
 *
 * Licensed under the Apache License, Version 2.0 (the "License");
 * you may not use this file except in compliance with the License.
 * You may obtain a copy of the License at
 *
 *     http://www.apache.org/licenses/LICENSE-2.0
 *
 * Unless required by applicable law or agreed to in writing, software
 * distributed under the License is distributed on an "AS IS" BASIS,
 * WITHOUT WARRANTIES OR CONDITIONS OF ANY KIND, either express or implied.
 * See the License for the specific language governing permissions and
 * limitations under the License.
 */
package com.palantir.common.concurrent;

import com.google.common.annotations.Beta;
import com.google.common.annotations.VisibleForTesting;
import com.google.common.base.CharMatcher;
import com.google.common.base.Strings;
import com.google.common.base.Suppliers;
import com.google.common.util.concurrent.Runnables;
import com.palantir.logsafe.Preconditions;
import com.palantir.logsafe.SafeArg;
import com.palantir.logsafe.exceptions.SafeIllegalStateException;
import com.palantir.logsafe.logger.SafeLogger;
import com.palantir.logsafe.logger.SafeLoggerFactory;
import com.palantir.nylon.threads.NylonExecutor;
import com.palantir.tracing.Tracers;
import com.palantir.tritium.metrics.MetricRegistries;
import com.palantir.tritium.metrics.registry.SharedTaggedMetricRegistries;
import java.lang.ref.WeakReference;
import java.util.ArrayList;
import java.util.Collection;
import java.util.Map;
import java.util.concurrent.BlockingQueue;
import java.util.concurrent.Callable;
import java.util.concurrent.ConcurrentMap;
import java.util.concurrent.ExecutorService;
import java.util.concurrent.Executors;
import java.util.concurrent.Future;
import java.util.concurrent.LinkedBlockingQueue;
import java.util.concurrent.RejectedExecutionHandler;
import java.util.concurrent.RunnableFuture;
import java.util.concurrent.ScheduledExecutorService;
import java.util.concurrent.ScheduledThreadPoolExecutor;
import java.util.concurrent.SynchronousQueue;
import java.util.concurrent.ThreadFactory;
import java.util.concurrent.ThreadPoolExecutor;
import java.util.concurrent.ThreadPoolExecutor.AbortPolicy;
import java.util.concurrent.TimeUnit;
import java.util.concurrent.atomic.AtomicInteger;
import java.util.function.Supplier;
import javax.annotation.Nullable;

/**
 * Please always use the static methods in this class instead of the ones in {@link
 * Executors}, because the executors returned by these methods will propagate
 * {@link ExecutorInheritableThreadLocal} variables.
 *
 * @author jtamer
 */
@SuppressWarnings("checkstyle:AbbreviationAsWordInName")
public final class PTExecutors {
    private static final SafeLogger log = SafeLoggerFactory.get(PTExecutors.class);

    private static final Supplier<ExecutorService> SHARED_EXECUTOR = Suppliers.memoize(() ->
            // Shared pool uses 60 second idle thread timeouts for greater reuse
            Executors.newCachedThreadPool(new NamedThreadFactory("ptexecutors-shared", true)));

    private static final String FILE_NAME_FOR_THIS_CLASS = PTExecutors.class.getSimpleName() + ".java";

    /**
     * Default keep-alive time on thread pool executors handed out by this class. This timeout is
     * applied to core pool threads as well.
     * <p>
     * Note that this particular timeout is set to be quite low in order to be conservative. We've
     * run into a number of issues (e.g., QA-44927) where thread pool mismanagement has lead to
     * OutOfMemoryExceptions.
     */
    private static final int DEFAULT_THREAD_POOL_TIMEOUT_MILLIS = 5000;

    private static final RejectedExecutionHandler defaultHandler = new AbortPolicy();

    /**
     * Creates a thread pool that creates new threads as needed, but will reuse previously
     * constructed threads when they are available. These pools will typically improve the
     * performance of programs that execute many short-lived asynchronous tasks. Calls to
     * <tt>execute</tt> will reuse previously constructed threads if available. If no existing
     * thread is available, a new thread will be created and added to the pool. Threads that have
     * not been used for sixty seconds are terminated and removed from the cache. Thus, a pool that
     * remains idle for long enough will not consume any resources. Note that pools with similar
     * properties but different details (for example, timeout parameters) may be created using
     * {@link ThreadPoolExecutor} constructors.
     *
     * @return the newly created thread pool
     */
    public static ExecutorService newCachedThreadPool() {
        return newCachedThreadPool(computeBaseThreadName());
    }

    /**
     * Creates a thread pool that creates new threads as needed, but will reuse previously
     * constructed threads when they are available. These pools will typically improve the
     * performance of programs that execute many short-lived asynchronous tasks. Calls to
     * <tt>execute</tt> will reuse previously constructed threads if available. If no existing
     * thread is available, a new thread will be created and added to the pool. Threads that have
     * not been used for sixty seconds are terminated and removed from the cache. Thus, a pool that
     * remains idle for long enough will not consume any resources. Note that pools with similar
     * properties but different details (for example, timeout parameters) may be created using
     * {@link ThreadPoolExecutor} constructors.
     *
     * @return the newly created thread pool
     */
    public static ExecutorService newCachedThreadPool(String name) {
        Preconditions.checkNotNull(name, "Name is required");
        Preconditions.checkArgument(!name.isEmpty(), "Name must not be empty");
        return newCachedThreadPoolWithMaxThreads(Short.MAX_VALUE, name);
    }

    /**
     * Creates a thread pool that creates new threads as needed, but will reuse previously
     * constructed threads when they are available, and uses the provided ThreadFactory to create
     * new threads when needed.
     *
     * @param threadFactory the factory to use when creating new threads
     * @return the newly created thread pool
     * @throws NullPointerException if threadFactory is null
     * @deprecated Please prefer {@link #newCachedThreadPool(String)}
     */
    @Deprecated
    public static ExecutorService newCachedThreadPool(ThreadFactory threadFactory) {
        return newCachedThreadPool(threadFactory, DEFAULT_THREAD_POOL_TIMEOUT_MILLIS);
    }

    /**
     * Creates a thread pool that creates new threads as needed, but will reuse previously
     * constructed threads when they are available, and uses the provided ThreadFactory to create
     * new threads when needed.
     * <p>
     * Important note: unless you know you have specific performance reasons for specifying a
     * timeout value, use newCachedThreadPool(threadFactory)
     *
     * @param threadFactory the factory to use when creating new threads
     * @return the newly created thread pool
     * @throws NullPointerException if threadFactory is null
     * @deprecated Please prefer {@link #newCachedThreadPool(String)}
     */
    @Deprecated
    public static ExecutorService newCachedThreadPool(ThreadFactory threadFactory, int threadTimeoutMillis) {
        return tryInstrumentCachedExecutor(
                newThreadPoolExecutor(
                        0,
                        Integer.MAX_VALUE,
                        threadTimeoutMillis,
                        TimeUnit.MILLISECONDS,
                        new SynchronousQueue<Runnable>(),
                        threadFactory),
                threadFactory);
    }

    /** Specialized cached executor which throws
     * {@link java.util.concurrent.RejectedExecutionException} once max-threads have been exceeded.
     *
     * If you have any doubt, this probably isn't what you're looking for. Best of luck, friend.
     */
    @Beta
    public static ExecutorService newCachedThreadPoolWithMaxThreads(int maxThreads, String name) {
        Preconditions.checkNotNull(name, "Name is required");
        Preconditions.checkArgument(!name.isEmpty(), "Name must not be empty");
        Preconditions.checkArgument(maxThreads > 0, "Max threads must be positive");
        return MetricRegistries.executor()
                .registry(SharedTaggedMetricRegistries.getSingleton())
                .name(name)
                .executor(PTExecutors.wrap(
                        name,
<<<<<<< HEAD
                        new AtlasRenamingExecutorService(
                                getViewExecutor(maxThreads, 0, SHARED_EXECUTOR.get()),
                                AtlasUncaughtExceptionHandler.INSTANCE,
                                AtlasRenamingExecutorService.threadNameSupplier(name))))
=======
                        NylonExecutor.builder()
                                .name(name)
                                .executor(SHARED_EXECUTOR.get())
                                .maxThreads(maxThreads)
                                .queueSize(0)
                                .uncaughtExceptionHandler(AtlasUncaughtExceptionHandler.INSTANCE)
                                .build()))
>>>>>>> 5b5e1bbd
                // Unhelpful for cached executors
                .reportQueuedDuration(false)
                .build();
    }

    /**
     * Instruments the provided {@link ExecutorService} if the {@link ThreadFactory} is a {@link NamedThreadFactory}.
     */
    @SuppressWarnings("deprecation") // No reasonable way to pass a TaggedMetricRegistry
    private static ExecutorService tryInstrumentCachedExecutor(ExecutorService executorService, ThreadFactory factory) {
        if (factory instanceof NamedThreadFactory) {
            String name = ((NamedThreadFactory) factory).getPrefix();
            return MetricRegistries.executor()
                    .registry(SharedTaggedMetricRegistries.getSingleton())
                    .name(name)
                    .executor(executorService)
                    // Unhelpful for cached executors
                    .reportQueuedDuration(false)
                    .build();
        }
        return executorService;
    }

    /**
     * Creates a thread pool that reuses a fixed number of threads operating off a shared unbounded
     * queue.  At any point, at most <tt>numThreads</tt> threads will be active processing tasks.  If
     * additional tasks are submitted when all threads are active, they will wait in the queue until
     * a thread is available.  If any thread terminates due to a failure during execution prior to
     * shutdown, a new one will take its place if needed to execute subsequent tasks.  The threads
     * in the pool will exist until it is explicitly {@link
     * ExecutorService#shutdown shutdown}.
     *
     * @param numThreads the number of threads in the pool
     * @return the newly created thread pool
     * @throws IllegalArgumentException if <tt>numThreads &lt;= 0</tt>
     */
    public static ExecutorService newFixedThreadPool(int numThreads) {
        return newFixedThreadPool(numThreads, computeBaseThreadName());
    }

    /**
     * Creates a thread pool that reuses a fixed number of threads operating off a shared unbounded
     * queue, using the provided ThreadFactory to create new threads when needed.  At any point, at
     * most <tt>numThreads</tt> threads will be active processing tasks.  If additional tasks are
     * submitted when all threads are active, they will wait in the queue until a thread is
     * available.  If any thread terminates due to a failure during execution prior to shutdown, a
     * new one will take its place if needed to execute subsequent tasks.  The threads in the pool
     * will exist until it is explicitly {@link ExecutorService#shutdown}.
     *
     * @param numThreads the number of threads in the pool
     * @param threadFactory the factory to use when creating new threads
     * @return the newly created thread pool
     * @throws NullPointerException if threadFactory is null
     * @throws IllegalArgumentException if <tt>numThreads &lt;= 0</tt>
     * @deprecated Prefer {@link #newFixedThreadPool(int, String)}.
     */
    @Deprecated
    public static ThreadPoolExecutor newFixedThreadPool(int numThreads, ThreadFactory threadFactory) {
        return newThreadPoolExecutor(
                numThreads,
                numThreads,
                DEFAULT_THREAD_POOL_TIMEOUT_MILLIS,
                TimeUnit.MILLISECONDS,
                new LinkedBlockingQueue<Runnable>(),
                threadFactory);
    }

    /**
     * Creates a thread pool that reuses a fixed number of threads operating off a shared unbounded
     * queue.  At any point, at most <tt>numThreads</tt> threads will be active processing tasks.  If
     * additional tasks are submitted when all threads are active, they will wait in the queue until
     * a thread is available.  If any thread terminates due to a failure during execution prior to
     * shutdown, a new one will take its place if needed to execute subsequent tasks.  The threads
     * in the pool will exist until it is explicitly {@link
     * ExecutorService#shutdown shutdown}.
     *
     * @param numThreads the number of threads in the pool
     * @param name Executor name used for thread naming and instrumentation
     * @return the newly created thread pool
     * @throws IllegalArgumentException if <tt>numThreads &lt;= 0</tt>
     */
    public static ExecutorService newFixedThreadPool(int numThreads, String name) {
        return MetricRegistries.instrument(
                SharedTaggedMetricRegistries.getSingleton(),
                PTExecutors.wrap(
                        name,
<<<<<<< HEAD
                        new AtlasRenamingExecutorService(
                                getViewExecutor(numThreads, Integer.MAX_VALUE, SHARED_EXECUTOR.get()),
                                AtlasUncaughtExceptionHandler.INSTANCE,
                                AtlasRenamingExecutorService.threadNameSupplier(name))),
=======
                        NylonExecutor.builder()
                                .name(name)
                                .executor(SHARED_EXECUTOR.get())
                                .maxThreads(numThreads)
                                .uncaughtExceptionHandler(AtlasUncaughtExceptionHandler.INSTANCE)
                                .build()),
>>>>>>> 5b5e1bbd
                name);
    }

    public static ExecutorService getViewExecutor(int numThreads, int queueSize, ExecutorService delegate) {
        return ViewExecutor.builder(delegate)
                .setMaxSize(Math.min(numThreads, Short.MAX_VALUE))
                .setQueueLimit(queueSize)
                .setUncaughtHandler(AtlasUncaughtExceptionHandler.INSTANCE)
                .build();
    }

    /**
     * Creates a thread pool that can schedule commands to run after a given delay, or to execute
     * periodically.
     *
     * @param corePoolSize the number of threads to keep in the pool, even if they are idle.
     *
     * @return a newly created scheduled thread pool
     * @throws IllegalArgumentException if <tt>corePoolSize &lt; 0</tt>
     */
    public static ScheduledThreadPoolExecutor newScheduledThreadPool(int corePoolSize) {
        return newScheduledThreadPoolExecutor(corePoolSize, newNamedThreadFactory(true));
    }

    /**
     * Creates a thread pool that can schedule commands to run after a given delay, or to execute
     * periodically.
     *
     * @param corePoolSize the number of threads to keep in the pool, even if they are idle.
     * @param threadFactory the factory to use when the executor creates a new thread.
     * @return a newly created scheduled thread pool
     * @throws IllegalArgumentException if <tt>corePoolSize &lt; 0</tt>
     * @throws NullPointerException if threadFactory is null
     */
    public static ScheduledThreadPoolExecutor newScheduledThreadPool(int corePoolSize, ThreadFactory threadFactory) {
        return newScheduledThreadPoolExecutor(corePoolSize, threadFactory);
    }

    /**
     * Creates an Executor that uses a single worker thread operating off an unbounded queue. (Note
     * however that if this single thread terminates due to a failure during execution prior to
     * shutdown, a new one will take its place if needed to execute subsequent tasks.)  Tasks are
     * guaranteed to execute sequentially, and no more than one task will be active at any given
     * time. Unlike the otherwise equivalent <tt>newFixedThreadPool(1)</tt> the returned executor is
     * guaranteed not to be reconfigurable to use additional threads.
     *
     * @return the newly created single-threaded Executor
     */
    public static ExecutorService newSingleThreadExecutor() {
        return Executors.unconfigurableExecutorService(newFixedThreadPool(1));
    }

    /**
     * Creates an Executor that uses a single worker thread operating off an unbounded queue. (Note
     * however that if this single thread terminates due to a failure during execution prior to
     * shutdown, a new one will take its place if needed to execute subsequent tasks.)  Tasks are
     * guaranteed to execute sequentially, and no more than one task will be active at any given
     * time. Unlike the otherwise equivalent <tt>newFixedThreadPool(1)</tt> the returned executor is
     * guaranteed not to be reconfigurable to use additional threads.
     *
     * @param isDaemon denotes if the thread should be run as a daemon or not
     * @return the newly created single-threaded Executor
     */
    public static ExecutorService newSingleThreadExecutor(boolean isDaemon) {
        return Executors.unconfigurableExecutorService(
                isDaemon ? newFixedThreadPool(1) : newFixedThreadPool(1, newNamedThreadFactory(false)));
    }

    /**
     * Creates an Executor that uses a single worker thread operating off an unbounded queue, and
     * uses the provided ThreadFactory to create a new thread when needed. Unlike the otherwise
     * equivalent <tt>newFixedThreadPool(1, threadFactory)</tt> the returned executor is guaranteed
     * not to be reconfigurable to use additional threads.
     *
     * @param threadFactory the factory to use when creating new threads
     * @return the newly created single-threaded Executor
     * @throws NullPointerException if threadFactory is null
     * @deprecated Prefer {@link #newSingleThreadExecutor()}
     */
    @Deprecated
    public static ExecutorService newSingleThreadExecutor(ThreadFactory threadFactory) {
        return Executors.unconfigurableExecutorService(newFixedThreadPool(1, threadFactory));
    }

    /**
     * Creates a single-threaded executor that can schedule commands to run after a given delay, or
     * to execute periodically.  (Note however that if this single thread terminates due to a
     * failure during execution prior to shutdown, a new one will take its place if needed to
     * execute subsequent tasks.)  Tasks are guaranteed to execute sequentially, and no more than
     * one task will be active at any given time. Unlike the otherwise equivalent
     * <tt>newScheduledThreadPool(1)</tt> the returned executor is guaranteed not to be
     * reconfigurable to use additional threads.
     *
     * @return the newly created scheduled executor
     */
    public static ScheduledExecutorService newSingleThreadScheduledExecutor() {
        ThreadFactory factory = newNamedThreadFactory(true);
        String executorName = getExecutorName(factory);
        return wrap(executorName, Executors.newSingleThreadScheduledExecutor(factory));
    }

    /**
     * Creates a single-threaded executor that can schedule commands to run after a given delay, or
     * to execute periodically.  (Note however that if this single thread terminates due to a
     * failure during execution prior to shutdown, a new one will take its place if needed to
     * execute subsequent tasks.)  Tasks are guaranteed to execute sequentially, and no more than
     * one task will be active at any given time. Unlike the otherwise equivalent
     * <tt>newScheduledThreadPool(1, threadFactory)</tt> the returned executor is guaranteed not to
     * be reconfigurable to use additional threads.
     *
     * @param threadFactory the factory to use when creating new threads
     * @return a newly created scheduled executor
     * @throws NullPointerException if threadFactory is null
     */
    public static ScheduledExecutorService newSingleThreadScheduledExecutor(ThreadFactory threadFactory) {
        String executorName = getExecutorName(threadFactory);
        return wrap(executorName, Executors.newSingleThreadScheduledExecutor(threadFactory));
    }

    /**
     * Creates a new <tt>ThreadPoolExecutor</tt> with the given initial parameters and default
     * thread factory and rejected execution handler.  It may be more convenient to use one of the
     * {@link Executors} factory methods instead of this general purpose
     * constructor.
     *
     * @param corePoolSize the number of threads to keep in the pool, even if they are idle.
     * @param maximumPoolSize the maximum number of threads to allow in the pool.
     * @param keepAliveTime when the number of threads is greater than the core, this is the maximum
     *        time that excess idle threads will wait for new tasks before terminating.
     * @param unit the time unit for the keepAliveTime argument.
     * @param workQueue the queue to use for holding tasks before they are executed. This queue will
     *        hold only the <tt>Runnable</tt> tasks submitted by the <tt>execute</tt> method.
     * @throws IllegalArgumentException if corePoolSize or keepAliveTime less than zero, or if
     *         maximumPoolSize less than or equal to zero, or if corePoolSize greater than
     *         maximumPoolSize.
     * @throws NullPointerException if <tt>workQueue</tt> is null
     */
    public static ThreadPoolExecutor newThreadPoolExecutor(
            int corePoolSize,
            int maximumPoolSize,
            long keepAliveTime,
            TimeUnit unit,
            BlockingQueue<Runnable> workQueue) {
        return newThreadPoolExecutor(
                corePoolSize, maximumPoolSize, keepAliveTime, unit, workQueue, newNamedThreadFactory(), defaultHandler);
    }

    /**
     * Creates a new <tt>ThreadPoolExecutor</tt> with the given initial parameters and default
     * rejected execution handler.
     *
     * @param corePoolSize the number of threads to keep in the pool, even if they are idle.
     * @param maximumPoolSize the maximum number of threads to allow in the pool.
     * @param keepAliveTime the maximum time that idle threads will wait for new tasks before
     *        terminating.
     * @param unit the time unit for the keepAliveTime argument.
     * @param workQueue the queue to use for holding tasks before they are executed. This queue will
     *        hold only the <tt>Runnable</tt> tasks submitted by the <tt>execute</tt> method.
     * @param threadFactory the factory to use when the executor creates a new thread.
     * @throws IllegalArgumentException if corePoolSize or keepAliveTime less than zero, or if
     *         maximumPoolSize less than or equal to zero, or if corePoolSize greater than
     *         maximumPoolSize.
     * @throws NullPointerException if <tt>workQueue</tt> or <tt>threadFactory</tt> are null.
     */
    public static ThreadPoolExecutor newThreadPoolExecutor(
            int corePoolSize,
            int maximumPoolSize,
            long keepAliveTime,
            TimeUnit unit,
            BlockingQueue<Runnable> workQueue,
            ThreadFactory threadFactory) {
        return newThreadPoolExecutor(
                corePoolSize, maximumPoolSize, keepAliveTime, unit, workQueue, threadFactory, defaultHandler);
    }

    /**
     * Creates a new <tt>ThreadPoolExecutor</tt> with the given initial parameters and default
     * thread factory.
     *
     * @param corePoolSize the number of threads to keep in the pool, even if they are idle.
     * @param maximumPoolSize the maximum number of threads to allow in the pool.
     * @param keepAliveTime the maximum time that idle threads will wait for new tasks before
     *        terminating.
     * @param unit the time unit for the keepAliveTime argument.
     * @param workQueue the queue to use for holding tasks before they are executed. This queue will
     *        hold only the <tt>Runnable</tt> tasks submitted by the <tt>execute</tt> method.
     * @param handler the handler to use when execution is blocked because the thread bounds and
     *        queue capacities are reached.
     * @throws IllegalArgumentException if corePoolSize or keepAliveTime less than zero, or if
     *         maximumPoolSize less than or equal to zero, or if corePoolSize greater than
     *         maximumPoolSize.
     * @throws NullPointerException if <tt>workQueue</tt> or <tt>handler</tt> are null.
     */
    public static ThreadPoolExecutor newThreadPoolExecutor(
            int corePoolSize,
            int maximumPoolSize,
            long keepAliveTime,
            TimeUnit unit,
            BlockingQueue<Runnable> workQueue,
            RejectedExecutionHandler handler) {
        return newThreadPoolExecutor(
                corePoolSize, maximumPoolSize, keepAliveTime, unit, workQueue, newNamedThreadFactory(), handler);
    }

    /**
     * Creates a new <tt>ThreadPoolExecutor</tt> with the given initial parameters.
     *
     * @param corePoolSize the number of threads to keep in the pool, even if they are idle.
     * @param maximumPoolSize the maximum number of threads to allow in the pool.
     * @param keepAliveTime the maximum time that idle threads will wait for new tasks before
     *        terminating.
     * @param unit the time unit for the keepAliveTime argument.
     * @param workQueue the queue to use for holding tasks before they are executed. This queue will
     *        hold only the <tt>Runnable</tt> tasks submitted by the <tt>execute</tt> method.
     * @param threadFactory the factory to use when the executor creates a new thread.
     * @param handler the handler to use when execution is blocked because the thread bounds and
     *        queue capacities are reached.
     * @throws IllegalArgumentException if corePoolSize or keepAliveTime less than zero, or if
     *         maximumPoolSize less than or equal to zero, or if corePoolSize greater than
     *         maximumPoolSize.
     * @throws NullPointerException if <tt>workQueue</tt> or <tt>threadFactory</tt> or
     *         <tt>handler</tt> are null.
     */
    @SuppressWarnings("DangerousThreadPoolExecutorUsage")
    public static ThreadPoolExecutor newThreadPoolExecutor(
            int corePoolSize,
            int maximumPoolSize,
            long keepAliveTime,
            TimeUnit unit,
            BlockingQueue<Runnable> workQueue,
            ThreadFactory threadFactory,
            RejectedExecutionHandler handler) {
        String executorName = getExecutorName(threadFactory);
        ThreadPoolExecutor tpe =
                new ThreadPoolExecutor(
                        corePoolSize,
                        maximumPoolSize,
                        keepAliveTime, // (authorized)
                        unit,
                        workQueue,
                        threadFactory,
                        handler) {
                    @Override
                    public void execute(Runnable command) {
                        super.execute(wrap(executorName, command));
                    }
                };
        // QA-49019 - always allow core pool threads to timeout.
        if (keepAliveTime > 0) {
            tpe.allowCoreThreadTimeOut(true);
        }
        return tpe;
    }

    /**
     * Creates a new ScheduledThreadPoolExecutor with the given core pool size.
     *
     * @param corePoolSize the number of threads to keep in the pool, even if they are idle
     * @throws IllegalArgumentException if <tt>corePoolSize &lt; 0</tt>
     */
    public static ScheduledThreadPoolExecutor newScheduledThreadPoolExecutor(int corePoolSize) {
        return newScheduledThreadPoolExecutor(corePoolSize, newNamedThreadFactory(true), defaultHandler);
    }

    /**
     * Creates a new ScheduledThreadPoolExecutor with the given initial parameters.
     *
     * @param corePoolSize the number of threads to keep in the pool, even if they are idle
     * @param threadFactory the factory to use when the executor creates a new thread
     * @throws IllegalArgumentException if <tt>corePoolSize &lt; 0</tt>
     * @throws NullPointerException if threadFactory is null
     */
    public static ScheduledThreadPoolExecutor newScheduledThreadPoolExecutor(
            int corePoolSize, ThreadFactory threadFactory) {
        return newScheduledThreadPoolExecutor(corePoolSize, threadFactory, defaultHandler);
    }

    /**
     * Creates a new ScheduledThreadPoolExecutor with the given initial parameters.
     *
     * @param corePoolSize the number of threads to keep in the pool, even if they are idle
     * @param handler the handler to use when execution is blocked because the thread bounds and
     *        queue capacities are reached
     * @throws IllegalArgumentException if <tt>corePoolSize &lt; 0</tt>
     * @throws NullPointerException if handler is null
     */
    public static ScheduledThreadPoolExecutor newScheduledThreadPoolExecutor(
            int corePoolSize, RejectedExecutionHandler handler) {
        return newScheduledThreadPoolExecutor(corePoolSize, newNamedThreadFactory(true), handler);
    }

    /**
     * Creates a new ScheduledThreadPoolExecutor with the given initial parameters.
     *
     * @param corePoolSize the number of threads to keep in the pool, even if they are idle
     * @param threadFactory the factory to use when the executor creates a new thread
     * @param handler the handler to use when execution is blocked because the thread bounds and
     *        queue capacities are reached.
     * @throws IllegalArgumentException if <tt>corePoolSize &lt; 0</tt>
     * @throws NullPointerException if threadFactory or handler is null
     */
    @SuppressWarnings("DangerousThreadPoolExecutorUsage")
    public static ScheduledThreadPoolExecutor newScheduledThreadPoolExecutor(
            int corePoolSize, ThreadFactory threadFactory, RejectedExecutionHandler handler) {
        Preconditions.checkArgument(
                corePoolSize >= 0,
                "Thread count for ScheduledThreadPoolExecutor must be non-negative!",
                SafeArg.of("corePoolSize", corePoolSize));
        int positiveCorePoolSize = corePoolSize > 0 ? corePoolSize : 1;
        String executorName = getExecutorName(threadFactory);
        ScheduledThreadPoolExecutor ret =
                new ScheduledThreadPoolExecutor(positiveCorePoolSize, threadFactory, handler) {
                    @Override
                    public void execute(Runnable command) {
                        super.execute(wrap(executorName, command));
                    }
                };
        ret.setKeepAliveTime(DEFAULT_THREAD_POOL_TIMEOUT_MILLIS, TimeUnit.MILLISECONDS);
        return ret;
    }

    // Characters likely to be part of a pattern, not part of the executor name. For example, rather than
    // "mine-bitcoin-31" we want "mine-bitcoin"
    private static final CharMatcher THREAD_NAME_TRIMMED_CHARS =
            CharMatcher.inRange('0', '9').or(CharMatcher.anyOf(".-_")).or(CharMatcher.whitespace());

    @VisibleForTesting
    static String getExecutorName(ThreadFactory factory) {
        if (factory instanceof NamedThreadFactory) {
            return ((NamedThreadFactory) factory).getPrefix();
        }
        // fall back to create a thread, and capture the name
        // Thread isn't started, allow it to be collected immediately.
        String threadName = factory.newThread(Runnables.doNothing()).getName();
        if (!Strings.isNullOrEmpty(threadName)) {
            String trimmed = THREAD_NAME_TRIMMED_CHARS.trimTrailingFrom(threadName);
            if (!Strings.isNullOrEmpty(trimmed)) {
                return trimmed;
            }
        }
        return "PTExecutor";
    }

    /**
     * Wraps the given {@code ExecutorService} so that {@link ExecutorInheritableThreadLocal}
     * variables are propagated through.
     */
    public static ExecutorService wrap(final String operationName, final ExecutorService executorService) {
        return new AbstractForwardingExecutorService() {
            @Override
            protected ExecutorService delegate() {
                return executorService;
            }

            @Override
            protected Runnable wrap(Runnable runnable) {
                return PTExecutors.wrap(operationName, runnable);
            }
        };
    }

    public static ExecutorService wrap(final ExecutorService executorService) {
        return wrap("PTExecutor", executorService);
    }

    /**
     * Wraps the given {@code ScheduledExecutorService} so that {@link
     * ExecutorInheritableThreadLocal} variables are propagated through.
     */
    public static ScheduledExecutorService wrap(
            final String operationName, final ScheduledExecutorService scheduledExecutorService) {
        return new InternalForwardingScheduledExecutorService() {
            @Override
            protected ScheduledExecutorService delegate() {
                return scheduledExecutorService;
            }

            @Override
            protected Runnable wrap(Runnable runnable) {
                return PTExecutors.wrap(operationName, runnable);
            }

            @Override
            protected <T> Callable<T> wrap(Callable<T> callable) {
                return PTExecutors.wrap(operationName, callable);
            }

            @Override
            protected Runnable wrapRecurring(Runnable runnable) {
                // Intentionally does not retain current thread state.
                return Tracers.wrapWithNewTrace(operationName, runnable);
            }
        };
    }

    public static ScheduledExecutorService wrap(final ScheduledExecutorService scheduledExecutorService) {
        return wrap("PTExecutor", scheduledExecutorService);
    }

    /**
     * Wraps the given {@code Runnable} so that {@link ExecutorInheritableThreadLocal} variables are
     * propagated through.  If {@code runnable} implements the {@link Future}
     * interface, then the returned {@code Runnable} will also implement {@code Future}.
     */
    public static Runnable wrap(final Runnable runnable) {
        return wrap("PTExecutor", runnable);
    }

    public static Runnable wrap(final String operationName, final Runnable runnable) {
        Runnable wrappedRunnable = wrapRunnable(operationName, runnable);
        if (runnable instanceof Future<?>) {
            @SuppressWarnings("unchecked")
            Future<Object> unsafeFuture = (Future<Object>) runnable;
            return new ForwardingRunnableFuture<>(wrappedRunnable, unsafeFuture);
        }
        return wrappedRunnable;
    }

    public static <T> RunnableFuture<T> wrap(RunnableFuture<T> rf) {
        Runnable wrappedRunnable = wrapRunnable("PTExecutor", rf);
        return new ForwardingRunnableFuture<>(wrappedRunnable, rf);
    }

    /**
     * Wraps the given {@code Callable} so that {@link ExecutorInheritableThreadLocal} variables are
     * propagated through.
     */
    public static <T> Callable<T> wrap(final String operationName, final Callable<? extends T> callable) {
        final Map<WeakReference<? extends ExecutorInheritableThreadLocal<?>>, Object> mapForNewThread =
                ExecutorInheritableThreadLocal.getMapForNewThread();
        return Tracers.wrap(operationName, () -> {
            ConcurrentMap<WeakReference<? extends ExecutorInheritableThreadLocal<?>>, Object> oldMap =
                    ExecutorInheritableThreadLocal.installMapOnThread(mapForNewThread);
            try {
                return callable.call();
            } finally {
                ExecutorInheritableThreadLocal.uninstallMapOnThread(oldMap);
            }
        });
    }

    public static <T> Callable<T> wrap(final Callable<? extends T> callable) {
        return wrap("PTExecutor", callable);
    }
    /**
     * Wraps the given {@code Callable}s so that {@link ExecutorInheritableThreadLocal} variables
     * are propagated through.
     */
    public static <T> Collection<Callable<T>> wrap(Collection<? extends Callable<? extends T>> tasks) {
        Collection<Callable<T>> wrapped = new ArrayList<Callable<T>>(tasks.size());
        for (Callable<? extends T> task : tasks) {
            wrapped.add(wrap(task));
        }
        return wrapped;
    }

    private static Runnable wrapRunnable(String operationName, Runnable runnable) {
        final Map<WeakReference<? extends ExecutorInheritableThreadLocal<?>>, Object> mapForNewThread =
                ExecutorInheritableThreadLocal.getMapForNewThread();

        return Tracers.wrap(operationName, () -> {
            ConcurrentMap<WeakReference<? extends ExecutorInheritableThreadLocal<?>>, Object> oldMap =
                    ExecutorInheritableThreadLocal.installMapOnThread(mapForNewThread);
            try {
                runnable.run();
            } finally {
                ExecutorInheritableThreadLocal.uninstallMapOnThread(oldMap);
            }
        });
    }

    static String computeBaseThreadName() {
        return computeBaseThreadName(null);
    }

    static String computeBaseThreadName(@Nullable Class<?> classToIgnore) {
        String fileNameToIgnore = (classToIgnore == null) ? null : classToIgnore.getSimpleName() + ".java";
        StackTraceElement[] stackTrace = new Throwable().getStackTrace();
        if (stackTrace != null) {
            for (StackTraceElement stackTraceElement : stackTrace) {
                String fileName = stackTraceElement.getFileName();
                if ((fileName != null)
                        && !fileName.equals(FILE_NAME_FOR_THIS_CLASS)
                        && !fileName.equals(fileNameToIgnore)) {
                    return fileName + ":" + stackTraceElement.getLineNumber();
                }
            }
        }
        log.warn("Can't figure out what name to use for this thread factory!");
        return "Unnamed thread";
    }

    public static ThreadFactory newNamedThreadFactory() {
        return newNamedThreadFactory(true, null);
    }

    public static ThreadFactory newNamedThreadFactory(boolean isDaemon) {
        return newNamedThreadFactory(isDaemon, null);
    }

    public static ThreadFactory newNamedThreadFactory(boolean isDaemon, Class<?> classToIgnore) {
        return new NamedThreadFactory(computeBaseThreadName(classToIgnore), isDaemon);
    }

    @SuppressWarnings("ThreadPriorityCheck") // Used internally
    public static ThreadFactory newThreadFactory(final String prefix, final int priority, final boolean isDaemon) {
        ThreadFactory threadFactory = new ThreadFactory() {
            private final AtomicInteger nextThreadId = new AtomicInteger();

            @Override
            public Thread newThread(Runnable runnable) {
                Thread thread = new Thread(runnable, prefix + "-" + nextThreadId.getAndIncrement());
                thread.setPriority(priority);
                thread.setDaemon(isDaemon);
                return thread;
            }
        };

        return threadFactory;
    }

    private PTExecutors() {
        throw new SafeIllegalStateException("uninstantiable");
    }
}<|MERGE_RESOLUTION|>--- conflicted
+++ resolved
@@ -173,22 +173,7 @@
         return MetricRegistries.executor()
                 .registry(SharedTaggedMetricRegistries.getSingleton())
                 .name(name)
-                .executor(PTExecutors.wrap(
-                        name,
-<<<<<<< HEAD
-                        new AtlasRenamingExecutorService(
-                                getViewExecutor(maxThreads, 0, SHARED_EXECUTOR.get()),
-                                AtlasUncaughtExceptionHandler.INSTANCE,
-                                AtlasRenamingExecutorService.threadNameSupplier(name))))
-=======
-                        NylonExecutor.builder()
-                                .name(name)
-                                .executor(SHARED_EXECUTOR.get())
-                                .maxThreads(maxThreads)
-                                .queueSize(0)
-                                .uncaughtExceptionHandler(AtlasUncaughtExceptionHandler.INSTANCE)
-                                .build()))
->>>>>>> 5b5e1bbd
+                .executor(PTExecutors.wrap(name, getViewExecutor(name, maxThreads, 0, SHARED_EXECUTOR.get())))
                 // Unhelpful for cached executors
                 .reportQueuedDuration(false)
                 .build();
@@ -273,29 +258,18 @@
     public static ExecutorService newFixedThreadPool(int numThreads, String name) {
         return MetricRegistries.instrument(
                 SharedTaggedMetricRegistries.getSingleton(),
-                PTExecutors.wrap(
-                        name,
-<<<<<<< HEAD
-                        new AtlasRenamingExecutorService(
-                                getViewExecutor(numThreads, Integer.MAX_VALUE, SHARED_EXECUTOR.get()),
-                                AtlasUncaughtExceptionHandler.INSTANCE,
-                                AtlasRenamingExecutorService.threadNameSupplier(name))),
-=======
-                        NylonExecutor.builder()
-                                .name(name)
-                                .executor(SHARED_EXECUTOR.get())
-                                .maxThreads(numThreads)
-                                .uncaughtExceptionHandler(AtlasUncaughtExceptionHandler.INSTANCE)
-                                .build()),
->>>>>>> 5b5e1bbd
+                PTExecutors.wrap(name, getViewExecutor(name, numThreads, Integer.MAX_VALUE, SHARED_EXECUTOR.get())),
                 name);
     }
 
-    public static ExecutorService getViewExecutor(int numThreads, int queueSize, ExecutorService delegate) {
-        return ViewExecutor.builder(delegate)
-                .setMaxSize(Math.min(numThreads, Short.MAX_VALUE))
-                .setQueueLimit(queueSize)
-                .setUncaughtHandler(AtlasUncaughtExceptionHandler.INSTANCE)
+    public static ExecutorService getViewExecutor(
+            String name, int numThreads, int queueSize, ExecutorService delegate) {
+        return NylonExecutor.builder()
+                .name(name)
+                .executor(delegate)
+                .maxThreads(numThreads)
+                .queueSize(queueSize)
+                .uncaughtExceptionHandler(AtlasUncaughtExceptionHandler.INSTANCE)
                 .build();
     }
 
