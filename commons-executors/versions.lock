{
    "compileClasspath": {
        "com.fasterxml.jackson.core:jackson-annotations": {
            "locked": "2.6.7",
            "transitive": [
                "com.fasterxml.jackson.core:jackson-databind"
            ]
        },
        "com.fasterxml.jackson.core:jackson-core": {
            "locked": "2.6.7",
            "transitive": [
                "com.fasterxml.jackson.core:jackson-databind",
                "com.fasterxml.jackson.dataformat:jackson-dataformat-cbor",
                "com.fasterxml.jackson.datatype:jackson-datatype-guava",
                "com.fasterxml.jackson.datatype:jackson-datatype-jdk8",
                "com.fasterxml.jackson.datatype:jackson-datatype-jsr310",
                "com.fasterxml.jackson.module:jackson-module-afterburner"
            ]
        },
        "com.fasterxml.jackson.core:jackson-databind": {
            "locked": "2.6.7",
            "transitive": [
                "com.fasterxml.jackson.datatype:jackson-datatype-guava",
                "com.fasterxml.jackson.datatype:jackson-datatype-jdk8",
                "com.fasterxml.jackson.datatype:jackson-datatype-jsr310",
                "com.fasterxml.jackson.module:jackson-module-afterburner",
                "com.palantir.remoting-api:tracing",
                "com.palantir.remoting3:jackson-support",
                "com.palantir.remoting3:tracing"
            ]
        },
        "com.fasterxml.jackson.dataformat:jackson-dataformat-cbor": {
            "locked": "2.6.7",
            "transitive": [
                "com.palantir.remoting3:jackson-support"
            ]
        },
        "com.fasterxml.jackson.datatype:jackson-datatype-guava": {
            "locked": "2.6.7",
            "transitive": [
                "com.palantir.remoting3:jackson-support",
                "com.palantir.remoting3:tracing"
            ]
        },
        "com.fasterxml.jackson.datatype:jackson-datatype-jdk8": {
            "locked": "2.6.7",
            "transitive": [
                "com.palantir.remoting3:jackson-support",
                "com.palantir.remoting3:tracing"
            ]
        },
        "com.fasterxml.jackson.datatype:jackson-datatype-jsr310": {
            "locked": "2.6.7",
            "transitive": [
                "com.palantir.remoting3:jackson-support"
            ]
        },
        "com.fasterxml.jackson.module:jackson-module-afterburner": {
            "locked": "2.6.7",
            "transitive": [
                "com.palantir.remoting3:jackson-support",
                "com.palantir.remoting3:tracing"
            ]
        },
        "com.google.code.findbugs:annotations": {
<<<<<<< HEAD
            "locked": "3.0.1"
        },
        "com.google.code.findbugs:jsr305": {
            "locked": "3.0.1",
            "transitive": [
                "com.google.code.findbugs:annotations"
            ]
        },
        "net.jcip:jcip-annotations": {
            "locked": "1.0",
            "transitive": [
                "com.google.code.findbugs:annotations"
=======
            "locked": "2.0.3"
        },
        "com.google.guava:guava": {
            "locked": "18.0",
            "transitive": [
                "com.fasterxml.jackson.datatype:jackson-datatype-guava",
                "com.palantir.remoting3:tracing"
            ]
        },
        "com.palantir.remoting-api:tracing": {
            "locked": "1.4.0",
            "transitive": [
                "com.palantir.remoting3:tracing"
            ]
        },
        "com.palantir.remoting3:jackson-support": {
            "locked": "3.5.1",
            "transitive": [
                "com.palantir.remoting3:tracing"
            ]
        },
        "com.palantir.remoting3:tracing": {
            "locked": "3.5.1"
        },
        "com.palantir.safe-logging:safe-logging": {
            "locked": "0.1.3",
            "transitive": [
                "com.palantir.remoting3:tracing"
            ]
        },
        "org.slf4j:slf4j-api": {
            "locked": "1.7.5",
            "transitive": [
                "com.palantir.remoting3:tracing"
>>>>>>> f75dc784
            ]
        }
    },
    "runtime": {
        "com.fasterxml.jackson.core:jackson-annotations": {
            "locked": "2.6.7",
            "transitive": [
                "com.fasterxml.jackson.core:jackson-databind"
            ]
        },
        "com.fasterxml.jackson.core:jackson-core": {
            "locked": "2.6.7",
            "transitive": [
                "com.fasterxml.jackson.core:jackson-databind",
                "com.fasterxml.jackson.dataformat:jackson-dataformat-cbor",
                "com.fasterxml.jackson.datatype:jackson-datatype-guava",
                "com.fasterxml.jackson.datatype:jackson-datatype-jdk8",
                "com.fasterxml.jackson.datatype:jackson-datatype-jsr310",
                "com.fasterxml.jackson.module:jackson-module-afterburner"
            ]
        },
        "com.fasterxml.jackson.core:jackson-databind": {
            "locked": "2.6.7",
            "transitive": [
                "com.fasterxml.jackson.datatype:jackson-datatype-guava",
                "com.fasterxml.jackson.datatype:jackson-datatype-jdk8",
                "com.fasterxml.jackson.datatype:jackson-datatype-jsr310",
                "com.fasterxml.jackson.module:jackson-module-afterburner",
                "com.palantir.remoting-api:tracing",
                "com.palantir.remoting3:jackson-support",
                "com.palantir.remoting3:tracing"
            ]
        },
        "com.fasterxml.jackson.dataformat:jackson-dataformat-cbor": {
            "locked": "2.6.7",
            "transitive": [
                "com.palantir.remoting3:jackson-support"
            ]
        },
        "com.fasterxml.jackson.datatype:jackson-datatype-guava": {
            "locked": "2.6.7",
            "transitive": [
                "com.palantir.remoting3:jackson-support",
                "com.palantir.remoting3:tracing"
            ]
        },
        "com.fasterxml.jackson.datatype:jackson-datatype-jdk8": {
            "locked": "2.6.7",
            "transitive": [
                "com.palantir.remoting3:jackson-support",
                "com.palantir.remoting3:tracing"
            ]
        },
        "com.fasterxml.jackson.datatype:jackson-datatype-jsr310": {
            "locked": "2.6.7",
            "transitive": [
                "com.palantir.remoting3:jackson-support"
            ]
        },
        "com.fasterxml.jackson.module:jackson-module-afterburner": {
            "locked": "2.6.7",
            "transitive": [
                "com.palantir.remoting3:jackson-support",
                "com.palantir.remoting3:tracing"
            ]
        },
        "com.google.code.findbugs:annotations": {
<<<<<<< HEAD
            "locked": "3.0.1"
        },
        "com.google.code.findbugs:jsr305": {
            "locked": "3.0.1",
            "transitive": [
                "com.google.code.findbugs:annotations"
            ]
        },
        "net.jcip:jcip-annotations": {
            "locked": "1.0",
            "transitive": [
                "com.google.code.findbugs:annotations"
=======
            "locked": "2.0.3"
        },
        "com.google.guava:guava": {
            "locked": "18.0",
            "transitive": [
                "com.fasterxml.jackson.datatype:jackson-datatype-guava",
                "com.palantir.remoting3:tracing"
            ]
        },
        "com.palantir.remoting-api:tracing": {
            "locked": "1.4.0",
            "transitive": [
                "com.palantir.remoting3:tracing"
            ]
        },
        "com.palantir.remoting3:jackson-support": {
            "locked": "3.5.1",
            "transitive": [
                "com.palantir.remoting3:tracing"
            ]
        },
        "com.palantir.remoting3:tracing": {
            "locked": "3.5.1"
        },
        "com.palantir.safe-logging:safe-logging": {
            "locked": "0.1.3",
            "transitive": [
                "com.palantir.remoting3:tracing"
            ]
        },
        "org.slf4j:slf4j-api": {
            "locked": "1.7.5",
            "transitive": [
                "com.palantir.remoting3:tracing"
>>>>>>> f75dc784
            ]
        }
    }
}<|MERGE_RESOLUTION|>--- conflicted
+++ resolved
@@ -63,7 +63,6 @@
             ]
         },
         "com.google.code.findbugs:annotations": {
-<<<<<<< HEAD
             "locked": "3.0.1"
         },
         "com.google.code.findbugs:jsr305": {
@@ -76,20 +75,7 @@
             "locked": "1.0",
             "transitive": [
                 "com.google.code.findbugs:annotations"
-=======
-            "locked": "2.0.3"
-        },
-        "com.google.guava:guava": {
-            "locked": "18.0",
-            "transitive": [
-                "com.fasterxml.jackson.datatype:jackson-datatype-guava",
-                "com.palantir.remoting3:tracing"
-            ]
-        },
-        "com.palantir.remoting-api:tracing": {
-            "locked": "1.4.0",
-            "transitive": [
-                "com.palantir.remoting3:tracing"
+            ]
             ]
         },
         "com.palantir.remoting3:jackson-support": {
@@ -111,7 +97,6 @@
             "locked": "1.7.5",
             "transitive": [
                 "com.palantir.remoting3:tracing"
->>>>>>> f75dc784
             ]
         }
     },
@@ -179,7 +164,6 @@
             ]
         },
         "com.google.code.findbugs:annotations": {
-<<<<<<< HEAD
             "locked": "3.0.1"
         },
         "com.google.code.findbugs:jsr305": {
@@ -192,20 +176,7 @@
             "locked": "1.0",
             "transitive": [
                 "com.google.code.findbugs:annotations"
-=======
-            "locked": "2.0.3"
-        },
-        "com.google.guava:guava": {
-            "locked": "18.0",
-            "transitive": [
-                "com.fasterxml.jackson.datatype:jackson-datatype-guava",
-                "com.palantir.remoting3:tracing"
-            ]
-        },
-        "com.palantir.remoting-api:tracing": {
-            "locked": "1.4.0",
-            "transitive": [
-                "com.palantir.remoting3:tracing"
+            ]
             ]
         },
         "com.palantir.remoting3:jackson-support": {
@@ -227,7 +198,6 @@
             "locked": "1.7.5",
             "transitive": [
                 "com.palantir.remoting3:tracing"
->>>>>>> f75dc784
             ]
         }
     }
