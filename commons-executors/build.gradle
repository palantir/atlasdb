apply from: "../gradle/shared.gradle"

libsDirName = file('build/artifacts')
dependencies {
<<<<<<< HEAD
    api project(":commons-executors-api")
    implementation project(":commons-annotations")

    implementation "com.palantir.tracing:tracing"
=======
    compile project(":commons-executors-api")
    compile "com.palantir.tracing:tracing"
    implementation "com.palantir.nylon:nylon-threads"
>>>>>>> ee62165c
    implementation "com.palantir.tritium:tritium-metrics"
    implementation "org.jboss.threads:jboss-threads"

    implementation 'com.google.guava:guava'
    implementation 'com.palantir.safe-logging:preconditions'
    implementation 'com.palantir.tritium:tritium-registry'
    implementation 'org.slf4j:slf4j-api'

    testImplementation 'com.palantir.tritium:tritium-registry'
    testImplementation 'io.dropwizard.metrics:metrics-core'

    testImplementation group: 'com.google.guava', name: 'guava'
    testCompileOnly 'org.immutables:value::annotations'
}<|MERGE_RESOLUTION|>--- conflicted
+++ resolved
@@ -2,16 +2,11 @@
 
 libsDirName = file('build/artifacts')
 dependencies {
-<<<<<<< HEAD
     api project(":commons-executors-api")
     implementation project(":commons-annotations")
 
     implementation "com.palantir.tracing:tracing"
-=======
-    compile project(":commons-executors-api")
-    compile "com.palantir.tracing:tracing"
     implementation "com.palantir.nylon:nylon-threads"
->>>>>>> ee62165c
     implementation "com.palantir.tritium:tritium-metrics"
     implementation "org.jboss.threads:jboss-threads"
 
