--- conflicted
+++ resolved
@@ -39,11 +39,7 @@
     UUID logId();
     <T> T accept(Visitor<T> visitor);
 
-<<<<<<< HEAD
-    static Failed failure(UUID logId) {
-=======
     static Failed failed(UUID logId) {
->>>>>>> 91a8b6fb
         return ImmutableFailed.builder().logId(logId).build();
     }
 
@@ -51,22 +47,12 @@
         return ImmutableSuccess.builder().logId(logId).lastKnownVersion(version).events(events).build();
     }
 
-<<<<<<< HEAD
-    static Snapshot snapshot(UUID logId, long version, Set<LockDescriptor> locked, Set<LockWatchReference> references) {
-=======
     static Snapshot snapshot(UUID logId, long version, Set<LockDescriptor> locked,
             Set<LockWatchReference> lockWatches) {
->>>>>>> 91a8b6fb
         return ImmutableSnapshot.builder()
                 .logId(logId)
                 .lastKnownVersion(version)
                 .locked(locked)
-<<<<<<< HEAD
-                .lockWatches(references)
-                .build();
-    }
-
-=======
                 .lockWatches(lockWatches)
                 .build();
     }
@@ -75,18 +61,13 @@
      * A failed update denotes that we were unable to get the difference since last known version, and we were also
      * unable to compute a snapshot update.
      */
->>>>>>> 91a8b6fb
     @Value.Immutable
     @Value.Style(visibility = Value.Style.ImplementationVisibility.PACKAGE)
     @JsonSerialize(as = ImmutableFailed.class)
     @JsonDeserialize(as = ImmutableFailed.class)
     @JsonTypeName(Failed.TYPE)
     interface Failed extends LockWatchStateUpdate {
-<<<<<<< HEAD
-        String TYPE = "fail";
-=======
         String TYPE = "failed";
->>>>>>> 91a8b6fb
 
         @Override
         default <T> T accept(Visitor<T> visitor) {
@@ -94,24 +75,17 @@
         }
     }
 
-<<<<<<< HEAD
-=======
     /**
      * A successful update is an update containing information about all lock watch events occurring since the previous
      * last known version.
      */
->>>>>>> 91a8b6fb
     @Value.Immutable
     @Value.Style(visibility = Value.Style.ImplementationVisibility.PACKAGE)
     @JsonSerialize(as = ImmutableSuccess.class)
     @JsonDeserialize(as = ImmutableSuccess.class)
     @JsonTypeName(Success.TYPE)
     interface Success extends LockWatchStateUpdate {
-<<<<<<< HEAD
-        String TYPE = "regular";
-=======
         String TYPE = "success";
->>>>>>> 91a8b6fb
         long lastKnownVersion();
         List<LockWatchEvent> events();
 
@@ -121,15 +95,12 @@
         }
     }
 
-<<<<<<< HEAD
-=======
     /**
      * A snapshot update is generally returned when it was impossible to return a successful update. This can happen
      * if we fall behind, or we just started so we don't have a last known version. It generally
      * means that all previous lock watch information must be purged, as it is impossible to know what events were
      * missed, but contains all of the current lock watch information as the state of the world moving forward.
      */
->>>>>>> 91a8b6fb
     @Value.Immutable
     @Value.Style(visibility = Value.Style.ImplementationVisibility.PACKAGE)
     @JsonSerialize(as = ImmutableSnapshot.class)
