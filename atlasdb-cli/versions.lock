--- conflicted
+++ resolved
@@ -226,11 +226,8 @@
                 "com.palantir.atlasdb:atlasdb-commons",
                 "com.palantir.remoting-api:errors",
                 "com.palantir.remoting2:error-handling",
-<<<<<<< HEAD
                 "com.palantir.remoting3:jaxrs-clients",
                 "com.palantir.remoting3:refresh-utils",
-=======
->>>>>>> f236d3b8
                 "io.dropwizard:dropwizard-util"
             ]
         },
@@ -601,10 +598,7 @@
         "com.palantir.remoting3:jaxrs-clients": {
             "locked": "3.5.1",
             "transitive": [
-<<<<<<< HEAD
-                "com.palantir.atlasdb:atlasdb-api",
-=======
->>>>>>> f236d3b8
+                "com.palantir.atlasdb:atlasdb-api",
                 "com.palantir.atlasdb:qos-service-api"
             ]
         },
@@ -688,11 +682,7 @@
             ]
         },
         "com.palantir.tritium:tritium-api": {
-<<<<<<< HEAD
-            "locked": "0.8.4",
-=======
             "locked": "0.9.0",
->>>>>>> f236d3b8
             "transitive": [
                 "com.palantir.tritium:tritium-core",
                 "com.palantir.tritium:tritium-lib",
@@ -702,11 +692,7 @@
             ]
         },
         "com.palantir.tritium:tritium-core": {
-<<<<<<< HEAD
-            "locked": "0.8.4",
-=======
             "locked": "0.9.0",
->>>>>>> f236d3b8
             "transitive": [
                 "com.palantir.tritium:tritium-lib",
                 "com.palantir.tritium:tritium-metrics",
@@ -715,63 +701,39 @@
             ]
         },
         "com.palantir.tritium:tritium-lib": {
-<<<<<<< HEAD
-            "locked": "0.8.4",
-=======
             "locked": "0.9.0",
->>>>>>> f236d3b8
             "transitive": [
                 "com.palantir.atlasdb:atlasdb-client",
                 "com.palantir.atlasdb:atlasdb-config"
             ]
         },
         "com.palantir.tritium:tritium-metrics": {
-<<<<<<< HEAD
-            "locked": "0.8.4",
-=======
             "locked": "0.9.0",
->>>>>>> f236d3b8
             "transitive": [
                 "com.palantir.atlasdb:atlasdb-client",
                 "com.palantir.tritium:tritium-lib"
             ]
         },
         "com.palantir.tritium:tritium-proxy": {
-<<<<<<< HEAD
-            "locked": "0.8.4",
-=======
             "locked": "0.9.0",
->>>>>>> f236d3b8
             "transitive": [
                 "com.palantir.tritium:tritium-lib"
             ]
         },
         "com.palantir.tritium:tritium-registry": {
-<<<<<<< HEAD
-            "locked": "0.8.4",
-=======
             "locked": "0.9.0",
->>>>>>> f236d3b8
             "transitive": [
                 "com.palantir.atlasdb:atlasdb-client"
             ]
         },
         "com.palantir.tritium:tritium-slf4j": {
-<<<<<<< HEAD
-            "locked": "0.8.4",
-=======
             "locked": "0.9.0",
->>>>>>> f236d3b8
             "transitive": [
                 "com.palantir.tritium:tritium-lib"
             ]
         },
         "com.palantir.tritium:tritium-tracing": {
-<<<<<<< HEAD
-            "locked": "0.8.4",
-=======
             "locked": "0.9.0",
->>>>>>> f236d3b8
             "transitive": [
                 "com.palantir.tritium:tritium-lib"
             ]
@@ -1284,11 +1246,8 @@
                 "com.palantir.atlasdb:atlasdb-commons",
                 "com.palantir.remoting-api:errors",
                 "com.palantir.remoting2:error-handling",
-<<<<<<< HEAD
                 "com.palantir.remoting3:jaxrs-clients",
                 "com.palantir.remoting3:refresh-utils",
-=======
->>>>>>> f236d3b8
                 "io.dropwizard:dropwizard-util"
             ]
         },
@@ -1656,10 +1615,7 @@
         "com.palantir.remoting3:jaxrs-clients": {
             "locked": "3.5.1",
             "transitive": [
-<<<<<<< HEAD
-                "com.palantir.atlasdb:atlasdb-api",
-=======
->>>>>>> f236d3b8
+                "com.palantir.atlasdb:atlasdb-api",
                 "com.palantir.atlasdb:qos-service-api"
             ]
         },
@@ -1743,11 +1699,7 @@
             ]
         },
         "com.palantir.tritium:tritium-api": {
-<<<<<<< HEAD
-            "locked": "0.8.4",
-=======
             "locked": "0.9.0",
->>>>>>> f236d3b8
             "transitive": [
                 "com.palantir.tritium:tritium-core",
                 "com.palantir.tritium:tritium-lib",
@@ -1757,11 +1709,7 @@
             ]
         },
         "com.palantir.tritium:tritium-core": {
-<<<<<<< HEAD
-            "locked": "0.8.4",
-=======
             "locked": "0.9.0",
->>>>>>> f236d3b8
             "transitive": [
                 "com.palantir.tritium:tritium-lib",
                 "com.palantir.tritium:tritium-metrics",
@@ -1770,63 +1718,39 @@
             ]
         },
         "com.palantir.tritium:tritium-lib": {
-<<<<<<< HEAD
-            "locked": "0.8.4",
-=======
             "locked": "0.9.0",
->>>>>>> f236d3b8
             "transitive": [
                 "com.palantir.atlasdb:atlasdb-client",
                 "com.palantir.atlasdb:atlasdb-config"
             ]
         },
         "com.palantir.tritium:tritium-metrics": {
-<<<<<<< HEAD
-            "locked": "0.8.4",
-=======
             "locked": "0.9.0",
->>>>>>> f236d3b8
             "transitive": [
                 "com.palantir.atlasdb:atlasdb-client",
                 "com.palantir.tritium:tritium-lib"
             ]
         },
         "com.palantir.tritium:tritium-proxy": {
-<<<<<<< HEAD
-            "locked": "0.8.4",
-=======
             "locked": "0.9.0",
->>>>>>> f236d3b8
             "transitive": [
                 "com.palantir.tritium:tritium-lib"
             ]
         },
         "com.palantir.tritium:tritium-registry": {
-<<<<<<< HEAD
-            "locked": "0.8.4",
-=======
             "locked": "0.9.0",
->>>>>>> f236d3b8
             "transitive": [
                 "com.palantir.atlasdb:atlasdb-client"
             ]
         },
         "com.palantir.tritium:tritium-slf4j": {
-<<<<<<< HEAD
-            "locked": "0.8.4",
-=======
             "locked": "0.9.0",
->>>>>>> f236d3b8
             "transitive": [
                 "com.palantir.tritium:tritium-lib"
             ]
         },
         "com.palantir.tritium:tritium-tracing": {
-<<<<<<< HEAD
-            "locked": "0.8.4",
-=======
             "locked": "0.9.0",
->>>>>>> f236d3b8
             "transitive": [
                 "com.palantir.tritium:tritium-lib"
             ]
