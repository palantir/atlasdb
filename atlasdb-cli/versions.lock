--- conflicted
+++ resolved
@@ -226,15 +226,9 @@
                 "com.palantir.atlasdb:atlasdb-commons",
                 "com.palantir.remoting-api:errors",
                 "com.palantir.remoting2:error-handling",
-<<<<<<< HEAD
                 "com.palantir.remoting3:jaxrs-clients",
                 "com.palantir.remoting3:refresh-utils",
-                "io.dropwizard:dropwizard-util",
-                "org.mpierce.metrics.reservoir:hdrhistogram-metrics-reservoir"
-=======
-                "com.palantir.remoting3:refresh-utils",
                 "io.dropwizard:dropwizard-util"
->>>>>>> 22e129ab
             ]
         },
         "com.google.dagger:dagger": {
@@ -255,10 +249,7 @@
                 "com.palantir.remoting3:error-handling",
                 "com.palantir.remoting3:jaxrs-clients",
                 "com.palantir.remoting3:keystores",
-<<<<<<< HEAD
                 "com.palantir.remoting3:okhttp-clients",
-=======
->>>>>>> 22e129ab
                 "com.palantir.remoting3:refresh-utils",
                 "com.palantir.remoting3:tracing",
                 "com.palantir.tritium:tritium-core",
@@ -548,11 +539,8 @@
             "locked": "1.4.0",
             "transitive": [
                 "com.palantir.atlasdb:atlasdb-config",
-<<<<<<< HEAD
+                "com.palantir.atlasdb:atlasdb-feign",
                 "com.palantir.remoting3:http-clients"
-=======
-                "com.palantir.atlasdb:atlasdb-feign"
->>>>>>> 22e129ab
             ]
         },
         "com.palantir.remoting-api:ssl-config": {
@@ -636,13 +624,8 @@
         "com.palantir.remoting3:refresh-utils": {
             "locked": "3.5.1",
             "transitive": [
+                "com.palantir.atlasdb:atlasdb-feign",
                 "com.palantir.remoting3:jaxrs-clients"
-            ]
-        },
-        "com.palantir.remoting3:refresh-utils": {
-            "locked": "3.5.1",
-            "transitive": [
-                "com.palantir.atlasdb:atlasdb-feign"
             ]
         },
         "com.palantir.remoting3:tracing": {
@@ -654,13 +637,8 @@
                 "com.palantir.atlasdb:atlasdb-impl-shared",
                 "com.palantir.atlasdb:leader-election-impl",
                 "com.palantir.atlasdb:lock-impl",
-<<<<<<< HEAD
                 "com.palantir.remoting3:jersey-servers",
-                "com.palantir.remoting3:tracing-okhttp3",
-                "com.palantir.tritium:tritium-tracing"
-=======
-                "com.palantir.remoting3:jersey-servers"
->>>>>>> 22e129ab
+                "com.palantir.remoting3:tracing-okhttp3"
             ]
         },
         "com.palantir.remoting3:tracing-okhttp3": {
@@ -1252,15 +1230,9 @@
                 "com.palantir.atlasdb:atlasdb-commons",
                 "com.palantir.remoting-api:errors",
                 "com.palantir.remoting2:error-handling",
-<<<<<<< HEAD
                 "com.palantir.remoting3:jaxrs-clients",
                 "com.palantir.remoting3:refresh-utils",
-                "io.dropwizard:dropwizard-util",
-                "org.mpierce.metrics.reservoir:hdrhistogram-metrics-reservoir"
-=======
-                "com.palantir.remoting3:refresh-utils",
                 "io.dropwizard:dropwizard-util"
->>>>>>> 22e129ab
             ]
         },
         "com.google.guava:guava": {
@@ -1278,10 +1250,7 @@
                 "com.palantir.remoting3:error-handling",
                 "com.palantir.remoting3:jaxrs-clients",
                 "com.palantir.remoting3:keystores",
-<<<<<<< HEAD
                 "com.palantir.remoting3:okhttp-clients",
-=======
->>>>>>> 22e129ab
                 "com.palantir.remoting3:refresh-utils",
                 "com.palantir.remoting3:tracing",
                 "com.palantir.tritium:tritium-core",
@@ -1571,11 +1540,8 @@
             "locked": "1.4.0",
             "transitive": [
                 "com.palantir.atlasdb:atlasdb-config",
-<<<<<<< HEAD
+                "com.palantir.atlasdb:atlasdb-feign",
                 "com.palantir.remoting3:http-clients"
-=======
-                "com.palantir.atlasdb:atlasdb-feign"
->>>>>>> 22e129ab
             ]
         },
         "com.palantir.remoting-api:ssl-config": {
@@ -1659,13 +1625,8 @@
         "com.palantir.remoting3:refresh-utils": {
             "locked": "3.5.1",
             "transitive": [
+                "com.palantir.atlasdb:atlasdb-feign",
                 "com.palantir.remoting3:jaxrs-clients"
-            ]
-        },
-        "com.palantir.remoting3:refresh-utils": {
-            "locked": "3.5.1",
-            "transitive": [
-                "com.palantir.atlasdb:atlasdb-feign"
             ]
         },
         "com.palantir.remoting3:tracing": {
@@ -1677,13 +1638,8 @@
                 "com.palantir.atlasdb:atlasdb-impl-shared",
                 "com.palantir.atlasdb:leader-election-impl",
                 "com.palantir.atlasdb:lock-impl",
-<<<<<<< HEAD
                 "com.palantir.remoting3:jersey-servers",
-                "com.palantir.remoting3:tracing-okhttp3",
-                "com.palantir.tritium:tritium-tracing"
-=======
-                "com.palantir.remoting3:jersey-servers"
->>>>>>> 22e129ab
+                "com.palantir.remoting3:tracing-okhttp3"
             ]
         },
         "com.palantir.remoting3:tracing-okhttp3": {
