apply plugin: 'org.inferred.processors'

apply from: '../gradle/shared.gradle'

apply plugin: 'application'
mainClassName = 'com.palantir.atlasdb.cli.AtlasCli'
applicationName = 'atlasdb'

dependencies {
<<<<<<< HEAD
  compile project(':atlasdb-service')
  compile project(':atlasdb-impl-shared')
=======
  compile project(':atlasdb-dagger')
>>>>>>> b4eb881d
  compile 'io.airlift:airline:0.7'

  runtime project(':atlasdb-cassandra')
  runtime project(':atlasdb-rocksdb')

  testCompile project(':atlasdb-rocksdb')

  processor 'com.google.dagger:dagger-compiler:2.0.2'
<<<<<<< HEAD
  processor 'org.immutables:value:' + libVersions.immutables
=======
>>>>>>> b4eb881d
}

configurations.matching({ it.name in ['compile', 'runtime'] }).all {
      resolutionStrategy {
          force 'com.google.code.findbugs:jsr305:' + libVersions.jsr305
          force 'org.slf4j:slf4j-api:' + libVersions.slf4j
          force 'org.apache.commons:commons-lang3:' + libVersions.commons_lang3
          force 'org.apache.thrift:libthrift:' + libVersions.libthrift
          force 'ch.qos.logback:logback-classic:1.1.3'
          force 'commons-codec:commons-codec:' + libVersions.commons_codec
          force 'com.googlecode.json-simple:json-simple:1.1.1'
          force 'joda-time:joda-time:' + libVersions.joda_time
          force 'org.yaml:snakeyaml:1.12'
          force 'javax.validation:validation-api:1.1.0.Final'
      }
}<|MERGE_RESOLUTION|>--- conflicted
+++ resolved
@@ -7,12 +7,7 @@
 applicationName = 'atlasdb'
 
 dependencies {
-<<<<<<< HEAD
-  compile project(':atlasdb-service')
-  compile project(':atlasdb-impl-shared')
-=======
   compile project(':atlasdb-dagger')
->>>>>>> b4eb881d
   compile 'io.airlift:airline:0.7'
 
   runtime project(':atlasdb-cassandra')
@@ -21,10 +16,6 @@
   testCompile project(':atlasdb-rocksdb')
 
   processor 'com.google.dagger:dagger-compiler:2.0.2'
-<<<<<<< HEAD
-  processor 'org.immutables:value:' + libVersions.immutables
-=======
->>>>>>> b4eb881d
 }
 
 configurations.matching({ it.name in ['compile', 'runtime'] }).all {
