--- conflicted
+++ resolved
@@ -66,15 +66,11 @@
     owner: palantir
     commands:
       - ./scripts/circle-ci/publish-github-page.sh
-<<<<<<< HEAD
   publish-internal-docs:
-=======
-  publish-docs:
->>>>>>> e319d20e
-      branch: develop
-      owner: atlasdb
-      commands:
-        - ./scripts/circle-ci/publish-docs.sh
+    branch: develop
+    owner: atlasdb
+    commands:
+      - ./scripts/circle-ci/publish-docs.sh
   bintray:
     tag: /[0-9]+(\.[0-9]+){2}(-alpha|-beta|-rc[0-9]+)?(\+[0-9]{3})?/
     owner: palantir
