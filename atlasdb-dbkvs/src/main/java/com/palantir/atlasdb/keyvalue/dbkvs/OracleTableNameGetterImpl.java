/*
 * (c) Copyright 2018 Palantir Technologies Inc. All rights reserved.
 *
 * Licensed under the Apache License, Version 2.0 (the "License");
 * you may not use this file except in compliance with the License.
 * You may obtain a copy of the License at
 *
 *     http://www.apache.org/licenses/LICENSE-2.0
 *
 * Unless required by applicable law or agreed to in writing, software
 * distributed under the License is distributed on an "AS IS" BASIS,
 * WITHOUT WARRANTIES OR CONDITIONS OF ANY KIND, either express or implied.
 * See the License for the specific language governing permissions and
 * limitations under the License.
 */
package com.palantir.atlasdb.keyvalue.dbkvs;

import com.palantir.atlasdb.keyvalue.api.TableReference;
import com.palantir.atlasdb.keyvalue.dbkvs.impl.ConnectionSupplier;
import com.palantir.atlasdb.keyvalue.dbkvs.impl.DbKvs;
import com.palantir.common.exception.TableMappingNotFoundException;
import com.palantir.logsafe.SafeArg;
import com.palantir.logsafe.UnsafeArg;
import com.palantir.logsafe.exceptions.SafeIllegalArgumentException;
import com.palantir.logsafe.logger.SafeLogger;
import com.palantir.logsafe.logger.SafeLoggerFactory;
import java.util.HashSet;
import java.util.Locale;
import java.util.Map;
import java.util.Set;
import java.util.stream.Collectors;
import org.apache.commons.lang3.StringUtils;

public final class OracleTableNameGetterImpl implements OracleTableNameGetter {
    private static final SafeLogger log = SafeLoggerFactory.get(OracleTableNameGetterImpl.class);

    private final String tablePrefix;
    private final String overflowTablePrefix;
    private final OracleTableNameMapper oracleTableNameMapper;
    private final OracleTableNameUnmapper oracleTableNameUnmapper;
    private final boolean useTableMapping;

    private OracleTableNameGetterImpl(
            OracleDdlConfig config, OracleTableNameMapper tableNameMapper, OracleTableNameUnmapper tableNameUnmapper) {
        this.tablePrefix = config.tablePrefix();
        this.overflowTablePrefix = config.overflowTablePrefix();
        this.useTableMapping = config.useTableMapping();

        this.oracleTableNameMapper = tableNameMapper;
        this.oracleTableNameUnmapper = tableNameUnmapper;
    }

    public static OracleTableNameGetter createDefault(OracleDdlConfig config) {
        return new OracleTableNameGetterImpl(config, new OracleTableNameMapper(), new OracleTableNameUnmapper());
    }

    public static OracleTableNameGetter createForTests(
            OracleDdlConfig config, OracleTableNameMapper tableNameMapper, OracleTableNameUnmapper tableNameUnmapper) {
        return new OracleTableNameGetterImpl(config, tableNameMapper, tableNameUnmapper);
    }

    @Override
    public String generateShortTableName(ConnectionSupplier connectionSupplier, TableReference tableRef) {
        if (useTableMapping) {
            return oracleTableNameMapper.getShortPrefixedTableName(connectionSupplier, tablePrefix, tableRef);
        }
        return getPrefixedTableName(tableRef);
    }

    @Override
    public String generateShortOverflowTableName(ConnectionSupplier connectionSupplier, TableReference tableRef) {
        if (useTableMapping) {
            return oracleTableNameMapper.getShortPrefixedTableName(connectionSupplier, overflowTablePrefix, tableRef);
        }
        return getPrefixedOverflowTableName(tableRef);
    }

    @Override
    public String getInternalShortTableName(ConnectionSupplier connectionSupplier, TableReference tableRef)
            throws TableMappingNotFoundException {
        if (useTableMapping) {
            return oracleTableNameUnmapper.getShortTableNameFromMappingTable(connectionSupplier, tablePrefix, tableRef);
        }
        return getPrefixedTableName(tableRef);
    }

    @Override
    public String getInternalShortOverflowTableName(ConnectionSupplier connectionSupplier, TableReference tableRef)
            throws TableMappingNotFoundException {
        if (useTableMapping) {
            return oracleTableNameUnmapper.getShortTableNameFromMappingTable(
                    connectionSupplier, overflowTablePrefix, tableRef);
        }
        return getPrefixedOverflowTableName(tableRef);
    }

    @Override
    public Set<TableReference> getTableReferencesFromShortTableNames(
            ConnectionSupplier connectionSupplier, Set<String> shortTableNames) {
        return getTableReferencesFromShortTableNamesWithPrefix(connectionSupplier, shortTableNames, tablePrefix);
    }

    @Override
    public Set<TableReference> getTableReferencesFromShortOverflowTableNames(
            ConnectionSupplier connectionSupplier, Set<String> shortTableNames) {
        return getTableReferencesFromShortTableNamesWithPrefix(
                connectionSupplier, shortTableNames, overflowTablePrefix);
    }

    private Set<TableReference> getTableReferencesFromShortTableNamesWithPrefix(
            ConnectionSupplier connectionSupplier, Set<String> shortTableNames, String tablePrefixToStrip) {
        Set<String> longTableNames = getLongTableNames(connectionSupplier, shortTableNames);
        return longTableNames.stream()
                .peek(tableName -> {
                    if (!StringUtils.startsWithIgnoreCase(tableName, tablePrefixToStrip)) {
                        throw new SafeIllegalArgumentException(
                                "Long table name does not begin with prefix",
                                UnsafeArg.of("tableName", tableName),
                                SafeArg.of("prefix", tablePrefixToStrip));
                    }
                })
                .map(tableName -> StringUtils.removeStartIgnoreCase(tableName, tablePrefixToStrip))
                .map(TableReference::fromInternalTableName)
                .collect(Collectors.toSet());
    }

    private Set<String> getLongTableNames(ConnectionSupplier connectionSupplier, Set<String> shortTableNames) {
        Map<String, String> shortToLongTableNames =
                oracleTableNameUnmapper.getShortToLongTableNamesFromMappingTable(connectionSupplier, shortTableNames);
        Set<String> unmappedTableNames = getUnmappedTableNames(shortToLongTableNames, shortTableNames);

        if (useTableMapping) {
            logIfUnmappedTablesPresent(unmappedTableNames);
            return new HashSet<>(shortToLongTableNames.values());
        }

        return unmappedTableNames;
    }

    private Set<String> getUnmappedTableNames(
            Map<String, String> shortToLongTableNameMapping, Set<String> expectedShortTableNames) {
        Set<String> mappedShortTableNames = shortToLongTableNameMapping.keySet().stream()
<<<<<<< HEAD
                .map(tableName -> tableName.toLowerCase(Locale.ROOT))
                .collect(Collectors.toSet());
        return expectedShortTableNames.stream()
                .filter(tableName -> !mappedShortTableNames.contains(tableName.toLowerCase(Locale.ROOT)))
=======
                .map(OracleTableNameGetterImpl::toLowerCase)
                .collect(Collectors.toSet());
        return expectedShortTableNames.stream()
                .filter(tableName -> !mappedShortTableNames.contains(OracleTableNameGetterImpl.toLowerCase(tableName)))
>>>>>>> 284da7ed
                .collect(Collectors.toSet());
    }

    private void logIfUnmappedTablesPresent(Set<String> unmappedTableNames) {
        if (!unmappedTableNames.isEmpty()) {
            log.info(
                    "Some tables are missing a mapping. This may be due to another client using the same user and"
                            + " prefix without table mapping",
                    SafeArg.of("numTablesMissingMapping", unmappedTableNames.size()),
                    UnsafeArg.of("unmappedShortTableNames", unmappedTableNames));
        }
    }

    @Override
    public String getPrefixedTableName(TableReference tableRef) {
        return tablePrefix + DbKvs.internalTableName(tableRef);
    }

    @Override
    public String getPrefixedOverflowTableName(TableReference tableRef) {
        return overflowTablePrefix + DbKvs.internalTableName(tableRef);
    }

    @Override
    public void clearCacheForTable(String fullTableName) {
        oracleTableNameUnmapper.clearCacheForTable(fullTableName);
    }

    private static String toLowerCase(String string) {
        return string.toLowerCase(Locale.ROOT);
    }
}<|MERGE_RESOLUTION|>--- conflicted
+++ resolved
@@ -140,17 +140,10 @@
     private Set<String> getUnmappedTableNames(
             Map<String, String> shortToLongTableNameMapping, Set<String> expectedShortTableNames) {
         Set<String> mappedShortTableNames = shortToLongTableNameMapping.keySet().stream()
-<<<<<<< HEAD
-                .map(tableName -> tableName.toLowerCase(Locale.ROOT))
-                .collect(Collectors.toSet());
-        return expectedShortTableNames.stream()
-                .filter(tableName -> !mappedShortTableNames.contains(tableName.toLowerCase(Locale.ROOT)))
-=======
                 .map(OracleTableNameGetterImpl::toLowerCase)
                 .collect(Collectors.toSet());
         return expectedShortTableNames.stream()
                 .filter(tableName -> !mappedShortTableNames.contains(OracleTableNameGetterImpl.toLowerCase(tableName)))
->>>>>>> 284da7ed
                 .collect(Collectors.toSet());
     }
 
