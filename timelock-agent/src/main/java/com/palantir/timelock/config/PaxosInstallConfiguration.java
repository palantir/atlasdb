/*
 * (c) Copyright 2018 Palantir Technologies Inc. All rights reserved.
 *
 * Licensed under the Apache License, Version 2.0 (the "License");
 * you may not use this file except in compliance with the License.
 * You may obtain a copy of the License at
 *
 *     http://www.apache.org/licenses/LICENSE-2.0
 *
 * Unless required by applicable law or agreed to in writing, software
 * distributed under the License is distributed on an "AS IS" BASIS,
 * WITHOUT WARRANTIES OR CONDITIONS OF ANY KIND, either express or implied.
 * See the License for the specific language governing permissions and
 * limitations under the License.
 */
package com.palantir.timelock.config;

import java.io.File;
import java.io.IOException;

import org.immutables.value.Value;

import com.fasterxml.jackson.annotation.JsonProperty;
import com.fasterxml.jackson.databind.annotation.JsonDeserialize;
import com.fasterxml.jackson.databind.annotation.JsonSerialize;
import com.google.common.annotations.Beta;
import com.palantir.logsafe.Preconditions;

@JsonDeserialize(as = ImmutablePaxosInstallConfiguration.class)
@JsonSerialize(as = ImmutablePaxosInstallConfiguration.class)
@Value.Immutable
public interface PaxosInstallConfiguration {
    /**
     * Data directory used to store file-backed Paxos log state.
     */
    @JsonProperty("data-directory")
    @Value.Default
    default File dataDirectory() {
        // TODO (jkong): should this value be something like "mnt/timelock/paxos" given we'll be
        // given a persisted volume that will be mounted inside $SERVICE_HOME in k8s/docker
        // TODO (jkong): should we just have a generic "dataDirectory" field at root TimeLockInstallConfiguration
        // level and delete this entire file?
        return new File("var/data/paxos");
    }

    @Beta
    @JsonProperty("sqlite-persistence")
    @Value.Default
    default SqlitePaxosPersistenceConfiguration sqlitePersistence() {
        return SqlitePaxosPersistenceConfiguration.DEFAULT;
    }

    /**
     * Set to true if this is a new stack. Otherwise, set to false.
     */
    @JsonProperty("is-new-service")
    boolean isNewService();

    /**
     * If true, TimeLock is allowed to create clients that it has never seen before.
     * If false, then TimeLock will continue to serve requests for clients that it already knows about (across the
     * history of its persistent state, not just the life of the current JVM), but it will not accept any new clients.
     */
    @JsonProperty("can-create-new-clients")
    default boolean canCreateNewClients() {
        return true;
    }

    enum PaxosLeaderMode {
        SINGLE_LEADER,
        LEADER_PER_CLIENT,
        AUTO_MIGRATION_MODE
    }

    @JsonProperty("leader-mode")
    @Value.Default
    default PaxosLeaderMode leaderMode() {
        return PaxosLeaderMode.SINGLE_LEADER;
    }

    @Value.Check
    default void checkLeaderModeIsNotInAutoMigrationMode() {
        Preconditions.checkState(
                leaderMode() != PaxosLeaderMode.AUTO_MIGRATION_MODE,
                "Auto migration mode is not supported just yet");
    }

<<<<<<< HEAD
    @Value.Check
    default void check() {
        boolean hasExistingDirectory = doesDirectoryAlreadyExist();
        if (isNewService() && hasExistingDirectory) {
            throw new SafeIllegalArgumentException(
                    "This timelock server has been configured as a new stack (the 'is-new-service' property is set to "
                            + "true), but a Paxos data directory already exists. Almost surely this is because it "
                            + "has already been turned on at least once, and thus the 'is-new-service' property should "
                            + "be set to false for safety reasons.");
        }

        if (!isNewService() && !hasExistingDirectory) {
            throw new SafeIllegalArgumentException("The timelock data directories do not appear to exist. If you are "
                    + "trying to move the nodes on your timelock cluster or add new nodes, you have likely already "
                    + "made a mistake by this point. This is a non-trivial operation and risks service corruption, "
                    + "so contact support for assistance. Otherwise, if this is a new timelock service, please "
                    + "configure paxos.is-new-service to true for the first startup only of each node.");
        }
    }
    default boolean doesDirectoryAlreadyExist() {
        return dataDirectory().isDirectory();
    }

    @Value.Check
    default void checkSqliteAndFileDataDirectoriesAreNotPossiblyShared() {
        try {
            Preconditions.checkArgument(!sqlitePersistence().dataDirectory().equals(dataDirectory()),
                    "SQLite and file-based data directories must be different!");
            Preconditions.checkArgument(!sqlitePersistence().dataDirectory().getCanonicalPath().startsWith(
                    dataDirectory().getCanonicalPath() + File.separator),
                    "SQLite data directory can't be a subdirectory of the file-based data directory!"
            );
            Preconditions.checkArgument(!dataDirectory().getCanonicalPath().startsWith(
                    sqlitePersistence().dataDirectory().getCanonicalPath() + File.separator),
                    "File-based data directory can't be a subdirectory of the SQLite data directory!"
            );
        } catch (IOException e) {
            throw new RuntimeException(e);
        }
    }
=======
    @Value.Derived
    default boolean doDataDirectoriesExist() {
        return dataDirectory().isDirectory();
    }
>>>>>>> 44af1f90
}<|MERGE_RESOLUTION|>--- conflicted
+++ resolved
@@ -85,30 +85,6 @@
                 "Auto migration mode is not supported just yet");
     }
 
-<<<<<<< HEAD
-    @Value.Check
-    default void check() {
-        boolean hasExistingDirectory = doesDirectoryAlreadyExist();
-        if (isNewService() && hasExistingDirectory) {
-            throw new SafeIllegalArgumentException(
-                    "This timelock server has been configured as a new stack (the 'is-new-service' property is set to "
-                            + "true), but a Paxos data directory already exists. Almost surely this is because it "
-                            + "has already been turned on at least once, and thus the 'is-new-service' property should "
-                            + "be set to false for safety reasons.");
-        }
-
-        if (!isNewService() && !hasExistingDirectory) {
-            throw new SafeIllegalArgumentException("The timelock data directories do not appear to exist. If you are "
-                    + "trying to move the nodes on your timelock cluster or add new nodes, you have likely already "
-                    + "made a mistake by this point. This is a non-trivial operation and risks service corruption, "
-                    + "so contact support for assistance. Otherwise, if this is a new timelock service, please "
-                    + "configure paxos.is-new-service to true for the first startup only of each node.");
-        }
-    }
-    default boolean doesDirectoryAlreadyExist() {
-        return dataDirectory().isDirectory();
-    }
-
     @Value.Check
     default void checkSqliteAndFileDataDirectoriesAreNotPossiblyShared() {
         try {
@@ -126,10 +102,9 @@
             throw new RuntimeException(e);
         }
     }
-=======
+
     @Value.Derived
     default boolean doDataDirectoriesExist() {
         return dataDirectory().isDirectory();
     }
->>>>>>> 44af1f90
 }