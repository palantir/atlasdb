/*
 * (c) Copyright 2018 Palantir Technologies Inc. All rights reserved.
 *
 * Licensed under the Apache License, Version 2.0 (the "License");
 * you may not use this file except in compliance with the License.
 * You may obtain a copy of the License at
 *
 *     http://www.apache.org/licenses/LICENSE-2.0
 *
 * Unless required by applicable law or agreed to in writing, software
 * distributed under the License is distributed on an "AS IS" BASIS,
 * WITHOUT WARRANTIES OR CONDITIONS OF ANY KIND, either express or implied.
 * See the License for the specific language governing permissions and
 * limitations under the License.
 */
package com.palantir.timelock.paxos;

import static com.palantir.atlasdb.timelock.paxos.PaxosTimeLockConstants.ACCEPTOR_SUBDIRECTORY_PATH;
import static com.palantir.atlasdb.timelock.paxos.PaxosTimeLockConstants.LEADER_PAXOS_NAMESPACE;
import static com.palantir.atlasdb.timelock.paxos.PaxosTimeLockConstants.LEARNER_SUBDIRECTORY_PATH;

import com.fasterxml.jackson.databind.ObjectMapper;
import com.google.common.annotations.VisibleForTesting;
import com.google.common.base.Suppliers;
import com.google.common.collect.ImmutableSet;
import com.palantir.atlasdb.AtlasDbConstants;
import com.palantir.atlasdb.backup.AtlasBackupResource;
import com.palantir.atlasdb.backup.AtlasRestoreResource;
import com.palantir.atlasdb.backup.AuthHeaderValidator;
import com.palantir.atlasdb.config.AuxiliaryRemotingParameters;
import com.palantir.atlasdb.config.ImmutableLeaderConfig;
import com.palantir.atlasdb.config.ImmutableServerListConfig;
import com.palantir.atlasdb.config.LeaderConfig;
import com.palantir.atlasdb.config.RemotingClientConfigs;
import com.palantir.atlasdb.config.ServerListConfig;
import com.palantir.atlasdb.http.BlockingTimeoutExceptionMapper;
import com.palantir.atlasdb.http.NotCurrentLeaderExceptionMapper;
import com.palantir.atlasdb.http.RedirectRetryTargeter;
import com.palantir.atlasdb.spi.KeyValueServiceRuntimeConfig;
import com.palantir.atlasdb.timelock.AsyncTimelockService;
import com.palantir.atlasdb.timelock.ConjureLockWatchingResource;
import com.palantir.atlasdb.timelock.ConjureTimelockResource;
import com.palantir.atlasdb.timelock.LightweightTimeLockService;
import com.palantir.atlasdb.timelock.TimeLockResource;
import com.palantir.atlasdb.timelock.TimeLockServices;
import com.palantir.atlasdb.timelock.TimelockNamespaces;
import com.palantir.atlasdb.timelock.TooManyRequestsExceptionMapper;
import com.palantir.atlasdb.timelock.adjudicate.FeedbackHandler;
import com.palantir.atlasdb.timelock.adjudicate.HealthStatusReport;
import com.palantir.atlasdb.timelock.adjudicate.LeaderElectionMetricAggregator;
import com.palantir.atlasdb.timelock.adjudicate.TimeLockClientFeedbackResource;
import com.palantir.atlasdb.timelock.batch.MultiClientConjureTimelockResource;
import com.palantir.atlasdb.timelock.lock.LockLog;
import com.palantir.atlasdb.timelock.lock.v1.ConjureLockV1Resource;
import com.palantir.atlasdb.timelock.management.AllNodesDisabledNamespacesUpdater;
import com.palantir.atlasdb.timelock.management.AllNodesDisabledNamespacesUpdaterFactory;
import com.palantir.atlasdb.timelock.management.DisabledNamespaces;
import com.palantir.atlasdb.timelock.management.DisabledNamespacesUpdaterResource;
import com.palantir.atlasdb.timelock.management.PersistentNamespaceContexts;
import com.palantir.atlasdb.timelock.management.ServiceLifecycleController;
import com.palantir.atlasdb.timelock.management.TimeLockManagementResource;
import com.palantir.atlasdb.timelock.paxos.ImmutableTimelockPaxosInstallationContext;
import com.palantir.atlasdb.timelock.paxos.PaxosResources;
import com.palantir.atlasdb.timelock.paxos.PaxosResourcesFactory;
import com.palantir.atlasdb.timelock.paxos.TimeLockCorruptionComponents;
import com.palantir.atlasdb.util.MetricsManager;
import com.palantir.common.concurrent.PTExecutors;
import com.palantir.conjure.java.api.config.service.ServicesConfigBlock;
import com.palantir.conjure.java.api.config.service.UserAgent;
import com.palantir.conjure.java.undertow.lib.UndertowService;
import com.palantir.dialogue.clients.DialogueClients;
import com.palantir.lock.LockService;
import com.palantir.logsafe.Preconditions;
import com.palantir.logsafe.SafeArg;
import com.palantir.logsafe.exceptions.SafeIllegalStateException;
import com.palantir.logsafe.logger.SafeLogger;
import com.palantir.logsafe.logger.SafeLoggerFactory;
import com.palantir.paxos.Client;
import com.palantir.refreshable.Refreshable;
import com.palantir.sls.versions.OrderableSlsVersion;
import com.palantir.timelock.ServiceDiscoveringDatabaseTimeLockSupplier;
import com.palantir.timelock.config.ClusterConfiguration;
import com.palantir.timelock.config.DatabaseTsBoundPersisterConfiguration;
import com.palantir.timelock.config.DatabaseTsBoundPersisterRuntimeConfiguration;
import com.palantir.timelock.config.PaxosTsBoundPersisterConfiguration;
import com.palantir.timelock.config.RestrictedTimeLockRuntimeConfiguration;
import com.palantir.timelock.config.TimeLockInstallConfiguration;
import com.palantir.timelock.config.TimeLockPersistenceInvariants;
import com.palantir.timelock.config.TimeLockRuntimeConfiguration;
import com.palantir.timelock.config.TsBoundPersisterConfiguration;
import com.palantir.timelock.corruption.detection.CorruptionHealthReport;
import com.palantir.timelock.corruption.handle.CorruptionNotifierResource;
import com.palantir.timelock.corruption.handle.JerseyCorruptionFilter;
import com.palantir.timelock.corruption.handle.UndertowCorruptionHandlerService;
import com.palantir.timelock.history.remote.TimeLockPaxosHistoryProviderResource;
import com.palantir.timelock.invariants.NoSimultaneousServiceCheck;
import com.palantir.timelock.invariants.TimeLockActivityCheckerFactory;
import com.palantir.timelock.management.ImmutableTimestampStorage;
import com.palantir.timelock.management.TimestampStorage;
import com.palantir.timelock.store.PersistenceConfigStore;
import com.palantir.timelock.store.SqliteBlobStore;
import com.palantir.timestamp.ManagedTimestampService;
import com.palantir.tokens.auth.BearerToken;
import com.zaxxer.hikari.HikariDataSource;
import java.net.URL;
import java.nio.file.Path;
import java.util.List;
import java.util.Map;
import java.util.Optional;
import java.util.function.Consumer;
import java.util.function.Function;
import java.util.function.Supplier;

@SuppressWarnings("checkstyle:FinalClass") // This is mocked internally
public class TimeLockAgent {
    private static final SafeLogger log = SafeLoggerFactory.get(TimeLockAgent.class);
    // Schema version from 2 onwards are on SQLite
    static final Long SCHEMA_VERSION = 3L;

    private final MetricsManager metricsManager;
    private final TimeLockInstallConfiguration install;
    private final Refreshable<TimeLockRuntimeConfiguration> runtime;
    private final ClusterConfiguration cluster;
    private final Consumer<Object> registrar;
    private final Optional<Consumer<UndertowService>> undertowRegistrar;
    private final PaxosResources paxosResources;
    private final LockCreator lockCreator;
    private final TimestampStorage timestampStorage;
    private final TimeLockServicesCreator timelockCreator;
    private final NoSimultaneousServiceCheck noSimultaneousServiceCheck;
    private final PersistedSchemaVersion persistedSchemaVersion;
    private final AllNodesDisabledNamespacesUpdaterFactory updaterFactory;
    private final HikariDataSource sqliteDataSource;
    private final FeedbackHandler feedbackHandler;
    private final LeaderElectionMetricAggregator leaderElectionAggregator;
    private final TimeLockCorruptionComponents corruptionComponents;
    private final Runnable serviceStopper;
    private LeaderPingHealthCheck healthCheck;
    private TimelockNamespaces namespaces;

    @SuppressWarnings("TooManyArguments") // Legacy
    public static TimeLockAgent create(
            MetricsManager metricsManager,
            TimeLockInstallConfiguration install,
            Refreshable<TimeLockRuntimeConfiguration> runtime,
            ClusterConfiguration cluster,
            UserAgent userAgent,
            int threadPoolSize,
            long blockingTimeoutMs,
            Consumer<Object> registrar,
            Optional<Consumer<UndertowService>> undertowRegistrar,
            OrderableSlsVersion timeLockVersion,
            ObjectMapper objectMapper,
            Runnable serviceStopper) {

        verifyConfigurationSanity(install, cluster);

        // Restricting access to user-provided runtime config
        Refreshable<TimeLockRuntimeConfiguration> restrictedRuntime =
                runtime.map(RestrictedTimeLockRuntimeConfiguration::new);

        TimeLockDialogueServiceProvider timeLockDialogueServiceProvider =
                createTimeLockDialogueServiceProvider(metricsManager, cluster, userAgent);
        PaxosResourcesFactory.TimelockPaxosInstallationContext installationContext =
                ImmutableTimelockPaxosInstallationContext.of(
                        install, cluster, userAgent, timeLockDialogueServiceProvider, timeLockVersion);

        // Upgrading the schema version should generally happen BEFORE any migration has started. Keep this in
        // mind for any potential live migrations
        PersistedSchemaVersion persistedSchemaVersion =
                PersistedSchemaVersion.create(installationContext.sqliteDataSource());
        persistedSchemaVersion.upgradeVersion(SCHEMA_VERSION);
        verifySchemaVersion(persistedSchemaVersion);

        verifyTimestampBoundPersisterConfiguration(
                installationContext.sqliteDataSource(),
                install.timestampBoundPersistence(),
                install.iAmOnThePersistenceTeamAndKnowWhatIAmDoingReseedPersistedPersisterConfiguration(),
                objectMapper);

        PaxosResources paxosResources = PaxosResourcesFactory.create(
                installationContext,
                metricsManager,
                Suppliers.compose(TimeLockRuntimeConfiguration::paxos, restrictedRuntime::get));

        AllNodesDisabledNamespacesUpdaterFactory updaterFactory =
                new AllNodesDisabledNamespacesUpdaterFactory(installationContext, metricsManager);

        TimeLockAgent agent = new TimeLockAgent(
                metricsManager,
                install,
                restrictedRuntime,
                cluster,
                undertowRegistrar,
                threadPoolSize,
                blockingTimeoutMs,
                registrar,
                paxosResources,
                updaterFactory,
                userAgent,
                persistedSchemaVersion,
                installationContext.sqliteDataSource(),
                serviceStopper);
        agent.createAndRegisterResources();
        return agent;
    }

    private static void verifyConfigurationSanity(TimeLockInstallConfiguration install, ClusterConfiguration cluster) {
        verifyTopologyOffersHighAvailability(install, cluster);
        verifyIsNewServiceInvariant(install, cluster);
    }

    private static TimeLockDialogueServiceProvider createTimeLockDialogueServiceProvider(
            MetricsManager metricsManager, ClusterConfiguration cluster, UserAgent userAgent) {
        DialogueClients.ReloadingFactory baseFactory = DialogueClients.create(
                        Refreshable.only(ServicesConfigBlock.builder().build()))
                .withBlockingExecutor(PTExecutors.newCachedThreadPool("atlas-dialogue-blocking"));
        ServerListConfig timeLockServerListConfig = ImmutableServerListConfig.builder()
                .addAllServers(PaxosRemotingUtils.getRemoteServerPaths(cluster))
                .sslConfiguration(cluster.cluster().security())
                .proxyConfiguration(cluster.cluster().proxyConfiguration())
                .build();
        return TimeLockDialogueServiceProvider.create(
                metricsManager.getTaggedRegistry(),
                baseFactory,
                timeLockServerListConfig,
                AuxiliaryRemotingParameters.builder()
                        .userAgent(userAgent)
                        .shouldLimitPayload(false)
                        .remotingClientConfig(() -> RemotingClientConfigs.DEFAULT)
                        .shouldUseExtendedTimeout(false)
                        .build());
    }

    private TimeLockAgent(
            MetricsManager metricsManager,
            TimeLockInstallConfiguration install,
            Refreshable<TimeLockRuntimeConfiguration> runtime,
            ClusterConfiguration cluster,
            Optional<Consumer<UndertowService>> undertowRegistrar,
            int threadPoolSize,
            long blockingTimeoutMs,
            Consumer<Object> registrar,
            PaxosResources paxosResources,
            AllNodesDisabledNamespacesUpdaterFactory updaterFactory,
            UserAgent userAgent,
            PersistedSchemaVersion persistedSchemaVersion,
            HikariDataSource sqliteDataSource,
            Runnable serviceStopper) {
        this.metricsManager = metricsManager;
        this.install = install;
        this.runtime = runtime;
        this.cluster = cluster;
        this.undertowRegistrar = undertowRegistrar;
        this.registrar = registrar;
        this.paxosResources = paxosResources;
        this.updaterFactory = updaterFactory;
        this.sqliteDataSource = sqliteDataSource;
        this.serviceStopper = serviceStopper;
        this.lockCreator = new LockCreator(runtime, threadPoolSize, blockingTimeoutMs);
        this.timestampStorage = getTimestampStorage();
        this.persistedSchemaVersion = persistedSchemaVersion;

        LockLog lockLog = new LockLog(
                metricsManager.getRegistry(),
                Suppliers.compose(TimeLockRuntimeConfiguration::slowLockLogTriggerMillis, runtime::get));

        this.timelockCreator = new AsyncTimeLockServicesCreator(
                metricsManager, lockLog, paxosResources.leadershipComponents(), install.lockDiagnosticConfig());

        this.noSimultaneousServiceCheck = NoSimultaneousServiceCheck.create(
                new TimeLockActivityCheckerFactory(cluster, metricsManager, userAgent).getTimeLockActivityCheckers());

        this.feedbackHandler = new FeedbackHandler(
                metricsManager, () -> runtime.get().adjudication().enabled());
        this.corruptionComponents = paxosResources.timeLockCorruptionComponents();
        this.leaderElectionAggregator = new LeaderElectionMetricAggregator(metricsManager);
    }

    private TimestampStorage getTimestampStorage() {
        TsBoundPersisterConfiguration timestampBoundPersistence = install.timestampBoundPersistence();
        if (timestampBoundPersistence instanceof PaxosTsBoundPersisterConfiguration) {
            log.info("Starting TimeLock with Paxos timestamp persistence");
            return createPaxosBasedTimestampStorage();
        } else if (timestampBoundPersistence instanceof DatabaseTsBoundPersisterConfiguration) {
            log.info("Starting TimeLock with DB timestamp persistence");
            return createDatabaseTimestampStorage((DatabaseTsBoundPersisterConfiguration) timestampBoundPersistence);
        }
        throw new RuntimeException(
                String.format("Unknown TsBoundPersisterConfiguration found %s", timestampBoundPersistence.getClass()));
    }

    private TimestampStorage createPaxosBasedTimestampStorage() {
        return ImmutableTimestampStorage.builder()
                .timestampCreator(new PaxosTimestampCreator(paxosResources.timestampServiceFactory()))
                .persistentNamespaceContext(PersistentNamespaceContexts.timestampBoundPaxos(
                        install.paxos().dataDirectory().toPath(), sqliteDataSource))
                .build();
    }

    private TimestampStorage createDatabaseTimestampStorage(
            DatabaseTsBoundPersisterConfiguration timestampBoundPersistence) {
        ServiceDiscoveringDatabaseTimeLockSupplier dbTimeLockSupplier = new ServiceDiscoveringDatabaseTimeLockSupplier(
                metricsManager,
                timestampBoundPersistence.keyValueServiceConfig(),
                runtime.map(TimeLockAgent::getKeyValueServiceRuntimeConfig),
                createLeaderConfig());
        return ImmutableTimestampStorage.builder()
                .timestampCreator(new DbBoundTimestampCreator(dbTimeLockSupplier))
                .persistentNamespaceContext(PersistentNamespaceContexts.dbBound(
                        dbTimeLockSupplier.getTimestampSeriesProvider(AtlasDbConstants.DB_TIMELOCK_TIMESTAMP_TABLE)))
                .build();
    }

    @VisibleForTesting
    static Optional<KeyValueServiceRuntimeConfig> getKeyValueServiceRuntimeConfig(
            TimeLockRuntimeConfiguration timeLockRuntimeConfiguration) {
        return timeLockRuntimeConfiguration
                .timestampBoundPersistence()
                .map(config -> {
                    Preconditions.checkState(
                            config instanceof DatabaseTsBoundPersisterRuntimeConfiguration,
                            "Should not initialise DB Timelock with non-database runtime configuration");
                    return (DatabaseTsBoundPersisterRuntimeConfiguration) config;
                })
                .map(DatabaseTsBoundPersisterRuntimeConfiguration::keyValueServiceRuntimeConfig);
    }

    private void createAndRegisterResources() {
        registerTimeLockCorruptionJerseyFilter();
        registerTimeLockCorruptionNotifiers();
        registerPaxosResource();
        registerExceptionMappers();
        registerClientFeedbackService();

        namespaces = new TimelockNamespaces(
                metricsManager,
                this::createInvalidatingTimeLockServices,
                Suppliers.compose(TimeLockRuntimeConfiguration::maxNumberOfClients, runtime::get),
                DisabledNamespaces.create(sqliteDataSource));

        registerManagementResource();
        // Finally, register the health check, and endpoints associated with the clients.
        TimeLockResource resource = TimeLockResource.create(namespaces);
        healthCheck = paxosResources.leadershipComponents().healthCheck(namespaces::getActiveClients);

        registrar.accept(resource);

        Function<String, AsyncTimelockService> asyncTimelockServiceGetter =
                namespace -> namespaces.get(namespace).getTimelockService();
        // TODO(gs): use something other than ATSI here
        Function<String, LightweightTimeLockService> lightweightTimelockServiceGetter =
                namespace -> namespaces.get(namespace).getTimelockService();
        Function<String, LockService> lockServiceGetter =
                namespace -> namespaces.get(namespace).getLockService();

        AuthHeaderValidator authHeaderValidator = getAuthHeaderValidator();
        RedirectRetryTargeter redirectRetryTargeter = redirectRetryTargeter();
        if (undertowRegistrar.isPresent()) {
            Consumer<UndertowService> presentUndertowRegistrar = undertowRegistrar.get();
            registerCorruptionHandlerWrappedService(
                    presentUndertowRegistrar,
                    ConjureTimelockResource.undertow(redirectRetryTargeter, asyncTimelockServiceGetter));
            registerCorruptionHandlerWrappedService(
                    presentUndertowRegistrar,
                    ConjureLockWatchingResource.undertow(redirectRetryTargeter, asyncTimelockServiceGetter));
            registerCorruptionHandlerWrappedService(
                    presentUndertowRegistrar, ConjureLockV1Resource.undertow(redirectRetryTargeter, lockServiceGetter));
            registerCorruptionHandlerWrappedService(
                    presentUndertowRegistrar,
                    TimeLockPaxosHistoryProviderResource.undertow(corruptionComponents.localHistoryLoader()));
            registerCorruptionHandlerWrappedService(
                    presentUndertowRegistrar,
                    MultiClientConjureTimelockResource.undertow(redirectRetryTargeter, asyncTimelockServiceGetter));
            registerCorruptionHandlerWrappedService(
                    presentUndertowRegistrar,
                    AtlasBackupResource.undertow(
<<<<<<< HEAD
                            permittedBackupToken, redirectRetryTargeter, lightweightTimelockServiceGetter));
            registerCorruptionHandlerWrappedService(
                    presentUndertowRegistrar,
                    AtlasRestoreResource.undertow(
                            permittedBackupToken, redirectRetryTargeter, lightweightTimelockServiceGetter));
=======
                            authHeaderValidator, redirectRetryTargeter, asyncTimelockServiceGetter));
            registerCorruptionHandlerWrappedService(
                    presentUndertowRegistrar,
                    AtlasRestoreResource.undertow(
                            authHeaderValidator, redirectRetryTargeter, asyncTimelockServiceGetter));
            registerCorruptionHandlerWrappedService(
                    presentUndertowRegistrar,
                    DisabledNamespacesUpdaterResource.undertow(authHeaderValidator, redirectRetryTargeter, namespaces));
>>>>>>> cac1adf3
        } else {
            registrar.accept(ConjureTimelockResource.jersey(redirectRetryTargeter, asyncTimelockServiceGetter));
            registrar.accept(ConjureLockWatchingResource.jersey(redirectRetryTargeter, asyncTimelockServiceGetter));
            registrar.accept(ConjureLockV1Resource.jersey(redirectRetryTargeter, lockServiceGetter));
            registrar.accept(TimeLockPaxosHistoryProviderResource.jersey(corruptionComponents.localHistoryLoader()));
            registrar.accept(
                    MultiClientConjureTimelockResource.jersey(redirectRetryTargeter, asyncTimelockServiceGetter));
<<<<<<< HEAD
            registrar.accept(AtlasBackupResource.jersey(
                    permittedBackupToken, redirectRetryTargeter, lightweightTimelockServiceGetter));
            registrar.accept(AtlasRestoreResource.jersey(
                    permittedBackupToken, redirectRetryTargeter, lightweightTimelockServiceGetter));
=======
            registrar.accept(
                    AtlasBackupResource.jersey(authHeaderValidator, redirectRetryTargeter, asyncTimelockServiceGetter));
            registrar.accept(AtlasRestoreResource.jersey(
                    authHeaderValidator, redirectRetryTargeter, asyncTimelockServiceGetter));
            registrar.accept(
                    DisabledNamespacesUpdaterResource.jersey(authHeaderValidator, redirectRetryTargeter, namespaces));
>>>>>>> cac1adf3
        }
    }

    private void registerClientFeedbackService() {
        if (undertowRegistrar.isPresent()) {
            registerCorruptionHandlerWrappedService(
                    undertowRegistrar.get(),
                    TimeLockClientFeedbackResource.undertow(
                            feedbackHandler, this::isLeaderForClient, leaderElectionAggregator));
        } else {
            registrar.accept(TimeLockClientFeedbackResource.jersey(
                    feedbackHandler, this::isLeaderForClient, leaderElectionAggregator));
        }
    }

    private void registerTimeLockCorruptionNotifiers() {
        if (undertowRegistrar.isPresent()) {
            registerCorruptionHandlerWrappedService(
                    undertowRegistrar.get(),
                    CorruptionNotifierResource.undertow(corruptionComponents.remoteCorruptionDetector()));
        } else {
            registrar.accept(CorruptionNotifierResource.jersey(corruptionComponents.remoteCorruptionDetector()));
        }
    }

    private boolean isLeaderForClient(Client client) {
        Map<Client, HealthCheckResponse> healthCheckResponseMap = paxosResources
                .leadershipComponents()
                .getLocalHealthCheckPinger()
                .apply(ImmutableSet.of(client));
        return healthCheckResponseMap.get(client).isLeader();
    }

    private void registerManagementResource() {
        ServiceLifecycleController serviceLifecycleController =
                new ServiceLifecycleController(serviceStopper, PTExecutors.newSingleThreadScheduledExecutor());
        AllNodesDisabledNamespacesUpdater allNodesDisabledNamespacesUpdater = updaterFactory.create(namespaces);

        if (undertowRegistrar.isPresent()) {
            registerCorruptionHandlerWrappedService(
                    undertowRegistrar.get(),
                    TimeLockManagementResource.undertow(
                            timestampStorage.persistentNamespaceContext(),
                            namespaces,
                            allNodesDisabledNamespacesUpdater,
                            getAuthHeaderValidator(),
                            redirectRetryTargeter(),
                            serviceLifecycleController));
        } else {
            registrar.accept(TimeLockManagementResource.jersey(
                    timestampStorage.persistentNamespaceContext(),
                    namespaces,
                    allNodesDisabledNamespacesUpdater,
                    getAuthHeaderValidator(),
                    redirectRetryTargeter(),
                    serviceLifecycleController));
        }
    }

    private AuthHeaderValidator getAuthHeaderValidator() {
        Refreshable<Optional<BearerToken>> permittedBackupToken =
                runtime.map(TimeLockRuntimeConfiguration::permittedBackupToken);
        return new AuthHeaderValidator(permittedBackupToken);
    }

    private void registerTimeLockCorruptionJerseyFilter() {
        if (!undertowRegistrar.isPresent()) {
            registrar.accept(new JerseyCorruptionFilter(corruptionComponents.timeLockCorruptionHealthCheck()));
        }
    }

    private void registerCorruptionHandlerWrappedService(
            Consumer<UndertowService> presentUndertowRegistrar, UndertowService service) {
        presentUndertowRegistrar.accept(
                UndertowCorruptionHandlerService.of(service, corruptionComponents.timeLockCorruptionHealthCheck()));
    }

    @VisibleForTesting
    static void verifyIsNewServiceInvariant(TimeLockInstallConfiguration install, ClusterConfiguration cluster) {
        if (!install.paxos().ignoreNewServiceCheck()) {
            TimeLockPersistenceInvariants.checkPersistenceConsistentWithState(
                    install.isNewService() || cluster.isNewServiceNode(),
                    install.paxos().doDataDirectoriesExist());
        }
    }

    @VisibleForTesting
    static void verifyTopologyOffersHighAvailability(
            TimeLockInstallConfiguration install, ClusterConfiguration cluster) {
        if (install.cluster().enableNonstandardAndPossiblyDangerousTopology()
                || cluster.enableNonstandardAndPossiblyDangerousTopology()) {
            return;
        }

        Preconditions.checkArgument(
                cluster.clusterMembers().size() >= 3,
                "This TimeLock cluster is set up to use an insufficient (< 3) number of servers, which is not a"
                        + " standard configuration! With fewer than three servers, your service will not have high"
                        + " availability. In the event a node goes down, timelock will become unresponsive, meaning"
                        + " that ALL your AtlasDB clients will become unable to perform transactions. Furthermore, if"
                        + " 1-node, your TimeLock  cluster has NO resilience to failures of the underlying storage"
                        + " layer; if your disks fail, the timestamp information may be IRRECOVERABLY COMPROMISED,"
                        + " meaning that your AtlasDB deployments may become completely unusable."
                        + " If you know what you are doing and you want to run in this configuration, you must set"
                        + " 'enableNonstandardAndPossiblyDangerousTopology' to true.",
                SafeArg.of("clusterSize", cluster.clusterMembers().size()),
                SafeArg.of("minimumClusterSize", 3));
    }

    static void verifySchemaVersion(PersistedSchemaVersion persistedSchemaVersion) {
        Preconditions.checkState(
                persistedSchemaVersion.getVersion() == SCHEMA_VERSION,
                "Persisted schema version does not match timelock's current schema version.",
                SafeArg.of("current schema version", SCHEMA_VERSION),
                SafeArg.of("persisted schema version", persistedSchemaVersion.getVersion()));
    }

    @VisibleForTesting
    static void verifyTimestampBoundPersisterConfiguration(
            HikariDataSource sqliteDataSource,
            TsBoundPersisterConfiguration currentUserConfiguration,
            boolean reseedPersistedPersisterConfiguration,
            ObjectMapper objectMapper) {
        PersistenceConfigStore store =
                new PersistenceConfigStore(objectMapper, SqliteBlobStore.create(sqliteDataSource));
        if (reseedPersistedPersisterConfiguration) {
            log.info(
                    "As configured, updating the configuration persisted in the SQLite database.",
                    SafeArg.of("ourConfiguration", currentUserConfiguration));
            store.storeConfig(currentUserConfiguration);
            return;
        }

        Optional<TsBoundPersisterConfiguration> configInDatabase = store.getPersistedConfig();

        if (!configInDatabase.isPresent()) {
            log.info(
                    "There is no config in the SQLite database indicating where timestamps are being stored. We are"
                            + " thus assuming that your current configuration is indeed correct, and using that as a"
                            + " future reference.",
                    SafeArg.of("configuration", currentUserConfiguration));
            store.storeConfig(currentUserConfiguration);
            return;
        }

        TsBoundPersisterConfiguration presentConfig = configInDatabase.get();
        if (currentUserConfiguration.isLocationallyIncompatible(presentConfig)) {
            log.error(
                    "Configuration in the SQLite database does not agree with what the user has provided!",
                    SafeArg.of("ourConfiguration", currentUserConfiguration),
                    SafeArg.of("persistedConfiguration", presentConfig));
            throw new SafeIllegalStateException("Configuration in the SQLite database does not agree with the"
                    + " configuration the user has provided, in a way that is known to be incompatible. For integrity"
                    + " of the service, we will shut down and cannot serve any user requests. If you have"
                    + " accidentally changed the DB configs, please revert them. If this is intentional, you can"
                    + " update the config stored in the database by setting the relevant override flag.");
        } else {
            log.info("Passed consistency check: the config in the SQLite database agrees with our config.");
        }
    }

    @SuppressWarnings("unused") // used by external health checks
    public Optional<HealthCheckDigest> getStatus() {
        if (getNumberOfActiveClients() == 0) {
            return Optional.empty();
        }

        HealthCheckDigest status = healthCheck.getStatus();
        noSimultaneousServiceCheck.processHealthCheckDigest(status);

        return Optional.of(status);
    }

    @SuppressWarnings({"unused", "WeakerAccess"}) // used by external health checks
    public int getNumberOfActiveClients() {
        return namespaces.getNumberOfActiveClients();
    }

    @SuppressWarnings("unused") // used by external health checks
    public int getMaxNumberOfClients() {
        return namespaces.getMaxNumberOfClients();
    }

    @SuppressWarnings("unused")
    public long getSchemaVersion() {
        return persistedSchemaVersion.getVersion();
    }

    @SuppressWarnings("unused")
    public long getLatestSchemaVersion() {
        return SCHEMA_VERSION;
    }

    // No runtime configuration at the moment.
    private void registerPaxosResource() {
        paxosResources.resourcesForRegistration().forEach(registrar);
    }

    private void registerExceptionMappers() {
        registrar.accept(new BlockingTimeoutExceptionMapper());

        registrar.accept(new NotCurrentLeaderExceptionMapper(redirectRetryTargeter()));

        registrar.accept(new TooManyRequestsExceptionMapper());
    }

    @VisibleForTesting // for InMemoryTimelockServices
    RedirectRetryTargeter redirectRetryTargeter() {
        URL localServer = PaxosRemotingUtils.convertAddressToUrl(cluster, cluster.localServer());
        List<URL> clusterUrls = PaxosRemotingUtils.convertAddressesToUrls(cluster, cluster.clusterMembers());
        return RedirectRetryTargeter.create(localServer, clusterUrls);
    }

    /**
     * Creates timestamp and lock services for the given client. It is expected that for each client there should
     * only be (up to) one active timestamp service, and one active lock service at any time.
     * @param client Client namespace to create the services for
     * @return Invalidating timestamp and lock services
     */
    public TimeLockServices createInvalidatingTimeLockServices(String client) {
        LeaderConfig leaderConfig = createLeaderConfig();

        Client typedClient = Client.of(client);

        Supplier<ManagedTimestampService> rawTimestampServiceSupplier =
                timestampStorage.timestampCreator().createTimestampService(typedClient, leaderConfig);
        Supplier<LockService> rawLockServiceSupplier = lockCreator::createThreadPoolingLockService;
        return timelockCreator.createTimeLockServices(typedClient, rawTimestampServiceSupplier, rawLockServiceSupplier);
    }

    private LeaderConfig createLeaderConfig() {
        List<String> uris = cluster.clusterMembers();
        Path leaderPaxosDataDirectory = install.paxos().dataDirectory().toPath().resolve(LEADER_PAXOS_NAMESPACE);

        return ImmutableLeaderConfig.builder()
                .addLeaders(uris.toArray(new String[0]))
                .localServer(cluster.localServer())
                .sslConfiguration(PaxosRemotingUtils.getSslConfigurationOptional(cluster))
                .quorumSize(PaxosRemotingUtils.getQuorumSize(uris))
                .learnerLogDir(leaderPaxosDataDirectory
                        .resolve(LEARNER_SUBDIRECTORY_PATH)
                        .toFile())
                .acceptorLogDir(leaderPaxosDataDirectory
                        .resolve(ACCEPTOR_SUBDIRECTORY_PATH)
                        .toFile())
                .build();
    }

    public HealthStatusReport timeLockAdjudicationFeedback() {
        return feedbackHandler.getTimeLockHealthStatus();
    }

    public CorruptionHealthReport timeLockCorruptionHealthCheck() {
        return corruptionComponents.timeLockCorruptionHealthCheck().localCorruptionReport();
    }

    public void shutdown() {
        paxosResources.leadershipComponents().shutdown();
        timestampStorage.close();
        sqliteDataSource.close();
    }
}<|MERGE_RESOLUTION|>--- conflicted
+++ resolved
@@ -375,22 +375,14 @@
             registerCorruptionHandlerWrappedService(
                     presentUndertowRegistrar,
                     AtlasBackupResource.undertow(
-<<<<<<< HEAD
-                            permittedBackupToken, redirectRetryTargeter, lightweightTimelockServiceGetter));
+                            authHeaderValidator, redirectRetryTargeter, lightweightTimelockServiceGetter));
             registerCorruptionHandlerWrappedService(
                     presentUndertowRegistrar,
                     AtlasRestoreResource.undertow(
-                            permittedBackupToken, redirectRetryTargeter, lightweightTimelockServiceGetter));
-=======
-                            authHeaderValidator, redirectRetryTargeter, asyncTimelockServiceGetter));
-            registerCorruptionHandlerWrappedService(
-                    presentUndertowRegistrar,
-                    AtlasRestoreResource.undertow(
-                            authHeaderValidator, redirectRetryTargeter, asyncTimelockServiceGetter));
+                            authHeaderValidator, redirectRetryTargeter, lightweightTimelockServiceGetter));
             registerCorruptionHandlerWrappedService(
                     presentUndertowRegistrar,
                     DisabledNamespacesUpdaterResource.undertow(authHeaderValidator, redirectRetryTargeter, namespaces));
->>>>>>> cac1adf3
         } else {
             registrar.accept(ConjureTimelockResource.jersey(redirectRetryTargeter, asyncTimelockServiceGetter));
             registrar.accept(ConjureLockWatchingResource.jersey(redirectRetryTargeter, asyncTimelockServiceGetter));
@@ -398,19 +390,12 @@
             registrar.accept(TimeLockPaxosHistoryProviderResource.jersey(corruptionComponents.localHistoryLoader()));
             registrar.accept(
                     MultiClientConjureTimelockResource.jersey(redirectRetryTargeter, asyncTimelockServiceGetter));
-<<<<<<< HEAD
             registrar.accept(AtlasBackupResource.jersey(
-                    permittedBackupToken, redirectRetryTargeter, lightweightTimelockServiceGetter));
+                    authHeaderValidator, redirectRetryTargeter, lightweightTimelockServiceGetter));
             registrar.accept(AtlasRestoreResource.jersey(
-                    permittedBackupToken, redirectRetryTargeter, lightweightTimelockServiceGetter));
-=======
-            registrar.accept(
-                    AtlasBackupResource.jersey(authHeaderValidator, redirectRetryTargeter, asyncTimelockServiceGetter));
-            registrar.accept(AtlasRestoreResource.jersey(
-                    authHeaderValidator, redirectRetryTargeter, asyncTimelockServiceGetter));
+                    authHeaderValidator, redirectRetryTargeter, lightweightTimelockServiceGetter));
             registrar.accept(
                     DisabledNamespacesUpdaterResource.jersey(authHeaderValidator, redirectRetryTargeter, namespaces));
->>>>>>> cac1adf3
         }
     }
 
