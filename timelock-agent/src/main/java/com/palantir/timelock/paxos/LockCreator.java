--- conflicted
+++ resolved
@@ -30,14 +30,11 @@
 
 public class LockCreator {
     private final Supplier<TimeLockRuntimeConfiguration> runtime;
-<<<<<<< HEAD
-    private final TimeLockDeprecatedConfiguration deprecated;
+    private final long blockingTimeoutMs;
+    private final Semaphore sharedThreadPool;
     private final ExecutorService sharedExecutor = PTExecutors
             .newCachedThreadPool(new NamedThreadFactory(LockServiceImpl.class.getName(), true));
-=======
-    private final long blockingTimeoutMs;
-    private final Semaphore sharedThreadPool;
->>>>>>> 4c682d86
+
 
     public LockCreator(Supplier<TimeLockRuntimeConfiguration> runtime, int threadPoolSize, long blockingTimeoutMs) {
         this.runtime = runtime;
@@ -50,12 +47,8 @@
                 .slowLogTriggerMillis(runtime.get().slowLockLogTriggerMillis())
                 .build();
 
-<<<<<<< HEAD
-        LockServiceImpl rawLockService = LockServiceImpl.create(lockServerOptions, sharedExecutor);
-=======
         CloseableLockService lockService = BlockingTimeLimitedLockService
-                .create(LockServiceImpl.create(lockServerOptions), blockingTimeoutMs);
->>>>>>> 4c682d86
+                .create(LockServiceImpl.create(lockServerOptions, sharedExecutor), blockingTimeoutMs);
 
         return new ThreadPooledLockService(lockService, -1, sharedThreadPool);
     }
