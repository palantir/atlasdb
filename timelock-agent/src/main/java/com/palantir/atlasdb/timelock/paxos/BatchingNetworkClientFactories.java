--- conflicted
+++ resolved
@@ -23,15 +23,11 @@
 import org.immutables.value.Value;
 
 import com.google.common.collect.ImmutableList;
-<<<<<<< HEAD
 import com.palantir.paxos.LocalAndRemotes;
-=======
-import com.google.common.util.concurrent.MoreExecutors;
-import com.palantir.common.streams.KeyedStream;
->>>>>>> 21d18322
 import com.palantir.paxos.PaxosAcceptorNetworkClient;
 import com.palantir.paxos.PaxosExecutionEnvironments;
 import com.palantir.paxos.PaxosLearnerNetworkClient;
+import com.palantir.paxos.WithDedicatedExecutor;
 
 @Value.Immutable
 abstract class BatchingNetworkClientFactories implements
@@ -41,29 +37,14 @@
     @Value.Derived
     AutobatchingPaxosAcceptorNetworkClientFactory acceptorNetworkClientFactory() {
         BatchPaxosAcceptor local = components().batchAcceptor();
-<<<<<<< HEAD
-        List<BatchPaxosAcceptor> remotes =
-                UseCaseAwareBatchPaxosAcceptorAdapter.wrap(useCase(), remoteClients().batchAcceptor());
-        LocalAndRemotes<BatchPaxosAcceptor> allBatchAcceptors = LocalAndRemotes.of(local, remotes)
-                .enhanceRemotes(remote -> metrics().instrument(BatchPaxosAcceptor.class, remote));
+        List<WithDedicatedExecutor<BatchPaxosAcceptor>> remotesAndExecutors = UseCaseAwareBatchPaxosAcceptorAdapter
+                .wrap(useCase(), remoteClients().batchAcceptorsWithExecutors())
+                .map(service -> service.transformService(
+                        remote -> metrics().instrument(BatchPaxosAcceptor.class, remote)))
+                .collect(Collectors.toList());
 
         return AutobatchingPaxosAcceptorNetworkClientFactory.create(
-                PaxosExecutionEnvironments.useCurrentThreadForLocalService(allBatchAcceptors, sharedExecutor()),
-=======
-        List<WithDedicatedExecutor<BatchPaxosAcceptor>> remotesAndExecutors =
-                UseCaseAwareBatchPaxosAcceptorAdapter.wrap(useCase(), remoteClients().batchAcceptorsWithExecutors());
-        LocalAndRemotes<WithDedicatedExecutor<BatchPaxosAcceptor>> batchAcceptors = LocalAndRemotes.of(
-                WithDedicatedExecutor.of(local, MoreExecutors.newDirectExecutorService()), remotesAndExecutors)
-                .enhanceRemotes(remote -> remote.transformService(
-                        service -> metrics().instrument(BatchPaxosAcceptor.class, service)));
-
-        return AutobatchingPaxosAcceptorNetworkClientFactory.create(
-                batchAcceptors.all().stream().map(WithDedicatedExecutor::service).collect(Collectors.toList()),
-                KeyedStream.of(batchAcceptors.all())
-                        .mapKeys(WithDedicatedExecutor::service)
-                        .map(WithDedicatedExecutor::executor)
-                        .collectToMap(),
->>>>>>> 21d18322
+                PaxosExecutionEnvironments.useCurrentThreadForLocalService(local, remotesAndExecutors),
                 quorumSize());
     }
 
