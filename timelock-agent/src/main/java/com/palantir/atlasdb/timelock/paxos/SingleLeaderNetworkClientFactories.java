/*
 * (c) Copyright 2019 Palantir Technologies Inc. All rights reserved.
 *
 * Licensed under the Apache License, Version 2.0 (the "License");
 * you may not use this file except in compliance with the License.
 * You may obtain a copy of the License at
 *
 *     http://www.apache.org/licenses/LICENSE-2.0
 *
 * Unless required by applicable law or agreed to in writing, software
 * distributed under the License is distributed on an "AS IS" BASIS,
 * WITHOUT WARRANTIES OR CONDITIONS OF ANY KIND, either express or implied.
 * See the License for the specific language governing permissions and
 * limitations under the License.
 */

package com.palantir.atlasdb.timelock.paxos;

import java.util.List;
<<<<<<< HEAD
import java.util.stream.Collectors;
=======
import java.util.function.Supplier;
>>>>>>> d4beb317

import org.immutables.value.Value;

import com.google.common.util.concurrent.MoreExecutors;
import com.palantir.common.streams.KeyedStream;
import com.palantir.logsafe.SafeArg;
import com.palantir.logsafe.exceptions.SafeIllegalStateException;
import com.palantir.paxos.PaxosAcceptor;
import com.palantir.paxos.PaxosAcceptorNetworkClient;
import com.palantir.paxos.PaxosLearner;
import com.palantir.paxos.PaxosLearnerNetworkClient;
import com.palantir.paxos.SingleLeaderAcceptorNetworkClient;
import com.palantir.paxos.SingleLeaderLearnerNetworkClient;
import com.palantir.timelock.paxos.TimelockPaxosAcceptorAdapters;
import com.palantir.timelock.paxos.TimelockPaxosLearnerAdapters;

@Value.Immutable
abstract class SingleLeaderNetworkClientFactories implements
        NetworkClientFactories, Dependencies.NetworkClientFactories {

    @Value.Default
    Supplier<Boolean> useBatchedEndpoints() {
        return () -> false;
    }

    @Value.Auxiliary
    @Value.Derived
    @Override
    public Factory<PaxosAcceptorNetworkClient> acceptor() {
        return client -> {
<<<<<<< HEAD
            List<WithDedicatedExecutor<PaxosAcceptor>> remoteAcceptors = assignExecutors(client);
=======
            List<PaxosAcceptor> remoteAcceptors = TimelockPaxosAcceptorAdapters
                    .create(useCase(), remoteClients(), useBatchedEndpoints(), client);
>>>>>>> d4beb317
            PaxosAcceptor localAcceptor = components().acceptor(client);
            LocalAndRemotes<WithDedicatedExecutor<PaxosAcceptor>> paxosAcceptors = LocalAndRemotes.of(
                    WithDedicatedExecutor.of(localAcceptor, MoreExecutors.newDirectExecutorService()),
                    remoteAcceptors)
                    .enhanceRemotes(remote -> remote.transformService(
                            service -> metrics().instrument(PaxosAcceptor.class, service)));

            SingleLeaderAcceptorNetworkClient uninstrumentedAcceptor = new SingleLeaderAcceptorNetworkClient(
                    paxosAcceptors.all().stream().map(WithDedicatedExecutor::service).collect(Collectors.toList()),
                    quorumSize(),
                    KeyedStream.of(paxosAcceptors.all())
                            .mapKeys(WithDedicatedExecutor::service)
                            .map(WithDedicatedExecutor::executor)
                            .collectToMap(),
                    PaxosTimeLockConstants.CANCEL_REMAINING_CALLS);
            return metrics().instrument(PaxosAcceptorNetworkClient.class, uninstrumentedAcceptor);
        };
    }

    private List<WithDedicatedExecutor<PaxosAcceptor>> assignExecutors(Client client) {
        if (useCase() == PaxosUseCase.LEADER_FOR_ALL_CLIENTS) {
            return TimelockPaxosAcceptorAdapter
                    .wrapWithDedicatedExecutors(useCase(), remoteClients())
                    .apply(client);

        } else if (useCase() == PaxosUseCase.TIMESTAMP) {
            return TimelockPaxosAcceptorAdapter
                    .wrapWithoutDedicatedExecutors(useCase(), remoteClients())
                    .apply(client)
                    .stream()
                    .map(acceptor -> WithDedicatedExecutor.of(acceptor, sharedExecutor()))
                    .collect(Collectors.toList());
        }
        throw new SafeIllegalStateException("This use case is unsupported for single leader paxos.",
                SafeArg.of("paxosUseCase", useCase()));
    }

    @Value.Auxiliary
    @Value.Derived
    @Override
    public Factory<PaxosLearnerNetworkClient> learner() {
        return client -> {
            List<PaxosLearner> remoteLearners = TimelockPaxosLearnerAdapters
                    .create(useCase(), remoteClients(), useBatchedEndpoints(), client);
            PaxosLearner localLearner = components().learner(client);

            LocalAndRemotes<PaxosLearner> allLearners = LocalAndRemotes.of(localLearner, remoteLearners)
                    .enhanceRemotes(remote -> metrics().instrument(PaxosLearner.class, remote, client));
            SingleLeaderLearnerNetworkClient uninstrumentedLearner = new SingleLeaderLearnerNetworkClient(
                    allLearners.local(),
                    allLearners.remotes(),
                    quorumSize(),
                    allLearners.withSharedExecutor(sharedExecutor()),
                    PaxosTimeLockConstants.CANCEL_REMAINING_CALLS);
            return metrics().instrument(PaxosLearnerNetworkClient.class, uninstrumentedLearner);
        };
    }

    public abstract static class Builder implements NetworkClientFactories.Builder {}

}<|MERGE_RESOLUTION|>--- conflicted
+++ resolved
@@ -17,11 +17,8 @@
 package com.palantir.atlasdb.timelock.paxos;
 
 import java.util.List;
-<<<<<<< HEAD
+import java.util.function.Supplier;
 import java.util.stream.Collectors;
-=======
-import java.util.function.Supplier;
->>>>>>> d4beb317
 
 import org.immutables.value.Value;
 
@@ -35,7 +32,7 @@
 import com.palantir.paxos.PaxosLearnerNetworkClient;
 import com.palantir.paxos.SingleLeaderAcceptorNetworkClient;
 import com.palantir.paxos.SingleLeaderLearnerNetworkClient;
-import com.palantir.timelock.paxos.TimelockPaxosAcceptorAdapters;
+import com.palantir.timelock.paxos.TimelockPaxosAcceptorAdapter;
 import com.palantir.timelock.paxos.TimelockPaxosLearnerAdapters;
 
 @Value.Immutable
@@ -52,12 +49,7 @@
     @Override
     public Factory<PaxosAcceptorNetworkClient> acceptor() {
         return client -> {
-<<<<<<< HEAD
             List<WithDedicatedExecutor<PaxosAcceptor>> remoteAcceptors = assignExecutors(client);
-=======
-            List<PaxosAcceptor> remoteAcceptors = TimelockPaxosAcceptorAdapters
-                    .create(useCase(), remoteClients(), useBatchedEndpoints(), client);
->>>>>>> d4beb317
             PaxosAcceptor localAcceptor = components().acceptor(client);
             LocalAndRemotes<WithDedicatedExecutor<PaxosAcceptor>> paxosAcceptors = LocalAndRemotes.of(
                     WithDedicatedExecutor.of(localAcceptor, MoreExecutors.newDirectExecutorService()),
