--- conflicted
+++ resolved
@@ -19,19 +19,12 @@
 import java.util.Map;
 import java.util.concurrent.ExecutorService;
 
-<<<<<<< HEAD
-import com.google.common.annotations.VisibleForTesting;
-=======
->>>>>>> c29a52fa
 import com.google.common.collect.ImmutableMap;
 import com.google.common.util.concurrent.MoreExecutors;
 import com.palantir.common.concurrent.CheckedRejectionExecutorService;
 import com.palantir.common.concurrent.PTExecutors;
 
 final class TimeLockPaxosExecutors {
-<<<<<<< HEAD
-    @VisibleForTesting
-=======
     /**
      * The size of the thread pool used for remote calls to each TimeLock remote (and, thus, a limiter on the number of
      * concurrent requests that can be made to each remote).
@@ -41,7 +34,6 @@
      * Choosing too large of a value leads to an unnecessary build up of threads when an individual node is slow;
      * choosing too small of a value may lead to unnecessary leader elections or add overhead to the Paxos protocol.
      */
->>>>>>> c29a52fa
     static final int MAXIMUM_POOL_SIZE = 384;
 
     private TimeLockPaxosExecutors() {
@@ -54,23 +46,14 @@
      *
      * It is assumed that tasks run on the local node will return quickly (hence the use of the direct executor).
      */
-<<<<<<< HEAD
     static <T> Map<T, CheckedRejectionExecutorService> createBoundedExecutors(
-            LocalAndRemotes<T> localAndRemotes, String useCase) {
-=======
-    static <T> Map<T, ExecutorService> createBoundedExecutors(
             int poolSize, LocalAndRemotes<T> localAndRemotes, String useCase) {
->>>>>>> c29a52fa
         int numRemotes = localAndRemotes.remotes().size();
         ImmutableMap.Builder<T, CheckedRejectionExecutorService> remoteExecutors
                 = ImmutableMap.builderWithExpectedSize(numRemotes);
         for (int index = 0; index < numRemotes; index++) {
             T remote = localAndRemotes.remotes().get(index);
-<<<<<<< HEAD
-            remoteExecutors.put(remote, createBoundedExecutor(useCase, index));
-=======
             remoteExecutors.put(remote, createBoundedExecutor(poolSize, useCase, index));
->>>>>>> c29a52fa
         }
         remoteExecutors.put(localAndRemotes.local(), new CheckedRejectionExecutorService(
                 MoreExecutors.newDirectExecutorService()));
@@ -86,17 +69,10 @@
      *
      * Users of such an executor should be prepared to handle {@link java.util.concurrent.RejectedExecutionException}.
      */
-<<<<<<< HEAD
-    static CheckedRejectionExecutorService createBoundedExecutor(String useCase, int index) {
+    static CheckedRejectionExecutorService createBoundedExecutor(int poolSize, String useCase, int index) {
         // metricRegistry is ignored because TExecutors.newCachedThreadPoolWithMaxThreads provides instrumentation.
         ExecutorService underlying = PTExecutors.newCachedThreadPoolWithMaxThreads(
-                MAXIMUM_POOL_SIZE, "timelock-executors-" + useCase + "-" + index);
+                poolSize, "timelock-executors-" + useCase + "-" + index);
         return new CheckedRejectionExecutorService(underlying);
-=======
-    static ExecutorService createBoundedExecutor(int poolSize, String useCase, int index) {
-        // metricRegistry is ignored because TExecutors.newCachedThreadPoolWithMaxThreads provides instrumentation.
-        return PTExecutors.newCachedThreadPoolWithMaxThreads(
-                poolSize, "timelock-executors-" + useCase + "-" + index);
->>>>>>> c29a52fa
     }
 }