--- conflicted
+++ resolved
@@ -170,13 +170,8 @@
             "transitive": [
                 "com.palantir.atlasdb:atlasdb-commons",
                 "com.palantir.remoting-api:errors",
-<<<<<<< HEAD
-                "com.palantir.remoting2:error-handling"
-=======
-                "com.palantir.remoting2:error-handling",
-                "com.palantir.remoting3:refresh-utils",
-                "org.mpierce.metrics.reservoir:hdrhistogram-metrics-reservoir"
->>>>>>> 18d35b6e
+                "com.palantir.remoting2:error-handling",
+                "com.palantir.remoting3:refresh-utils"
             ]
         },
         "com.google.guava:guava": {
@@ -838,13 +833,8 @@
             "transitive": [
                 "com.palantir.atlasdb:atlasdb-commons",
                 "com.palantir.remoting-api:errors",
-<<<<<<< HEAD
-                "com.palantir.remoting2:error-handling"
-=======
-                "com.palantir.remoting2:error-handling",
-                "com.palantir.remoting3:refresh-utils",
-                "org.mpierce.metrics.reservoir:hdrhistogram-metrics-reservoir"
->>>>>>> 18d35b6e
+                "com.palantir.remoting2:error-handling",
+                "com.palantir.remoting3:refresh-utils"
             ]
         },
         "com.google.guava:guava": {
