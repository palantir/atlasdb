{
    "compileClasspath": {
        "com.fasterxml.jackson.core:jackson-annotations": {
            "locked": "2.6.7",
            "transitive": [
                "com.fasterxml.jackson.core:jackson-databind",
                "com.palantir.atlasdb:atlasdb-api",
                "com.palantir.atlasdb:atlasdb-commons",
                "com.palantir.atlasdb:leader-election-api",
                "com.palantir.atlasdb:lock-api",
                "com.palantir.atlasdb:timestamp-api",
                "com.palantir.atlasdb:timestamp-client"
            ]
        },
        "com.fasterxml.jackson.core:jackson-core": {
            "locked": "2.6.7",
            "transitive": [
                "com.fasterxml.jackson.core:jackson-databind",
                "com.fasterxml.jackson.dataformat:jackson-dataformat-cbor",
                "com.fasterxml.jackson.dataformat:jackson-dataformat-yaml",
                "com.fasterxml.jackson.datatype:jackson-datatype-guava",
                "com.fasterxml.jackson.datatype:jackson-datatype-jdk8",
                "com.fasterxml.jackson.datatype:jackson-datatype-jsr310",
                "com.fasterxml.jackson.jaxrs:jackson-jaxrs-base",
                "com.fasterxml.jackson.jaxrs:jackson-jaxrs-cbor-provider",
                "com.fasterxml.jackson.module:jackson-module-afterburner",
                "com.fasterxml.jackson.module:jackson-module-jaxb-annotations",
                "com.palantir.atlasdb:atlasdb-client"
            ]
        },
        "com.fasterxml.jackson.core:jackson-databind": {
            "locked": "2.6.7",
            "transitive": [
                "com.fasterxml.jackson.datatype:jackson-datatype-guava",
                "com.fasterxml.jackson.datatype:jackson-datatype-jdk8",
                "com.fasterxml.jackson.datatype:jackson-datatype-jsr310",
                "com.fasterxml.jackson.jaxrs:jackson-jaxrs-base",
                "com.fasterxml.jackson.jaxrs:jackson-jaxrs-cbor-provider",
                "com.fasterxml.jackson.module:jackson-module-afterburner",
                "com.fasterxml.jackson.module:jackson-module-jaxb-annotations",
                "com.palantir.atlasdb:atlasdb-api",
                "com.palantir.atlasdb:atlasdb-client",
                "com.palantir.atlasdb:atlasdb-config",
                "com.palantir.atlasdb:atlasdb-persistent-lock-api",
                "com.palantir.atlasdb:lock-api",
                "com.palantir.atlasdb:timestamp-client",
                "com.palantir.config.crypto:encrypted-config-value",
                "com.palantir.config.crypto:encrypted-config-value-module",
                "com.palantir.remoting-api:errors",
                "com.palantir.remoting-api:ssl-config",
                "com.palantir.remoting-api:tracing",
                "com.palantir.remoting2:error-handling",
                "com.palantir.remoting2:jackson-support",
                "com.palantir.remoting3:jackson-support",
                "com.palantir.remoting3:keystores",
                "com.palantir.remoting3:tracing",
                "com.palantir.tokens:auth-tokens"
            ]
        },
        "com.fasterxml.jackson.dataformat:jackson-dataformat-cbor": {
            "locked": "2.6.7",
            "transitive": [
                "com.fasterxml.jackson.jaxrs:jackson-jaxrs-cbor-provider",
                "com.palantir.remoting3:jackson-support"
            ]
        },
        "com.fasterxml.jackson.dataformat:jackson-dataformat-yaml": {
            "locked": "2.6.7",
            "transitive": [
                "com.palantir.atlasdb:atlasdb-config",
                "com.palantir.config.crypto:encrypted-config-value-module"
            ]
        },
        "com.fasterxml.jackson.datatype:jackson-datatype-guava": {
            "locked": "2.6.7",
            "transitive": [
                "com.palantir.atlasdb:atlasdb-client",
                "com.palantir.remoting2:error-handling",
                "com.palantir.remoting2:jackson-support",
                "com.palantir.remoting3:jackson-support",
                "com.palantir.remoting3:tracing"
            ]
        },
        "com.fasterxml.jackson.datatype:jackson-datatype-jdk8": {
            "locked": "2.6.7",
            "transitive": [
                "com.palantir.atlasdb:atlasdb-config",
                "com.palantir.remoting2:error-handling",
                "com.palantir.remoting2:jackson-support",
                "com.palantir.remoting3:jackson-support",
                "com.palantir.remoting3:tracing",
                "com.palantir.tokens:auth-tokens"
            ]
        },
        "com.fasterxml.jackson.datatype:jackson-datatype-jsr310": {
            "locked": "2.6.7",
            "transitive": [
                "com.palantir.atlasdb:atlasdb-config",
                "com.palantir.remoting2:jackson-support",
                "com.palantir.remoting3:jackson-support"
            ]
        },
        "com.fasterxml.jackson.jaxrs:jackson-jaxrs-base": {
            "locked": "2.6.7",
            "transitive": [
                "com.fasterxml.jackson.jaxrs:jackson-jaxrs-cbor-provider"
            ]
        },
        "com.fasterxml.jackson.jaxrs:jackson-jaxrs-cbor-provider": {
            "locked": "2.6.7",
            "transitive": [
                "com.palantir.remoting3:jersey-servers"
            ]
        },
        "com.fasterxml.jackson.module:jackson-module-afterburner": {
            "locked": "2.6.7",
            "transitive": [
                "com.palantir.remoting2:error-handling",
                "com.palantir.remoting2:jackson-support",
                "com.palantir.remoting3:jackson-support",
                "com.palantir.remoting3:jersey-servers",
                "com.palantir.remoting3:tracing"
            ]
        },
        "com.fasterxml.jackson.module:jackson-module-jaxb-annotations": {
            "locked": "2.6.7",
            "transitive": [
                "com.fasterxml.jackson.jaxrs:jackson-jaxrs-cbor-provider"
            ]
        },
        "com.google.code.findbugs:annotations": {
            "locked": "2.0.3",
            "transitive": [
                "com.palantir.atlasdb:atlasdb-api",
                "com.palantir.atlasdb:atlasdb-client",
                "com.palantir.atlasdb:atlasdb-client-protobufs",
                "com.palantir.atlasdb:atlasdb-commons",
                "com.palantir.atlasdb:atlasdb-config",
                "com.palantir.atlasdb:atlasdb-impl-shared",
                "com.palantir.atlasdb:atlasdb-lock-api",
                "com.palantir.atlasdb:atlasdb-persistent-lock-api",
                "com.palantir.atlasdb:commons-executors",
                "com.palantir.atlasdb:leader-election-api",
                "com.palantir.atlasdb:leader-election-api-protobufs",
                "com.palantir.atlasdb:leader-election-impl",
                "com.palantir.atlasdb:lock-api",
                "com.palantir.atlasdb:lock-impl",
                "com.palantir.atlasdb:timelock-impl",
                "com.palantir.atlasdb:timestamp-api",
                "com.palantir.atlasdb:timestamp-client",
                "com.palantir.atlasdb:timestamp-impl",
                "com.palantir.tritium:tritium-api",
                "com.palantir.tritium:tritium-core",
                "com.palantir.tritium:tritium-lib",
                "com.palantir.tritium:tritium-metrics",
                "com.palantir.tritium:tritium-slf4j"
            ]
        },
        "com.google.code.findbugs:jsr305": {
            "locked": "1.3.9",
            "transitive": [
                "com.palantir.atlasdb:atlasdb-commons",
                "com.palantir.remoting-api:errors",
                "com.palantir.remoting2:error-handling",
                "org.mpierce.metrics.reservoir:hdrhistogram-metrics-reservoir"
            ]
        },
        "com.google.guava:guava": {
            "locked": "18.0",
            "transitive": [
                "com.fasterxml.jackson.datatype:jackson-datatype-guava",
                "com.palantir.atlasdb:atlasdb-commons",
                "com.palantir.common:streams",
                "com.palantir.config.crypto:encrypted-config-value",
                "com.palantir.config.crypto:encrypted-config-value-module",
                "com.palantir.remoting2:error-handling",
                "com.palantir.remoting3:error-handling",
                "com.palantir.remoting3:keystores",
                "com.palantir.remoting3:tracing",
                "com.palantir.tritium:tritium-core",
                "com.palantir.tritium:tritium-lib",
                "com.palantir.tritium:tritium-metrics"
            ]
        },
        "com.google.protobuf:protobuf-java": {
            "locked": "2.6.0",
            "transitive": [
                "com.palantir.atlasdb:atlasdb-client",
                "com.palantir.atlasdb:atlasdb-client-protobufs",
                "com.palantir.atlasdb:leader-election-api-protobufs",
                "com.palantir.atlasdb:leader-election-impl"
            ]
        },
        "com.googlecode.json-simple:json-simple": {
            "locked": "1.1.1",
            "transitive": [
                "com.palantir.atlasdb:atlasdb-client"
            ]
        },
        "com.googlecode.protobuf-java-format:protobuf-java-format": {
            "locked": "1.2",
            "transitive": [
                "com.palantir.atlasdb:atlasdb-client"
            ]
        },
        "com.jcraft:jzlib": {
            "locked": "1.1.3",
            "transitive": [
                "com.palantir.remoting3:jersey-servers"
            ]
        },
        "com.palantir.atlasdb:atlasdb-api": {
            "project": true,
            "transitive": [
                "com.palantir.atlasdb:atlasdb-client",
                "com.palantir.atlasdb:atlasdb-config",
                "com.palantir.atlasdb:atlasdb-lock-api"
            ]
        },
        "com.palantir.atlasdb:atlasdb-client": {
            "project": true,
            "transitive": [
                "com.palantir.atlasdb:atlasdb-impl-shared"
            ]
        },
        "com.palantir.atlasdb:atlasdb-client-protobufs": {
            "project": true,
            "transitive": [
                "com.palantir.atlasdb:atlasdb-client"
            ]
        },
        "com.palantir.atlasdb:atlasdb-commons": {
            "project": true,
            "transitive": [
                "com.palantir.atlasdb:atlasdb-api",
                "com.palantir.atlasdb:atlasdb-client",
                "com.palantir.atlasdb:atlasdb-impl-shared",
                "com.palantir.atlasdb:leader-election-api",
                "com.palantir.atlasdb:leader-election-impl",
                "com.palantir.atlasdb:lock-api",
                "com.palantir.atlasdb:lock-impl",
                "com.palantir.atlasdb:timestamp-client",
                "com.palantir.atlasdb:timestamp-impl"
            ]
        },
        "com.palantir.atlasdb:atlasdb-config": {
            "project": true,
            "transitive": [
                "com.palantir.atlasdb:timelock-impl"
            ]
        },
        "com.palantir.atlasdb:atlasdb-feign": {
            "project": true,
            "transitive": [
                "com.palantir.atlasdb:atlasdb-config"
            ]
        },
        "com.palantir.atlasdb:atlasdb-impl-shared": {
            "project": true,
            "transitive": [
                "com.palantir.atlasdb:atlasdb-config"
            ]
        },
        "com.palantir.atlasdb:atlasdb-lock-api": {
            "project": true,
            "transitive": [
                "com.palantir.atlasdb:atlasdb-impl-shared"
            ]
        },
        "com.palantir.atlasdb:atlasdb-persistent-lock-api": {
            "project": true,
            "transitive": [
                "com.palantir.atlasdb:atlasdb-impl-shared"
            ]
        },
        "com.palantir.atlasdb:commons-executors": {
            "project": true,
            "transitive": [
                "com.palantir.atlasdb:atlasdb-commons"
            ]
        },
        "com.palantir.atlasdb:leader-election-api": {
            "project": true,
            "transitive": [
                "com.palantir.atlasdb:leader-election-impl"
            ]
        },
        "com.palantir.atlasdb:leader-election-api-protobufs": {
            "project": true,
            "transitive": [
                "com.palantir.atlasdb:leader-election-api"
            ]
        },
        "com.palantir.atlasdb:leader-election-impl": {
            "project": true,
            "transitive": [
                "com.palantir.atlasdb:atlasdb-config",
                "com.palantir.atlasdb:timelock-impl"
            ]
        },
        "com.palantir.atlasdb:lock-api": {
            "project": true,
            "transitive": [
                "com.palantir.atlasdb:atlasdb-feign",
                "com.palantir.atlasdb:atlasdb-lock-api",
                "com.palantir.atlasdb:lock-impl"
            ]
        },
        "com.palantir.atlasdb:lock-impl": {
            "project": true,
            "transitive": [
                "com.palantir.atlasdb:atlasdb-config",
                "com.palantir.atlasdb:atlasdb-impl-shared",
                "com.palantir.atlasdb:timelock-impl"
            ]
        },
        "com.palantir.atlasdb:timelock-impl": {
            "project": true
        },
        "com.palantir.atlasdb:timestamp-api": {
            "project": true,
            "transitive": [
                "com.palantir.atlasdb:atlasdb-api",
                "com.palantir.atlasdb:atlasdb-impl-shared",
                "com.palantir.atlasdb:lock-api",
                "com.palantir.atlasdb:timestamp-client",
                "com.palantir.atlasdb:timestamp-impl"
            ]
        },
        "com.palantir.atlasdb:timestamp-client": {
            "project": true,
            "transitive": [
                "com.palantir.atlasdb:atlasdb-config",
                "com.palantir.atlasdb:atlasdb-impl-shared",
                "com.palantir.atlasdb:timestamp-impl"
            ]
        },
        "com.palantir.atlasdb:timestamp-impl": {
            "project": true,
            "transitive": [
                "com.palantir.atlasdb:timelock-impl"
            ]
        },
        "com.palantir.common:streams": {
            "locked": "1.9.0",
            "transitive": [
                "com.palantir.atlasdb:atlasdb-impl-shared"
            ]
        },
        "com.palantir.config.crypto:encrypted-config-value": {
            "locked": "1.0.0",
            "transitive": [
                "com.palantir.config.crypto:encrypted-config-value-module"
            ]
        },
        "com.palantir.config.crypto:encrypted-config-value-module": {
            "locked": "1.0.0",
            "transitive": [
                "com.palantir.atlasdb:atlasdb-config"
            ]
        },
        "com.palantir.patches.sourceforge:trove3": {
            "locked": "3.0.3-p5",
            "transitive": [
                "com.palantir.atlasdb:atlasdb-impl-shared",
                "com.palantir.atlasdb:lock-impl"
            ]
        },
        "com.palantir.remoting-api:errors": {
            "locked": "1.1.0",
            "transitive": [
                "com.palantir.remoting3:error-handling"
            ]
        },
        "com.palantir.remoting-api:service-config": {
<<<<<<< HEAD
            "locked": "1.2.1",
            "transitive": [
                "com.palantir.atlasdb:atlasdb-config"
            ]
=======
            "locked": "1.1.0"
>>>>>>> 4854a260
        },
        "com.palantir.remoting-api:ssl-config": {
            "locked": "1.1.0",
            "transitive": [
                "com.palantir.atlasdb:atlasdb-api",
                "com.palantir.remoting-api:service-config",
                "com.palantir.remoting3:keystores"
            ]
        },
        "com.palantir.remoting-api:tracing": {
            "locked": "1.1.0",
            "transitive": [
                "com.palantir.remoting3:tracing"
            ]
        },
        "com.palantir.remoting2:error-handling": {
            "locked": "2.3.0",
            "transitive": [
                "com.palantir.atlasdb:atlasdb-config"
            ]
        },
        "com.palantir.remoting2:jackson-support": {
            "locked": "2.3.0",
            "transitive": [
                "com.palantir.remoting2:error-handling"
            ]
        },
        "com.palantir.remoting3:error-handling": {
            "locked": "3.2.1",
            "transitive": [
                "com.palantir.remoting3:jersey-servers"
            ]
        },
        "com.palantir.remoting3:jackson-support": {
            "locked": "3.2.1",
            "transitive": [
                "com.palantir.remoting3:error-handling",
                "com.palantir.remoting3:tracing"
            ]
        },
        "com.palantir.remoting3:jersey-servers": {
            "locked": "3.2.1",
            "transitive": [
                "com.palantir.atlasdb:atlasdb-impl-shared"
            ]
        },
        "com.palantir.remoting3:keystores": {
            "locked": "3.2.1",
            "transitive": [
                "com.palantir.atlasdb:atlasdb-config"
            ]
        },
        "com.palantir.remoting3:tracing": {
            "locked": "3.2.1",
            "transitive": [
                "com.palantir.atlasdb:atlasdb-client",
                "com.palantir.atlasdb:atlasdb-impl-shared",
                "com.palantir.atlasdb:leader-election-impl",
                "com.palantir.atlasdb:lock-impl",
                "com.palantir.atlasdb:timelock-impl",
                "com.palantir.remoting3:jersey-servers"
            ]
        },
        "com.palantir.safe-logging:safe-logging": {
            "locked": "0.1.3",
            "transitive": [
                "com.palantir.atlasdb:atlasdb-client",
                "com.palantir.atlasdb:atlasdb-config",
                "com.palantir.atlasdb:atlasdb-impl-shared",
                "com.palantir.atlasdb:leader-election-impl",
                "com.palantir.atlasdb:lock-api",
                "com.palantir.atlasdb:lock-impl",
                "com.palantir.atlasdb:timelock-impl",
                "com.palantir.atlasdb:timestamp-api",
                "com.palantir.atlasdb:timestamp-impl",
                "com.palantir.remoting-api:errors",
                "com.palantir.remoting3:jersey-servers"
            ]
        },
        "com.palantir.tokens:auth-tokens": {
            "locked": "3.0.0",
            "transitive": [
                "com.palantir.remoting-api:service-config"
            ]
        },
        "com.palantir.tritium:tritium-api": {
            "locked": "0.6.0",
            "transitive": [
                "com.palantir.tritium:tritium-core",
                "com.palantir.tritium:tritium-lib",
                "com.palantir.tritium:tritium-metrics",
                "com.palantir.tritium:tritium-slf4j"
            ]
        },
        "com.palantir.tritium:tritium-core": {
            "locked": "0.6.0",
            "transitive": [
                "com.palantir.tritium:tritium-lib",
                "com.palantir.tritium:tritium-metrics",
                "com.palantir.tritium:tritium-slf4j"
            ]
        },
        "com.palantir.tritium:tritium-lib": {
            "locked": "0.6.0",
            "transitive": [
                "com.palantir.atlasdb:atlasdb-client",
                "com.palantir.atlasdb:atlasdb-config"
            ]
        },
        "com.palantir.tritium:tritium-metrics": {
            "locked": "0.6.0",
            "transitive": [
                "com.palantir.tritium:tritium-lib"
            ]
        },
        "com.palantir.tritium:tritium-slf4j": {
            "locked": "0.6.0",
            "transitive": [
                "com.palantir.tritium:tritium-lib"
            ]
        },
        "com.squareup.okhttp3:okhttp": {
            "locked": "3.8.1",
            "transitive": [
                "com.palantir.atlasdb:atlasdb-feign"
            ]
        },
        "com.squareup.okio:okio": {
            "locked": "1.13.0",
            "transitive": [
                "com.squareup.okhttp3:okhttp"
            ]
        },
        "com.squareup:javapoet": {
            "locked": "1.9.0",
            "transitive": [
                "com.palantir.atlasdb:atlasdb-client"
            ]
        },
        "commons-io:commons-io": {
            "locked": "2.1",
            "transitive": [
                "com.palantir.atlasdb:leader-election-impl"
            ]
        },
        "commons-lang:commons-lang": {
            "locked": "2.6",
            "transitive": [
                "com.palantir.atlasdb:atlasdb-client",
                "com.palantir.atlasdb:leader-election-impl"
            ]
        },
        "io.dropwizard.metrics:metrics-core": {
            "locked": "3.1.2",
            "transitive": [
                "com.palantir.atlasdb:atlasdb-commons",
                "com.palantir.tritium:tritium-metrics",
                "org.mpierce.metrics.reservoir:hdrhistogram-metrics-reservoir"
            ]
        },
        "javax.validation:validation-api": {
            "locked": "1.1.0.Final",
            "transitive": [
                "com.palantir.atlasdb:atlasdb-api",
                "com.palantir.atlasdb:atlasdb-config"
            ]
        },
        "javax.ws.rs:javax.ws.rs-api": {
            "locked": "2.0.1",
            "transitive": [
                "com.palantir.atlasdb:atlasdb-api",
                "com.palantir.atlasdb:atlasdb-commons",
                "com.palantir.atlasdb:atlasdb-persistent-lock-api",
                "com.palantir.atlasdb:leader-election-api",
                "com.palantir.atlasdb:lock-api",
                "com.palantir.atlasdb:timestamp-api",
                "com.palantir.remoting-api:errors",
                "com.palantir.remoting2:error-handling",
                "com.palantir.remoting3:error-handling"
            ]
        },
        "joda-time:joda-time": {
            "locked": "2.7",
            "transitive": [
                "com.palantir.atlasdb:lock-impl"
            ]
        },
        "net.jpountz.lz4:lz4": {
            "locked": "1.3.0",
            "transitive": [
                "com.palantir.atlasdb:atlasdb-commons"
            ]
        },
        "org.apache.commons:commons-lang3": {
            "locked": "3.1",
            "transitive": [
                "com.palantir.atlasdb:atlasdb-api",
                "com.palantir.atlasdb:leader-election-api",
                "com.palantir.config.crypto:encrypted-config-value-module"
            ]
        },
        "org.hdrhistogram:HdrHistogram": {
            "locked": "2.1.9",
            "transitive": [
                "com.palantir.tritium:tritium-metrics",
                "org.mpierce.metrics.reservoir:hdrhistogram-metrics-reservoir"
            ]
        },
        "org.mortbay.jetty.alpn:jetty-alpn-agent": {
            "locked": "2.0.6",
            "transitive": [
                "com.palantir.atlasdb:atlasdb-config"
            ]
        },
        "org.mpierce.metrics.reservoir:hdrhistogram-metrics-reservoir": {
            "locked": "1.1.2",
            "transitive": [
                "com.palantir.tritium:tritium-metrics"
            ]
        },
        "org.slf4j:slf4j-api": {
            "locked": "1.7.5",
            "transitive": [
                "com.palantir.atlasdb:atlasdb-commons",
                "com.palantir.remoting2:error-handling",
                "com.palantir.remoting3:error-handling",
                "com.palantir.remoting3:tracing",
                "com.palantir.tokens:auth-tokens",
                "com.palantir.tritium:tritium-core",
                "com.palantir.tritium:tritium-lib",
                "com.palantir.tritium:tritium-metrics",
                "com.palantir.tritium:tritium-slf4j",
                "io.dropwizard.metrics:metrics-core"
            ]
        },
        "org.xerial.snappy:snappy-java": {
            "locked": "1.1.1.7",
            "transitive": [
                "com.palantir.atlasdb:atlasdb-client"
            ]
        },
        "org.yaml:snakeyaml": {
            "locked": "1.12",
            "transitive": [
                "com.fasterxml.jackson.dataformat:jackson-dataformat-yaml",
                "com.palantir.atlasdb:lock-impl"
            ]
        }
    },
    "runtime": {
        "com.fasterxml.jackson.core:jackson-annotations": {
            "locked": "2.6.7",
            "transitive": [
                "com.fasterxml.jackson.core:jackson-databind",
                "com.palantir.atlasdb:atlasdb-api",
                "com.palantir.atlasdb:atlasdb-commons",
                "com.palantir.atlasdb:leader-election-api",
                "com.palantir.atlasdb:lock-api",
                "com.palantir.atlasdb:timestamp-api",
                "com.palantir.atlasdb:timestamp-client"
            ]
        },
        "com.fasterxml.jackson.core:jackson-core": {
            "locked": "2.6.7",
            "transitive": [
                "com.fasterxml.jackson.core:jackson-databind",
                "com.fasterxml.jackson.dataformat:jackson-dataformat-cbor",
                "com.fasterxml.jackson.dataformat:jackson-dataformat-yaml",
                "com.fasterxml.jackson.datatype:jackson-datatype-guava",
                "com.fasterxml.jackson.datatype:jackson-datatype-jdk8",
                "com.fasterxml.jackson.datatype:jackson-datatype-jsr310",
                "com.fasterxml.jackson.jaxrs:jackson-jaxrs-base",
                "com.fasterxml.jackson.jaxrs:jackson-jaxrs-cbor-provider",
                "com.fasterxml.jackson.module:jackson-module-afterburner",
                "com.fasterxml.jackson.module:jackson-module-jaxb-annotations",
                "com.palantir.atlasdb:atlasdb-client"
            ]
        },
        "com.fasterxml.jackson.core:jackson-databind": {
            "locked": "2.6.7",
            "transitive": [
                "com.fasterxml.jackson.datatype:jackson-datatype-guava",
                "com.fasterxml.jackson.datatype:jackson-datatype-jdk8",
                "com.fasterxml.jackson.datatype:jackson-datatype-jsr310",
                "com.fasterxml.jackson.jaxrs:jackson-jaxrs-base",
                "com.fasterxml.jackson.jaxrs:jackson-jaxrs-cbor-provider",
                "com.fasterxml.jackson.module:jackson-module-afterburner",
                "com.fasterxml.jackson.module:jackson-module-jaxb-annotations",
                "com.palantir.atlasdb:atlasdb-api",
                "com.palantir.atlasdb:atlasdb-client",
                "com.palantir.atlasdb:atlasdb-config",
                "com.palantir.atlasdb:atlasdb-persistent-lock-api",
                "com.palantir.atlasdb:lock-api",
                "com.palantir.atlasdb:timestamp-client",
                "com.palantir.config.crypto:encrypted-config-value",
                "com.palantir.config.crypto:encrypted-config-value-module",
                "com.palantir.remoting-api:errors",
                "com.palantir.remoting-api:ssl-config",
                "com.palantir.remoting-api:tracing",
                "com.palantir.remoting2:error-handling",
                "com.palantir.remoting2:jackson-support",
                "com.palantir.remoting3:jackson-support",
                "com.palantir.remoting3:keystores",
                "com.palantir.remoting3:tracing",
                "com.palantir.tokens:auth-tokens"
            ]
        },
        "com.fasterxml.jackson.dataformat:jackson-dataformat-cbor": {
            "locked": "2.6.7",
            "transitive": [
                "com.fasterxml.jackson.jaxrs:jackson-jaxrs-cbor-provider",
                "com.palantir.remoting3:jackson-support"
            ]
        },
        "com.fasterxml.jackson.dataformat:jackson-dataformat-yaml": {
            "locked": "2.6.7",
            "transitive": [
                "com.palantir.atlasdb:atlasdb-config",
                "com.palantir.config.crypto:encrypted-config-value-module"
            ]
        },
        "com.fasterxml.jackson.datatype:jackson-datatype-guava": {
            "locked": "2.6.7",
            "transitive": [
                "com.palantir.atlasdb:atlasdb-client",
                "com.palantir.remoting2:error-handling",
                "com.palantir.remoting2:jackson-support",
                "com.palantir.remoting3:jackson-support",
                "com.palantir.remoting3:tracing"
            ]
        },
        "com.fasterxml.jackson.datatype:jackson-datatype-jdk8": {
            "locked": "2.6.7",
            "transitive": [
                "com.palantir.atlasdb:atlasdb-config",
                "com.palantir.remoting2:error-handling",
                "com.palantir.remoting2:jackson-support",
                "com.palantir.remoting3:jackson-support",
                "com.palantir.remoting3:tracing",
                "com.palantir.tokens:auth-tokens"
            ]
        },
        "com.fasterxml.jackson.datatype:jackson-datatype-jsr310": {
            "locked": "2.6.7",
            "transitive": [
                "com.palantir.atlasdb:atlasdb-config",
                "com.palantir.remoting2:jackson-support",
                "com.palantir.remoting3:jackson-support"
            ]
        },
        "com.fasterxml.jackson.jaxrs:jackson-jaxrs-base": {
            "locked": "2.6.7",
            "transitive": [
                "com.fasterxml.jackson.jaxrs:jackson-jaxrs-cbor-provider"
            ]
        },
        "com.fasterxml.jackson.jaxrs:jackson-jaxrs-cbor-provider": {
            "locked": "2.6.7",
            "transitive": [
                "com.palantir.remoting3:jersey-servers"
            ]
        },
        "com.fasterxml.jackson.module:jackson-module-afterburner": {
            "locked": "2.6.7",
            "transitive": [
                "com.palantir.remoting2:error-handling",
                "com.palantir.remoting2:jackson-support",
                "com.palantir.remoting3:jackson-support",
                "com.palantir.remoting3:jersey-servers",
                "com.palantir.remoting3:tracing"
            ]
        },
        "com.fasterxml.jackson.module:jackson-module-jaxb-annotations": {
            "locked": "2.6.7",
            "transitive": [
                "com.fasterxml.jackson.jaxrs:jackson-jaxrs-cbor-provider"
            ]
        },
        "com.google.code.findbugs:annotations": {
            "locked": "2.0.3",
            "transitive": [
                "com.palantir.atlasdb:atlasdb-api",
                "com.palantir.atlasdb:atlasdb-client",
                "com.palantir.atlasdb:atlasdb-client-protobufs",
                "com.palantir.atlasdb:atlasdb-commons",
                "com.palantir.atlasdb:atlasdb-config",
                "com.palantir.atlasdb:atlasdb-impl-shared",
                "com.palantir.atlasdb:atlasdb-lock-api",
                "com.palantir.atlasdb:atlasdb-persistent-lock-api",
                "com.palantir.atlasdb:commons-executors",
                "com.palantir.atlasdb:leader-election-api",
                "com.palantir.atlasdb:leader-election-api-protobufs",
                "com.palantir.atlasdb:leader-election-impl",
                "com.palantir.atlasdb:lock-api",
                "com.palantir.atlasdb:lock-impl",
                "com.palantir.atlasdb:timelock-impl",
                "com.palantir.atlasdb:timestamp-api",
                "com.palantir.atlasdb:timestamp-client",
                "com.palantir.atlasdb:timestamp-impl",
                "com.palantir.tritium:tritium-api",
                "com.palantir.tritium:tritium-core",
                "com.palantir.tritium:tritium-lib",
                "com.palantir.tritium:tritium-metrics",
                "com.palantir.tritium:tritium-slf4j"
            ]
        },
        "com.google.code.findbugs:jsr305": {
            "locked": "1.3.9",
            "transitive": [
                "com.palantir.atlasdb:atlasdb-commons",
                "com.palantir.remoting-api:errors",
                "com.palantir.remoting2:error-handling",
                "org.mpierce.metrics.reservoir:hdrhistogram-metrics-reservoir"
            ]
        },
        "com.google.guava:guava": {
            "locked": "18.0",
            "transitive": [
                "com.fasterxml.jackson.datatype:jackson-datatype-guava",
                "com.palantir.atlasdb:atlasdb-commons",
                "com.palantir.common:streams",
                "com.palantir.config.crypto:encrypted-config-value",
                "com.palantir.config.crypto:encrypted-config-value-module",
                "com.palantir.remoting2:error-handling",
                "com.palantir.remoting3:error-handling",
                "com.palantir.remoting3:keystores",
                "com.palantir.remoting3:tracing",
                "com.palantir.tritium:tritium-core",
                "com.palantir.tritium:tritium-lib",
                "com.palantir.tritium:tritium-metrics"
            ]
        },
        "com.google.protobuf:protobuf-java": {
            "locked": "2.6.0",
            "transitive": [
                "com.palantir.atlasdb:atlasdb-client",
                "com.palantir.atlasdb:atlasdb-client-protobufs",
                "com.palantir.atlasdb:leader-election-api-protobufs",
                "com.palantir.atlasdb:leader-election-impl"
            ]
        },
        "com.googlecode.json-simple:json-simple": {
            "locked": "1.1.1",
            "transitive": [
                "com.palantir.atlasdb:atlasdb-client"
            ]
        },
        "com.googlecode.protobuf-java-format:protobuf-java-format": {
            "locked": "1.2",
            "transitive": [
                "com.palantir.atlasdb:atlasdb-client"
            ]
        },
        "com.jcraft:jzlib": {
            "locked": "1.1.3",
            "transitive": [
                "com.palantir.remoting3:jersey-servers"
            ]
        },
        "com.palantir.atlasdb:atlasdb-api": {
            "project": true,
            "transitive": [
                "com.palantir.atlasdb:atlasdb-client",
                "com.palantir.atlasdb:atlasdb-config",
                "com.palantir.atlasdb:atlasdb-lock-api"
            ]
        },
        "com.palantir.atlasdb:atlasdb-client": {
            "project": true,
            "transitive": [
                "com.palantir.atlasdb:atlasdb-impl-shared"
            ]
        },
        "com.palantir.atlasdb:atlasdb-client-protobufs": {
            "project": true,
            "transitive": [
                "com.palantir.atlasdb:atlasdb-client"
            ]
        },
        "com.palantir.atlasdb:atlasdb-commons": {
            "project": true,
            "transitive": [
                "com.palantir.atlasdb:atlasdb-api",
                "com.palantir.atlasdb:atlasdb-client",
                "com.palantir.atlasdb:atlasdb-impl-shared",
                "com.palantir.atlasdb:leader-election-api",
                "com.palantir.atlasdb:leader-election-impl",
                "com.palantir.atlasdb:lock-api",
                "com.palantir.atlasdb:lock-impl",
                "com.palantir.atlasdb:timestamp-client",
                "com.palantir.atlasdb:timestamp-impl"
            ]
        },
        "com.palantir.atlasdb:atlasdb-config": {
            "project": true,
            "transitive": [
                "com.palantir.atlasdb:timelock-impl"
            ]
        },
        "com.palantir.atlasdb:atlasdb-feign": {
            "project": true,
            "transitive": [
                "com.palantir.atlasdb:atlasdb-config"
            ]
        },
        "com.palantir.atlasdb:atlasdb-impl-shared": {
            "project": true,
            "transitive": [
                "com.palantir.atlasdb:atlasdb-config"
            ]
        },
        "com.palantir.atlasdb:atlasdb-lock-api": {
            "project": true,
            "transitive": [
                "com.palantir.atlasdb:atlasdb-impl-shared"
            ]
        },
        "com.palantir.atlasdb:atlasdb-persistent-lock-api": {
            "project": true,
            "transitive": [
                "com.palantir.atlasdb:atlasdb-impl-shared"
            ]
        },
        "com.palantir.atlasdb:commons-executors": {
            "project": true,
            "transitive": [
                "com.palantir.atlasdb:atlasdb-commons"
            ]
        },
        "com.palantir.atlasdb:leader-election-api": {
            "project": true,
            "transitive": [
                "com.palantir.atlasdb:leader-election-impl"
            ]
        },
        "com.palantir.atlasdb:leader-election-api-protobufs": {
            "project": true,
            "transitive": [
                "com.palantir.atlasdb:leader-election-api"
            ]
        },
        "com.palantir.atlasdb:leader-election-impl": {
            "project": true,
            "transitive": [
                "com.palantir.atlasdb:atlasdb-config",
                "com.palantir.atlasdb:timelock-impl"
            ]
        },
        "com.palantir.atlasdb:lock-api": {
            "project": true,
            "transitive": [
                "com.palantir.atlasdb:atlasdb-feign",
                "com.palantir.atlasdb:atlasdb-lock-api",
                "com.palantir.atlasdb:lock-impl"
            ]
        },
        "com.palantir.atlasdb:lock-impl": {
            "project": true,
            "transitive": [
                "com.palantir.atlasdb:atlasdb-config",
                "com.palantir.atlasdb:atlasdb-impl-shared",
                "com.palantir.atlasdb:timelock-impl"
            ]
        },
        "com.palantir.atlasdb:timelock-impl": {
            "project": true
        },
        "com.palantir.atlasdb:timestamp-api": {
            "project": true,
            "transitive": [
                "com.palantir.atlasdb:atlasdb-api",
                "com.palantir.atlasdb:atlasdb-impl-shared",
                "com.palantir.atlasdb:lock-api",
                "com.palantir.atlasdb:timestamp-client",
                "com.palantir.atlasdb:timestamp-impl"
            ]
        },
        "com.palantir.atlasdb:timestamp-client": {
            "project": true,
            "transitive": [
                "com.palantir.atlasdb:atlasdb-config",
                "com.palantir.atlasdb:atlasdb-impl-shared",
                "com.palantir.atlasdb:timestamp-impl"
            ]
        },
        "com.palantir.atlasdb:timestamp-impl": {
            "project": true,
            "transitive": [
                "com.palantir.atlasdb:timelock-impl"
            ]
        },
        "com.palantir.common:streams": {
            "locked": "1.9.0",
            "transitive": [
                "com.palantir.atlasdb:atlasdb-impl-shared"
            ]
        },
        "com.palantir.config.crypto:encrypted-config-value": {
            "locked": "1.0.0",
            "transitive": [
                "com.palantir.config.crypto:encrypted-config-value-module"
            ]
        },
        "com.palantir.config.crypto:encrypted-config-value-module": {
            "locked": "1.0.0",
            "transitive": [
                "com.palantir.atlasdb:atlasdb-config"
            ]
        },
        "com.palantir.patches.sourceforge:trove3": {
            "locked": "3.0.3-p5",
            "transitive": [
                "com.palantir.atlasdb:atlasdb-impl-shared",
                "com.palantir.atlasdb:lock-impl"
            ]
        },
        "com.palantir.remoting-api:errors": {
            "locked": "1.1.0",
            "transitive": [
                "com.palantir.remoting3:error-handling"
            ]
        },
        "com.palantir.remoting-api:service-config": {
<<<<<<< HEAD
            "locked": "1.2.1",
            "transitive": [
                "com.palantir.atlasdb:atlasdb-config"
            ]
=======
            "locked": "1.1.0"
>>>>>>> 4854a260
        },
        "com.palantir.remoting-api:ssl-config": {
            "locked": "1.1.0",
            "transitive": [
                "com.palantir.atlasdb:atlasdb-api",
                "com.palantir.remoting-api:service-config",
                "com.palantir.remoting3:keystores"
            ]
        },
        "com.palantir.remoting-api:tracing": {
            "locked": "1.1.0",
            "transitive": [
                "com.palantir.remoting3:tracing"
            ]
        },
        "com.palantir.remoting2:error-handling": {
            "locked": "2.3.0",
            "transitive": [
                "com.palantir.atlasdb:atlasdb-config"
            ]
        },
        "com.palantir.remoting2:jackson-support": {
            "locked": "2.3.0",
            "transitive": [
                "com.palantir.remoting2:error-handling"
            ]
        },
        "com.palantir.remoting3:error-handling": {
            "locked": "3.2.1",
            "transitive": [
                "com.palantir.remoting3:jersey-servers"
            ]
        },
        "com.palantir.remoting3:jackson-support": {
            "locked": "3.2.1",
            "transitive": [
                "com.palantir.remoting3:error-handling",
                "com.palantir.remoting3:tracing"
            ]
        },
        "com.palantir.remoting3:jersey-servers": {
            "locked": "3.2.1",
            "transitive": [
                "com.palantir.atlasdb:atlasdb-impl-shared"
            ]
        },
        "com.palantir.remoting3:keystores": {
            "locked": "3.2.1",
            "transitive": [
                "com.palantir.atlasdb:atlasdb-config"
            ]
        },
        "com.palantir.remoting3:tracing": {
            "locked": "3.2.1",
            "transitive": [
                "com.palantir.atlasdb:atlasdb-client",
                "com.palantir.atlasdb:atlasdb-impl-shared",
                "com.palantir.atlasdb:leader-election-impl",
                "com.palantir.atlasdb:lock-impl",
                "com.palantir.atlasdb:timelock-impl",
                "com.palantir.remoting3:jersey-servers"
            ]
        },
        "com.palantir.safe-logging:safe-logging": {
            "locked": "0.1.3",
            "transitive": [
                "com.palantir.atlasdb:atlasdb-client",
                "com.palantir.atlasdb:atlasdb-config",
                "com.palantir.atlasdb:atlasdb-impl-shared",
                "com.palantir.atlasdb:leader-election-impl",
                "com.palantir.atlasdb:lock-api",
                "com.palantir.atlasdb:lock-impl",
                "com.palantir.atlasdb:timelock-impl",
                "com.palantir.atlasdb:timestamp-api",
                "com.palantir.atlasdb:timestamp-impl",
                "com.palantir.remoting-api:errors",
                "com.palantir.remoting3:jersey-servers"
            ]
        },
        "com.palantir.tokens:auth-tokens": {
            "locked": "3.0.0",
            "transitive": [
                "com.palantir.remoting-api:service-config"
            ]
        },
        "com.palantir.tritium:tritium-api": {
            "locked": "0.6.0",
            "transitive": [
                "com.palantir.tritium:tritium-core",
                "com.palantir.tritium:tritium-lib",
                "com.palantir.tritium:tritium-metrics",
                "com.palantir.tritium:tritium-slf4j"
            ]
        },
        "com.palantir.tritium:tritium-core": {
            "locked": "0.6.0",
            "transitive": [
                "com.palantir.tritium:tritium-lib",
                "com.palantir.tritium:tritium-metrics",
                "com.palantir.tritium:tritium-slf4j"
            ]
        },
        "com.palantir.tritium:tritium-lib": {
            "locked": "0.6.0",
            "transitive": [
                "com.palantir.atlasdb:atlasdb-client",
                "com.palantir.atlasdb:atlasdb-config"
            ]
        },
        "com.palantir.tritium:tritium-metrics": {
            "locked": "0.6.0",
            "transitive": [
                "com.palantir.tritium:tritium-lib"
            ]
        },
        "com.palantir.tritium:tritium-slf4j": {
            "locked": "0.6.0",
            "transitive": [
                "com.palantir.tritium:tritium-lib"
            ]
        },
        "com.squareup.okhttp3:okhttp": {
            "locked": "3.8.1",
            "transitive": [
                "com.palantir.atlasdb:atlasdb-feign"
            ]
        },
        "com.squareup.okio:okio": {
            "locked": "1.13.0",
            "transitive": [
                "com.squareup.okhttp3:okhttp"
            ]
        },
        "com.squareup:javapoet": {
            "locked": "1.9.0",
            "transitive": [
                "com.palantir.atlasdb:atlasdb-client"
            ]
        },
        "commons-io:commons-io": {
            "locked": "2.1",
            "transitive": [
                "com.palantir.atlasdb:leader-election-impl"
            ]
        },
        "commons-lang:commons-lang": {
            "locked": "2.6",
            "transitive": [
                "com.palantir.atlasdb:atlasdb-client",
                "com.palantir.atlasdb:leader-election-impl"
            ]
        },
        "io.dropwizard.metrics:metrics-core": {
            "locked": "3.1.2",
            "transitive": [
                "com.palantir.atlasdb:atlasdb-commons",
                "com.palantir.tritium:tritium-metrics",
                "org.mpierce.metrics.reservoir:hdrhistogram-metrics-reservoir"
            ]
        },
        "javax.validation:validation-api": {
            "locked": "1.1.0.Final",
            "transitive": [
                "com.palantir.atlasdb:atlasdb-api",
                "com.palantir.atlasdb:atlasdb-config"
            ]
        },
        "javax.ws.rs:javax.ws.rs-api": {
            "locked": "2.0.1",
            "transitive": [
                "com.palantir.atlasdb:atlasdb-api",
                "com.palantir.atlasdb:atlasdb-commons",
                "com.palantir.atlasdb:atlasdb-persistent-lock-api",
                "com.palantir.atlasdb:leader-election-api",
                "com.palantir.atlasdb:lock-api",
                "com.palantir.atlasdb:timestamp-api",
                "com.palantir.remoting-api:errors",
                "com.palantir.remoting2:error-handling",
                "com.palantir.remoting3:error-handling"
            ]
        },
        "joda-time:joda-time": {
            "locked": "2.7",
            "transitive": [
                "com.palantir.atlasdb:lock-impl"
            ]
        },
        "net.jpountz.lz4:lz4": {
            "locked": "1.3.0",
            "transitive": [
                "com.palantir.atlasdb:atlasdb-commons"
            ]
        },
        "org.apache.commons:commons-lang3": {
            "locked": "3.1",
            "transitive": [
                "com.palantir.atlasdb:atlasdb-api",
                "com.palantir.atlasdb:leader-election-api",
                "com.palantir.config.crypto:encrypted-config-value-module"
            ]
        },
        "org.hdrhistogram:HdrHistogram": {
            "locked": "2.1.9",
            "transitive": [
                "com.palantir.tritium:tritium-metrics",
                "org.mpierce.metrics.reservoir:hdrhistogram-metrics-reservoir"
            ]
        },
        "org.mortbay.jetty.alpn:jetty-alpn-agent": {
            "locked": "2.0.6",
            "transitive": [
                "com.palantir.atlasdb:atlasdb-config"
            ]
        },
        "org.mpierce.metrics.reservoir:hdrhistogram-metrics-reservoir": {
            "locked": "1.1.2",
            "transitive": [
                "com.palantir.tritium:tritium-metrics"
            ]
        },
        "org.slf4j:slf4j-api": {
            "locked": "1.7.5",
            "transitive": [
                "com.palantir.atlasdb:atlasdb-commons",
                "com.palantir.remoting2:error-handling",
                "com.palantir.remoting3:error-handling",
                "com.palantir.remoting3:tracing",
                "com.palantir.tokens:auth-tokens",
                "com.palantir.tritium:tritium-core",
                "com.palantir.tritium:tritium-lib",
                "com.palantir.tritium:tritium-metrics",
                "com.palantir.tritium:tritium-slf4j",
                "io.dropwizard.metrics:metrics-core"
            ]
        },
        "org.xerial.snappy:snappy-java": {
            "locked": "1.1.1.7",
            "transitive": [
                "com.palantir.atlasdb:atlasdb-client"
            ]
        },
        "org.yaml:snakeyaml": {
            "locked": "1.12",
            "transitive": [
                "com.fasterxml.jackson.dataformat:jackson-dataformat-yaml",
                "com.palantir.atlasdb:lock-impl"
            ]
        }
    }
}<|MERGE_RESOLUTION|>--- conflicted
+++ resolved
@@ -373,14 +373,10 @@
             ]
         },
         "com.palantir.remoting-api:service-config": {
-<<<<<<< HEAD
-            "locked": "1.2.1",
-            "transitive": [
-                "com.palantir.atlasdb:atlasdb-config"
-            ]
-=======
-            "locked": "1.1.0"
->>>>>>> 4854a260
+            "locked": "1.1.0",
+            "transitive": [
+                "com.palantir.atlasdb:atlasdb-config"
+            ]
         },
         "com.palantir.remoting-api:ssl-config": {
             "locked": "1.1.0",
@@ -1004,14 +1000,10 @@
             ]
         },
         "com.palantir.remoting-api:service-config": {
-<<<<<<< HEAD
-            "locked": "1.2.1",
-            "transitive": [
-                "com.palantir.atlasdb:atlasdb-config"
-            ]
-=======
-            "locked": "1.1.0"
->>>>>>> 4854a260
+            "locked": "1.1.0",
+            "transitive": [
+                "com.palantir.atlasdb:atlasdb-config"
+            ]
         },
         "com.palantir.remoting-api:ssl-config": {
             "locked": "1.1.0",
