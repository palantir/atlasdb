apply from: "../gradle/publish-jars.gradle"
apply plugin: 'org.inferred.processors'

apply from: "../gradle/shared.gradle"

dependencies {
  compile project(":lock-api")
  compile project(":atlasdb-commons")
  compile 'com.palantir.patches.sourceforge:trove3:' + libVersions.trove
  compile group: 'com.palantir.remoting1', name: 'tracing'
  compile group: 'joda-time', name: 'joda-time'
<<<<<<< HEAD
  compile group: 'joda-time', name: 'joda-time'
  compile group: 'org.yaml', name: 'snakeyaml'

  processor group: 'org.immutables', name: 'value'
=======
  testCompile group: 'uk.org.lidalia', name: 'slf4j-test', version: '1.1.0'
>>>>>>> 1765e60d
}<|MERGE_RESOLUTION|>--- conflicted
+++ resolved
@@ -9,12 +9,9 @@
   compile 'com.palantir.patches.sourceforge:trove3:' + libVersions.trove
   compile group: 'com.palantir.remoting1', name: 'tracing'
   compile group: 'joda-time', name: 'joda-time'
-<<<<<<< HEAD
-  compile group: 'joda-time', name: 'joda-time'
   compile group: 'org.yaml', name: 'snakeyaml'
 
   processor group: 'org.immutables', name: 'value'
-=======
+
   testCompile group: 'uk.org.lidalia', name: 'slf4j-test', version: '1.1.0'
->>>>>>> 1765e60d
 }