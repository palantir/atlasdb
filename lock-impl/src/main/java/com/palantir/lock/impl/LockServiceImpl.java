/*
 * Copyright 2015 Palantir Technologies
 *
 * Licensed under the BSD-3 License (the "License");
 * you may not use this file except in compliance with the License.
 * You may obtain a copy of the License at
 *
 * http://opensource.org/licenses/BSD-3-Clause
 *
 * Unless required by applicable law or agreed to in writing, software
 * distributed under the License is distributed on an "AS IS" BASIS,
 * WITHOUT WARRANTIES OR CONDITIONS OF ANY KIND, either express or implied.
 * See the License for the specific language governing permissions and
 * limitations under the License.
 */
package com.palantir.lock.impl;

import static com.palantir.lock.BlockingMode.BLOCK_UNTIL_TIMEOUT;
import static com.palantir.lock.BlockingMode.DO_NOT_BLOCK;
import static com.palantir.lock.LockClient.INTERNAL_LOCK_GRANT_CLIENT;
import static com.palantir.lock.LockGroupBehavior.LOCK_ALL_OR_NONE;
import static com.palantir.lock.LockGroupBehavior.LOCK_AS_MANY_AS_POSSIBLE;

import java.io.Closeable;
import java.io.IOException;
import java.math.BigInteger;
import java.util.Collection;
import java.util.Iterator;
import java.util.List;
import java.util.Map;
import java.util.Map.Entry;
import java.util.Queue;
import java.util.Set;
import java.util.concurrent.BlockingQueue;
import java.util.concurrent.ConcurrentMap;
import java.util.concurrent.ExecutionException;
import java.util.concurrent.ExecutorService;
import java.util.concurrent.PriorityBlockingQueue;
import java.util.concurrent.TimeUnit;
import java.util.concurrent.atomic.AtomicInteger;
import java.util.stream.Collectors;

import javax.annotation.Nullable;
import javax.annotation.concurrent.Immutable;
import javax.annotation.concurrent.ThreadSafe;

import org.joda.time.DateTime;
import org.joda.time.format.ISODateTimeFormat;
import org.slf4j.Logger;
import org.slf4j.LoggerFactory;

import com.google.common.annotations.VisibleForTesting;
import com.google.common.base.Function;
import com.google.common.base.MoreObjects;
import com.google.common.base.Preconditions;
import com.google.common.base.Supplier;
import com.google.common.cache.CacheBuilder;
import com.google.common.cache.CacheLoader;
import com.google.common.cache.LoadingCache;
import com.google.common.collect.HashMultimap;
import com.google.common.collect.ImmutableMap;
import com.google.common.collect.ImmutableSet;
import com.google.common.collect.ImmutableSortedMap;
import com.google.common.collect.ImmutableSortedMap.Builder;
import com.google.common.collect.Iterables;
import com.google.common.collect.Lists;
import com.google.common.collect.MapMaker;
import com.google.common.collect.Maps;
import com.google.common.collect.Multimap;
import com.google.common.collect.Multimaps;
import com.google.common.collect.SetMultimap;
import com.google.common.collect.Sets;
import com.google.common.collect.TreeMultiset;
import com.palantir.common.base.Throwables;
import com.palantir.common.concurrent.NamedThreadFactory;
import com.palantir.common.concurrent.PTExecutors;
import com.palantir.common.random.SecureRandomPool;
import com.palantir.common.remoting.ServiceNotAvailableException;
import com.palantir.lock.BlockingMode;
import com.palantir.lock.ExpiringToken;
import com.palantir.lock.HeldLocksGrant;
import com.palantir.lock.HeldLocksToken;
import com.palantir.lock.HeldLocksTokens;
import com.palantir.lock.LockClient;
import com.palantir.lock.LockCollection;
import com.palantir.lock.LockCollections;
import com.palantir.lock.LockDescriptor;
import com.palantir.lock.LockGroupBehavior;
import com.palantir.lock.LockMode;
import com.palantir.lock.LockRefreshToken;
import com.palantir.lock.LockRequest;
import com.palantir.lock.LockResponse;
import com.palantir.lock.LockServerOptions;
import com.palantir.lock.LockService;
import com.palantir.lock.RemoteLockService;
import com.palantir.lock.SimpleHeldLocksToken;
import com.palantir.lock.SimpleTimeDuration;
import com.palantir.lock.SortedLockCollection;
import com.palantir.lock.StringLockDescriptor;
import com.palantir.lock.TimeDuration;
import com.palantir.lock.logger.LockServiceStateLogger;
import com.palantir.remoting1.tracing.Tracers;
import com.palantir.util.JMXUtils;

/**
 * Implementation of the Lock Server.
 *
 * @author jtamer
 */
@ThreadSafe public final class LockServiceImpl implements LockService, RemoteLockService, LockServiceImplMBean, Closeable {

    private static final Logger log = LoggerFactory.getLogger(LockServiceImpl.class);
    private static final Logger requestLogger = LoggerFactory.getLogger("lock.request");
    @VisibleForTesting
    static final long DEBUG_SLOW_LOG_TRIGGER_MILLIS = 100;

    /** Executor for the reaper threads. */
    private final ExecutorService executor = Tracers.wrap(PTExecutors.newCachedThreadPool(
            new NamedThreadFactory(LockServiceImpl.class.getName(), true)));

    private static final Function<HeldLocksToken, String> TOKEN_TO_ID =
            new Function<HeldLocksToken, String>() {
        @Override
        public String apply(HeldLocksToken from) {
            return from.getTokenId().toString(Character.MAX_RADIX);
        }
    };

    @Immutable
    public static class HeldLocks<T extends ExpiringToken> {
        final T realToken;
        final LockCollection<? extends ClientAwareReadWriteLock> locks;

        @VisibleForTesting
        public static <T extends ExpiringToken> HeldLocks<T> of(T token,
                LockCollection<? extends ClientAwareReadWriteLock> locks) {
            return new HeldLocks<T>(token, locks);
        }

        HeldLocks(T token, LockCollection<? extends ClientAwareReadWriteLock> locks) {
            this.realToken = Preconditions.checkNotNull(token);
            this.locks = locks;
        }

        public List<LockDescriptor> getLockDescriptors() {
            return locks.stream().map(ClientAwareReadWriteLock::getDescriptor).collect(Collectors.toList());
        }

        @Override public String toString() {
            return MoreObjects.toStringHelper(getClass().getSimpleName())
                    .add("realToken", realToken)
                    .add("locks", locks)
                    .toString();
        }
    }

    public static final String SECURE_RANDOM_ALGORITHM = "SHA1PRNG";
    public static final int SECURE_RANDOM_POOL_SIZE = 100;
    private final SecureRandomPool randomPool = new SecureRandomPool(SECURE_RANDOM_ALGORITHM, SECURE_RANDOM_POOL_SIZE);

    private final boolean isStandaloneServer;
    private final long slowLogTriggerMillis;
    private final TimeDuration maxAllowedLockTimeout;
    private final TimeDuration maxAllowedClockDrift;
    private final TimeDuration maxAllowedBlockingDuration;
    private final TimeDuration maxNormalLockAge;
    private final int randomBitCount;
    private final Runnable callOnClose;
    private volatile boolean isShutDown = false;
    private final String lockStateLoggerDir;

    private final LockClientIndices clientIndices = new LockClientIndices();

    /** The backing client-aware read write lock for each lock descriptor. */
    private final LoadingCache<LockDescriptor, ClientAwareReadWriteLock> descriptorToLockMap =
            CacheBuilder.newBuilder().weakValues().build(
                    new CacheLoader<LockDescriptor, ClientAwareReadWriteLock>() {
                        @Override
                        public ClientAwareReadWriteLock load(LockDescriptor from) {
                            return new LockServerLock(from, clientIndices);
                        }
                    });

    /** The locks (and canonical token) associated with each HeldLocksToken. */
    private final ConcurrentMap<HeldLocksToken, HeldLocks<HeldLocksToken>> heldLocksTokenMap =
            new MapMaker().makeMap();

    /** The locks (and canonical token) associated with each HeldLocksGrant. */
    private final ConcurrentMap<HeldLocksGrant, HeldLocks<HeldLocksGrant>> heldLocksGrantMap =
            new MapMaker().makeMap();

    /** The priority queue of lock tokens waiting to be reaped. */
    private final BlockingQueue<HeldLocksToken> lockTokenReaperQueue =
            new PriorityBlockingQueue<HeldLocksToken>(1, ExpiringToken.COMPARATOR);

    /** The priority queue of lock grants waiting to be reaped. */
    private final BlockingQueue<HeldLocksGrant> lockGrantReaperQueue =
            new PriorityBlockingQueue<HeldLocksGrant>(1, ExpiringToken.COMPARATOR);

    /** The mapping from lock client to the set of tokens held by that client. */
    private final SetMultimap<LockClient, HeldLocksToken> lockClientMultimap =
            Multimaps.synchronizedSetMultimap(HashMultimap.<LockClient, HeldLocksToken>create());

    private final SetMultimap<LockClient, LockRequest> outstandingLockRequestMultimap =
        Multimaps.synchronizedSetMultimap(HashMultimap.<LockClient, LockRequest>create());

    private final Set<Thread> indefinitelyBlockingThreads =
            Sets.newConcurrentHashSet();

    private final Multimap<LockClient, Long> versionIdMap = Multimaps.synchronizedMultimap(
            Multimaps.newMultimap(Maps.<LockClient, Collection<Long>>newHashMap(), new Supplier<TreeMultiset<Long>>() {
                @Override
                public TreeMultiset<Long> get() {
                    return TreeMultiset.create();
                }
            }));

    private static final AtomicInteger instanceCount = new AtomicInteger();
    private static final int MAX_FAILED_LOCKS_TO_LOG = 20;
    private static final int MAX_LOCKS_TO_LOG = 10000;

    /** Creates a new lock server instance with default options. */
    // TODO (jtamer) read lock server options from a prefs file
    public static LockServiceImpl create() {
        return create(LockServerOptions.DEFAULT);
    }

    /** Creates a new lock server instance with the given options. */
    public static LockServiceImpl create(LockServerOptions options) {
        if (log.isTraceEnabled()) {
            log.trace("Creating LockService with options={}", options);
        }
        final String jmxBeanRegistrationName = "com.palantir.lock:type=LockServer_" + instanceCount.getAndIncrement();
        LockServiceImpl lockService = new LockServiceImpl(options, new Runnable() {
            @Override public void run() {
                JMXUtils.unregisterMBeanCatchAndLogExceptions(jmxBeanRegistrationName);
            }
        });
        JMXUtils.registerMBeanCatchAndLogExceptions(lockService, jmxBeanRegistrationName);
        return lockService;
    }

    private LockServiceImpl(LockServerOptions options, Runnable callOnClose) {
        Preconditions.checkNotNull(options);
        this.callOnClose = callOnClose;
        isStandaloneServer = options.isStandaloneServer();
        maxAllowedLockTimeout = SimpleTimeDuration.of(options.getMaxAllowedLockTimeout());
        maxAllowedClockDrift = SimpleTimeDuration.of(options.getMaxAllowedClockDrift());
        maxAllowedBlockingDuration = SimpleTimeDuration.of(options.getMaxAllowedBlockingDuration());
        maxNormalLockAge = SimpleTimeDuration.of(options.getMaxNormalLockAge());
        randomBitCount = options.getRandomBitCount();
<<<<<<< HEAD
        lockStateLoggerDir = options.getLockStateLoggerDir();

        slowLogEnabled = options.isSlowLogEnabled();
=======
        slowLogTriggerMillis = options.slowLogTriggerMillis();
>>>>>>> 1765e60d
        executor.execute(() -> {
            Thread.currentThread().setName("Held Locks Token Reaper");
            reapLocks(lockTokenReaperQueue, heldLocksTokenMap);
        });
        executor.execute(() -> {
            Thread.currentThread().setName("Held Locks Grant Reaper");
            reapLocks(lockGrantReaperQueue, heldLocksGrantMap);
        });
    }

    private HeldLocksToken createHeldLocksToken(LockClient client,
            SortedLockCollection<LockDescriptor> lockDescriptorMap,
            LockCollection<? extends ClientAwareReadWriteLock> heldLocksMap, TimeDuration lockTimeout,
            @Nullable Long versionId, String requestThread) {
        while (true) {
            BigInteger tokenId = new BigInteger(randomBitCount, randomPool.getSecureRandom());
            long expirationDateMs = currentTimeMillis() + lockTimeout.toMillis();
            HeldLocksToken token = new HeldLocksToken(tokenId, client, currentTimeMillis(),
                    expirationDateMs, lockDescriptorMap, lockTimeout, versionId, requestThread);
            HeldLocks<HeldLocksToken> heldLocks = HeldLocks.of(token, heldLocksMap);
            if (heldLocksTokenMap.putIfAbsent(token, heldLocks) == null) {
                lockTokenReaperQueue.add(token);
                if (!client.isAnonymous()) {
                    lockClientMultimap.put(client, token);
                }
                return token;
            }
            log.error("Lock ID collision! The RANDOM_BIT_COUNT constant must be increased. "
                    + "Count of held tokens = {}"
                    + "; random bit count = {}", heldLocksTokenMap.size(), randomBitCount);
        }
    }

    private HeldLocksGrant createHeldLocksGrant(SortedLockCollection<LockDescriptor> lockDescriptorMap,
            LockCollection<? extends ClientAwareReadWriteLock> heldLocksMap, TimeDuration lockTimeout,
            @Nullable Long versionId) {
        while (true) {
            BigInteger grantId = new BigInteger(randomBitCount, randomPool.getSecureRandom());
            long expirationDateMs = currentTimeMillis() + lockTimeout.toMillis();
            HeldLocksGrant grant = new HeldLocksGrant(grantId, System.currentTimeMillis(),
                    expirationDateMs, lockDescriptorMap, lockTimeout, versionId);
            HeldLocks<HeldLocksGrant> newHeldLocks = HeldLocks.of(grant, heldLocksMap);
            if (heldLocksGrantMap.putIfAbsent(grant, newHeldLocks) == null) {
                lockGrantReaperQueue.add(grant);
                return grant;
            }
            log.error("Lock ID collision! The RANDOM_BIT_COUNT constant must be increased. "
                    + "Count of held grants = {}"
                    + "; random bit count = {}", heldLocksGrantMap.size(), randomBitCount);
        }
    }

    @Override
    public LockRefreshToken lock(String client, LockRequest request) throws InterruptedException {
        Preconditions.checkArgument(request.getLockGroupBehavior() == LockGroupBehavior.LOCK_ALL_OR_NONE,
                "lock() only supports LockGroupBehavior.LOCK_ALL_OR_NONE. Consider using lockAndGetHeldLocks().");
        LockResponse result = lockWithFullLockResponse(LockClient.of(client), request);
        return result.success() ? result.getLockRefreshToken() : null;
    }

    @Override
    public HeldLocksToken lockAndGetHeldLocks(String client, LockRequest request) throws InterruptedException {
        LockResponse result = lockWithFullLockResponse(LockClient.of(client), request);
        return result.getToken();
    }

    @Override
    public LockResponse lockWithFullLockResponse(LockClient client, LockRequest request) throws InterruptedException {
        Preconditions.checkNotNull(client);
        Preconditions.checkArgument(client != INTERNAL_LOCK_GRANT_CLIENT);
        Preconditions.checkArgument(request.getLockTimeout().compareTo(maxAllowedLockTimeout) <= 0,
                "Requested lock timeout (%s) is greater than maximum allowed lock timeout (%s)",
                request.getLockTimeout(), maxAllowedLockTimeout);
        Preconditions.checkArgument((request.getBlockingMode() != BLOCK_UNTIL_TIMEOUT)
                || (request.getBlockingDuration().compareTo(maxAllowedBlockingDuration) <= 0),
                "Requested blocking duration (%s) is greater than maximum allowed blocking duration (%s)",
                request.getBlockingDuration(), maxAllowedBlockingDuration);
        long startTime = System.currentTimeMillis();
        if (requestLogger.isDebugEnabled()) {
            requestLogger.debug("LockServiceImpl processing lock request {} for requesting thread {}",
                    request, request.getCreatingThreadName());
        }
        Map<ClientAwareReadWriteLock, LockMode> locks = Maps.newLinkedHashMap();
        if (isShutDown) {
            throw new ServiceNotAvailableException("This lock server is shut down.");
        }
        try {
            boolean indefinitelyBlocking = isIndefinitelyBlocking(request.getBlockingMode());
            if (indefinitelyBlocking) {
                indefinitelyBlockingThreads.add(Thread.currentThread());
            }
            outstandingLockRequestMultimap.put(client, request);
            Map<LockDescriptor, LockClient> failedLocks = Maps.newHashMap();
            @Nullable Long deadline = (request.getBlockingDuration() == null) ? null
                : System.nanoTime() + request.getBlockingDuration().toNanos();
            if (request.getBlockingMode() == BLOCK_UNTIL_TIMEOUT) {
                if (request.getLockGroupBehavior() == LOCK_AS_MANY_AS_POSSIBLE) {
                    tryLocks(client, request, DO_NOT_BLOCK, null, LOCK_AS_MANY_AS_POSSIBLE, locks,
                            failedLocks);
                }
            }
            tryLocks(client, request, request.getBlockingMode(), deadline,
                    request.getLockGroupBehavior(), locks, failedLocks);

            if (request.getBlockingMode() == BlockingMode.BLOCK_INDEFINITELY_THEN_RELEASE) {
                if (log.isTraceEnabled()) {
                    log.trace(".lock({}, {}) returns null", client, request);
                }
                if (requestLogger.isDebugEnabled()) {
                    requestLogger.debug("Timed out requesting {} for requesting thread {} after {} ms",
                            request, request.getCreatingThreadName(), System.currentTimeMillis() - startTime);
                }
                return new LockResponse(failedLocks);
            }

            if (locks.isEmpty() || ((request.getLockGroupBehavior() == LOCK_ALL_OR_NONE)
                    && (locks.size() < request.getLockDescriptors().size()))) {
                if (log.isTraceEnabled()) {
                    log.trace(".lock({}, {}) returns null", client, request);
                }
                if (requestLogger.isDebugEnabled()) {
                    requestLogger.debug("Failed to acquire all locks for {} for requesting thread {} after {} ms",
                            request, request.getCreatingThreadName(), System.currentTimeMillis() - startTime);
                }
                if (requestLogger.isTraceEnabled()) {
                    StringBuilder sb = new StringBuilder("Current holders of the first {} of {} total failed locks were: [");
                    Iterator<Entry<LockDescriptor, LockClient>> entries = failedLocks.entrySet().iterator();
                    for (int i = 0; i < MAX_FAILED_LOCKS_TO_LOG; i++) {
                        if (entries.hasNext()) {
                            Entry<LockDescriptor, LockClient> entry = entries.next();
                            sb.append(" Lock: ").append(entry.getKey().toString()).append(
                                    ", Holder: ").append(entry.getValue().toString()).append(";");
                        }
                    }
                    sb.append(" ]");
                    requestLogger.trace(sb.toString(), MAX_FAILED_LOCKS_TO_LOG, failedLocks.size());
                }
                return new LockResponse(null, failedLocks);
            }

            Builder<LockDescriptor, LockMode> lockDescriptorMap = ImmutableSortedMap.naturalOrder();
            for (Entry<ClientAwareReadWriteLock, LockMode> entry : locks.entrySet()) {
                lockDescriptorMap.put(entry.getKey().getDescriptor(), entry.getValue());
            }
            if (request.getVersionId() != null) {
                versionIdMap.put(client, request.getVersionId());
            }
            HeldLocksToken token = createHeldLocksToken(client, LockCollections.of(lockDescriptorMap.build()), LockCollections.of(locks),
                    request.getLockTimeout(), request.getVersionId(), request.getCreatingThreadName());
            locks.clear();
            if (log.isTraceEnabled()) {
                log.trace(".lock({}, {}) returns {}", client, request, token);
            }
            if (Thread.interrupted()) {
                throw new InterruptedException("Interrupted while locking.");
            }
            if (requestLogger.isDebugEnabled()) {
                requestLogger.debug("Successfully acquired locks {} for requesting thread {} after {} ms",
                        request, request.getCreatingThreadName(), System.currentTimeMillis() - startTime);
            }
            return new LockResponse(token, failedLocks);
        } finally {
            outstandingLockRequestMultimap.remove(client, request);
            indefinitelyBlockingThreads.remove(Thread.currentThread());
            try {
                for (Entry<ClientAwareReadWriteLock, LockMode> entry : locks.entrySet()) {
                    entry.getKey().get(client, entry.getValue()).unlock();
                }
            } catch (Throwable e) { // (authorized)
                log.error("Internal lock server error: state has been corrupted!!", e);
                throw Throwables.throwUncheckedException(e);
            }
        }
    }

    private boolean isIndefinitelyBlocking(BlockingMode blockingMode) {
        return BlockingMode.BLOCK_INDEFINITELY.equals(blockingMode) ||
                BlockingMode.BLOCK_INDEFINITELY_THEN_RELEASE.equals(blockingMode);
    }

    private void tryLocks(LockClient client, LockRequest request, BlockingMode blockingMode,
            @Nullable Long deadline, LockGroupBehavior lockGroupBehavior,
            Map<? super ClientAwareReadWriteLock, ? super LockMode> locks,
            Map<? super LockDescriptor, ? super LockClient> failedLocks)
            throws InterruptedException {
        String previousThreadName = null;
        try {
            previousThreadName = updateThreadName(request);
            for (Entry<LockDescriptor, LockMode> entry : request.getLockDescriptors().entries()) {
                if (blockingMode == BlockingMode.BLOCK_INDEFINITELY_THEN_RELEASE
                        && !descriptorToLockMap.asMap().containsKey(entry.getKey())) {
                    continue;
                }

                ClientAwareReadWriteLock lock;
                try {
                    lock = descriptorToLockMap.get(entry.getKey());
                } catch (ExecutionException e) {
                    throw new RuntimeException(e.getCause());
                }
                if (locks.containsKey(lock)) {
                    // This is the 2nd time we are calling tryLocks and we already locked this one.
                    continue;
                }
                long startTime = System.currentTimeMillis();
                @Nullable LockClient currentHolder = tryLock(lock.get(client, entry.getValue()),
                        blockingMode, deadline);
                if (log.isDebugEnabled() || isSlowLogEnabled()) {
                    long responseTimeMillis = System.currentTimeMillis() - startTime;
                    logSlowLockAcquisition(entry.getKey().toString(), currentHolder, responseTimeMillis);
                }
                if (currentHolder == null) {
                    locks.put(lock, entry.getValue());
                } else {
                    failedLocks.put(entry.getKey(), currentHolder);
                    if (lockGroupBehavior == LOCK_ALL_OR_NONE) {
                        return;
                    }
                }
            }
        } finally {
            if (previousThreadName != null) {
                tryRenameThread(previousThreadName);
            }
        }
    }

    @VisibleForTesting
    protected void logSlowLockAcquisition(String lockId, LockClient currentHolder, long durationMillis) {
        String slowLockLogMessage = "Blocked for {} ms to acquire lock {} {}.";
        if (isSlowLogEnabled() && durationMillis >= slowLogTriggerMillis) {
            SlowLockLogger.logger.info(slowLockLogMessage,
                    durationMillis,
                    lockId,
                    currentHolder == null ? "successfully" : "unsuccessfully");
        } else if (log.isDebugEnabled() && durationMillis > DEBUG_SLOW_LOG_TRIGGER_MILLIS) {
            log.debug(slowLockLogMessage,
                    durationMillis,
                    lockId,
                    currentHolder == null ? "successfully" : "unsuccessfully");
        }
    }

    @VisibleForTesting
    protected boolean isSlowLogEnabled() {
        return slowLogTriggerMillis > 0;
    }

    @Nullable private LockClient tryLock(KnownClientLock lock, BlockingMode blockingMode,
            @Nullable Long deadline) throws InterruptedException {
        switch (blockingMode) {
        case DO_NOT_BLOCK:
            return lock.tryLock();
        case BLOCK_UNTIL_TIMEOUT:
            return lock.tryLock(deadline - System.nanoTime(), TimeUnit.NANOSECONDS);
        case BLOCK_INDEFINITELY:
        case BLOCK_INDEFINITELY_THEN_RELEASE:
            lock.lockInterruptibly();
            return null;
        default:
            throw new IllegalArgumentException("blockingMode = " + blockingMode);
        }
    }

    @Override
    public boolean unlock(LockRefreshToken token) {
        return unlockSimple(SimpleHeldLocksToken.fromLockRefreshToken(token));
    }

    @Override
    public boolean unlock(HeldLocksToken token) {
        Preconditions.checkNotNull(token);
        boolean success = unlockInternal(token, heldLocksTokenMap);
        if (log.isTraceEnabled()) {
            log.trace(".unlock({}) returns {}", token, success);
        }
        return success;
    }

    @Override
    public boolean unlockSimple(SimpleHeldLocksToken token) {
        Preconditions.checkNotNull(token);
        LockDescriptor fakeLockDesc = StringLockDescriptor.of("unlockSimple");
        SortedLockCollection<LockDescriptor> fakeLockSet = LockCollections.of(ImmutableSortedMap.of(fakeLockDesc, LockMode.READ));
        return unlock(new HeldLocksToken(
                token.getTokenId(),
                LockClient.ANONYMOUS,
                token.getCreationDateMs(),
                0L,
                fakeLockSet,
                maxAllowedLockTimeout,
                0L,
                "fakeThread-unlockSimple"));
    }

    @Override
    public boolean unlockAndFreeze(HeldLocksToken token) {
        Preconditions.checkNotNull(token);
        @Nullable HeldLocks<HeldLocksToken> heldLocks = heldLocksTokenMap.remove(token);
        if (heldLocks == null) {
            if (log.isTraceEnabled()) {
                log.trace(".unlockAndFreeze({}) returns false", token);
            }
            return false;
        }
        LockClient client = heldLocks.realToken.getClient();
        if (client.isAnonymous()) {
            heldLocksTokenMap.put(token, heldLocks);
            lockTokenReaperQueue.add(token);
            String errorMessage =
                    "Received .unlockAndFreeze() call for anonymous client with token %s";
            log.warn(replaceFormatSpecifiersByBraces(errorMessage), heldLocks.realToken);
            throw new IllegalArgumentException(String.format(errorMessage, heldLocks.realToken));
        }
        if (heldLocks.locks.hasReadLock()) {
            heldLocksTokenMap.put(token, heldLocks);
            lockTokenReaperQueue.add(token);
            String errorMessage = "Received .unlockAndFreeze() call for read locks: %s";
            log.warn(replaceFormatSpecifiersByBraces(errorMessage), heldLocks.realToken);
            throw new IllegalArgumentException(String.format(errorMessage, heldLocks.realToken));
        }
        for (ClientAwareReadWriteLock lock : heldLocks.locks.getKeys()) {
            lock.get(client, LockMode.WRITE).unlockAndFreeze();
        }
        lockClientMultimap.remove(client, token);
        if (heldLocks.realToken.getVersionId() != null) {
            versionIdMap.remove(client, heldLocks.realToken.getVersionId());
        }
        if (log.isTraceEnabled()) {
            log.trace(".unlockAndFreeze({}) returns true", token);
        }
        return true;
    }

    private <T extends ExpiringToken> boolean unlockInternal(T token,
            ConcurrentMap<T, HeldLocks<T>> heldLocksMap) {
        @Nullable HeldLocks<T> heldLocks = heldLocksMap.remove(token);
        if (heldLocks == null) {
            return false;
        }

        long heldDuration = System.currentTimeMillis() - token.getCreationDateMs();
        if (requestLogger.isDebugEnabled()) {
            requestLogger.debug("Releasing locks {} after holding for {} ms",
                    heldLocks, heldDuration);
        }
        @Nullable LockClient client = heldLocks.realToken.getClient();
        if (client == null) {
            client = INTERNAL_LOCK_GRANT_CLIENT;
        } else {
            lockClientMultimap.remove(client, token);
        }
        for (Entry<? extends ClientAwareReadWriteLock, LockMode> entry : heldLocks.locks.entries()) {
            entry.getKey().get(client, entry.getValue()).unlock();
        }
        if (heldLocks.realToken.getVersionId() != null) {
            versionIdMap.remove(client, heldLocks.realToken.getVersionId());
        }
        return true;
    }

    @Override
    public Set<HeldLocksToken> getTokens(LockClient client) {
        Preconditions.checkNotNull(client);
        if (client.isAnonymous()) {
            throw new IllegalArgumentException("client must not be anonymous");
        } else if (client == INTERNAL_LOCK_GRANT_CLIENT) {
            throw new IllegalArgumentException("Illegal client!");
        }
        ImmutableSet.Builder<HeldLocksToken> tokens = ImmutableSet.builder();
        synchronized (lockClientMultimap) {
            for (HeldLocksToken token : lockClientMultimap.get(client)) {
                @Nullable HeldLocks<HeldLocksToken> heldLocks = heldLocksTokenMap.get(token);
                if ((heldLocks != null) && !isFrozen(heldLocks.locks.getKeys())) {
                    tokens.add(token);
                }
            }
        }
        ImmutableSet<HeldLocksToken> tokenSet = tokens.build();
        if (log.isTraceEnabled()) {
            log.trace(".getTokens({}) returns {}", client, Iterables.transform(tokenSet, TOKEN_TO_ID));
        }
        return tokenSet;
    }

    @Override
    public Set<HeldLocksToken> refreshTokens(Iterable<HeldLocksToken> tokens) {
        Preconditions.checkNotNull(tokens);
        ImmutableSet.Builder<HeldLocksToken> refreshedTokens = ImmutableSet.builder();
        for (HeldLocksToken token : tokens) {
            @Nullable HeldLocksToken refreshedToken = refreshToken(token);
            if (refreshedToken != null) {
                refreshedTokens.add(refreshedToken);
            }
        }
        Set<HeldLocksToken> refreshedTokenSet = refreshedTokens.build();
        if (log.isTraceEnabled()) {
            log.trace(".refreshTokens({}) returns {}",
                    Iterables.transform(tokens, TOKEN_TO_ID), Iterables.transform(refreshedTokenSet, TOKEN_TO_ID));
        }
        return refreshedTokenSet;
    }

    @Override
    public Set<LockRefreshToken> refreshLockRefreshTokens(Iterable<LockRefreshToken> tokens) {
        List<HeldLocksToken> fakeTokens = Lists.newArrayList();
        LockDescriptor fakeLockDesc = StringLockDescriptor.of("refreshLockRefreshTokens");
        SortedLockCollection<LockDescriptor> fakeLockSet = LockCollections.of(ImmutableSortedMap.of(fakeLockDesc, LockMode.READ));
        for (LockRefreshToken token : tokens) {
            fakeTokens.add(new HeldLocksToken(
                    token.getTokenId(),
                    LockClient.ANONYMOUS,
                    0L,
                    0L,
                    fakeLockSet,
                    maxAllowedLockTimeout,
                    0L,
                    "fakeThread-refreshLockRefreshTokens"));
        }
        return ImmutableSet.copyOf(Iterables.transform(refreshTokens(fakeTokens), HeldLocksTokens.getRefreshTokenFun()));
    }

    @Nullable private HeldLocksToken refreshToken(HeldLocksToken token) {
        Preconditions.checkNotNull(token);
        @Nullable HeldLocks<HeldLocksToken> heldLocks = heldLocksTokenMap.get(token);
        if ((heldLocks == null) || isFrozen(heldLocks.locks.getKeys())) {
            return null;
        }
        long now = currentTimeMillis();
        long expirationDateMs = now
                + heldLocks.realToken.getLockTimeout().toMillis();
        heldLocksTokenMap.replace(token, heldLocks, new HeldLocks<HeldLocksToken>(
                heldLocks.realToken.refresh(expirationDateMs), heldLocks.locks));
        heldLocks = heldLocksTokenMap.get(token);
        if (heldLocks == null) {
            return null;
        }
        HeldLocksToken finalToken = heldLocks.realToken;
        logIfAbnormallyOld(finalToken, now);
        return finalToken;
    }

    private boolean isFrozen(Iterable<? extends ClientAwareReadWriteLock> locks) {
        for (ClientAwareReadWriteLock lock : locks) {
            if (lock.isFrozen()) {
                return true;
            }
        }
        return false;
    }

    @Override
    @Nullable public HeldLocksGrant refreshGrant(HeldLocksGrant grant) {
        Preconditions.checkNotNull(grant);
        @Nullable HeldLocks<HeldLocksGrant> heldLocks = heldLocksGrantMap.get(grant);
        if (heldLocks == null) {
            if (log.isTraceEnabled()) {
                log.trace(".refreshGrant({}) returns null", grant.getGrantId().toString(Character.MAX_RADIX));
            }
            return null;
        }
        long now = currentTimeMillis();
        long expirationDateMs = now
                + heldLocks.realToken.getLockTimeout().toMillis();
        heldLocksGrantMap.replace(grant, heldLocks, new HeldLocks<HeldLocksGrant>(
                heldLocks.realToken.refresh(expirationDateMs), heldLocks.locks));
        heldLocks = heldLocksGrantMap.get(grant);
        if (heldLocks == null) {
            if (log.isTraceEnabled()) {
                log.trace(".refreshGrant({}) returns null", grant.getGrantId().toString(Character.MAX_RADIX));
            }
            return null;
        }
        HeldLocksGrant refreshedGrant = heldLocks.realToken;
        logIfAbnormallyOld(refreshedGrant, now);
        if (log.isTraceEnabled()) {
            log.trace(".refreshGrant({}) returns {}", grant.getGrantId().toString(Character.MAX_RADIX), refreshedGrant.getGrantId().toString(Character.MAX_RADIX));
        }
        return refreshedGrant;
    }

    private void logIfAbnormallyOld(final HeldLocksGrant grant, final long now) {
        logIfAbnormallyOld(grant, now, () -> grant.toString(now));
    }

    private void logIfAbnormallyOld(final HeldLocksToken token, final long now) {
        logIfAbnormallyOld(token, now, () -> token.toString(now));
    }

    private void logIfAbnormallyOld(ExpiringToken token, long now, Supplier<String> description) {
        if (log.isInfoEnabled()) {
            long age = now - token.getCreationDateMs();
            if (age > maxNormalLockAge.toMillis()) {
                log.debug("Token refreshed which is {} ms old: {}", age, description.get());
            }
        }
    }

    @Override
    @Nullable public HeldLocksGrant refreshGrant(BigInteger grantId) {
        return refreshGrant(new HeldLocksGrant(Preconditions.checkNotNull(grantId)));
    }

    @Override
    public HeldLocksGrant convertToGrant(HeldLocksToken token) {
        Preconditions.checkNotNull(token);
        @Nullable HeldLocks<HeldLocksToken> heldLocks = heldLocksTokenMap.remove(token);
        if (heldLocks == null) {
            log.warn("Cannot convert to grant; invalid token: {}", token);
            throw new IllegalArgumentException("token is invalid: " + token);
        }
        if (isFrozen(heldLocks.locks.getKeys())) {
            heldLocksTokenMap.put(token, heldLocks);
            lockTokenReaperQueue.add(token);
            log.warn("Cannot convert to grant because token is frozen: {}", token);
            throw new IllegalArgumentException("token is frozen: " + token);
        }
        try {
            changeOwner(heldLocks.locks, heldLocks.realToken.getClient(),
                    INTERNAL_LOCK_GRANT_CLIENT);
        } catch (IllegalMonitorStateException e) {
            heldLocksTokenMap.put(token, heldLocks);
            lockTokenReaperQueue.add(token);
            log.warn("Failure converting {} to grant", token, e);
            throw e;
        }
        lockClientMultimap.remove(heldLocks.realToken.getClient(), token);
        HeldLocksGrant grant = createHeldLocksGrant(heldLocks.realToken.getLockDescriptors(),
                heldLocks.locks, heldLocks.realToken.getLockTimeout(),
                heldLocks.realToken.getVersionId());
        if (log.isTraceEnabled()) {
            log.trace(".convertToGrant({}) returns {}", token, grant);
        }
        return grant;
    }

    @Override
    public HeldLocksToken useGrant(LockClient client, HeldLocksGrant grant) {
        Preconditions.checkNotNull(client);
        Preconditions.checkArgument(client != INTERNAL_LOCK_GRANT_CLIENT);
        Preconditions.checkNotNull(grant);
        @Nullable HeldLocks<HeldLocksGrant> heldLocks = heldLocksGrantMap.remove(grant);
        if (heldLocks == null) {
            log.warn("Tried to use invalid grant: {}", grant);
            throw new IllegalArgumentException("grant is invalid: " + grant);
        }
        HeldLocksGrant realGrant = heldLocks.realToken;
        changeOwner(heldLocks.locks, INTERNAL_LOCK_GRANT_CLIENT, client);
        HeldLocksToken token = createHeldLocksToken(client, realGrant.getLockDescriptors(),
                heldLocks.locks, realGrant.getLockTimeout(), realGrant.getVersionId(),
                "Converted from Grant, Missing Thread Name");
        if (log.isTraceEnabled()) {
            log.trace(".useGrant({}, {}) returns {}", client, grant, token);
        }
        return token;
    }

    @Override
    public HeldLocksToken useGrant(LockClient client, BigInteger grantId) {
        Preconditions.checkNotNull(client);
        Preconditions.checkArgument(client != INTERNAL_LOCK_GRANT_CLIENT);
        Preconditions.checkNotNull(grantId);
        HeldLocksGrant grant = new HeldLocksGrant(grantId);
        @Nullable HeldLocks<HeldLocksGrant> heldLocks = heldLocksGrantMap.remove(grant);
        if (heldLocks == null) {
            String message = "Lock client %s tried to use a lock grant that doesn't correspond to any held locks "
                           + "(grantId: %s); it's likely that this lock grant has expired due to timeout";
            log.warn(replaceFormatSpecifiersByBraces(message), client, grantId.toString(Character.MAX_RADIX));
            throw new IllegalArgumentException(String.format(message, client, grantId.toString(Character.MAX_RADIX)));
        }
        HeldLocksGrant realGrant = heldLocks.realToken;
        changeOwner(heldLocks.locks, INTERNAL_LOCK_GRANT_CLIENT, client);
        HeldLocksToken token = createHeldLocksToken(client, realGrant.getLockDescriptors(),
                heldLocks.locks, realGrant.getLockTimeout(), realGrant.getVersionId(),
                "Converted from Grant, Missing Thread Name");
        if (log.isTraceEnabled()) {
            log.trace(".useGrant({}, {}) returns {}", client, grantId.toString(Character.MAX_RADIX), token);
        }
        return token;
    }

    private String replaceFormatSpecifiersByBraces(String errorMessage) {
        return errorMessage.replaceAll("%s", "{}");
    }

    private void changeOwner(LockCollection<? extends ClientAwareReadWriteLock> locks, LockClient oldClient,
            LockClient newClient) {
        Preconditions.checkArgument((oldClient == INTERNAL_LOCK_GRANT_CLIENT)
                != (newClient == INTERNAL_LOCK_GRANT_CLIENT));
        Collection<KnownClientLock> locksToRollback = Lists.newLinkedList();
        try {
            for (Entry<? extends ClientAwareReadWriteLock, LockMode> entry : locks.entries()) {
                ClientAwareReadWriteLock lock = entry.getKey();
                LockMode mode = entry.getValue();
                lock.get(oldClient, mode).changeOwner(newClient);
                locksToRollback.add(lock.get(newClient, mode));
            }
            locksToRollback.clear();
        } finally {
            /*
             * The above call to KnownLockClient.changeOwner() could throw an
             * IllegalMonitorStateException if we are CREATING a lock grant, but
             * it will never throw if we're changing the owner FROM the internal
             * lock grant client TO some named or anonymous client. This is true
             * because the internal lock grant client never increments the read
             * or write hold counts.
             *
             * In other words, if a lock has successfully made it into the grant
             * state (because the client didn't hold both the read lock and the
             * write lock, and didn't hold the write lock multiple times), then
             * these same conditions cannot possibly be violated between that
             * time and the time that the rollback operation below is performed.
             *
             * In conclusion, if this method is being called from
             * convertToGrant(), then the call to changeOwner() below will not
             * throw an exception, whereas if this method is being called from
             * useGrant(), then the try block above will not throw an exception,
             * which makes this finally block a no-op.
             */
            for (KnownClientLock lock : locksToRollback) {
                lock.changeOwner(oldClient);
            }
        }
    }

    @Override
    @Nullable public Long getMinLockedInVersionId() {
        return getMinLockedInVersionId(LockClient.ANONYMOUS);
    }

    @Override
    public Long getMinLockedInVersionId(String client) {
        return getMinLockedInVersionId(LockClient.of(client));
    }

    @Override
    @Nullable public Long getMinLockedInVersionId(LockClient client) {
        Long versionId = null;
        synchronized (versionIdMap) {
            Collection<Long> versionsForClient = versionIdMap.get(client);
            if (versionsForClient != null && !versionsForClient.isEmpty()) {
                versionId = versionsForClient.iterator().next();
            }
        }
        if (log.isTraceEnabled()) {
            log.trace(".getMinLockedInVersionId() returns {}", versionId);
        }
        return versionId;
    }

    private <T extends ExpiringToken> void reapLocks(BlockingQueue<T> queue,
            ConcurrentMap<T, HeldLocks<T>> heldLocksMap) {
        while (true) {
            // shutdownNow() sends interrupt signal to the running threads to terminate them.
            // If interrupt signal happens right after try {} catch (InterruptedException),
            // the interrupt state MIGHT be swallowed in catch (Throwable t) {}; so threads will
            // miss the shutdown signal.
            if (isShutDown) {
                break;
            }
            try {
                T token = null;
                try {
                    token = queue.take();
                    long sleepTimeMs = token.getExpirationDateMs() - currentTimeMillis()
                            + maxAllowedClockDrift.toMillis();
                    if (sleepTimeMs > 0) {
                        Thread.sleep(sleepTimeMs);
                    }
                } catch (InterruptedException e) {
                    if (isShutDown) {
                        break;
                    } else {
                        log.warn("The lock server reaper thread should not be " +
                                "interrupted if the server is not shutting down.", e);
                        if (token == null) {
                            continue;
                        }
                    }
                }
                @Nullable HeldLocks<T> heldLocks = heldLocksMap.get(token);
                if (heldLocks == null) {
                    continue;
                }
                T realToken = heldLocks.realToken;
                if (realToken.getExpirationDateMs() > currentTimeMillis()
                        - maxAllowedClockDrift.toMillis()) {
                    queue.add(realToken);
                } else {
                    log.warn("Lock token {} was not properly refreshed and is now being reaped.", realToken);
                    unlockInternal(realToken, heldLocksMap);
                }
            } catch (Throwable t) {
                log.error("Something went wrong while reaping locks. Attempting to continue anyway.", t);
            }
        }
    }

    @Override
    public LockServerOptions getLockServerOptions() {
        LockServerOptions options = new LockServerOptions() {
            private static final long serialVersionUID = 0x3ffa5b160e838725l;
            @Override public boolean isStandaloneServer() {
                return isStandaloneServer;
            }
            @Override public TimeDuration getMaxAllowedLockTimeout() {
                return maxAllowedLockTimeout;
            }
            @Override public TimeDuration getMaxAllowedClockDrift() {
                return maxAllowedClockDrift;
            }
            @Override public TimeDuration getMaxAllowedBlockingDuration() {
                return maxAllowedBlockingDuration;
            }
            @Override public int getRandomBitCount() {
                return randomBitCount;
            }
        };
        if (log.isTraceEnabled()) {
            log.trace(".getLockServerOptions() returns {}", options);
        }
        return options;
    }

    private <T> List<T> queueToOrderedList(Queue<T> queue) {
        List<T> list = Lists.newLinkedList();
        while (!queue.isEmpty()) {
            list.add(queue.poll());
        }
        for (T element : list) {
            queue.add(element);
        }
        return list;
    }

    /**
     * Prints the current state of the lock server to the logs. Useful for
     * debugging.
     */
    @Override
    public void logCurrentState() {
        StringBuilder logString = getGeneralLockStats();
        for (Entry<String, Collection> nameValuePair : getLoggableCollectionsWithNames().entrySet()) {
            logString.append(serializeCollectionWithName(nameValuePair.getKey(), nameValuePair.getValue()));
        }
        logString.append("Finished logging current state. Time = ").append(currentTimeMillis());
        log.error("Current State: {}", logString.toString());

        log.error(logString.toString());

        try {
            logAllHeldAndOutstandingLocks();
        } catch (IOException e) {
            log.error("Can't dump state to Yaml: [{}]", e);
            throw new IllegalStateException(e);
        }
    }

    private void logAllHeldAndOutstandingLocks() throws IOException {
        LockServiceStateLogger lockServiceStateLogger = new LockServiceStateLogger(heldLocksTokenMap, outstandingLockRequestMultimap);
        lockServiceStateLogger.logLocks(lockStateLoggerDir);
    }

    private String serializeCollectionWithName(String collectionName, Collection collectionToLog) {
        StringBuilder serializedCollection = new StringBuilder();
        serializedCollection.append(collectionName).append(".size() = ").append(collectionToLog.size()).append("\n");
        if (collectionToLog.size() > MAX_LOCKS_TO_LOG) {
            serializedCollection.append("WARNING: Only logging the first ").append(MAX_LOCKS_TO_LOG).append(" locks, ");
            serializedCollection.append("logging more is likely to OOM or slow down lock server to the point of failure");
        }
        for (Object element : Iterables.limit(collectionToLog, MAX_LOCKS_TO_LOG)) {
            serializedCollection.append(element).append("\n");
        }
        return serializedCollection.toString();
    }

    private ImmutableMap<String, Collection> getLoggableCollectionsWithNames() {
        return ImmutableMap.<String, Collection>builder()
                .put("descriptorToLockMap", descriptorToLockMap.asMap().entrySet())
                .put("outstandingLockRequestMultimap", outstandingLockRequestMultimap.asMap().entrySet())
                .put("heldLocksTokenMap", heldLocksTokenMap.entrySet())
                .put("heldLocksGrantMap", heldLocksGrantMap.entrySet())
                .put("lockTokenReaperQueue", queueToOrderedList(lockTokenReaperQueue))
                .put("lockGrantReaperQueue", queueToOrderedList(lockGrantReaperQueue))
                .build();
    }

    private StringBuilder getGeneralLockStats() {
        StringBuilder logString = new StringBuilder();
        logString.append("Logging current state. Time = ").append(currentTimeMillis()).append("\n");
        logString.append("isStandaloneServer = ").append(isStandaloneServer).append("\n");
        logString.append("maxAllowedLockTimeout = ").append(maxAllowedLockTimeout).append("\n");
        logString.append("maxAllowedClockDrift = ").append(maxAllowedClockDrift).append("\n");
        logString.append("maxAllowedBlockingDuration = ").append(maxAllowedBlockingDuration).append("\n");
        logString.append("randomBitCount = ").append(randomBitCount).append("\n");
        return logString;
    }


    @Override
    public void close() {
        isShutDown = true;
        executor.shutdownNow();
        wakeIndefiniteBlockers();
        callOnClose.run();
    }

    private void wakeIndefiniteBlockers() {
        for (Thread blocked : indefinitelyBlockingThreads) {
            blocked.interrupt();
        }
    }

    @Override
    public long currentTimeMillis() {
        return System.currentTimeMillis();
    }

    private String getRequestDescription(LockRequest request) {
        StringBuilder builder = new StringBuilder();
        builder.append("\twaiting to lock() ").append(request);
        builder.append(" starting at ").append(ISODateTimeFormat.dateTime().print(DateTime.now()));
        builder.append("\n\tfor requesting thread\n\t\t");
        builder.append(request.getCreatingThreadName()).append("\n");
        return builder.toString();
    }

    private String updateThreadName(LockRequest request) {
        String currentThreadName = Thread.currentThread().getName();
        String requestDescription = getRequestDescription(request);
        tryRenameThread(currentThreadName + "\n" + requestDescription);
        return currentThreadName;
    }

    private void tryRenameThread(String name) {
        try {
            Thread.currentThread().setName(name);
        } catch (SecurityException ex) {
            requestLogger.error("Cannot rename LockServer threads");
        }
    }

}<|MERGE_RESOLUTION|>--- conflicted
+++ resolved
@@ -249,13 +249,9 @@
         maxAllowedBlockingDuration = SimpleTimeDuration.of(options.getMaxAllowedBlockingDuration());
         maxNormalLockAge = SimpleTimeDuration.of(options.getMaxNormalLockAge());
         randomBitCount = options.getRandomBitCount();
-<<<<<<< HEAD
         lockStateLoggerDir = options.getLockStateLoggerDir();
 
-        slowLogEnabled = options.isSlowLogEnabled();
-=======
         slowLogTriggerMillis = options.slowLogTriggerMillis();
->>>>>>> 1765e60d
         executor.execute(() -> {
             Thread.currentThread().setName("Held Locks Token Reaper");
             reapLocks(lockTokenReaperQueue, heldLocksTokenMap);
