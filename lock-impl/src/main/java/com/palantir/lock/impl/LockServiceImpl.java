/*
 * (c) Copyright 2018 Palantir Technologies Inc. All rights reserved.
 *
 * Licensed under the Apache License, Version 2.0 (the "License");
 * you may not use this file except in compliance with the License.
 * You may obtain a copy of the License at
 *
 *     http://www.apache.org/licenses/LICENSE-2.0
 *
 * Unless required by applicable law or agreed to in writing, software
 * distributed under the License is distributed on an "AS IS" BASIS,
 * WITHOUT WARRANTIES OR CONDITIONS OF ANY KIND, either express or implied.
 * See the License for the specific language governing permissions and
 * limitations under the License.
 */
package com.palantir.lock.impl;

import static com.palantir.lock.BlockingMode.BLOCK_UNTIL_TIMEOUT;
import static com.palantir.lock.BlockingMode.DO_NOT_BLOCK;
import static com.palantir.lock.LockClient.INTERNAL_LOCK_GRANT_CLIENT;
import static com.palantir.lock.LockGroupBehavior.LOCK_ALL_OR_NONE;
import static com.palantir.lock.LockGroupBehavior.LOCK_AS_MANY_AS_POSSIBLE;

import com.google.common.annotations.VisibleForTesting;
import com.google.common.base.MoreObjects;
import com.google.common.base.Preconditions;
import com.google.common.cache.CacheBuilder;
import com.google.common.cache.CacheLoader;
import com.google.common.cache.LoadingCache;
import com.google.common.collect.Collections2;
import com.google.common.collect.HashMultimap;
import com.google.common.collect.ImmutableList;
import com.google.common.collect.ImmutableSet;
import com.google.common.collect.ImmutableSortedMap;
import com.google.common.collect.Iterables;
import com.google.common.collect.MapMaker;
import com.google.common.collect.Multimap;
import com.google.common.collect.Multimaps;
import com.google.common.collect.SetMultimap;
import com.google.common.collect.TreeMultiset;
import com.palantir.common.base.Throwables;
import com.palantir.common.concurrent.PTExecutors;
import com.palantir.common.random.SecureRandomPool;
import com.palantir.common.remoting.ServiceNotAvailableException;
import com.palantir.common.streams.KeyedStream;
import com.palantir.lock.BlockingMode;
import com.palantir.lock.CloseableLockService;
import com.palantir.lock.CloseableRemoteLockService;
import com.palantir.lock.ExpiringToken;
import com.palantir.lock.HeldLocksGrant;
import com.palantir.lock.HeldLocksToken;
import com.palantir.lock.HeldLocksTokens;
import com.palantir.lock.ImmutableLockState;
import com.palantir.lock.LockClient;
import com.palantir.lock.LockCollection;
import com.palantir.lock.LockCollections;
import com.palantir.lock.LockDescriptor;
import com.palantir.lock.LockGroupBehavior;
import com.palantir.lock.LockMode;
import com.palantir.lock.LockRefreshToken;
import com.palantir.lock.LockRequest;
import com.palantir.lock.LockResponse;
import com.palantir.lock.LockServerConfigs;
import com.palantir.lock.LockServerOptions;
import com.palantir.lock.LockService;
import com.palantir.lock.LockState;
import com.palantir.lock.LockState.LockHolder;
import com.palantir.lock.LockState.LockRequester;
import com.palantir.lock.RemoteLockService;
import com.palantir.lock.SimpleHeldLocksToken;
import com.palantir.lock.SimpleTimeDuration;
import com.palantir.lock.SortedLockCollection;
import com.palantir.lock.StringLockDescriptor;
import com.palantir.lock.TimeDuration;
import com.palantir.lock.logger.LockServiceStateLogger;
import com.palantir.logsafe.SafeArg;
import com.palantir.logsafe.UnsafeArg;
import com.palantir.logsafe.exceptions.SafeIllegalArgumentException;
import com.palantir.logsafe.exceptions.SafeIllegalStateException;
import com.palantir.logsafe.logger.SafeLogger;
import com.palantir.logsafe.logger.SafeLoggerFactory;
import com.palantir.util.JMXUtils;
import com.palantir.util.Ownable;
import java.io.IOException;
import java.math.BigInteger;
import java.util.ArrayList;
import java.util.Collection;
import java.util.HashMap;
import java.util.Iterator;
import java.util.LinkedHashMap;
import java.util.LinkedList;
import java.util.List;
import java.util.Map;
import java.util.Optional;
import java.util.Set;
import java.util.concurrent.BlockingQueue;
import java.util.concurrent.ConcurrentHashMap;
import java.util.concurrent.ConcurrentMap;
import java.util.concurrent.ExecutionException;
import java.util.concurrent.ExecutorService;
import java.util.concurrent.Future;
import java.util.concurrent.PriorityBlockingQueue;
import java.util.concurrent.TimeUnit;
import java.util.concurrent.atomic.AtomicBoolean;
import java.util.concurrent.atomic.AtomicInteger;
import java.util.function.Supplier;
import javax.annotation.Nullable;
import javax.annotation.concurrent.Immutable;
import javax.annotation.concurrent.ThreadSafe;
import org.joda.time.DateTime;
import org.joda.time.format.ISODateTimeFormat;
import org.slf4j.helpers.MessageFormatter;

/**
 * Implementation of the Lock Server.
 *
 * @author jtamer
 */
@ThreadSafe
public final class LockServiceImpl
        implements LockService,
                CloseableRemoteLockService,
                CloseableLockService,
                RemoteLockService,
                LockServiceImplMBean {

    private static final SafeLogger log = SafeLoggerFactory.get(LockServiceImpl.class);
    private static final SafeLogger requestLogger = SafeLoggerFactory.get("lock.request");
    private static final String GRANT_MESSAGE = "Lock client {} tried to use a lock grant that"
            + " doesn't correspond to any held locks (grantId: {});"
            + " it's likely that this lock grant has expired due to timeout";
    private static final String UNLOCK_AND_FREEZE_FROM_ANONYMOUS_CLIENT =
            "Received .unlockAndFreeze()" + " call for anonymous client with token {}";
    private static final String UNLOCK_AND_FREEZE = "Received .unlockAndFreeze() call for read locks: {}";
    private static final String ATLAS_LOCK_PREFIX = "ATLASDB";
    // LegacyTimelockServiceAdapter relies on token ids being convertible to UUIDs; thus this should
    // never be > 127
    public static final int RANDOM_BIT_COUNT = 127;
    public static final ImmutableLockState EMPTY_LOCK_STATE =
            ImmutableLockState.builder().isWriteLocked(false).isFrozen(false).build();

    @VisibleForTesting
    static final long DEBUG_SLOW_LOG_TRIGGER_MILLIS = 100;

    @Immutable
    public static class HeldLocks<T extends ExpiringToken> {
        final T realToken;
        final LockCollection<? extends ClientAwareReadWriteLock> locks;

        @VisibleForTesting
        public static <T extends ExpiringToken> HeldLocks<T> of(
                T token, LockCollection<? extends ClientAwareReadWriteLock> locks) {
            return new HeldLocks<T>(token, locks);
        }

        HeldLocks(T token, LockCollection<? extends ClientAwareReadWriteLock> locks) {
            this.realToken = com.palantir.logsafe.Preconditions.checkNotNull(token);
            this.locks = locks;
        }

        public T getRealToken() {
            return realToken;
        }

        @Override
        public String toString() {
            return MoreObjects.toStringHelper(getClass().getSimpleName())
                    .add("realToken", realToken)
                    .add("locks", locks)
                    .toString();
        }
    }

    public static final String SECURE_RANDOM_ALGORITHM = "SHA1PRNG";
    public static final int SECURE_RANDOM_POOL_SIZE = 100;
    private final SecureRandomPool randomPool = new SecureRandomPool(SECURE_RANDOM_ALGORITHM, SECURE_RANDOM_POOL_SIZE);

    private final LockReapRunner lockReapRunner;
    private final Runnable callOnClose;
    private final boolean isStandaloneServer;
    private final long slowLogTriggerMillis;
    private final SimpleTimeDuration maxAllowedLockTimeout;
    private final SimpleTimeDuration maxAllowedClockDrift;
    private final SimpleTimeDuration maxNormalLockAge;
    private final SimpleTimeDuration stuckTransactionTimeout;
    private final AtomicBoolean isShutDown = new AtomicBoolean(false);
    private final String lockStateLoggerDir;

    private final LockClientIndices clientIndices = new LockClientIndices();

    /** The backing client-aware read write lock for each lock descriptor. */
    private final LoadingCache<LockDescriptor, ClientAwareReadWriteLock> descriptorToLockMap = CacheBuilder.newBuilder()
            .weakValues()
            .build(new CacheLoader<LockDescriptor, ClientAwareReadWriteLock>() {
                @Override
                public ClientAwareReadWriteLock load(LockDescriptor from) {
                    return new LockServerLock(from, clientIndices);
                }
            });

    /** The locks (and canonical token) associated with each HeldLocksToken. */
    private final ConcurrentMap<HeldLocksToken, HeldLocks<HeldLocksToken>> heldLocksTokenMap = new MapMaker().makeMap();

    /** The locks (and canonical token) associated with each HeldLocksGrant. */
    private final ConcurrentMap<HeldLocksGrant, HeldLocks<HeldLocksGrant>> heldLocksGrantMap = new MapMaker().makeMap();

    /** The priority queue of lock tokens waiting to be reaped. */
    private final BlockingQueue<HeldLocksToken> lockTokenReaperQueue =
            new PriorityBlockingQueue<>(1, ExpiringToken.COMPARATOR);

    /** The priority queue of lock grants waiting to be reaped. */
    private final BlockingQueue<HeldLocksGrant> lockGrantReaperQueue =
            new PriorityBlockingQueue<>(1, ExpiringToken.COMPARATOR);

    /** The mapping from lock client to the set of tokens held by that client. */
    private final SetMultimap<LockClient, HeldLocksToken> lockClientMultimap =
            Multimaps.synchronizedSetMultimap(HashMultimap.<LockClient, HeldLocksToken>create());

    private final SetMultimap<LockClient, LockRequest> outstandingLockRequestMultimap =
            Multimaps.synchronizedSetMultimap(HashMultimap.<LockClient, LockRequest>create());

    private final Set<Thread> blockingThreads = ConcurrentHashMap.newKeySet();

    private final Multimap<LockClient, Long> versionIdMap = Multimaps.synchronizedMultimap(
            Multimaps.newMultimap(new HashMap<LockClient, Collection<Long>>(), TreeMultiset::create));

    private static final AtomicInteger instanceCount = new AtomicInteger();
    private static final int MAX_FAILED_LOCKS_TO_LOG = 20;

    /** Creates a new lock server instance with default options. */
    // TODO (jtamer) read lock server options from a prefs file
    public static LockServiceImpl create() {
        return create(LockServerConfigs.DEFAULT);
    }

    /** Creates a new lock server instance with the given options. */
    public static LockServiceImpl create(LockServerOptions options) {
        com.palantir.logsafe.Preconditions.checkNotNull(options);
        ExecutorService newExecutor = PTExecutors.newCachedThreadPool(LockServiceImpl.class.getName());
        return create(options, Ownable.owned(newExecutor));
    }

    public static LockServiceImpl create(LockServerOptions options, ExecutorService injectedExecutor) {
        com.palantir.logsafe.Preconditions.checkNotNull(options);
        return create(options, Ownable.notOwned(injectedExecutor));
    }

    private static LockServiceImpl create(LockServerOptions options, Ownable<ExecutorService> executor) {
        if (log.isTraceEnabled()) {
            log.trace("Creating LockService with options={}", SafeArg.of("options", options));
        }
        final String jmxBeanRegistrationName = "com.palantir.lock:type=LockServer_" + instanceCount.getAndIncrement();
        LockServiceImpl lockService = new LockServiceImpl(
                options, () -> JMXUtils.unregisterMBeanCatchAndLogExceptions(jmxBeanRegistrationName), executor);
        JMXUtils.registerMBeanCatchAndLogExceptions(lockService, jmxBeanRegistrationName);
        return lockService;
    }

    private LockServiceImpl(LockServerOptions options, Runnable callOnClose, Ownable<ExecutorService> executor) {
        this.lockReapRunner = new LockReapRunner(executor);
        this.callOnClose = callOnClose;
        this.isStandaloneServer = options.isStandaloneServer();
        this.maxAllowedLockTimeout = SimpleTimeDuration.of(options.getMaxAllowedLockTimeout());
        this.maxAllowedClockDrift = SimpleTimeDuration.of(options.getMaxAllowedClockDrift());
        this.maxNormalLockAge = SimpleTimeDuration.of(options.getMaxNormalLockAge());
        this.stuckTransactionTimeout = SimpleTimeDuration.of(options.getStuckTransactionTimeout());
        this.lockStateLoggerDir = options.getLockStateLoggerDir();
        this.slowLogTriggerMillis = options.slowLogTriggerMillis();
    }

    private HeldLocksToken createHeldLocksToken(
            LockClient client,
            SortedLockCollection<LockDescriptor> lockDescriptorMap,
            LockCollection<? extends ClientAwareReadWriteLock> heldLocksMap,
            TimeDuration lockTimeout,
            @Nullable Long versionId,
            String requestThread) {
        while (true) {
            BigInteger tokenId = new BigInteger(RANDOM_BIT_COUNT, randomPool.getSecureRandom());
            long expirationDateMs = currentTimeMillis() + lockTimeout.toMillis();
            HeldLocksToken token = new HeldLocksToken(
                    tokenId,
                    client,
                    currentTimeMillis(),
                    expirationDateMs,
                    lockDescriptorMap,
                    lockTimeout,
                    versionId,
                    requestThread);
            HeldLocks<HeldLocksToken> heldLocks = HeldLocks.of(token, heldLocksMap);
            if (heldLocksTokenMap.putIfAbsent(token, heldLocks) == null) {
                lockTokenReaperQueue.add(token);
                if (!client.isAnonymous()) {
                    lockClientMultimap.put(client, token);
                }
                return token;
            }
            log.error(
                    "Lock ID collision! " + "Count of held tokens = {}" + "; random bit count = {}",
                    SafeArg.of("heldTokenCount", heldLocksTokenMap.size()),
                    SafeArg.of("randomBitCount", RANDOM_BIT_COUNT));
        }
    }

    private HeldLocksGrant createHeldLocksGrant(
            SortedLockCollection<LockDescriptor> lockDescriptorMap,
            LockCollection<? extends ClientAwareReadWriteLock> heldLocksMap,
            TimeDuration lockTimeout,
            @Nullable Long versionId) {
        while (true) {
            BigInteger grantId = new BigInteger(RANDOM_BIT_COUNT, randomPool.getSecureRandom());
            long expirationDateMs = currentTimeMillis() + lockTimeout.toMillis();
            HeldLocksGrant grant = new HeldLocksGrant(
                    grantId, System.currentTimeMillis(), expirationDateMs, lockDescriptorMap, lockTimeout, versionId);
            HeldLocks<HeldLocksGrant> newHeldLocks = HeldLocks.of(grant, heldLocksMap);
            if (heldLocksGrantMap.putIfAbsent(grant, newHeldLocks) == null) {
                lockGrantReaperQueue.add(grant);
                return grant;
            }
            log.error(
                    "Lock ID collision! " + "Count of held grants = {}" + "; random bit count = {}",
                    SafeArg.of("heldTokenCount", heldLocksTokenMap.size()),
                    SafeArg.of("randomBitCount", RANDOM_BIT_COUNT));
        }
    }

    @Override
    public LockRefreshToken lock(String client, LockRequest request) throws InterruptedException {
        com.palantir.logsafe.Preconditions.checkArgument(
                request.getLockGroupBehavior() == LockGroupBehavior.LOCK_ALL_OR_NONE,
                "lock() only supports LockGroupBehavior.LOCK_ALL_OR_NONE. Consider using lockAndGetHeldLocks().");
        LockResponse result = lockWithFullLockResponse(LockClient.of(client), request);
        return result.success() ? result.getLockRefreshToken() : null;
    }

    @Override
    public HeldLocksToken lockAndGetHeldLocks(String client, LockRequest request) throws InterruptedException {
        LockResponse result = lockWithFullLockResponse(LockClient.of(client), request);
        return result.getToken();
    }

    @SuppressWarnings("Finally") // If we couldn't unlock locks, intentionally panic; don't return the user's response.
    @Override
    // We're concerned about sanitizing logs at the info level and above. This method just logs at debug and info.
    public LockResponse lockWithFullLockResponse(LockClient client, LockRequest request) throws InterruptedException {
        com.palantir.logsafe.Preconditions.checkNotNull(client);
        com.palantir.logsafe.Preconditions.checkArgument(!INTERNAL_LOCK_GRANT_CLIENT.equals(client));
        Preconditions.checkArgument(
                request.getLockTimeout().compareTo(maxAllowedLockTimeout) <= 0,
                "Requested lock timeout (%s) is greater than maximum allowed lock timeout (%s)",
                request.getLockTimeout(),
                maxAllowedLockTimeout);

        long startTime = System.currentTimeMillis();
        if (requestLogger.isDebugEnabled()) {
            requestLogger.debug(
                    "LockServiceImpl processing lock request {} for requesting thread {}",
                    UnsafeArg.of("lockRequest", request),
                    SafeArg.of("requestingThread", request.getCreatingThreadName()));
        }
        Map<ClientAwareReadWriteLock, LockMode> locks = new LinkedHashMap<>();
        if (isShutDown.get()) {
            throw new ServiceNotAvailableException("This lock server is shut down.");
        }
        try {
            boolean isBlocking = isBlocking(request.getBlockingMode());
            if (isBlocking) {
                blockingThreads.add(Thread.currentThread());
            }
            outstandingLockRequestMultimap.put(client, request);
            Map<LockDescriptor, LockClient> failedLocks = new HashMap<>();
            @Nullable
            Long deadline = (request.getBlockingDuration() == null)
                    ? null
                    : System.nanoTime() + request.getBlockingDuration().toNanos();
            if (request.getBlockingMode() == BLOCK_UNTIL_TIMEOUT) {
                if (request.getLockGroupBehavior() == LOCK_AS_MANY_AS_POSSIBLE) {
                    tryLocks(client, request, DO_NOT_BLOCK, null, LOCK_AS_MANY_AS_POSSIBLE, locks, failedLocks);
                }
            }
            tryLocks(
                    client,
                    request,
                    request.getBlockingMode(),
                    deadline,
                    request.getLockGroupBehavior(),
                    locks,
                    failedLocks);

            if (request.getBlockingMode() == BlockingMode.BLOCK_INDEFINITELY_THEN_RELEASE) {
                if (log.isTraceEnabled()) {
                    logNullResponse(client, request, null);
                }
                if (requestLogger.isDebugEnabled()) {
                    requestLogger.debug(
                            "Timed out requesting {} for requesting thread {} after {} ms",
                            UnsafeArg.of("request", request),
                            SafeArg.of("threadName", request.getCreatingThreadName()),
                            SafeArg.of("timeoutMillis", System.currentTimeMillis() - startTime));
                }
                return new LockResponse(failedLocks);
            }

            if (locks.isEmpty()
                    || ((request.getLockGroupBehavior() == LOCK_ALL_OR_NONE)
                            && (locks.size() < request.getLockDescriptors().size()))) {
                if (log.isTraceEnabled()) {
                    logNullResponse(client, request, null);
                }
                if (requestLogger.isDebugEnabled()) {
                    requestLogger.debug(
                            "Failed to acquire all locks for {} for requesting thread {} after {} ms",
                            UnsafeArg.of("request", request),
                            SafeArg.of("threadName", request.getCreatingThreadName()),
                            SafeArg.of("waitMillis", System.currentTimeMillis() - startTime));
                }
                if (requestLogger.isTraceEnabled()) {
                    logLockAcquisitionFailure(failedLocks);
                }
                return new LockResponse(null, failedLocks);
            }

            ImmutableSortedMap.Builder<LockDescriptor, LockMode> lockDescriptorMap = ImmutableSortedMap.naturalOrder();
            for (Map.Entry<ClientAwareReadWriteLock, LockMode> entry : locks.entrySet()) {
                lockDescriptorMap.put(entry.getKey().getDescriptor(), entry.getValue());
            }
            if (request.getVersionId() != null) {
                versionIdMap.put(client, request.getVersionId());
            }
            if (Thread.interrupted()) {
                throw new InterruptedException("Interrupted while locking.");
            }
            HeldLocksToken token = createHeldLocksToken(
                    client,
                    LockCollections.of(lockDescriptorMap.build()),
                    LockCollections.of(locks),
                    request.getLockTimeout(),
                    request.getVersionId(),
                    request.getCreatingThreadName());
            locks.clear();
            if (log.isTraceEnabled()) {
                logNullResponse(client, request, token);
            }
            if (requestLogger.isDebugEnabled()) {
                requestLogger.debug(
                        "Successfully acquired locks {} for requesting thread {} after {} ms",
                        UnsafeArg.of("request", request),
                        SafeArg.of("threadName", request.getCreatingThreadName()),
                        SafeArg.of("waitMillis", System.currentTimeMillis() - startTime));
            }
            return new LockResponse(token, failedLocks);
        } finally {
            outstandingLockRequestMultimap.remove(client, request);
            blockingThreads.remove(Thread.currentThread());
            try {
                for (Map.Entry<ClientAwareReadWriteLock, LockMode> entry : locks.entrySet()) {
                    entry.getKey().get(client, entry.getValue()).unlock();
                }
            } catch (Throwable e) { // (authorized)
                log.error("Internal lock server error: state has been corrupted!!", e);
                throw Throwables.throwUncheckedException(e);
            }
        }
    }

    private void logNullResponse(LockClient client, LockRequest request, @Nullable HeldLocksToken token) {
        log.trace(
                ".lock({}, {}) returns {}",
                SafeArg.of("client", client),
                UnsafeArg.of("request", request),
                token == null ? UnsafeArg.of("lockToken", "null") : UnsafeArg.of("lockToken", token));
    }

    private void logLockAcquisitionFailure(Map<LockDescriptor, LockClient> failedLocks) {
        final String logMessage = "Current holders of the first {} of {} total failed locks were: {}";

        List<String> lockDescriptions = new ArrayList<>();
        Iterator<Map.Entry<LockDescriptor, LockClient>> entries =
                failedLocks.entrySet().iterator();
        for (int i = 0; i < MAX_FAILED_LOCKS_TO_LOG && entries.hasNext(); i++) {
            Map.Entry<LockDescriptor, LockClient> entry = entries.next();
            lockDescriptions.add(String.format(
                    "Lock: %s, Holder: %s",
                    entry.getKey().toString(), entry.getValue().toString()));
        }
        requestLogger.trace(
                logMessage,
                SafeArg.of("numLocksLogged", Math.min(MAX_FAILED_LOCKS_TO_LOG, failedLocks.size())),
                SafeArg.of("numLocksFailed", failedLocks.size()),
                UnsafeArg.of("lockDescriptions", lockDescriptions));
    }

    private boolean isBlocking(BlockingMode blockingMode) {
        switch (blockingMode) {
            case DO_NOT_BLOCK:
                return false;
            case BLOCK_UNTIL_TIMEOUT:
            case BLOCK_INDEFINITELY:
            case BLOCK_INDEFINITELY_THEN_RELEASE:
                return true;
            default:
                throw new SafeIllegalStateException(
                        "Unrecognized blockingMode", SafeArg.of("blockingMode", blockingMode));
        }
    }

    private void tryLocks(
            LockClient client,
            LockRequest request,
            BlockingMode blockingMode,
            @Nullable Long deadline,
            LockGroupBehavior lockGroupBehavior,
            Map<? super ClientAwareReadWriteLock, ? super LockMode> locks,
            Map<? super LockDescriptor, ? super LockClient> failedLocks)
            throws InterruptedException {
        String previousThreadName = null;
        try {
            previousThreadName = updateThreadName(request);
            for (Map.Entry<LockDescriptor, LockMode> entry :
                    request.getLockDescriptors().entries()) {
                if (blockingMode == BlockingMode.BLOCK_INDEFINITELY_THEN_RELEASE
                        && !descriptorToLockMap.asMap().containsKey(entry.getKey())) {
                    continue;
                }

                ClientAwareReadWriteLock lock;
                try {
                    lock = descriptorToLockMap.get(entry.getKey());
                } catch (ExecutionException e) {
                    throw new RuntimeException(e.getCause());
                }
                if (locks.containsKey(lock)) {
                    // This is the 2nd time we are calling tryLocks and we already locked this one.
                    continue;
                }
                long startTime = System.currentTimeMillis();
                @Nullable
                LockClient currentHolder = tryLock(lock.get(client, entry.getValue()), blockingMode, deadline);
                if (log.isDebugEnabled() || isSlowLogEnabled()) {
                    long responseTimeMillis = System.currentTimeMillis() - startTime;
                    logSlowLockAcquisition(entry.getKey().toString(), currentHolder, responseTimeMillis);
                }
                if (currentHolder == null) {
                    locks.put(lock, entry.getValue());
                } else {
                    failedLocks.put(entry.getKey(), currentHolder);
                    if (lockGroupBehavior == LOCK_ALL_OR_NONE) {
                        return;
                    }
                }
            }
        } finally {
            if (previousThreadName != null) {
                tryRenameThread(previousThreadName);
            }
        }
    }

    @VisibleForTesting
    protected void logSlowLockAcquisition(String lockId, LockClient currentHolder, long durationMillis) {
        final String slowLockLogMessage = "Blocked for {} ms to acquire lock {} {}.";

        // Note: The construction of params is pushed into the branches, as it may be expensive.
        if (isSlowLogEnabled() && durationMillis >= slowLogTriggerMillis) {
            SlowLockLogger.logger.warn(
                    slowLockLogMessage,
                    SafeArg.of("durationMillis", durationMillis),
                    UnsafeArg.of("lockId", lockId),
                    SafeArg.of("outcome", currentHolder == null ? "successfully" : "unsuccessfully"));
        } else if (log.isDebugEnabled() && durationMillis > DEBUG_SLOW_LOG_TRIGGER_MILLIS) {
            log.debug(
                    slowLockLogMessage,
                    SafeArg.of("durationMillis", durationMillis),
                    UnsafeArg.of("lockId", lockId),
                    SafeArg.of("outcome", currentHolder == null ? "successfully" : "unsuccessfully"));
        }
    }

    @VisibleForTesting
    protected boolean isSlowLogEnabled() {
        return slowLogTriggerMillis > 0;
    }

    @Nullable
    private LockClient tryLock(KnownClientLock lock, BlockingMode blockingMode, @Nullable Long deadline)
            throws InterruptedException {
        switch (blockingMode) {
            case DO_NOT_BLOCK:
                return lock.tryLock();
            case BLOCK_UNTIL_TIMEOUT:
                return lock.tryLock(deadline - System.nanoTime(), TimeUnit.NANOSECONDS);
            case BLOCK_INDEFINITELY:
            case BLOCK_INDEFINITELY_THEN_RELEASE:
                lock.lockInterruptibly();
                return null;
            default:
                throw new SafeIllegalStateException(
                        "Unrecognized blockingMode", SafeArg.of("blockingMode", blockingMode));
        }
    }

    @Override
    public boolean unlock(LockRefreshToken token) {
        return unlockSimple(SimpleHeldLocksToken.fromLockRefreshToken(token));
    }

    @Override
    public boolean unlock(HeldLocksToken token) {
        com.palantir.logsafe.Preconditions.checkNotNull(token);
        boolean success = unlockInternal(token, heldLocksTokenMap);
        if (log.isTraceEnabled()) {
            log.trace(".unlock({}) returns {}", UnsafeArg.of("token", token), SafeArg.of("success", success));
        }
        return success;
    }

    @Override
    public boolean unlockSimple(SimpleHeldLocksToken token) {
        com.palantir.logsafe.Preconditions.checkNotNull(token);
        LockDescriptor fakeLockDesc = StringLockDescriptor.of("unlockSimple");
        SortedLockCollection<LockDescriptor> fakeLockSet =
                LockCollections.of(ImmutableSortedMap.of(fakeLockDesc, LockMode.READ));
        return unlock(new HeldLocksToken(
                token.getTokenId(),
                LockClient.ANONYMOUS,
                token.getCreationDateMs(),
                0L,
                fakeLockSet,
                maxAllowedLockTimeout,
                0L,
                "UnknownThread-unlockSimple"));
    }

    @Override
    public boolean unlockAndFreeze(HeldLocksToken token) {
        com.palantir.logsafe.Preconditions.checkNotNull(token);
        @Nullable HeldLocks<HeldLocksToken> heldLocks = heldLocksTokenMap.remove(token);
        if (heldLocks == null) {
            if (log.isTraceEnabled()) {
                log.trace(".unlockAndFreeze({}) returns false", UnsafeArg.of("token", token));
            }
            return false;
        }
        LockClient client = heldLocks.realToken.getClient();
        if (client.isAnonymous()) {
            heldLocksTokenMap.put(token, heldLocks);
            lockTokenReaperQueue.add(token);
            log.warn(UNLOCK_AND_FREEZE_FROM_ANONYMOUS_CLIENT, UnsafeArg.of("token", heldLocks.realToken));
            throw new IllegalArgumentException(
                    MessageFormatter.format(UNLOCK_AND_FREEZE_FROM_ANONYMOUS_CLIENT, heldLocks.realToken)
                            .getMessage());
        }
        if (heldLocks.locks.hasReadLock()) {
            heldLocksTokenMap.put(token, heldLocks);
            lockTokenReaperQueue.add(token);
            log.warn(UNLOCK_AND_FREEZE, UnsafeArg.of("token", heldLocks.realToken));
            throw new IllegalArgumentException(MessageFormatter.format(UNLOCK_AND_FREEZE, heldLocks.realToken)
                    .getMessage());
        }
        for (ClientAwareReadWriteLock lock : heldLocks.locks.getKeys()) {
            lock.get(client, LockMode.WRITE).unlockAndFreeze();
        }
        lockClientMultimap.remove(client, token);
        if (heldLocks.realToken.getVersionId() != null) {
            versionIdMap.remove(client, heldLocks.realToken.getVersionId());
        }
        if (log.isTraceEnabled()) {
            log.trace(".unlockAndFreeze({}) returns true", UnsafeArg.of("token", token));
        }
        return true;
    }

    private <T extends ExpiringToken> boolean unlockInternal(T token, ConcurrentMap<T, HeldLocks<T>> heldLocksMap) {
        @Nullable HeldLocks<T> heldLocks = heldLocksMap.remove(token);
        if (heldLocks == null) {
            return false;
        }

        long heldDuration = System.currentTimeMillis() - token.getCreationDateMs();
        if (requestLogger.isDebugEnabled()) {
            requestLogger.debug(
                    "Releasing locks {} after holding for {} ms",
                    UnsafeArg.of("heldLocks", heldLocks),
                    SafeArg.of("heldDuration", heldDuration));
        }
        @Nullable LockClient client = heldLocks.realToken.getClient();
        if (client == null) {
            client = INTERNAL_LOCK_GRANT_CLIENT;
        } else {
            lockClientMultimap.remove(client, token);
        }
        for (Map.Entry<? extends ClientAwareReadWriteLock, LockMode> entry : heldLocks.locks.entries()) {
            entry.getKey().get(client, entry.getValue()).unlock();
        }
        if (heldLocks.realToken.getVersionId() != null) {
            versionIdMap.remove(client, heldLocks.realToken.getVersionId());
        }
        return true;
    }

    @Override
    public Set<HeldLocksToken> getTokens(LockClient client) {
        com.palantir.logsafe.Preconditions.checkNotNull(client);
        if (client.isAnonymous()) {
            throw new SafeIllegalArgumentException("client must not be anonymous");
        } else if (client.equals(INTERNAL_LOCK_GRANT_CLIENT)) {
            throw new SafeIllegalArgumentException("Illegal client!");
        }
        ImmutableSet.Builder<HeldLocksToken> tokens = ImmutableSet.builder();
        synchronized (lockClientMultimap) {
            for (HeldLocksToken token : lockClientMultimap.get(client)) {
                @Nullable HeldLocks<HeldLocksToken> heldLocks = heldLocksTokenMap.get(token);
                if ((heldLocks != null) && !isFrozen(heldLocks.locks.getKeys())) {
                    tokens.add(token);
                }
            }
        }
        ImmutableSet<HeldLocksToken> tokenSet = tokens.build();
        if (log.isTraceEnabled()) {
            log.trace(
<<<<<<< HEAD
                    ".getTokens({}) returns {}",
                    UnsafeArg.of("client", client),
                    UnsafeArg.of("tokens", Collections2.transform(tokenSet, TOKEN_TO_ID)));
=======
                    ".getTokens({}) returns {}", client, Collections2.transform(tokenSet, LockServiceImpl::tokenToId));
>>>>>>> 4f46e91f
        }
        return tokenSet;
    }

    @Override
    public Set<HeldLocksToken> refreshTokens(Iterable<HeldLocksToken> tokens) {
        com.palantir.logsafe.Preconditions.checkNotNull(tokens);
        ImmutableSet.Builder<HeldLocksToken> refreshedTokens = ImmutableSet.builder();
        for (HeldLocksToken token : tokens) {
            @Nullable HeldLocksToken refreshedToken = refreshToken(token);
            if (refreshedToken != null) {
                refreshedTokens.add(refreshedToken);
            }
        }
        Set<HeldLocksToken> refreshedTokenSet = refreshedTokens.build();
        if (log.isTraceEnabled()) {
            log.trace(
                    ".refreshTokens({}) returns {}",
<<<<<<< HEAD
                    UnsafeArg.of("oldTokens", Iterables.transform(tokens, TOKEN_TO_ID)),
                    UnsafeArg.of("newTokens", Collections2.transform(refreshedTokenSet, TOKEN_TO_ID)));
=======
                    Iterables.transform(tokens, LockServiceImpl::tokenToId),
                    Collections2.transform(refreshedTokenSet, LockServiceImpl::tokenToId));
>>>>>>> 4f46e91f
        }
        return refreshedTokenSet;
    }

    @Override
    public Set<LockRefreshToken> refreshLockRefreshTokens(Iterable<LockRefreshToken> tokens) {
        List<HeldLocksToken> fakeTokens = new ArrayList<>();
        LockDescriptor fakeLockDesc = StringLockDescriptor.of("refreshLockRefreshTokens");
        SortedLockCollection<LockDescriptor> fakeLockSet =
                LockCollections.of(ImmutableSortedMap.of(fakeLockDesc, LockMode.READ));
        for (LockRefreshToken token : tokens) {
            fakeTokens.add(new HeldLocksToken(
                    token.getTokenId(),
                    LockClient.ANONYMOUS,
                    0L,
                    0L,
                    fakeLockSet,
                    maxAllowedLockTimeout,
                    0L,
                    "UnknownThread-refreshLockRefreshTokens"));
        }
        return ImmutableSet.copyOf(
                Collections2.transform(refreshTokens(fakeTokens), HeldLocksTokens.getRefreshTokenFun()));
    }

    @Nullable
    private HeldLocksToken refreshToken(HeldLocksToken token) {
        com.palantir.logsafe.Preconditions.checkNotNull(token);
        @Nullable HeldLocks<HeldLocksToken> heldLocks = heldLocksTokenMap.get(token);
        if ((heldLocks == null) || isFrozen(heldLocks.locks.getKeys())) {
            return null;
        }
        long now = currentTimeMillis();
        long expirationDateMs = now + heldLocks.realToken.getLockTimeout().toMillis();
        heldLocksTokenMap.replace(
                token,
                heldLocks,
                new HeldLocks<HeldLocksToken>(heldLocks.realToken.refresh(expirationDateMs), heldLocks.locks));
        heldLocks = heldLocksTokenMap.get(token);
        if (heldLocks == null) {
            return null;
        }
        HeldLocksToken finalToken = heldLocks.realToken;
        logIfAbnormallyOld(finalToken, now);
        return finalToken;
    }

    private boolean isFrozen(Iterable<? extends ClientAwareReadWriteLock> locks) {
        for (ClientAwareReadWriteLock lock : locks) {
            if (lock.isFrozen()) {
                return true;
            }
        }
        return false;
    }

    @Override
    @Nullable
    public HeldLocksGrant refreshGrant(HeldLocksGrant grant) {
        com.palantir.logsafe.Preconditions.checkNotNull(grant);
        @Nullable HeldLocks<HeldLocksGrant> heldLocks = heldLocksGrantMap.get(grant);
        if (heldLocks == null) {
            if (log.isTraceEnabled()) {
                log.trace(
                        ".refreshGrant({}) returns null",
                        UnsafeArg.of("grant", grant.getGrantId().toString(Character.MAX_RADIX)));
            }
            return null;
        }
        long now = currentTimeMillis();
        long expirationDateMs = now + heldLocks.realToken.getLockTimeout().toMillis();
        heldLocksGrantMap.replace(
                grant,
                heldLocks,
                new HeldLocks<HeldLocksGrant>(heldLocks.realToken.refresh(expirationDateMs), heldLocks.locks));
        heldLocks = heldLocksGrantMap.get(grant);
        if (heldLocks == null) {
            if (log.isTraceEnabled()) {
                log.trace(
                        ".refreshGrant({}) returns null",
                        UnsafeArg.of("grant", grant.getGrantId().toString(Character.MAX_RADIX)));
            }
            return null;
        }
        HeldLocksGrant refreshedGrant = heldLocks.realToken;
        logIfAbnormallyOld(refreshedGrant, now);
        if (log.isTraceEnabled()) {
            log.trace(
                    ".refreshGrant({}) returns {}",
                    UnsafeArg.of("oldGrant", grant.getGrantId().toString(Character.MAX_RADIX)),
                    UnsafeArg.of("newGrant", refreshedGrant.getGrantId().toString(Character.MAX_RADIX)));
        }
        return refreshedGrant;
    }

    private void logIfAbnormallyOld(final HeldLocksGrant grant, final long now) {
        logIfAbnormallyOld(grant, now, () -> grant.toString(now));
    }

    private void logIfAbnormallyOld(final HeldLocksToken token, final long now) {
        logIfAbnormallyOld(token, now, () -> token.toString(now));
    }

    private void logIfAbnormallyOld(ExpiringToken token, long now, Supplier<String> description) {
        if (log.isWarnEnabled()) {
            long age = now - token.getCreationDateMs();
            if (age > maxNormalLockAge.toMillis()) {
                if (isFromAtlasTransactionWithLockedImmutable(token)) {
                    log.warn(
                            "Token refreshed from a very long lived atlas transaction which is {} ms old: {}",
                            SafeArg.of("ageMillis", age),
                            UnsafeArg.of("description", description.get()));
                } else if (log.isDebugEnabled()) {
                    log.debug(
                            "Token refreshed which is {} ms old: {}",
                            SafeArg.of("ageMillis", age),
                            UnsafeArg.of("description", description.get()));
                }
            }
        }
    }

    private boolean isFromAtlasTransactionWithLockedImmutable(ExpiringToken token) {
        return token.getClient() != null
                && token.getClient().getClientId().startsWith(ATLAS_LOCK_PREFIX)
                && token.getVersionId() != null;
    }

    @Override
    @Nullable
    public HeldLocksGrant refreshGrant(BigInteger grantId) {
        return refreshGrant(new HeldLocksGrant(com.palantir.logsafe.Preconditions.checkNotNull(grantId)));
    }

    @Override
    public HeldLocksGrant convertToGrant(HeldLocksToken token) {
        com.palantir.logsafe.Preconditions.checkNotNull(token);
        @Nullable HeldLocks<HeldLocksToken> heldLocks = heldLocksTokenMap.remove(token);
        if (heldLocks == null) {
            log.warn(
                    "Cannot convert to grant; invalid token: {} (token ID {})",
                    UnsafeArg.of("token", token),
                    SafeArg.of("tokenId", token.getTokenId()));
            throw new IllegalArgumentException("token is invalid: " + token);
        }
        if (isFrozen(heldLocks.locks.getKeys())) {
            heldLocksTokenMap.put(token, heldLocks);
            lockTokenReaperQueue.add(token);
            log.warn(
                    "Cannot convert to grant because token is frozen: {} (token ID {})",
                    UnsafeArg.of("token", token),
                    SafeArg.of("tokenId", token.getTokenId()));
            throw new IllegalArgumentException("token is frozen: " + token);
        }
        try {
            changeOwner(heldLocks.locks, heldLocks.realToken.getClient(), INTERNAL_LOCK_GRANT_CLIENT);
        } catch (IllegalMonitorStateException e) {
            heldLocksTokenMap.put(token, heldLocks);
            lockTokenReaperQueue.add(token);
            log.warn(
                    "Failure converting {} (token ID {}) to grant",
                    UnsafeArg.of("token", token),
                    SafeArg.of("tokenId", token.getTokenId()),
                    e);
            throw e;
        }
        lockClientMultimap.remove(heldLocks.realToken.getClient(), token);
        HeldLocksGrant grant = createHeldLocksGrant(
                heldLocks.realToken.getLockDescriptors(),
                heldLocks.locks,
                heldLocks.realToken.getLockTimeout(),
                heldLocks.realToken.getVersionId());
        if (log.isTraceEnabled()) {
            log.trace(
                    ".convertToGrant({}) (token ID {}) returns {} (grant ID {})",
                    UnsafeArg.of("token", token),
                    SafeArg.of("tokenId", token.getTokenId()),
                    UnsafeArg.of("grant", grant),
                    SafeArg.of("grantId", grant.getGrantId()));
        }
        return grant;
    }

    @Override
    public HeldLocksToken useGrant(LockClient client, HeldLocksGrant grant) {
        com.palantir.logsafe.Preconditions.checkNotNull(client);
        com.palantir.logsafe.Preconditions.checkArgument(!INTERNAL_LOCK_GRANT_CLIENT.equals(client));
        com.palantir.logsafe.Preconditions.checkNotNull(grant);
        @Nullable HeldLocks<HeldLocksGrant> heldLocks = heldLocksGrantMap.remove(grant);
        if (heldLocks == null) {
            log.warn(
                    "Tried to use invalid grant: {} (grant ID {})",
                    UnsafeArg.of("grant", grant),
                    SafeArg.of("grantId", grant.getGrantId()));
            throw new IllegalArgumentException("grant is invalid: " + grant);
        }
        HeldLocksGrant realGrant = heldLocks.realToken;
        changeOwner(heldLocks.locks, INTERNAL_LOCK_GRANT_CLIENT, client);
        HeldLocksToken token = createHeldLocksToken(
                client,
                realGrant.getLockDescriptors(),
                heldLocks.locks,
                realGrant.getLockTimeout(),
                realGrant.getVersionId(),
                "Converted from Grant, Missing Thread Name");
        if (log.isTraceEnabled()) {
            log.trace(
                    ".useGrant({}, {}) (grant ID {}) returns {} (token ID {})",
                    SafeArg.of("client", client),
                    UnsafeArg.of("grant", grant),
                    SafeArg.of("grantId", grant.getGrantId()),
                    UnsafeArg.of("token", token),
                    SafeArg.of("tokenId", token.getTokenId()));
        }
        return token;
    }

    @Override
    public HeldLocksToken useGrant(LockClient client, BigInteger grantId) {
        com.palantir.logsafe.Preconditions.checkNotNull(client);
        com.palantir.logsafe.Preconditions.checkArgument(!INTERNAL_LOCK_GRANT_CLIENT.equals(client));
        com.palantir.logsafe.Preconditions.checkNotNull(grantId);
        HeldLocksGrant grant = new HeldLocksGrant(grantId);
        @Nullable HeldLocks<HeldLocksGrant> heldLocks = heldLocksGrantMap.remove(grant);
        if (heldLocks == null) {
            log.warn(
                    GRANT_MESSAGE,
                    UnsafeArg.of("client", client),
                    UnsafeArg.of("grant", grantId.toString(Character.MAX_RADIX)));
            String formattedMessage = MessageFormatter.format(
                            GRANT_MESSAGE, client, grantId.toString(Character.MAX_RADIX))
                    .getMessage();
            throw new IllegalArgumentException(formattedMessage);
        }
        HeldLocksGrant realGrant = heldLocks.realToken;
        changeOwner(heldLocks.locks, INTERNAL_LOCK_GRANT_CLIENT, client);
        HeldLocksToken token = createHeldLocksToken(
                client,
                realGrant.getLockDescriptors(),
                heldLocks.locks,
                realGrant.getLockTimeout(),
                realGrant.getVersionId(),
                "Converted from Grant, Missing Thread Name");
        if (log.isTraceEnabled()) {
            log.trace(
                    ".useGrant({}, {}) returns {}",
                    UnsafeArg.of("client", client),
                    UnsafeArg.of("grant", grantId.toString(Character.MAX_RADIX)),
                    UnsafeArg.of("token", token));
        }
        return token;
    }

    private void changeOwner(
            LockCollection<? extends ClientAwareReadWriteLock> locks, LockClient oldClient, LockClient newClient) {
        com.palantir.logsafe.Preconditions.checkArgument(
                INTERNAL_LOCK_GRANT_CLIENT.equals(oldClient) != INTERNAL_LOCK_GRANT_CLIENT.equals(newClient));
        Collection<KnownClientLock> locksToRollback = new LinkedList<>();
        try {
            for (Map.Entry<? extends ClientAwareReadWriteLock, LockMode> entry : locks.entries()) {
                ClientAwareReadWriteLock lock = entry.getKey();
                LockMode mode = entry.getValue();
                lock.get(oldClient, mode).changeOwner(newClient);
                locksToRollback.add(lock.get(newClient, mode));
            }
            locksToRollback.clear();
        } finally {
            /*
             * The above call to KnownLockClient.changeOwner() could throw an
             * IllegalMonitorStateException if we are CREATING a lock grant, but
             * it will never throw if we're changing the owner FROM the internal
             * lock grant client TO some named or anonymous client. This is true
             * because the internal lock grant client never increments the read
             * or write hold counts.
             *
             * In other words, if a lock has successfully made it into the grant
             * state (because the client didn't hold both the read lock and the
             * write lock, and didn't hold the write lock multiple times), then
             * these same conditions cannot possibly be violated between that
             * time and the time that the rollback operation below is performed.
             *
             * In conclusion, if this method is being called from
             * convertToGrant(), then the call to changeOwner() below will not
             * throw an exception, whereas if this method is being called from
             * useGrant(), then the try block above will not throw an exception,
             * which makes this finally block a no-op.
             */
            for (KnownClientLock lock : locksToRollback) {
                lock.changeOwner(oldClient);
            }
        }
    }

    @Override
    @Nullable
    public Long getMinLockedInVersionId() {
        return getMinLockedInVersionId(LockClient.ANONYMOUS);
    }

    @Override
    public Long getMinLockedInVersionId(String client) {
        return getMinLockedInVersionId(LockClient.of(client));
    }

    @Override
    @Nullable
    public Long getMinLockedInVersionId(LockClient client) {
        Long versionId = null;
        synchronized (versionIdMap) {
            Collection<Long> versionsForClient = versionIdMap.get(client);
            if (versionsForClient != null && !versionsForClient.isEmpty()) {
                versionId = versionsForClient.iterator().next();
            }
        }
        if (log.isTraceEnabled()) {
            log.trace(".getMinLockedInVersionId() returns {}", UnsafeArg.of("versionId", versionId));
        }
        return versionId;
    }

    private <T extends ExpiringToken> void reapLocks(
            BlockingQueue<T> queue, ConcurrentMap<T, HeldLocks<T>> heldLocksMap) {
        while (true) {
            // shutdownNow() sends interrupt signal to the running threads to terminate them.
            // If interrupt signal happens right after try {} catch (InterruptedException),
            // the interrupt state MIGHT be swallowed in catch (Throwable t) {}; so threads will
            // miss the shutdown signal.
            if (isShutDown.get()) {
                break;
            }
            try {
                T token = null;
                try {
                    token = queue.take();
                    long timeUntilTokenExpiredMs =
                            token.getExpirationDateMs() - currentTimeMillis() + maxAllowedClockDrift.toMillis();
                    // it's possible that new lock requests will come in with a shorter timeout - so limit how long we
                    // sleep here
                    long sleepTimeMs = Math.min(timeUntilTokenExpiredMs, maxAllowedClockDrift.toMillis());
                    if (sleepTimeMs > 0) {
                        Thread.sleep(sleepTimeMs);
                    }
                } catch (InterruptedException e) {
                    if (isShutDown.get()) {
                        break;
                    } else {
                        log.warn(
                                "The lock server reaper thread should not be "
                                        + "interrupted if the server is not shutting down.",
                                e);
                        if (token == null) {
                            continue;
                        }
                    }
                }
                @Nullable HeldLocks<T> heldLocks = heldLocksMap.get(token);
                if (heldLocks == null) {
                    continue;
                }
                T realToken = heldLocks.realToken;
                if (realToken.getExpirationDateMs() > currentTimeMillis() - maxAllowedClockDrift.toMillis()) {
                    if (realToken.getVersionId() != null
                            && isFromAtlasTransactionWithLockedImmutable(realToken)
                            && (currentTimeMillis() - realToken.getCreationDateMs())
                                    > stuckTransactionTimeout.toMillis()) {
                        log.warn(
                                "Reaped an actively refreshed lock {} from a transaction suppressing"
                                        + " the immutable timestamp {} that couldn't possibly still be valid.",
                                UnsafeArg.of("token", realToken),
                                SafeArg.of("immutableTimestamp", realToken.getVersionId()));
                        unlockInternal(realToken, heldLocksMap);
                    } else {
                        queue.add(realToken);
                    }
                } else {
                    // TODO (jkong): Make both types of lock tokens identifiable.
                    log.info(
                            "Lock token {} was not properly refreshed and is now being reaped.",
                            UnsafeArg.of("token", realToken));
                    unlockInternal(realToken, heldLocksMap);
                }
            } catch (Throwable t) {
                log.error("Something went wrong while reaping locks. Attempting to continue anyway.", t);
            }
        }
    }

    @Override
    public LockServerOptions getLockServerOptions() {
        LockServerOptions options = LockServerOptions.builder()
                .isStandaloneServer(isStandaloneServer)
                .maxAllowedLockTimeout(maxAllowedLockTimeout)
                .maxAllowedClockDrift(maxAllowedClockDrift)
                .randomBitCount(RANDOM_BIT_COUNT)
                .build();

        if (log.isTraceEnabled()) {
            log.trace(".getLockServerOptions() returns {}", SafeArg.of("options", options));
        }
        return options;
    }

    @Override
    public LockState getLockState(LockDescriptor descriptor) {
        LockServerLock readWriteLock = (LockServerLock) descriptorToLockMap.getIfPresent(descriptor);
        if (readWriteLock == null) {
            return EMPTY_LOCK_STATE;
        }

        LockServerSync sync = readWriteLock.getSync();
        List<LockClient> readHolders;
        Optional<LockClient> writeHolder;
        boolean isFrozen;
        synchronized (sync) {
            readHolders = sync.getReadClients();
            writeHolder = sync.getWriteClient();
            isFrozen = sync.isFrozen();
        }

        List<LockClient> lockHolders = getLockHolders(readHolders, writeHolder);
        ImmutableLockState.Builder lockState = ImmutableLockState.builder()
                .isWriteLocked(writeHolder.isPresent())
                .exactCurrentLockHolders(lockHolders)
                .isFrozen(isFrozen);
        heldLocksTokenMap.keySet().stream()
                .filter(token -> token.getLockDescriptors().contains(descriptor))
                .forEach(lock -> lockState.addHolders(LockHolder.from(lock)));
        KeyedStream.stream(outstandingLockRequestMultimap)
                .filterEntries((client, request) -> request.getLockDescriptors().contains(descriptor))
                .forEach((client, request) -> lockState.addRequesters(LockRequester.from(request, client)));
        return lockState.build();
    }

    private List<LockClient> getLockHolders(List<LockClient> readHolders, Optional<LockClient> writeHolder) {
        return readHolders.isEmpty() ? writeHolder.map(ImmutableList::of).orElseGet(ImmutableList::of) : readHolders;
    }

    /**
     * Prints the current state of the lock server to the logs. Useful for
     * debugging.
     */
    @Override
    public void logCurrentState() {
        StringBuilder logString = getGeneralLockStats();
        log.info("Current State: {}", SafeArg.of("state", logString.toString()));

        try {
            logAllHeldAndOutstandingLocks();
        } catch (IOException e) {
            log.error("Can't dump state to Yaml: [{}]", e);
            throw new IllegalStateException(e);
        }
    }

    private void logAllHeldAndOutstandingLocks() throws IOException {
        LockServiceStateLogger lockServiceStateLogger = new LockServiceStateLogger(
                heldLocksTokenMap, outstandingLockRequestMultimap, descriptorToLockMap.asMap(), lockStateLoggerDir);
        lockServiceStateLogger.logLocks();
    }

    private StringBuilder getGeneralLockStats() {
        StringBuilder logString = new StringBuilder();
        logString
                .append("Logging current state. Time = ")
                .append(currentTimeMillis())
                .append("\n");
        logString.append("isStandaloneServer = ").append(isStandaloneServer).append("\n");
        logString
                .append("maxAllowedLockTimeout = ")
                .append(maxAllowedLockTimeout)
                .append("\n");
        logString.append("maxAllowedClockDrift = ").append(maxAllowedClockDrift).append("\n");
        logString
                .append("descriptorToLockMap.size = ")
                .append(descriptorToLockMap.size())
                .append("\n");
        logString
                .append("outstandingLockRequestMultimap.size = ")
                .append(outstandingLockRequestMultimap.size())
                .append("\n");
        logString
                .append("heldLocksTokenMap.size = ")
                .append(heldLocksTokenMap.size())
                .append("\n");
        logString
                .append("heldLocksGrantMap.size = ")
                .append(heldLocksGrantMap.size())
                .append("\n");
        logString
                .append("lockTokenReaperQueue.size = ")
                .append(lockTokenReaperQueue.size())
                .append("\n");
        logString
                .append("lockGrantReaperQueue.size = ")
                .append(lockGrantReaperQueue.size())
                .append("\n");
        logString
                .append("lockClientMultimap.size = ")
                .append(lockClientMultimap.size())
                .append("\n");
        logString
                .append("lockClientMultimap.size = ")
                .append(lockClientMultimap.size())
                .append("\n");

        return logString;
    }

    @Override
    public void close() {
        if (isShutDown.compareAndSet(false, true)) {
            lockReapRunner.close();
            blockingThreads.forEach(Thread::interrupt);
            callOnClose.run();
        }
    }

    @Override
    public long currentTimeMillis() {
        return System.currentTimeMillis();
    }

    private String getRequestDescription(LockRequest request) {
        StringBuilder builder = new StringBuilder();
        builder.append("\twaiting to lock() ").append(request);
        builder.append(" starting at ").append(ISODateTimeFormat.dateTime().print(DateTime.now()));
        builder.append("\n\tfor requesting thread\n\t\t");
        builder.append(request.getCreatingThreadName()).append("\n");
        return builder.toString();
    }

    private String updateThreadName(LockRequest request) {
        String currentThreadName = Thread.currentThread().getName();
        String requestDescription = getRequestDescription(request);
        tryRenameThread(currentThreadName + "\n" + requestDescription);
        return currentThreadName;
    }

    private void tryRenameThread(String name) {
        try {
            Thread.currentThread().setName(name);
        } catch (SecurityException ex) {
            requestLogger.error("Cannot rename LockServer threads", ex);
        }
    }

    private static String tokenToId(HeldLocksToken from) {
        return from.getTokenId().toString(Character.MAX_RADIX);
    }

    private final class LockReapRunner implements AutoCloseable {
        private final Ownable<ExecutorService> executor;
        private final List<Future<?>> taskFutures;

        private LockReapRunner(Ownable<ExecutorService> executor) {
            this.executor = executor;

            Future<Void> tokenReaperFuture = executor.resource().submit(() -> {
                Thread.currentThread().setName("Held Locks Token Reaper");
                reapLocks(lockTokenReaperQueue, heldLocksTokenMap);
                return null;
            });
            Future<Void> grantReaperFuture = executor.resource().submit(() -> {
                Thread.currentThread().setName("Held Locks Grant Reaper");
                reapLocks(lockGrantReaperQueue, heldLocksGrantMap);
                return null;
            });
            this.taskFutures = ImmutableList.of(tokenReaperFuture, grantReaperFuture);
        }

        @Override
        public void close() {
            if (executor.isOwned()) {
                executor.resource().shutdownNow();
            } else {
                // Even if we don't own the executor, these ordinarily run infinitely, and so MUST be interrupted.
                // It's not enough to simply guard each iteration, because there are calls to blocking methods that may
                // block infinitely if no further requests come in.
                taskFutures.forEach(future -> future.cancel(true));
            }
        }
    }
}<|MERGE_RESOLUTION|>--- conflicted
+++ resolved
@@ -718,13 +718,9 @@
         ImmutableSet<HeldLocksToken> tokenSet = tokens.build();
         if (log.isTraceEnabled()) {
             log.trace(
-<<<<<<< HEAD
                     ".getTokens({}) returns {}",
                     UnsafeArg.of("client", client),
-                    UnsafeArg.of("tokens", Collections2.transform(tokenSet, TOKEN_TO_ID)));
-=======
-                    ".getTokens({}) returns {}", client, Collections2.transform(tokenSet, LockServiceImpl::tokenToId));
->>>>>>> 4f46e91f
+                    UnsafeArg.of("tokens", Collections2.transform(tokenSet, LockServiceImpl::tokenToId)));
         }
         return tokenSet;
     }
@@ -743,13 +739,8 @@
         if (log.isTraceEnabled()) {
             log.trace(
                     ".refreshTokens({}) returns {}",
-<<<<<<< HEAD
-                    UnsafeArg.of("oldTokens", Iterables.transform(tokens, TOKEN_TO_ID)),
-                    UnsafeArg.of("newTokens", Collections2.transform(refreshedTokenSet, TOKEN_TO_ID)));
-=======
-                    Iterables.transform(tokens, LockServiceImpl::tokenToId),
-                    Collections2.transform(refreshedTokenSet, LockServiceImpl::tokenToId));
->>>>>>> 4f46e91f
+                    UnsafeArg.of("oldTokens", Iterables.transform(tokens, LockServiceImpl::tokenToId)),
+                    UnsafeArg.of("newTokens", Collections2.transform(refreshedTokenSet, LockServiceImpl::tokenToId)));
         }
         return refreshedTokenSet;
     }
