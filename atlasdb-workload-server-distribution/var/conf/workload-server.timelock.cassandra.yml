runtime:
  atlas:
    internalSchema:
      targetTransactionsSchemaVersion: 3
    sweep:
      enabled: false
    targetedSweep:
      enabled: true
      shards: 1
    timelockRuntime:
      serversList:
        servers:
          - 'https://timelock1.palantir.pt:8421'
          - 'https://timelock2.palantir.pt:8421'
          - 'https://timelock3.palantir.pt:8421'
        sslConfiguration:
          keyStorePath: "var/security/keyStore.jks"
          keyStorePassword: "keystore"
          trustStorePath: "var/security/trustStore.jks"
install:
  atlas:
    initializeAsync: true
    keyValueService:
      type: cassandra
      servers:
        type: cqlCapable
        cqlHosts:
          - cassandra1:9042
          - cassandra2:9042
          - cassandra3:9042
        thriftHosts:
          - cassandra1:9160
          - cassandra2:9160
          - cassandra3:9160
      credentials:
        username: cassandra
        password: cassandra
      ssl: false
      replicationFactor: 3
      gcGraceSeconds: 300
    targetedSweep:
      enableSweepQueueWrites: true
    namespace: workload_server
  singleRowTwoCellsConfig:
    tableConfiguration:
      tableName: two_cells_test
      isolationLevel: SERIALIZABLE
    iterationCount: 100
    type: single-row-two-cells
  ringConfig:
    tableConfiguration:
      tableName: ring_test
      isolationLevel: SERIALIZABLE
    iterationCount: 100
    type: ring
<<<<<<< HEAD
  transientRowsConfig:
    tableConfiguration:
      tableName: transient_rows_test
      isolationLevel: SERIALIZABLE
    iterationCount: 100
    type: transient-rows
=======
  singleBusyCellConfig:
    tableConfiguration:
      tableName: single_busy_cell_test
      isolationLevel: SERIALIZABLE
    iterationCount: 100
    type: single-busy-cell
    maxThreadCount: 2
>>>>>>> a874f840
  exitAfterRunning: true<|MERGE_RESOLUTION|>--- conflicted
+++ resolved
@@ -53,14 +53,12 @@
       isolationLevel: SERIALIZABLE
     iterationCount: 100
     type: ring
-<<<<<<< HEAD
   transientRowsConfig:
     tableConfiguration:
       tableName: transient_rows_test
       isolationLevel: SERIALIZABLE
     iterationCount: 100
     type: transient-rows
-=======
   singleBusyCellConfig:
     tableConfiguration:
       tableName: single_busy_cell_test
@@ -68,5 +66,4 @@
     iterationCount: 100
     type: single-busy-cell
     maxThreadCount: 2
->>>>>>> a874f840
   exitAfterRunning: true