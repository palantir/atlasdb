/*
 * (c) Copyright 2023 Palantir Technologies Inc. All rights reserved.
 *
 * Licensed under the Apache License, Version 2.0 (the "License");
 * you may not use this file except in compliance with the License.
 * You may obtain a copy of the License at
 *
 *     http://www.apache.org/licenses/LICENSE-2.0
 *
 * Unless required by applicable law or agreed to in writing, software
 * distributed under the License is distributed on an "AS IS" BASIS,
 * WITHOUT WARRANTIES OR CONDITIONS OF ANY KIND, either express or implied.
 * See the License for the specific language governing permissions and
 * limitations under the License.
 */

package com.palantir.atlasdb.workload;

import com.codahale.metrics.MetricRegistry;
import com.codahale.metrics.SharedMetricRegistries;
import com.fasterxml.jackson.datatype.jdk8.Jdk8Module;
import com.fasterxml.jackson.datatype.jsr310.JavaTimeModule;
import com.google.common.annotations.VisibleForTesting;
import com.google.common.util.concurrent.MoreExecutors;
import com.google.common.util.concurrent.Uninterruptibles;
import com.palantir.atlasdb.buggify.impl.DefaultBuggifyFactory;
import com.palantir.atlasdb.util.MetricsManager;
import com.palantir.atlasdb.util.MetricsManagers;
import com.palantir.atlasdb.workload.background.BackgroundCassandraJob;
import com.palantir.atlasdb.workload.config.WorkloadServerConfiguration;
import com.palantir.atlasdb.workload.invariant.DurableWritesInvariantMetricReporter;
import com.palantir.atlasdb.workload.invariant.SerializableInvariantLogReporter;
import com.palantir.atlasdb.workload.resource.AntithesisCassandraSidecarResource;
import com.palantir.atlasdb.workload.runner.AntithesisWorkflowValidatorRunner;
import com.palantir.atlasdb.workload.store.AtlasDbTransactionStoreFactory;
import com.palantir.atlasdb.workload.store.InteractiveTransactionStore;
import com.palantir.atlasdb.workload.store.TransactionStore;
import com.palantir.atlasdb.workload.workflow.RandomWorkflowConfiguration;
import com.palantir.atlasdb.workload.workflow.RandomWorkflows;
import com.palantir.atlasdb.workload.workflow.SingleBusyCellWorkflowConfiguration;
import com.palantir.atlasdb.workload.workflow.SingleBusyCellWorkflows;
import com.palantir.atlasdb.workload.workflow.SingleRowTwoCellsWorkflowConfiguration;
import com.palantir.atlasdb.workload.workflow.SingleRowTwoCellsWorkflows;
import com.palantir.atlasdb.workload.workflow.TransientRowsWorkflowConfiguration;
import com.palantir.atlasdb.workload.workflow.TransientRowsWorkflows;
import com.palantir.atlasdb.workload.workflow.Workflow;
import com.palantir.atlasdb.workload.workflow.WorkflowAndInvariants;
import com.palantir.atlasdb.workload.workflow.WorkflowConfiguration;
import com.palantir.atlasdb.workload.workflow.bank.BankBalanceWorkflowConfiguration;
import com.palantir.atlasdb.workload.workflow.bank.BankBalanceWorkflows;
import com.palantir.atlasdb.workload.workflow.ring.RingWorkflowConfiguration;
import com.palantir.atlasdb.workload.workflow.ring.RingWorkflows;
import com.palantir.conjure.java.api.config.service.UserAgent;
import com.palantir.conjure.java.api.config.service.UserAgent.Agent;
import com.palantir.conjure.java.serialization.ObjectMappers;
import com.palantir.logsafe.SafeArg;
import com.palantir.logsafe.logger.SafeLogger;
import com.palantir.logsafe.logger.SafeLoggerFactory;
import com.palantir.refreshable.Refreshable;
import com.palantir.tritium.metrics.registry.DefaultTaggedMetricRegistry;
import com.palantir.tritium.metrics.registry.TaggedMetricRegistry;
import io.dropwizard.Application;
import io.dropwizard.jackson.DiscoverableSubtypeResolver;
import io.dropwizard.lifecycle.setup.LifecycleEnvironment;
import io.dropwizard.setup.Bootstrap;
import io.dropwizard.setup.Environment;
import java.time.Instant;
import java.util.List;
import java.util.Map;
import java.util.Set;
import java.util.concurrent.CountDownLatch;
import java.util.concurrent.ExecutorService;
import java.util.concurrent.ScheduledExecutorService;
import java.util.concurrent.TimeUnit;

public class WorkloadServerLauncher extends Application<WorkloadServerConfiguration> {

    private static final SafeLogger log = SafeLoggerFactory.get(WorkloadServerLauncher.class);
    private static final UserAgent USER_AGENT = UserAgent.of(Agent.of("AtlasDbWorkloadServer", "0.0.0"));

    private final TaggedMetricRegistry taggedMetricRegistry = new DefaultTaggedMetricRegistry();
    private final CountDownLatch workflowsRanLatch = new CountDownLatch(1);

    public static void main(String[] args) throws Exception {
        new WorkloadServerLauncher().run(args);
    }

    @Override
    public void initialize(Bootstrap<WorkloadServerConfiguration> bootstrap) {
        MetricRegistry metricRegistry = SharedMetricRegistries.getOrCreate("AtlasDbWorkLoadServer");
        bootstrap.setMetricRegistry(metricRegistry);
        bootstrap.setObjectMapper(ObjectMappers.newServerObjectMapper());
        bootstrap.getObjectMapper().setSubtypeResolver(new DiscoverableSubtypeResolver());
        bootstrap.getObjectMapper().registerModule(new Jdk8Module());
        super.initialize(bootstrap);
    }

    @Override
    public void run(WorkloadServerConfiguration configuration, Environment environment) {
        environment.getObjectMapper().registerModule(new Jdk8Module()).registerModule(new JavaTimeModule());

        scheduleBackgroundJobs(environment);

        ExecutorService workflowRunnerExecutor =
                environment.lifecycle().executorService("workflow-runner").build();
        workflowRunnerExecutor.execute(() -> runWorkflows(configuration, environment));
    }

    private void scheduleBackgroundJobs(Environment environment) {
        ScheduledExecutorService backgroundJobExecutor = environment
                .lifecycle()
                .scheduledExecutorService("background-job")
                .build();
        backgroundJobExecutor.scheduleAtFixedRate(
                new BackgroundCassandraJob(
                        List.of("cassandra1", "cassandra2", "cassandra3"),
                        AntithesisCassandraSidecarResource.INSTANCE,
                        DefaultBuggifyFactory.INSTANCE),
                0,
                10,
                TimeUnit.SECONDS);
    }

    private void runWorkflows(WorkloadServerConfiguration configuration, Environment environment) {
        ExecutorService antithesisWorkflowRunnerExecutorService = environment
                .lifecycle()
                .executorService(SingleRowTwoCellsWorkflows.class.getSimpleName())
                .build();
        MetricsManager metricsManager = MetricsManagers.of(environment.metrics(), taggedMetricRegistry);
        AtlasDbTransactionStoreFactory transactionStoreFactory = AtlasDbTransactionStoreFactory.createFromConfig(
                configuration.install().atlas(),
                Refreshable.only(configuration.runtime().atlas()),
                USER_AGENT,
                metricsManager);
        SingleRowTwoCellsWorkflowConfiguration singleRowTwoCellsConfig =
                configuration.install().singleRowTwoCellsConfig();
        RingWorkflowConfiguration ringWorkflowConfiguration =
                configuration.install().ringConfig();
        TransientRowsWorkflowConfiguration transientRowsWorkflowConfiguration =
                configuration.install().transientRowsConfig();
        SingleBusyCellWorkflowConfiguration singleBusyCellWorkflowConfiguration =
                configuration.install().singleBusyCellConfig();
<<<<<<< HEAD
        BankBalanceWorkflowConfiguration bankBalanceConfig =
                configuration.install().bankBalanceConfig();
=======
        RandomWorkflowConfiguration randomWorkflowConfig =
                configuration.install().randomConfig();
>>>>>>> 5b1d8f7a

        waitForTransactionStoreFactoryToBeInitialized(transactionStoreFactory);

        new AntithesisWorkflowValidatorRunner(MoreExecutors.listeningDecorator(antithesisWorkflowRunnerExecutorService))
                .run(
                        createSingleRowTwoCellsWorkflowValidator(
                                transactionStoreFactory, singleRowTwoCellsConfig, environment.lifecycle()),
                        createRingWorkflowValidator(
                                transactionStoreFactory, ringWorkflowConfiguration, environment.lifecycle()),
                        createTransientRowsWorkflowValidator(
                                transactionStoreFactory, transientRowsWorkflowConfiguration, environment.lifecycle()),
                        createSingleBusyCellWorkflowValidator(
                                transactionStoreFactory, singleBusyCellWorkflowConfiguration, environment.lifecycle()),
<<<<<<< HEAD
                        createBankBalanceWorkflow(transactionStoreFactory, bankBalanceConfig, environment.lifecycle()));
=======
                        createRandomWorkflow(transactionStoreFactory, randomWorkflowConfig, environment.lifecycle()));
>>>>>>> 5b1d8f7a

        log.info("antithesis: terminate");

        workflowsRanLatch.countDown();

        if (configuration.install().exitAfterRunning()) {
            System.exit(0);
        }
    }

    private void waitForTransactionStoreFactoryToBeInitialized(AtlasDbTransactionStoreFactory factory) {
        // TODO (jkong): This is awful, but sufficient for now.
        Instant deadline = Instant.now().plusSeconds(TimeUnit.MINUTES.toSeconds(5));
        while (Instant.now().isBefore(deadline)) {
            if (factory.isInitialized()) {
                log.info("AtlasDB transaction store factory initialized.");
                return;
            } else {
                log.info(
                        "AtlasDB transaction store factory not yet initialized. Waiting for five seconds; we won't"
                                + " retry after {}.",
                        SafeArg.of("deadline", deadline));
                Uninterruptibles.sleepUninterruptibly(5, TimeUnit.SECONDS);
            }
        }
        log.error("AtlasDB transaction store factory not initialized after five minutes, which suggests that there's"
                + " likely to be some issue with starting up one of our service's dependencies.");
        log.info("antithesis: terminate");
        log.error("Workflow will now exit.");
        System.exit(1);
    }

    private WorkflowAndInvariants<Workflow> createTransientRowsWorkflowValidator(
            AtlasDbTransactionStoreFactory transactionStoreFactory,
            TransientRowsWorkflowConfiguration workflowConfig,
            LifecycleEnvironment lifecycle) {
        ExecutorService executorService =
                createExecutorService(workflowConfig, lifecycle, TransientRowsWorkflows.class);
        InteractiveTransactionStore transactionStore = transactionStoreFactory.create(
                Map.of(
                        workflowConfig.tableConfiguration().tableName(),
                        workflowConfig.tableConfiguration().isolationLevel()),
                Set.of());
        return WorkflowAndInvariants.builder()
                .workflow(TransientRowsWorkflows.create(
                        transactionStore, workflowConfig, MoreExecutors.listeningDecorator(executorService)))
                .addInvariantReporters(new DurableWritesInvariantMetricReporter(
                        TransientRowsWorkflows.class.getSimpleName(), DurableWritesMetrics.of(taggedMetricRegistry)))
                .addInvariantReporters(SerializableInvariantLogReporter.INSTANCE)
                .addInvariantReporters(TransientRowsWorkflows.getSummaryLogInvariantReporter(workflowConfig))
                .build();
    }

    private WorkflowAndInvariants<Workflow> createSingleBusyCellWorkflowValidator(
            AtlasDbTransactionStoreFactory transactionStoreFactory,
            SingleBusyCellWorkflowConfiguration workflowConfig,
            LifecycleEnvironment lifecycle) {
        ExecutorService readExecutor = lifecycle
                .executorService(SingleBusyCellWorkflowConfiguration.class.getSimpleName() + "-read")
                .maxThreads(workflowConfig.maxThreadCount() / 2)
                .build();
        ExecutorService writeExecutor = lifecycle
                .executorService(SingleBusyCellWorkflowConfiguration.class.getSimpleName() + "-write")
                .maxThreads(workflowConfig.maxThreadCount() / 2)
                .build();
        InteractiveTransactionStore transactionStore = transactionStoreFactory.create(
                Map.of(
                        workflowConfig.tableConfiguration().tableName(),
                        workflowConfig.tableConfiguration().isolationLevel()),
                Set.of());
        return WorkflowAndInvariants.of(
                SingleBusyCellWorkflows.create(
                        transactionStore,
                        workflowConfig,
                        MoreExecutors.listeningDecorator(readExecutor),
                        MoreExecutors.listeningDecorator(writeExecutor)),
                new DurableWritesInvariantMetricReporter(
                        SingleBusyCellWorkflows.class.getSimpleName(), DurableWritesMetrics.of(taggedMetricRegistry)),
                SerializableInvariantLogReporter.INSTANCE);
    }

    private WorkflowAndInvariants<Workflow> createRingWorkflowValidator(
            AtlasDbTransactionStoreFactory transactionStoreFactory,
            RingWorkflowConfiguration workflowConfig,
            LifecycleEnvironment lifecycle) {
        ExecutorService executorService = createExecutorService(workflowConfig, lifecycle, RingWorkflows.class);
        InteractiveTransactionStore transactionStore = transactionStoreFactory.create(
                Map.of(
                        workflowConfig.tableConfiguration().tableName(),
                        workflowConfig.tableConfiguration().isolationLevel()),
                Set.of());
        return WorkflowAndInvariants.of(RingWorkflows.create(
                transactionStore, workflowConfig, MoreExecutors.listeningDecorator(executorService)));
    }

    private WorkflowAndInvariants<Workflow> createSingleRowTwoCellsWorkflowValidator(
            AtlasDbTransactionStoreFactory transactionStoreFactory,
            SingleRowTwoCellsWorkflowConfiguration workflowConfig,
            LifecycleEnvironment lifecycle) {
        ExecutorService executorService =
                createExecutorService(workflowConfig, lifecycle, SingleRowTwoCellsWorkflows.class);
        TransactionStore transactionStore = transactionStoreFactory.create(
                Map.of(
                        workflowConfig.tableConfiguration().tableName(),
                        workflowConfig.tableConfiguration().isolationLevel()),
                Set.of());
        return WorkflowAndInvariants.builder()
                .workflow(SingleRowTwoCellsWorkflows.createSingleRowTwoCell(
                        transactionStore, workflowConfig, MoreExecutors.listeningDecorator(executorService)))
                .addInvariantReporters(new DurableWritesInvariantMetricReporter(
                        SingleRowTwoCellsWorkflows.class.getSimpleName(),
                        DurableWritesMetrics.of(taggedMetricRegistry)))
                .addInvariantReporters(SerializableInvariantLogReporter.INSTANCE)
                .build();
    }

<<<<<<< HEAD
    private WorkflowAndInvariants<Workflow> createBankBalanceWorkflow(
            AtlasDbTransactionStoreFactory transactionStoreFactory,
            BankBalanceWorkflowConfiguration workflowConfig,
            LifecycleEnvironment lifecycle) {
        ExecutorService executorService = lifecycle
                .executorService(BankBalanceWorkflows.class.getSimpleName())
                .maxThreads(workflowConfig.maxThreadCount())
                .build();
        InteractiveTransactionStore transactionStore = transactionStoreFactory.create(
=======
    private WorkflowAndInvariants<Workflow> createRandomWorkflow(
            AtlasDbTransactionStoreFactory transactionStoreFactory,
            RandomWorkflowConfiguration workflowConfig,
            LifecycleEnvironment lifecycle) {
        ExecutorService executorService = createExecutorService(workflowConfig, lifecycle, RandomWorkflows.class);
        TransactionStore transactionStore = transactionStoreFactory.create(
>>>>>>> 5b1d8f7a
                Map.of(
                        workflowConfig.tableConfiguration().tableName(),
                        workflowConfig.tableConfiguration().isolationLevel()),
                Set.of());
        return WorkflowAndInvariants.builder()
<<<<<<< HEAD
                .workflow(BankBalanceWorkflows.create(
                        transactionStore, workflowConfig, MoreExecutors.listeningDecorator(executorService)))
                .addInvariantReporters(new DurableWritesInvariantMetricReporter(
                        BankBalanceWorkflows.class.getSimpleName(), DurableWritesMetrics.of(taggedMetricRegistry)))
=======
                .workflow(RandomWorkflows.create(
                        transactionStore, workflowConfig, MoreExecutors.listeningDecorator(executorService)))
                .addInvariantReporters(new DurableWritesInvariantMetricReporter(
                        RandomWorkflows.class.getSimpleName(), DurableWritesMetrics.of(taggedMetricRegistry)))
                .addInvariantReporters(SerializableInvariantLogReporter.INSTANCE)
>>>>>>> 5b1d8f7a
                .build();
    }

    @VisibleForTesting
    CountDownLatch workflowsRanLatch() {
        return workflowsRanLatch;
    }

    @VisibleForTesting
    TaggedMetricRegistry getTaggedMetricRegistry() {
        return taggedMetricRegistry;
    }

    private static <T> ExecutorService createExecutorService(
            WorkflowConfiguration workflowConfig, LifecycleEnvironment lifecycle, Class<T> workflowFactoryClass) {
        return lifecycle
                .executorService(workflowFactoryClass.getSimpleName())
                .maxThreads(workflowConfig.maxThreadCount())
                .build();
    }
}<|MERGE_RESOLUTION|>--- conflicted
+++ resolved
@@ -140,13 +140,10 @@
                 configuration.install().transientRowsConfig();
         SingleBusyCellWorkflowConfiguration singleBusyCellWorkflowConfiguration =
                 configuration.install().singleBusyCellConfig();
-<<<<<<< HEAD
         BankBalanceWorkflowConfiguration bankBalanceConfig =
                 configuration.install().bankBalanceConfig();
-=======
         RandomWorkflowConfiguration randomWorkflowConfig =
                 configuration.install().randomConfig();
->>>>>>> 5b1d8f7a
 
         waitForTransactionStoreFactoryToBeInitialized(transactionStoreFactory);
 
@@ -160,11 +157,8 @@
                                 transactionStoreFactory, transientRowsWorkflowConfiguration, environment.lifecycle()),
                         createSingleBusyCellWorkflowValidator(
                                 transactionStoreFactory, singleBusyCellWorkflowConfiguration, environment.lifecycle()),
-<<<<<<< HEAD
-                        createBankBalanceWorkflow(transactionStoreFactory, bankBalanceConfig, environment.lifecycle()));
-=======
+                        createBankBalanceWorkflow(transactionStoreFactory, bankBalanceConfig, environment.lifecycle()),
                         createRandomWorkflow(transactionStoreFactory, randomWorkflowConfig, environment.lifecycle()));
->>>>>>> 5b1d8f7a
 
         log.info("antithesis: terminate");
 
@@ -281,7 +275,6 @@
                 .build();
     }
 
-<<<<<<< HEAD
     private WorkflowAndInvariants<Workflow> createBankBalanceWorkflow(
             AtlasDbTransactionStoreFactory transactionStoreFactory,
             BankBalanceWorkflowConfiguration workflowConfig,
@@ -291,31 +284,34 @@
                 .maxThreads(workflowConfig.maxThreadCount())
                 .build();
         InteractiveTransactionStore transactionStore = transactionStoreFactory.create(
-=======
-    private WorkflowAndInvariants<Workflow> createRandomWorkflow(
-            AtlasDbTransactionStoreFactory transactionStoreFactory,
-            RandomWorkflowConfiguration workflowConfig,
-            LifecycleEnvironment lifecycle) {
-        ExecutorService executorService = createExecutorService(workflowConfig, lifecycle, RandomWorkflows.class);
-        TransactionStore transactionStore = transactionStoreFactory.create(
->>>>>>> 5b1d8f7a
                 Map.of(
                         workflowConfig.tableConfiguration().tableName(),
                         workflowConfig.tableConfiguration().isolationLevel()),
                 Set.of());
         return WorkflowAndInvariants.builder()
-<<<<<<< HEAD
                 .workflow(BankBalanceWorkflows.create(
                         transactionStore, workflowConfig, MoreExecutors.listeningDecorator(executorService)))
                 .addInvariantReporters(new DurableWritesInvariantMetricReporter(
                         BankBalanceWorkflows.class.getSimpleName(), DurableWritesMetrics.of(taggedMetricRegistry)))
-=======
+                .build();
+    }
+
+    private WorkflowAndInvariants<Workflow> createRandomWorkflow(
+            AtlasDbTransactionStoreFactory transactionStoreFactory,
+            RandomWorkflowConfiguration workflowConfig,
+            LifecycleEnvironment lifecycle) {
+        ExecutorService executorService = createExecutorService(workflowConfig, lifecycle, RandomWorkflows.class);
+        TransactionStore transactionStore = transactionStoreFactory.create(
+                Map.of(
+                        workflowConfig.tableConfiguration().tableName(),
+                        workflowConfig.tableConfiguration().isolationLevel()),
+                Set.of());
+        return WorkflowAndInvariants.builder()
                 .workflow(RandomWorkflows.create(
                         transactionStore, workflowConfig, MoreExecutors.listeningDecorator(executorService)))
                 .addInvariantReporters(new DurableWritesInvariantMetricReporter(
                         RandomWorkflows.class.getSimpleName(), DurableWritesMetrics.of(taggedMetricRegistry)))
                 .addInvariantReporters(SerializableInvariantLogReporter.INSTANCE)
->>>>>>> 5b1d8f7a
                 .build();
     }
 
