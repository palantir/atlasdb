--- conflicted
+++ resolved
@@ -132,15 +132,12 @@
                 configuration.install().singleRowTwoCellsConfig();
         RingWorkflowConfiguration ringWorkflowConfiguration =
                 configuration.install().ringConfig();
-<<<<<<< HEAD
         TransientRowsWorkflowConfiguration transientRowsWorkflowConfiguration =
                 configuration.install().transientRowsConfig();
-=======
         SingleBusyCellWorkflowConfiguration singleBusyCellWorkflowConfiguration =
                 configuration.install().singleBusyCellConfig();
 
         waitForTransactionStoreFactoryToBeInitialized(transactionStoreFactory);
->>>>>>> a874f840
 
         new AntithesisWorkflowValidatorRunner(MoreExecutors.listeningDecorator(antithesisWorkflowRunnerExecutorService))
                 .run(
@@ -148,13 +145,10 @@
                                 transactionStoreFactory, singleRowTwoCellsConfig, environment.lifecycle()),
                         createRingWorkflowValidator(
                                 transactionStoreFactory, ringWorkflowConfiguration, environment.lifecycle()),
-<<<<<<< HEAD
                         createTransientRowsWorkflowValidator(
-                                transactionStoreFactory, transientRowsWorkflowConfiguration, environment.lifecycle()));
-=======
+                                transactionStoreFactory, transientRowsWorkflowConfiguration, environment.lifecycle()),
                         createSingleBusyCellWorkflowValidator(
                                 transactionStoreFactory, singleBusyCellWorkflowConfiguration, environment.lifecycle()));
->>>>>>> a874f840
 
         log.info("antithesis: terminate");
 
@@ -165,14 +159,7 @@
         }
     }
 
-<<<<<<< HEAD
-    private WorkflowAndInvariants<Workflow> createTransientRowsWorkflowValidator(
-            AtlasDbTransactionStoreFactory transactionStoreFactory,
-            TransientRowsWorkflowConfiguration workflowConfig,
-            LifecycleEnvironment lifecycle) {
-        ExecutorService executorService =
-                createExecutorService(workflowConfig, lifecycle, TransientRowsWorkflows.class);
-=======
+
     private void waitForTransactionStoreFactoryToBeInitialized(AtlasDbTransactionStoreFactory factory) {
         // TODO (jkong): This is awful, but sufficient for now.
         Instant deadline = Instant.now().plusSeconds(TimeUnit.MINUTES.toSeconds(5));
@@ -195,25 +182,17 @@
         System.exit(1);
     }
 
-    private WorkflowAndInvariants<Workflow> createSingleBusyCellWorkflowValidator(
-            AtlasDbTransactionStoreFactory transactionStoreFactory,
-            SingleBusyCellWorkflowConfiguration workflowConfig,
-            LifecycleEnvironment lifecycle) {
-        ExecutorService readExecutor = lifecycle
-                .executorService(SingleBusyCellWorkflowConfiguration.class.getSimpleName() + "-read")
-                .maxThreads(workflowConfig.maxThreadCount() / 2)
-                .build();
-        ExecutorService writeExecutor = lifecycle
-                .executorService(SingleBusyCellWorkflowConfiguration.class.getSimpleName() + "-write")
-                .maxThreads(workflowConfig.maxThreadCount() / 2)
-                .build();
->>>>>>> a874f840
+    private WorkflowAndInvariants<Workflow> createTransientRowsWorkflowValidator(
+            AtlasDbTransactionStoreFactory transactionStoreFactory,
+            TransientRowsWorkflowConfiguration workflowConfig,
+            LifecycleEnvironment lifecycle) {
+        ExecutorService executorService =
+                createExecutorService(workflowConfig, lifecycle, TransientRowsWorkflows.class);
         InteractiveTransactionStore transactionStore = transactionStoreFactory.create(
                 Map.of(
                         workflowConfig.tableConfiguration().tableName(),
                         workflowConfig.tableConfiguration().isolationLevel()),
                 Set.of());
-<<<<<<< HEAD
         return WorkflowAndInvariants.builder()
                 .workflow(TransientRowsWorkflows.create(
                         transactionStore, workflowConfig, MoreExecutors.listeningDecorator(executorService)))
@@ -222,7 +201,25 @@
                 .addInvariantReporters(SerializableInvariantLogReporter.INSTANCE)
                 .addInvariantReporters(TransientRowsWorkflows.getSummaryLogInvariantReporter(workflowConfig))
                 .build();
-=======
+    }
+
+    private WorkflowAndInvariants<Workflow> createSingleBusyCellWorkflowValidator(
+            AtlasDbTransactionStoreFactory transactionStoreFactory,
+            SingleBusyCellWorkflowConfiguration workflowConfig,
+            LifecycleEnvironment lifecycle) {
+        ExecutorService readExecutor = lifecycle
+                .executorService(SingleBusyCellWorkflowConfiguration.class.getSimpleName() + "-read")
+                .maxThreads(workflowConfig.maxThreadCount() / 2)
+                .build();
+        ExecutorService writeExecutor = lifecycle
+                .executorService(SingleBusyCellWorkflowConfiguration.class.getSimpleName() + "-write")
+                .maxThreads(workflowConfig.maxThreadCount() / 2)
+                .build();
+        InteractiveTransactionStore transactionStore = transactionStoreFactory.create(
+                Map.of(
+                        workflowConfig.tableConfiguration().tableName(),
+                        workflowConfig.tableConfiguration().isolationLevel()),
+                Set.of());
         return WorkflowAndInvariants.of(
                 SingleBusyCellWorkflows.create(
                         transactionStore,
@@ -232,7 +229,6 @@
                 new DurableWritesInvariantMetricReporter(
                         SingleBusyCellWorkflows.class.getSimpleName(), DurableWritesMetrics.of(taggedMetricRegistry)),
                 SerializableInvariantLogReporter.INSTANCE);
->>>>>>> a874f840
     }
 
     private WorkflowAndInvariants<Workflow> createRingWorkflowValidator(
