runtime: {}
install:
  atlas:
    namespace: test
    keyValueService:
      type: memory
  singleRowTwoCellsConfig:
    tableConfiguration:
      tableName: two-cells-test
      isolationLevel: SERIALIZABLE
    iterationCount: 100
    type: single-row-two-cells
  ringConfig:
    tableConfiguration:
      tableName: ring-test
      isolationLevel: SERIALIZABLE
    iterationCount: 100
    type: ring
<<<<<<< HEAD
  transientRowsConfig:
    tableConfiguration:
      tableName: transient-rows-test
      isolationLevel: SERIALIZABLE
    iterationCount: 100
    type: transient-rows
=======
  singleBusyCellConfig:
    tableConfiguration:
      tableName: single-busy-cell-test
      isolationLevel: SERIALIZABLE
    iterationCount: 100
    type: single-busy-cell
    maxThreadCount: 2
>>>>>>> a874f840
  exitAfterRunning: false<|MERGE_RESOLUTION|>--- conflicted
+++ resolved
@@ -16,14 +16,12 @@
       isolationLevel: SERIALIZABLE
     iterationCount: 100
     type: ring
-<<<<<<< HEAD
   transientRowsConfig:
     tableConfiguration:
       tableName: transient-rows-test
       isolationLevel: SERIALIZABLE
     iterationCount: 100
     type: transient-rows
-=======
   singleBusyCellConfig:
     tableConfiguration:
       tableName: single-busy-cell-test
@@ -31,5 +29,4 @@
     iterationCount: 100
     type: single-busy-cell
     maxThreadCount: 2
->>>>>>> a874f840
   exitAfterRunning: false