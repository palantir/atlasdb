--- conflicted
+++ resolved
@@ -29,19 +29,16 @@
     iterationCount: 100
     type: single-busy-cell
     maxThreadCount: 2
-<<<<<<< HEAD
   bankBalanceConfig:
     tableConfiguration:
       tableName: bank-balance-test
       isolationLevel: SNAPSHOT
     iterationCount: 100
     type: bank-balance
-=======
   randomConfig:
     tableConfiguration:
       tableName: random-test
       isolationLevel: SERIALIZABLE
     iterationCount: 100
     type: random
->>>>>>> 5b1d8f7a
   exitAfterRunning: false