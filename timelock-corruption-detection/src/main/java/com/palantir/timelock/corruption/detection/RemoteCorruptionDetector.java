--- conflicted
+++ resolved
@@ -24,12 +24,7 @@
     }
 
     @Override
-<<<<<<< HEAD
-    public boolean shootTimeLock() {
-        return remoteCorruptionState.shootTimeLock();
-=======
     public boolean shouldRejectRequests() {
         return remoteCorruptionState.shouldRejectRequests();
->>>>>>> ce7ec744
     }
 }