--- conflicted
+++ resolved
@@ -50,26 +50,16 @@
                 history.stream()
                         .collect(Collectors.toMap(
                                 HistoryAnalyzer::extractNamespaceAndUseCase,
-<<<<<<< HEAD
-                                HistoryAnalyzer::violatedCorruptionChecksForNamespaceAndUseCase));
-
-        SetMultimap<CorruptionCheckViolation, NamespaceAndUseCase> entryEntrySetMultimap = KeyedStream.stream(
-=======
                                 HistoryAnalyzer::corruptionCheckViolationLevelForNamespaceAndUseCase));
 
         SetMultimap<CorruptionCheckViolation, NamespaceAndUseCase> namespacesExhibitingViolations = KeyedStream.stream(
->>>>>>> ce7ec744
                         namespaceAndUseCaseCorruptionCheckViolationMap)
                 .mapEntries((k, v) -> Maps.immutableEntry(v, k))
                 .filterKeys(CorruptionCheckViolation::raiseErrorAlert)
                 .collectToSetMultimap();
 
         return ImmutableCorruptionHealthReport.builder()
-<<<<<<< HEAD
-                .statusesToNamespaceAndUseCase(entryEntrySetMultimap)
-=======
                 .violatingStatusesToNamespaceAndUseCase(namespacesExhibitingViolations)
->>>>>>> ce7ec744
                 .build();
     }
 
@@ -82,18 +72,6 @@
     }
 
     @VisibleForTesting
-<<<<<<< HEAD
-    static CorruptionCheckViolation violatedCorruptionChecksForNamespaceAndUseCase(
-            CompletePaxosHistoryForNamespaceAndUseCase history) {
-        Function<CompletePaxosHistoryForNamespaceAndUseCase, CorruptionCheckViolation> divergedLearnedCheck =
-                HistoryAnalyzer::divergedLearners;
-        Function<CompletePaxosHistoryForNamespaceAndUseCase, CorruptionCheckViolation> learnedValueWithoutQuorum =
-                HistoryAnalyzer::learnedValueWithoutQuorum;
-        Function<CompletePaxosHistoryForNamespaceAndUseCase, CorruptionCheckViolation> greatestAcceptedValueNotLearned =
-                HistoryAnalyzer::greatestAcceptedValueNotLearned;
-
-        return Stream.of(divergedLearnedCheck, learnedValueWithoutQuorum, greatestAcceptedValueNotLearned)
-=======
     static CorruptionCheckViolation corruptionCheckViolationLevelForNamespaceAndUseCase(
             CompletePaxosHistoryForNamespaceAndUseCase history) {
         List<Function<CompletePaxosHistoryForNamespaceAndUseCase, CorruptionCheckViolation>> violationChecks =
@@ -102,7 +80,6 @@
                         HistoryAnalyzer::learnedValueWithoutQuorum,
                         HistoryAnalyzer::greatestAcceptedValueNotLearned);
         return violationChecks.stream()
->>>>>>> ce7ec744
                 .map(check -> check.apply(history))
                 .filter(check -> check.raiseErrorAlert())
                 .findFirst()
