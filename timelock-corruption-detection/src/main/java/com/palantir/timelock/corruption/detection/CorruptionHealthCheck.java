/*
 * (c) Copyright 2020 Palantir Technologies Inc. All rights reserved.
 *
 * Licensed under the Apache License, Version 2.0 (the "License");
 * you may not use this file except in compliance with the License.
 * You may obtain a copy of the License at
 *
 *     http://www.apache.org/licenses/LICENSE-2.0
 *
 * Unless required by applicable law or agreed to in writing, software
 * distributed under the License is distributed on an "AS IS" BASIS,
 * WITHOUT WARRANTIES OR CONDITIONS OF ANY KIND, either express or implied.
 * See the License for the specific language governing permissions and
 * limitations under the License.
 */

package com.palantir.timelock.corruption.detection;

<<<<<<< HEAD
import com.google.common.collect.ImmutableList;
import java.util.List;

public class CorruptionHealthCheck {
    private final LocalCorruptionDetector localCorruptionDetector;
    private final List<CorruptionDetector> localAndRemoteCorruptionDetectors;

    public CorruptionHealthCheck(
            LocalCorruptionDetector localCorruptionDetector, RemoteCorruptionDetector remoteCorruptionDetector) {
        this.localCorruptionDetector = localCorruptionDetector;
        this.localAndRemoteCorruptionDetectors = ImmutableList.of(localCorruptionDetector, remoteCorruptionDetector);
    }

    public boolean shootTimeLock() {
        return localAndRemoteCorruptionDetectors.stream().anyMatch(detector -> detector.shootTimeLock());
    }

=======
public class CorruptionHealthCheck {
    private final LocalCorruptionDetector localCorruptionDetector;
    private final RemoteCorruptionDetector remoteCorruptionDetector;

    public CorruptionHealthCheck(
            LocalCorruptionDetector localCorruptionDetector, RemoteCorruptionDetector remoteCorruptionDetector) {
        this.localCorruptionDetector = localCorruptionDetector;
        this.remoteCorruptionDetector = remoteCorruptionDetector;
    }

    public boolean shouldRejectRequests() {
        return localCorruptionDetector.shouldRejectRequests() || remoteCorruptionDetector.shouldRejectRequests();
    }

>>>>>>> ce7ec744
    public CorruptionHealthReport localCorruptionReport() {
        return localCorruptionDetector.corruptionHealthReport();
    }
}<|MERGE_RESOLUTION|>--- conflicted
+++ resolved
@@ -16,25 +16,6 @@
 
 package com.palantir.timelock.corruption.detection;
 
-<<<<<<< HEAD
-import com.google.common.collect.ImmutableList;
-import java.util.List;
-
-public class CorruptionHealthCheck {
-    private final LocalCorruptionDetector localCorruptionDetector;
-    private final List<CorruptionDetector> localAndRemoteCorruptionDetectors;
-
-    public CorruptionHealthCheck(
-            LocalCorruptionDetector localCorruptionDetector, RemoteCorruptionDetector remoteCorruptionDetector) {
-        this.localCorruptionDetector = localCorruptionDetector;
-        this.localAndRemoteCorruptionDetectors = ImmutableList.of(localCorruptionDetector, remoteCorruptionDetector);
-    }
-
-    public boolean shootTimeLock() {
-        return localAndRemoteCorruptionDetectors.stream().anyMatch(detector -> detector.shootTimeLock());
-    }
-
-=======
 public class CorruptionHealthCheck {
     private final LocalCorruptionDetector localCorruptionDetector;
     private final RemoteCorruptionDetector remoteCorruptionDetector;
@@ -49,7 +30,6 @@
         return localCorruptionDetector.shouldRejectRequests() || remoteCorruptionDetector.shouldRejectRequests();
     }
 
->>>>>>> ce7ec744
     public CorruptionHealthReport localCorruptionReport() {
         return localCorruptionDetector.corruptionHealthReport();
     }
