/*
 * (c) Copyright 2020 Palantir Technologies Inc. All rights reserved.
 *
 * Licensed under the Apache License, Version 2.0 (the "License");
 * you may not use this file except in compliance with the License.
 * You may obtain a copy of the License at
 *
 *     http://www.apache.org/licenses/LICENSE-2.0
 *
 * Unless required by applicable law or agreed to in writing, software
 * distributed under the License is distributed on an "AS IS" BASIS,
 * WITHOUT WARRANTIES OR CONDITIONS OF ANY KIND, either express or implied.
 * See the License for the specific language governing permissions and
 * limitations under the License.
 */

package com.palantir.timelock.corruption.handle;

import com.google.common.collect.ImmutableList;
import com.palantir.conjure.java.undertow.lib.Endpoint;
import com.palantir.conjure.java.undertow.lib.UndertowRuntime;
import com.palantir.conjure.java.undertow.lib.UndertowService;
import com.palantir.timelock.corruption.detection.CorruptionHealthCheck;
import io.undertow.server.HandlerWrapper;
import io.undertow.util.Headers;
import io.undertow.util.StatusCodes;
import java.util.List;

public class UndertowCorruptionHandlerService implements UndertowService {
    private final UndertowService delegate;
    private final HandlerWrapper wrapper;
    private final CorruptionHealthCheck healthCheck;

    public UndertowCorruptionHandlerService(UndertowService service, CorruptionHealthCheck healthCheck) {
        this.delegate = service;
        this.healthCheck = healthCheck;
        this.wrapper = handler -> exchange -> {
<<<<<<< HEAD
            if (!healthCheck.shootTimeLock()) {
=======
            if (!healthCheck.shouldRejectRequests()) {
>>>>>>> ce7ec744
                handler.handleRequest(exchange);
            } else {
                exchange.setStatusCode(StatusCodes.SERVICE_UNAVAILABLE);
                exchange.getResponseHeaders().put(Headers.CONTENT_LENGTH, "0"); // 503 with no body
                exchange.endExchange();
            }
        };
    }

    public static UndertowService of(UndertowService service, CorruptionHealthCheck healthCheck) {
        return new UndertowCorruptionHandlerService(service, healthCheck);
    }

    @Override
    public List<Endpoint> endpoints(UndertowRuntime runtime) {
        return delegate.endpoints(runtime).stream()
                .map(endpoint -> Endpoint.builder()
                        .from(endpoint)
                        .handler(wrapper.wrap(endpoint.handler()))
                        .build())
                .collect(ImmutableList.toImmutableList());
    }
}<|MERGE_RESOLUTION|>--- conflicted
+++ resolved
@@ -35,11 +35,7 @@
         this.delegate = service;
         this.healthCheck = healthCheck;
         this.wrapper = handler -> exchange -> {
-<<<<<<< HEAD
-            if (!healthCheck.shootTimeLock()) {
-=======
             if (!healthCheck.shouldRejectRequests()) {
->>>>>>> ce7ec744
                 handler.handleRequest(exchange);
             } else {
                 exchange.setStatusCode(StatusCodes.SERVICE_UNAVAILABLE);
