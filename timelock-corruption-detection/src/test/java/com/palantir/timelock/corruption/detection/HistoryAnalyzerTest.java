--- conflicted
+++ resolved
@@ -84,24 +84,14 @@
 
         List<CompletePaxosHistoryForNamespaceAndUseCase> historyForAll = paxosLogHistoryProvider.getHistory();
 
-<<<<<<< HEAD
-        assertThat(HistoryAnalyzer.violatedCorruptionChecksForNamespaceAndUseCase(
-=======
         assertThat(HistoryAnalyzer.corruptionCheckViolationLevelForNamespaceAndUseCase(
->>>>>>> ce7ec744
                         Iterables.getOnlyElement(historyForAll)))
                 .isEqualTo(CorruptionCheckViolation.NONE);
 
         assertThat(HistoryAnalyzer.corruptionHealthReportForHistory(historyForAll)
-<<<<<<< HEAD
-                        .statusesToNamespaceAndUseCase()
-                        .size())
-                .isEqualTo(0);
-=======
                         .violatingStatusesToNamespaceAndUseCase()
                         .isEmpty())
                 .isTrue();
->>>>>>> ce7ec744
     }
 
     @Test
@@ -119,12 +109,8 @@
                 .isEqualTo(CorruptionCheckViolation.DIVERGED_LEARNERS);
 
         SetMultimap<CorruptionCheckViolation, NamespaceAndUseCase> setMultimap =
-<<<<<<< HEAD
-                HistoryAnalyzer.corruptionHealthReportForHistory(historyForAll).statusesToNamespaceAndUseCase();
-=======
                 HistoryAnalyzer.corruptionHealthReportForHistory(historyForAll)
                         .violatingStatusesToNamespaceAndUseCase();
->>>>>>> ce7ec744
         assertThat(setMultimap.keySet()).containsExactly(CorruptionCheckViolation.DIVERGED_LEARNERS);
     }
 
@@ -139,12 +125,8 @@
                 .isEqualTo(CorruptionCheckViolation.VALUE_LEARNED_WITHOUT_QUORUM);
 
         SetMultimap<CorruptionCheckViolation, NamespaceAndUseCase> setMultimap =
-<<<<<<< HEAD
-                HistoryAnalyzer.corruptionHealthReportForHistory(historyForAll).statusesToNamespaceAndUseCase();
-=======
                 HistoryAnalyzer.corruptionHealthReportForHistory(historyForAll)
                         .violatingStatusesToNamespaceAndUseCase();
->>>>>>> ce7ec744
         assertThat(setMultimap.keySet()).containsExactly(CorruptionCheckViolation.VALUE_LEARNED_WITHOUT_QUORUM);
     }
 
@@ -167,12 +149,8 @@
                 .isEqualTo(CorruptionCheckViolation.ACCEPTED_VALUE_GREATER_THAN_LEARNED);
 
         SetMultimap<CorruptionCheckViolation, NamespaceAndUseCase> setMultimap =
-<<<<<<< HEAD
-                HistoryAnalyzer.corruptionHealthReportForHistory(historyForAll).statusesToNamespaceAndUseCase();
-=======
                 HistoryAnalyzer.corruptionHealthReportForHistory(historyForAll)
                         .violatingStatusesToNamespaceAndUseCase();
->>>>>>> ce7ec744
         assertThat(setMultimap.keySet()).containsExactly(CorruptionCheckViolation.ACCEPTED_VALUE_GREATER_THAN_LEARNED);
     }
 
