{
    "compileClasspath": {
        "com.google.code.findbugs:annotations": {
            "locked": "2.0.3"
        }
    },
    "runtime": {
        "ch.qos.logback:logback-access": {
            "locked": "1.1.7",
            "transitive": [
                "io.dropwizard:dropwizard-request-logging"
            ]
        },
        "ch.qos.logback:logback-classic": {
            "locked": "1.1.7",
            "transitive": [
                "io.dropwizard:dropwizard-jackson",
                "io.dropwizard:dropwizard-logging",
                "io.dropwizard:dropwizard-servlets"
            ]
        },
        "ch.qos.logback:logback-core": {
            "locked": "1.1.7",
            "transitive": [
                "ch.qos.logback:logback-access",
                "ch.qos.logback:logback-classic",
                "io.dropwizard:dropwizard-logging"
            ]
        },
        "com.carrotsearch:hppc": {
            "locked": "0.5.4",
            "transitive": [
                "com.palantir.atlasdb:atlasdb-cassandra"
            ]
        },
        "com.datastax.cassandra:cassandra-driver-core": {
            "locked": "2.2.0-rc3",
            "transitive": [
                "com.palantir.atlasdb:atlasdb-cassandra"
            ]
        },
        "com.fasterxml.jackson.core:jackson-annotations": {
            "locked": "2.6.7",
            "transitive": [
                "com.fasterxml.jackson.core:jackson-databind",
                "com.fasterxml.jackson.datatype:jackson-datatype-joda",
                "com.palantir.atlasdb:atlasdb-api",
                "com.palantir.atlasdb:atlasdb-commons",
                "com.palantir.atlasdb:leader-election-api",
                "com.palantir.atlasdb:lock-api",
                "com.palantir.atlasdb:timestamp-api",
                "com.palantir.atlasdb:timestamp-client",
                "io.dropwizard:dropwizard-jackson",
                "io.dropwizard:dropwizard-util"
            ]
        },
        "com.fasterxml.jackson.core:jackson-core": {
            "locked": "2.6.7",
            "transitive": [
                "com.fasterxml.jackson.core:jackson-databind",
                "com.fasterxml.jackson.dataformat:jackson-dataformat-cbor",
                "com.fasterxml.jackson.dataformat:jackson-dataformat-yaml",
                "com.fasterxml.jackson.datatype:jackson-datatype-guava",
                "com.fasterxml.jackson.datatype:jackson-datatype-jdk7",
                "com.fasterxml.jackson.datatype:jackson-datatype-jdk8",
                "com.fasterxml.jackson.datatype:jackson-datatype-joda",
                "com.fasterxml.jackson.datatype:jackson-datatype-jsr310",
                "com.fasterxml.jackson.jaxrs:jackson-jaxrs-base",
                "com.fasterxml.jackson.jaxrs:jackson-jaxrs-cbor-provider",
                "com.fasterxml.jackson.module:jackson-module-afterburner",
                "com.fasterxml.jackson.module:jackson-module-jaxb-annotations",
                "com.palantir.atlasdb:atlasdb-client",
                "io.dropwizard:dropwizard-jackson"
            ]
        },
        "com.fasterxml.jackson.core:jackson-databind": {
            "locked": "2.6.7",
            "transitive": [
                "com.fasterxml.jackson.datatype:jackson-datatype-guava",
                "com.fasterxml.jackson.datatype:jackson-datatype-jdk7",
                "com.fasterxml.jackson.datatype:jackson-datatype-jdk8",
                "com.fasterxml.jackson.datatype:jackson-datatype-joda",
                "com.fasterxml.jackson.datatype:jackson-datatype-jsr310",
                "com.fasterxml.jackson.jaxrs:jackson-jaxrs-base",
                "com.fasterxml.jackson.jaxrs:jackson-jaxrs-cbor-provider",
                "com.fasterxml.jackson.module:jackson-module-afterburner",
                "com.fasterxml.jackson.module:jackson-module-jaxb-annotations",
                "com.palantir.atlasdb:atlasdb-api",
                "com.palantir.atlasdb:atlasdb-client",
                "com.palantir.atlasdb:atlasdb-config",
                "com.palantir.atlasdb:atlasdb-dbkvs-hikari",
                "com.palantir.atlasdb:atlasdb-persistent-lock-api",
                "com.palantir.atlasdb:lock-api",
                "com.palantir.atlasdb:timestamp-client",
                "com.palantir.config.crypto:encrypted-config-value",
                "com.palantir.config.crypto:encrypted-config-value-module",
                "com.palantir.remoting-api:errors",
                "com.palantir.remoting-api:ssl-config",
                "com.palantir.remoting-api:tracing",
                "com.palantir.remoting2:error-handling",
                "com.palantir.remoting2:jackson-support",
                "com.palantir.remoting2:tracing",
                "com.palantir.remoting3:jackson-support",
                "com.palantir.remoting3:keystores",
                "com.palantir.remoting3:tracing",
                "com.palantir.tokens:auth-tokens",
                "io.dropwizard:dropwizard-jackson"
            ]
        },
        "com.fasterxml.jackson.dataformat:jackson-dataformat-cbor": {
            "locked": "2.6.7",
            "transitive": [
                "com.fasterxml.jackson.jaxrs:jackson-jaxrs-cbor-provider",
                "com.palantir.remoting3:jackson-support"
            ]
        },
        "com.fasterxml.jackson.dataformat:jackson-dataformat-yaml": {
            "locked": "2.6.7",
            "transitive": [
                "com.palantir.atlasdb:atlasdb-config",
                "com.palantir.config.crypto:encrypted-config-value-module",
                "io.dropwizard:dropwizard-configuration"
            ]
        },
        "com.fasterxml.jackson.datatype:jackson-datatype-guava": {
            "locked": "2.6.7",
            "transitive": [
                "com.palantir.atlasdb:atlasdb-client",
                "com.palantir.remoting2:error-handling",
                "com.palantir.remoting2:jackson-support",
                "com.palantir.remoting2:tracing",
                "com.palantir.remoting3:jackson-support",
                "com.palantir.remoting3:tracing",
                "io.dropwizard:dropwizard-jackson"
            ]
        },
        "com.fasterxml.jackson.datatype:jackson-datatype-jdk7": {
            "locked": "2.6.7",
            "transitive": [
                "io.dropwizard:dropwizard-jackson"
            ]
        },
        "com.fasterxml.jackson.datatype:jackson-datatype-jdk8": {
            "locked": "2.6.7",
            "transitive": [
                "com.palantir.atlasdb:atlasdb-config",
                "com.palantir.remoting2:error-handling",
                "com.palantir.remoting2:jackson-support",
                "com.palantir.remoting2:tracing",
                "com.palantir.remoting3:jackson-support",
                "com.palantir.remoting3:tracing",
                "com.palantir.tokens:auth-tokens",
                "io.dropwizard.modules:dropwizard-java8"
            ]
        },
        "com.fasterxml.jackson.datatype:jackson-datatype-joda": {
            "locked": "2.6.7",
            "transitive": [
                "io.dropwizard:dropwizard-jackson"
            ]
        },
        "com.fasterxml.jackson.datatype:jackson-datatype-jsr310": {
            "locked": "2.6.7",
            "transitive": [
                "com.palantir.atlasdb:atlasdb-config",
                "com.palantir.remoting2:jackson-support",
                "com.palantir.remoting3:jackson-support",
                "io.dropwizard.modules:dropwizard-java8"
            ]
        },
        "com.fasterxml.jackson.jaxrs:jackson-jaxrs-base": {
            "locked": "2.6.7",
            "transitive": [
                "com.fasterxml.jackson.jaxrs:jackson-jaxrs-cbor-provider",
                "com.fasterxml.jackson.jaxrs:jackson-jaxrs-json-provider"
            ]
        },
        "com.fasterxml.jackson.jaxrs:jackson-jaxrs-cbor-provider": {
            "locked": "2.6.7",
            "transitive": [
                "com.palantir.remoting3:jersey-servers"
            ]
        },
        "com.fasterxml.jackson.jaxrs:jackson-jaxrs-json-provider": {
            "locked": "2.6.7",
            "transitive": [
                "io.dropwizard:dropwizard-jersey"
            ]
        },
        "com.fasterxml.jackson.module:jackson-module-afterburner": {
            "locked": "2.6.7",
            "transitive": [
                "com.palantir.remoting2:error-handling",
                "com.palantir.remoting2:jackson-support",
                "com.palantir.remoting2:tracing",
                "com.palantir.remoting3:jackson-support",
                "com.palantir.remoting3:jersey-servers",
                "com.palantir.remoting3:tracing",
                "io.dropwizard:dropwizard-jackson"
            ]
        },
        "com.fasterxml.jackson.module:jackson-module-jaxb-annotations": {
            "locked": "2.6.7",
            "transitive": [
                "com.fasterxml.jackson.jaxrs:jackson-jaxrs-cbor-provider",
                "com.fasterxml.jackson.jaxrs:jackson-jaxrs-json-provider"
            ]
        },
        "com.fasterxml:classmate": {
            "locked": "1.1.0",
            "transitive": [
                "org.hibernate:hibernate-validator"
            ]
        },
        "com.github.rholder:snowball-stemmer": {
            "locked": "1.3.0.581.1",
            "transitive": [
                "com.palantir.atlasdb:atlasdb-cassandra"
            ]
        },
        "com.google.code.findbugs:annotations": {
            "locked": "2.0.3",
            "transitive": [
                "com.palantir.atlasdb:atlasdb-api",
                "com.palantir.atlasdb:atlasdb-cassandra",
                "com.palantir.atlasdb:atlasdb-client",
                "com.palantir.atlasdb:atlasdb-client-protobufs",
                "com.palantir.atlasdb:atlasdb-commons",
                "com.palantir.atlasdb:atlasdb-config",
                "com.palantir.atlasdb:atlasdb-dbkvs",
                "com.palantir.atlasdb:atlasdb-dbkvs-hikari",
                "com.palantir.atlasdb:atlasdb-hikari",
                "com.palantir.atlasdb:atlasdb-impl-shared",
                "com.palantir.atlasdb:atlasdb-jdbc",
                "com.palantir.atlasdb:atlasdb-lock-api",
                "com.palantir.atlasdb:atlasdb-persistent-lock-api",
                "com.palantir.atlasdb:commons-annotations",
                "com.palantir.atlasdb:commons-api",
                "com.palantir.atlasdb:commons-db",
                "com.palantir.atlasdb:commons-executors",
                "com.palantir.atlasdb:commons-proxy",
                "com.palantir.atlasdb:leader-election-api",
                "com.palantir.atlasdb:leader-election-api-protobufs",
                "com.palantir.atlasdb:leader-election-impl",
                "com.palantir.atlasdb:lock-api",
                "com.palantir.atlasdb:lock-impl",
                "com.palantir.atlasdb:timelock-agent",
                "com.palantir.atlasdb:timelock-impl",
                "com.palantir.atlasdb:timelock-server",
                "com.palantir.atlasdb:timestamp-api",
                "com.palantir.atlasdb:timestamp-client",
                "com.palantir.atlasdb:timestamp-impl",
                "com.palantir.tritium:tritium-api",
                "com.palantir.tritium:tritium-core",
                "com.palantir.tritium:tritium-lib",
                "com.palantir.tritium:tritium-metrics",
                "com.palantir.tritium:tritium-slf4j"
            ]
        },
        "com.google.code.findbugs:jsr305": {
            "locked": "1.3.9",
            "transitive": [
                "com.palantir.atlasdb:atlasdb-commons",
                "com.palantir.remoting-api:errors",
                "com.palantir.remoting2:error-handling",
                "io.dropwizard:dropwizard-util",
                "org.mpierce.metrics.reservoir:hdrhistogram-metrics-reservoir"
            ]
        },
        "com.google.guava:guava": {
            "locked": "18.0",
            "transitive": [
                "com.datastax.cassandra:cassandra-driver-core",
                "com.fasterxml.jackson.datatype:jackson-datatype-guava",
                "com.palantir.atlasdb:atlasdb-cassandra",
                "com.palantir.atlasdb:atlasdb-commons",
                "com.palantir.atlasdb:timelock-agent",
                "com.palantir.common:streams",
                "com.palantir.config.crypto:encrypted-config-value",
                "com.palantir.config.crypto:encrypted-config-value-module",
                "com.palantir.remoting2:error-handling",
                "com.palantir.remoting2:tracing",
                "com.palantir.remoting3:error-handling",
                "com.palantir.remoting3:keystores",
                "com.palantir.remoting3:tracing",
                "com.palantir.tritium:tritium-core",
                "com.palantir.tritium:tritium-lib",
                "com.palantir.tritium:tritium-metrics",
                "io.dropwizard:dropwizard-jackson",
                "io.dropwizard:dropwizard-lifecycle",
                "io.dropwizard:dropwizard-util"
            ]
        },
        "com.google.protobuf:protobuf-java": {
            "locked": "2.6.0",
            "transitive": [
                "com.palantir.atlasdb:atlasdb-client",
                "com.palantir.atlasdb:atlasdb-client-protobufs",
                "com.palantir.atlasdb:leader-election-api-protobufs",
                "com.palantir.atlasdb:leader-election-impl"
            ]
        },
        "com.googlecode.concurrent-trees:concurrent-trees": {
            "locked": "2.4.0",
            "transitive": [
                "org.apache.cassandra:cassandra-thrift"
            ]
        },
        "com.googlecode.json-simple:json-simple": {
            "locked": "1.1.1",
            "transitive": [
                "com.palantir.atlasdb:atlasdb-client"
            ]
        },
        "com.googlecode.protobuf-java-format:protobuf-java-format": {
            "locked": "1.2",
            "transitive": [
                "com.palantir.atlasdb:atlasdb-client"
            ]
        },
        "com.jcraft:jzlib": {
            "locked": "1.1.3",
            "transitive": [
                "com.palantir.remoting3:jersey-servers"
            ]
        },
        "com.mchange:c3p0": {
            "locked": "0.9.5.1",
            "transitive": [
                "com.palantir.atlasdb:commons-db"
            ]
        },
        "com.mchange:mchange-commons-java": {
            "locked": "0.2.10",
            "transitive": [
                "com.mchange:c3p0"
            ]
        },
        "com.palantir.atlasdb:atlasdb-api": {
            "project": true,
            "transitive": [
                "com.palantir.atlasdb:atlasdb-cassandra",
                "com.palantir.atlasdb:atlasdb-client",
                "com.palantir.atlasdb:atlasdb-config",
                "com.palantir.atlasdb:atlasdb-dbkvs",
                "com.palantir.atlasdb:atlasdb-jdbc",
                "com.palantir.atlasdb:atlasdb-lock-api"
            ]
        },
        "com.palantir.atlasdb:atlasdb-cassandra": {
            "project": true,
            "transitive": [
                "com.palantir.atlasdb:timelock-server"
            ]
        },
        "com.palantir.atlasdb:atlasdb-client": {
            "project": true,
            "transitive": [
<<<<<<< HEAD
                "com.palantir.atlasdb:atlasdb-impl-shared",
                "com.palantir.atlasdb:timestamp-impl"
=======
                "com.palantir.atlasdb:atlasdb-cassandra",
                "com.palantir.atlasdb:atlasdb-dbkvs",
                "com.palantir.atlasdb:atlasdb-impl-shared",
                "com.palantir.atlasdb:atlasdb-jdbc"
>>>>>>> 7b51510f
            ]
        },
        "com.palantir.atlasdb:atlasdb-client-protobufs": {
            "project": true,
            "transitive": [
                "com.palantir.atlasdb:atlasdb-client"
            ]
        },
        "com.palantir.atlasdb:atlasdb-commons": {
            "project": true,
            "transitive": [
                "com.palantir.atlasdb:atlasdb-api",
                "com.palantir.atlasdb:atlasdb-client",
                "com.palantir.atlasdb:atlasdb-impl-shared",
                "com.palantir.atlasdb:commons-api",
                "com.palantir.atlasdb:leader-election-api",
                "com.palantir.atlasdb:leader-election-impl",
                "com.palantir.atlasdb:lock-api",
                "com.palantir.atlasdb:lock-impl",
                "com.palantir.atlasdb:timestamp-client",
                "com.palantir.atlasdb:timestamp-impl"
            ]
        },
        "com.palantir.atlasdb:atlasdb-config": {
            "project": true,
            "transitive": [
                "com.palantir.atlasdb:timelock-impl"
            ]
        },
        "com.palantir.atlasdb:atlasdb-dbkvs": {
            "project": true,
            "transitive": [
                "com.palantir.atlasdb:timelock-server"
            ]
        },
        "com.palantir.atlasdb:atlasdb-dbkvs-hikari": {
            "project": true,
            "transitive": [
                "com.palantir.atlasdb:atlasdb-dbkvs"
            ]
        },
        "com.palantir.atlasdb:atlasdb-feign": {
            "project": true,
            "transitive": [
                "com.palantir.atlasdb:atlasdb-config"
            ]
        },
        "com.palantir.atlasdb:atlasdb-hikari": {
            "project": true,
            "transitive": [
                "com.palantir.atlasdb:timelock-server"
            ]
        },
        "com.palantir.atlasdb:atlasdb-impl-shared": {
            "project": true,
            "transitive": [
                "com.palantir.atlasdb:atlasdb-config",
                "com.palantir.atlasdb:atlasdb-dbkvs"
            ]
        },
        "com.palantir.atlasdb:atlasdb-jdbc": {
            "project": true,
            "transitive": [
                "com.palantir.atlasdb:atlasdb-hikari",
                "com.palantir.atlasdb:timelock-server"
            ]
        },
        "com.palantir.atlasdb:atlasdb-lock-api": {
            "project": true,
            "transitive": [
                "com.palantir.atlasdb:atlasdb-impl-shared"
            ]
        },
        "com.palantir.atlasdb:atlasdb-persistent-lock-api": {
            "project": true,
            "transitive": [
                "com.palantir.atlasdb:atlasdb-impl-shared"
            ]
        },
        "com.palantir.atlasdb:commons-annotations": {
            "project": true,
            "transitive": [
                "com.palantir.atlasdb:commons-api"
            ]
        },
        "com.palantir.atlasdb:commons-api": {
            "project": true,
            "transitive": [
                "com.palantir.atlasdb:atlasdb-cassandra",
                "com.palantir.atlasdb:atlasdb-dbkvs",
                "com.palantir.atlasdb:commons-db"
            ]
        },
        "com.palantir.atlasdb:commons-db": {
            "project": true,
            "transitive": [
                "com.palantir.atlasdb:atlasdb-dbkvs",
                "com.palantir.atlasdb:atlasdb-dbkvs-hikari"
            ]
        },
        "com.palantir.atlasdb:commons-executors": {
            "project": true,
            "transitive": [
                "com.palantir.atlasdb:atlasdb-commons"
            ]
        },
        "com.palantir.atlasdb:commons-proxy": {
            "project": true,
            "transitive": [
                "com.palantir.atlasdb:commons-db"
            ]
        },
        "com.palantir.atlasdb:leader-election-api": {
            "project": true,
            "transitive": [
                "com.palantir.atlasdb:leader-election-impl"
            ]
        },
        "com.palantir.atlasdb:leader-election-api-protobufs": {
            "project": true,
            "transitive": [
                "com.palantir.atlasdb:leader-election-api"
            ]
        },
        "com.palantir.atlasdb:leader-election-impl": {
            "project": true,
            "transitive": [
                "com.palantir.atlasdb:atlasdb-config",
                "com.palantir.atlasdb:timelock-impl"
            ]
        },
        "com.palantir.atlasdb:lock-api": {
            "project": true,
            "transitive": [
                "com.palantir.atlasdb:atlasdb-feign",
                "com.palantir.atlasdb:atlasdb-lock-api",
                "com.palantir.atlasdb:lock-impl"
            ]
        },
        "com.palantir.atlasdb:lock-impl": {
            "project": true,
            "transitive": [
                "com.palantir.atlasdb:atlasdb-config",
                "com.palantir.atlasdb:atlasdb-impl-shared",
                "com.palantir.atlasdb:timelock-impl"
            ]
        },
        "com.palantir.atlasdb:timelock-agent": {
            "project": true,
            "transitive": [
                "com.palantir.atlasdb:timelock-server"
            ]
        },
        "com.palantir.atlasdb:timelock-impl": {
            "project": true,
            "transitive": [
                "com.palantir.atlasdb:timelock-agent"
            ]
        },
        "com.palantir.atlasdb:timelock-server": {
            "project": true
        },
        "com.palantir.atlasdb:timestamp-api": {
            "project": true,
            "transitive": [
                "com.palantir.atlasdb:atlasdb-api",
                "com.palantir.atlasdb:atlasdb-impl-shared",
                "com.palantir.atlasdb:lock-api",
                "com.palantir.atlasdb:timestamp-client",
                "com.palantir.atlasdb:timestamp-impl"
            ]
        },
        "com.palantir.atlasdb:timestamp-client": {
            "project": true,
            "transitive": [
                "com.palantir.atlasdb:atlasdb-config",
                "com.palantir.atlasdb:atlasdb-impl-shared",
                "com.palantir.atlasdb:timestamp-impl"
            ]
        },
        "com.palantir.atlasdb:timestamp-impl": {
            "project": true,
            "transitive": [
                "com.palantir.atlasdb:atlasdb-cassandra",
                "com.palantir.atlasdb:atlasdb-dbkvs",
                "com.palantir.atlasdb:atlasdb-jdbc",
                "com.palantir.atlasdb:timelock-impl"
            ]
        },
        "com.palantir.common:streams": {
            "locked": "1.9.0",
            "transitive": [
                "com.palantir.atlasdb:atlasdb-impl-shared"
            ]
        },
        "com.palantir.config.crypto:encrypted-config-value": {
            "locked": "1.0.0",
            "transitive": [
                "com.palantir.config.crypto:encrypted-config-value-module"
            ]
        },
        "com.palantir.config.crypto:encrypted-config-value-module": {
            "locked": "1.0.0",
            "transitive": [
                "com.palantir.atlasdb:atlasdb-config"
            ]
        },
        "com.palantir.patches.sourceforge:trove3": {
            "locked": "3.0.3-p5",
            "transitive": [
                "com.palantir.atlasdb:atlasdb-impl-shared",
                "com.palantir.atlasdb:lock-impl"
            ]
        },
        "com.palantir.remoting-api:errors": {
            "locked": "1.1.0",
            "transitive": [
                "com.palantir.remoting3:error-handling"
            ]
        },
        "com.palantir.remoting-api:service-config": {
            "locked": "1.1.0",
            "transitive": [
                "com.palantir.atlasdb:atlasdb-config",
                "com.palantir.atlasdb:timelock-agent"
            ]
        },
        "com.palantir.remoting-api:ssl-config": {
            "locked": "1.1.0",
            "transitive": [
                "com.palantir.atlasdb:atlasdb-api",
                "com.palantir.atlasdb:atlasdb-cassandra",
                "com.palantir.atlasdb:timelock-server",
                "com.palantir.remoting-api:service-config",
                "com.palantir.remoting3:keystores"
            ]
        },
        "com.palantir.remoting-api:tracing": {
            "locked": "1.1.0",
            "transitive": [
                "com.palantir.remoting3:tracing"
            ]
        },
        "com.palantir.remoting2:error-handling": {
            "locked": "2.3.0",
            "transitive": [
                "com.palantir.atlasdb:atlasdb-config"
            ]
        },
        "com.palantir.remoting2:jackson-support": {
            "locked": "2.3.0",
            "transitive": [
                "com.palantir.remoting2:error-handling",
                "com.palantir.remoting2:tracing"
            ]
        },
        "com.palantir.remoting2:tracing": {
            "locked": "2.3.0",
            "transitive": [
                "com.palantir.atlasdb:commons-db"
            ]
        },
        "com.palantir.remoting3:error-handling": {
            "locked": "3.2.1",
            "transitive": [
                "com.palantir.remoting3:jersey-servers"
            ]
        },
        "com.palantir.remoting3:jackson-support": {
            "locked": "3.2.1",
            "transitive": [
                "com.palantir.remoting3:error-handling",
                "com.palantir.remoting3:tracing"
            ]
        },
        "com.palantir.remoting3:jersey-servers": {
            "locked": "3.2.1",
            "transitive": [
                "com.palantir.atlasdb:atlasdb-impl-shared",
                "com.palantir.atlasdb:timelock-server"
            ]
        },
        "com.palantir.remoting3:keystores": {
            "locked": "3.2.1",
            "transitive": [
                "com.palantir.atlasdb:atlasdb-cassandra",
                "com.palantir.atlasdb:atlasdb-config"
            ]
        },
        "com.palantir.remoting3:tracing": {
            "locked": "3.2.1",
            "transitive": [
                "com.palantir.atlasdb:atlasdb-cassandra",
                "com.palantir.atlasdb:atlasdb-client",
                "com.palantir.atlasdb:atlasdb-impl-shared",
                "com.palantir.atlasdb:leader-election-impl",
                "com.palantir.atlasdb:lock-impl",
                "com.palantir.atlasdb:timelock-impl",
                "com.palantir.atlasdb:timelock-server",
                "com.palantir.remoting3:jersey-servers"
            ]
        },
        "com.palantir.safe-logging:safe-logging": {
            "locked": "0.1.3",
            "transitive": [
                "com.palantir.atlasdb:atlasdb-cassandra",
                "com.palantir.atlasdb:atlasdb-client",
                "com.palantir.atlasdb:atlasdb-commons",
                "com.palantir.atlasdb:atlasdb-config",
                "com.palantir.atlasdb:atlasdb-impl-shared",
                "com.palantir.atlasdb:leader-election-impl",
                "com.palantir.atlasdb:lock-api",
                "com.palantir.atlasdb:lock-impl",
                "com.palantir.atlasdb:timelock-impl",
                "com.palantir.atlasdb:timestamp-api",
                "com.palantir.atlasdb:timestamp-impl",
                "com.palantir.remoting-api:errors",
                "com.palantir.remoting3:jersey-servers"
            ]
        },
        "com.palantir.tokens:auth-tokens": {
            "locked": "3.0.0",
            "transitive": [
                "com.palantir.remoting-api:service-config"
            ]
        },
        "com.palantir.tritium:tritium-api": {
            "locked": "0.6.0",
            "transitive": [
                "com.palantir.tritium:tritium-core",
                "com.palantir.tritium:tritium-lib",
                "com.palantir.tritium:tritium-metrics",
                "com.palantir.tritium:tritium-slf4j"
            ]
        },
        "com.palantir.tritium:tritium-core": {
            "locked": "0.6.0",
            "transitive": [
                "com.palantir.tritium:tritium-lib",
                "com.palantir.tritium:tritium-metrics",
                "com.palantir.tritium:tritium-slf4j"
            ]
        },
        "com.palantir.tritium:tritium-lib": {
            "locked": "0.6.0",
            "transitive": [
                "com.palantir.atlasdb:atlasdb-client",
                "com.palantir.atlasdb:atlasdb-config",
                "com.palantir.atlasdb:timelock-server"
            ]
        },
        "com.palantir.tritium:tritium-metrics": {
            "locked": "0.6.0",
            "transitive": [
                "com.palantir.tritium:tritium-lib"
            ]
        },
        "com.palantir.tritium:tritium-slf4j": {
            "locked": "0.6.0",
            "transitive": [
                "com.palantir.tritium:tritium-lib"
            ]
        },
        "com.squareup.okhttp3:okhttp": {
            "locked": "3.8.1",
            "transitive": [
                "com.palantir.atlasdb:atlasdb-feign"
            ]
        },
        "com.squareup.okio:okio": {
            "locked": "1.13.0",
            "transitive": [
                "com.squareup.okhttp3:okhttp"
            ]
        },
        "com.squareup:javapoet": {
            "locked": "1.9.0",
            "transitive": [
                "com.palantir.atlasdb:atlasdb-client"
            ]
        },
        "com.zaxxer:HikariCP": {
            "locked": "2.4.7",
            "transitive": [
                "com.palantir.atlasdb:atlasdb-hikari",
                "com.palantir.atlasdb:commons-db"
            ]
        },
        "commons-codec:commons-codec": {
            "locked": "1.6",
            "transitive": [
                "org.apache.httpcomponents:httpclient"
            ]
        },
        "commons-dbutils:commons-dbutils": {
            "locked": "1.3",
            "transitive": [
                "com.palantir.atlasdb:commons-db"
            ]
        },
        "commons-io:commons-io": {
            "locked": "2.1",
            "transitive": [
                "com.palantir.atlasdb:commons-db",
                "com.palantir.atlasdb:leader-election-impl"
            ]
        },
        "commons-lang:commons-lang": {
            "locked": "2.6",
            "transitive": [
                "com.palantir.atlasdb:atlasdb-client",
                "com.palantir.atlasdb:leader-election-impl"
            ]
        },
        "de.jflex:jflex": {
            "locked": "1.6.0",
            "transitive": [
                "com.palantir.atlasdb:atlasdb-cassandra"
            ]
        },
        "io.dropwizard.metrics:metrics-annotation": {
            "locked": "3.1.2",
            "transitive": [
                "io.dropwizard.metrics:metrics-jersey2",
                "io.dropwizard:dropwizard-servlets"
            ]
        },
        "io.dropwizard.metrics:metrics-core": {
            "locked": "3.1.2",
            "transitive": [
                "com.palantir.atlasdb:atlasdb-commons",
                "com.palantir.atlasdb:atlasdb-dbkvs-hikari",
                "com.palantir.tritium:tritium-metrics",
                "io.dropwizard.metrics:metrics-jersey2",
                "io.dropwizard.metrics:metrics-jetty9",
                "io.dropwizard.metrics:metrics-json",
                "io.dropwizard.metrics:metrics-jvm",
                "io.dropwizard.metrics:metrics-logback",
                "io.dropwizard.metrics:metrics-servlets",
                "io.dropwizard:dropwizard-core",
                "io.dropwizard:dropwizard-metrics",
                "io.dropwizard:dropwizard-servlets",
                "org.mpierce.metrics.reservoir:hdrhistogram-metrics-reservoir"
            ]
        },
        "io.dropwizard.metrics:metrics-healthchecks": {
            "locked": "3.1.2",
            "transitive": [
                "io.dropwizard.metrics:metrics-servlets",
                "io.dropwizard:dropwizard-core"
            ]
        },
        "io.dropwizard.metrics:metrics-jersey2": {
            "locked": "3.1.2",
            "transitive": [
                "io.dropwizard:dropwizard-jersey"
            ]
        },
        "io.dropwizard.metrics:metrics-jetty9": {
            "locked": "3.1.2",
            "transitive": [
                "io.dropwizard:dropwizard-jetty"
            ]
        },
        "io.dropwizard.metrics:metrics-json": {
            "locked": "3.1.2",
            "transitive": [
                "io.dropwizard.metrics:metrics-servlets"
            ]
        },
        "io.dropwizard.metrics:metrics-jvm": {
            "locked": "3.1.2",
            "transitive": [
                "io.dropwizard.metrics:metrics-servlets",
                "io.dropwizard:dropwizard-core"
            ]
        },
        "io.dropwizard.metrics:metrics-logback": {
            "locked": "3.1.2",
            "transitive": [
                "io.dropwizard:dropwizard-logging"
            ]
        },
        "io.dropwizard.metrics:metrics-servlets": {
            "locked": "3.1.2",
            "transitive": [
                "io.dropwizard:dropwizard-core"
            ]
        },
        "io.dropwizard.modules:dropwizard-java8": {
            "locked": "0.9.0-1",
            "transitive": [
                "com.palantir.atlasdb:timelock-server"
            ]
        },
        "io.dropwizard:dropwizard-configuration": {
            "locked": "1.0.6",
            "transitive": [
                "io.dropwizard:dropwizard-core"
            ]
        },
        "io.dropwizard:dropwizard-core": {
            "locked": "1.0.6",
            "transitive": [
                "com.palantir.atlasdb:timelock-server",
                "io.dropwizard.modules:dropwizard-java8"
            ]
        },
        "io.dropwizard:dropwizard-http2": {
            "locked": "1.0.6",
            "transitive": [
                "com.palantir.atlasdb:timelock-server"
            ]
        },
        "io.dropwizard:dropwizard-jackson": {
            "locked": "0.9.3",
            "transitive": [
                "io.dropwizard:dropwizard-configuration",
                "io.dropwizard:dropwizard-core",
                "io.dropwizard:dropwizard-jersey",
                "io.dropwizard:dropwizard-logging",
                "io.dropwizard:dropwizard-metrics"
            ]
        },
        "io.dropwizard:dropwizard-jersey": {
            "locked": "1.0.6",
            "transitive": [
                "io.dropwizard:dropwizard-core"
            ]
        },
        "io.dropwizard:dropwizard-jetty": {
            "locked": "1.0.6",
            "transitive": [
                "io.dropwizard:dropwizard-core",
                "io.dropwizard:dropwizard-http2",
                "io.dropwizard:dropwizard-request-logging"
            ]
        },
        "io.dropwizard:dropwizard-lifecycle": {
            "locked": "1.0.6",
            "transitive": [
                "io.dropwizard:dropwizard-core",
                "io.dropwizard:dropwizard-metrics"
            ]
        },
        "io.dropwizard:dropwizard-logging": {
            "locked": "1.0.6",
            "transitive": [
                "io.dropwizard:dropwizard-core",
                "io.dropwizard:dropwizard-jersey",
                "io.dropwizard:dropwizard-jetty",
                "io.dropwizard:dropwizard-request-logging"
            ]
        },
        "io.dropwizard:dropwizard-metrics": {
            "locked": "1.0.6",
            "transitive": [
                "io.dropwizard:dropwizard-core"
            ]
        },
        "io.dropwizard:dropwizard-request-logging": {
            "locked": "1.0.6",
            "transitive": [
                "com.palantir.atlasdb:timelock-server",
                "io.dropwizard:dropwizard-core"
            ]
        },
        "io.dropwizard:dropwizard-servlets": {
            "locked": "1.0.6",
            "transitive": [
                "io.dropwizard:dropwizard-core"
            ]
        },
        "io.dropwizard:dropwizard-util": {
            "locked": "1.0.6",
            "transitive": [
                "io.dropwizard:dropwizard-core",
                "io.dropwizard:dropwizard-jackson",
                "io.dropwizard:dropwizard-lifecycle",
                "io.dropwizard:dropwizard-servlets",
                "io.dropwizard:dropwizard-validation"
            ]
        },
        "io.dropwizard:dropwizard-validation": {
            "locked": "1.0.6",
            "transitive": [
                "io.dropwizard:dropwizard-configuration",
                "io.dropwizard:dropwizard-core",
                "io.dropwizard:dropwizard-jersey",
                "io.dropwizard:dropwizard-logging",
                "io.dropwizard:dropwizard-metrics"
            ]
        },
        "io.netty:netty-buffer": {
            "locked": "4.0.27.Final",
            "transitive": [
                "io.netty:netty-handler",
                "io.netty:netty-transport"
            ]
        },
        "io.netty:netty-codec": {
            "locked": "4.0.27.Final",
            "transitive": [
                "io.netty:netty-handler"
            ]
        },
        "io.netty:netty-common": {
            "locked": "4.0.27.Final",
            "transitive": [
                "io.netty:netty-buffer"
            ]
        },
        "io.netty:netty-handler": {
            "locked": "4.0.27.Final",
            "transitive": [
                "com.datastax.cassandra:cassandra-driver-core"
            ]
        },
        "io.netty:netty-transport": {
            "locked": "4.0.27.Final",
            "transitive": [
                "io.netty:netty-codec",
                "io.netty:netty-handler"
            ]
        },
        "javax.annotation:javax.annotation-api": {
            "locked": "1.2",
            "transitive": [
                "org.glassfish.jersey.core:jersey-common",
                "org.glassfish.jersey.core:jersey-server"
            ]
        },
        "javax.inject:javax.inject": {
            "locked": "1",
            "transitive": [
                "org.glassfish.hk2:hk2-api",
                "org.glassfish.hk2:hk2-utils"
            ]
        },
        "javax.servlet:javax.servlet-api": {
            "locked": "3.1.0",
            "transitive": [
                "org.eclipse.jetty:jetty-server"
            ]
        },
        "javax.validation:validation-api": {
            "locked": "1.1.0.Final",
            "transitive": [
                "com.palantir.atlasdb:atlasdb-api",
                "com.palantir.atlasdb:atlasdb-config",
                "org.glassfish.jersey.core:jersey-server",
                "org.glassfish.jersey.ext:jersey-bean-validation",
                "org.hibernate:hibernate-validator"
            ]
        },
        "javax.ws.rs:javax.ws.rs-api": {
            "locked": "2.0.1",
            "transitive": [
                "com.palantir.atlasdb:atlasdb-api",
                "com.palantir.atlasdb:atlasdb-commons",
                "com.palantir.atlasdb:atlasdb-persistent-lock-api",
                "com.palantir.atlasdb:leader-election-api",
                "com.palantir.atlasdb:lock-api",
                "com.palantir.atlasdb:timestamp-api",
                "com.palantir.remoting-api:errors",
                "com.palantir.remoting2:error-handling",
                "com.palantir.remoting3:error-handling",
                "org.glassfish.jersey.containers:jersey-container-servlet",
                "org.glassfish.jersey.containers:jersey-container-servlet-core",
                "org.glassfish.jersey.core:jersey-client",
                "org.glassfish.jersey.core:jersey-common",
                "org.glassfish.jersey.core:jersey-server",
                "org.glassfish.jersey.ext:jersey-bean-validation",
                "org.glassfish.jersey.ext:jersey-metainf-services"
            ]
        },
        "joda-time:joda-time": {
            "locked": "2.7",
            "transitive": [
                "com.palantir.atlasdb:commons-db",
                "com.palantir.atlasdb:lock-impl",
                "io.dropwizard:dropwizard-util"
            ]
        },
        "log4j:log4j": {
            "locked": "1.2.17",
            "transitive": [
                "com.palantir.atlasdb:commons-db"
            ]
        },
        "net.jpountz.lz4:lz4": {
            "locked": "1.3.0",
            "transitive": [
                "com.palantir.atlasdb:atlasdb-commons"
            ]
        },
        "net.sourceforge.argparse4j:argparse4j": {
            "locked": "0.7.0",
            "transitive": [
                "io.dropwizard:dropwizard-core"
            ]
        },
        "org.apache.cassandra:cassandra-thrift": {
            "locked": "3.10",
            "transitive": [
                "com.palantir.atlasdb:atlasdb-cassandra"
            ]
        },
        "org.apache.commons:commons-lang3": {
            "locked": "3.1",
            "transitive": [
                "com.palantir.atlasdb:atlasdb-api",
                "com.palantir.atlasdb:commons-db",
                "com.palantir.atlasdb:leader-election-api",
                "com.palantir.config.crypto:encrypted-config-value-module",
                "io.dropwizard:dropwizard-configuration",
                "io.dropwizard:dropwizard-jersey",
                "org.apache.cassandra:cassandra-thrift"
            ]
        },
        "org.apache.commons:commons-pool2": {
            "locked": "2.4.2",
            "transitive": [
                "com.palantir.atlasdb:atlasdb-cassandra"
            ]
        },
        "org.apache.httpcomponents:httpclient": {
            "locked": "4.2.5",
            "transitive": [
                "org.apache.thrift:libthrift"
            ]
        },
        "org.apache.httpcomponents:httpcore": {
            "locked": "4.2.4",
            "transitive": [
                "org.apache.httpcomponents:httpclient",
                "org.apache.thrift:libthrift"
            ]
        },
        "org.apache.thrift:libthrift": {
            "locked": "0.9.2",
            "transitive": [
                "org.apache.cassandra:cassandra-thrift"
            ]
        },
        "org.eclipse.jetty.http2:http2-common": {
            "locked": "9.3.9.v20160517",
            "transitive": [
                "org.eclipse.jetty.http2:http2-server"
            ]
        },
        "org.eclipse.jetty.http2:http2-hpack": {
            "locked": "9.3.9.v20160517",
            "transitive": [
                "org.eclipse.jetty.http2:http2-common"
            ]
        },
        "org.eclipse.jetty.http2:http2-server": {
            "locked": "9.3.9.v20160517",
            "transitive": [
                "io.dropwizard:dropwizard-http2"
            ]
        },
        "org.eclipse.jetty.toolchain.setuid:jetty-setuid-java": {
            "locked": "1.0.3",
            "transitive": [
                "io.dropwizard:dropwizard-core"
            ]
        },
        "org.eclipse.jetty:jetty-alpn-server": {
            "locked": "9.3.9.v20160517",
            "transitive": [
                "io.dropwizard:dropwizard-http2"
            ]
        },
        "org.eclipse.jetty:jetty-continuation": {
            "locked": "9.3.9.v20160517",
            "transitive": [
                "io.dropwizard:dropwizard-jersey",
                "org.eclipse.jetty:jetty-servlets"
            ]
        },
        "org.eclipse.jetty:jetty-http": {
            "locked": "9.3.9.v20160517",
            "transitive": [
                "io.dropwizard:dropwizard-jetty",
                "org.eclipse.jetty.http2:http2-hpack",
                "org.eclipse.jetty:jetty-server",
                "org.eclipse.jetty:jetty-servlets"
            ]
        },
        "org.eclipse.jetty:jetty-io": {
            "locked": "9.3.9.v20160517",
            "transitive": [
                "org.eclipse.jetty.http2:http2-hpack",
                "org.eclipse.jetty:jetty-server",
                "org.eclipse.jetty:jetty-servlets"
            ]
        },
        "org.eclipse.jetty:jetty-security": {
            "locked": "9.3.9.v20160517",
            "transitive": [
                "org.eclipse.jetty:jetty-servlet"
            ]
        },
        "org.eclipse.jetty:jetty-server": {
            "locked": "9.3.9.v20160517",
            "transitive": [
                "io.dropwizard:dropwizard-jersey",
                "io.dropwizard:dropwizard-jetty",
                "io.dropwizard:dropwizard-lifecycle",
                "org.eclipse.jetty.http2:http2-server",
                "org.eclipse.jetty:jetty-alpn-server",
                "org.eclipse.jetty:jetty-security"
            ]
        },
        "org.eclipse.jetty:jetty-servlet": {
            "locked": "9.3.9.v20160517",
            "transitive": [
                "io.dropwizard:dropwizard-jetty",
                "org.eclipse.jetty:jetty-webapp"
            ]
        },
        "org.eclipse.jetty:jetty-servlets": {
            "locked": "9.3.9.v20160517",
            "transitive": [
                "io.dropwizard:dropwizard-jetty"
            ]
        },
        "org.eclipse.jetty:jetty-util": {
            "locked": "9.3.9.v20160517",
            "transitive": [
                "io.dropwizard:dropwizard-logging",
                "org.eclipse.jetty.http2:http2-hpack",
                "org.eclipse.jetty:jetty-http",
                "org.eclipse.jetty:jetty-io",
                "org.eclipse.jetty:jetty-servlets",
                "org.eclipse.jetty:jetty-xml"
            ]
        },
        "org.eclipse.jetty:jetty-webapp": {
            "locked": "9.3.9.v20160517",
            "transitive": [
                "io.dropwizard:dropwizard-jersey"
            ]
        },
        "org.eclipse.jetty:jetty-xml": {
            "locked": "9.3.9.v20160517",
            "transitive": [
                "org.eclipse.jetty:jetty-webapp"
            ]
        },
        "org.glassfish.hk2.external:aopalliance-repackaged": {
            "locked": "2.5.0-b05",
            "transitive": [
                "org.glassfish.hk2:hk2-api",
                "org.glassfish.hk2:hk2-locator"
            ]
        },
        "org.glassfish.hk2.external:javax.inject": {
            "locked": "2.5.0-b05",
            "transitive": [
                "org.glassfish.hk2:hk2-locator",
                "org.glassfish.jersey.containers:jersey-container-servlet-core",
                "org.glassfish.jersey.core:jersey-client",
                "org.glassfish.jersey.core:jersey-common",
                "org.glassfish.jersey.core:jersey-server",
                "org.glassfish.jersey.ext:jersey-bean-validation",
                "org.glassfish.jersey.media:jersey-media-jaxb"
            ]
        },
        "org.glassfish.hk2:hk2-api": {
            "locked": "2.5.0-b05",
            "transitive": [
                "org.glassfish.hk2:hk2-locator",
                "org.glassfish.jersey.core:jersey-client",
                "org.glassfish.jersey.core:jersey-common",
                "org.glassfish.jersey.core:jersey-server",
                "org.glassfish.jersey.media:jersey-media-jaxb"
            ]
        },
        "org.glassfish.hk2:hk2-locator": {
            "locked": "2.5.0-b05",
            "transitive": [
                "org.glassfish.jersey.core:jersey-client",
                "org.glassfish.jersey.core:jersey-common",
                "org.glassfish.jersey.core:jersey-server",
                "org.glassfish.jersey.media:jersey-media-jaxb"
            ]
        },
        "org.glassfish.hk2:hk2-utils": {
            "locked": "2.5.0-b05",
            "transitive": [
                "org.glassfish.hk2:hk2-api",
                "org.glassfish.hk2:hk2-locator"
            ]
        },
        "org.glassfish.hk2:osgi-resource-locator": {
            "locked": "1.0.1",
            "transitive": [
                "org.glassfish.jersey.core:jersey-common",
                "org.glassfish.jersey.media:jersey-media-jaxb"
            ]
        },
        "org.glassfish.jersey.bundles.repackaged:jersey-guava": {
            "locked": "2.23.2",
            "transitive": [
                "org.glassfish.jersey.core:jersey-common"
            ]
        },
        "org.glassfish.jersey.containers:jersey-container-servlet": {
            "locked": "2.23.2",
            "transitive": [
                "io.dropwizard:dropwizard-jersey"
            ]
        },
        "org.glassfish.jersey.containers:jersey-container-servlet-core": {
            "locked": "2.23.2",
            "transitive": [
                "org.glassfish.jersey.containers:jersey-container-servlet"
            ]
        },
        "org.glassfish.jersey.core:jersey-client": {
            "locked": "2.23.2",
            "transitive": [
                "org.glassfish.jersey.core:jersey-server"
            ]
        },
        "org.glassfish.jersey.core:jersey-common": {
            "locked": "2.23.2",
            "transitive": [
                "org.glassfish.jersey.containers:jersey-container-servlet",
                "org.glassfish.jersey.containers:jersey-container-servlet-core",
                "org.glassfish.jersey.core:jersey-client",
                "org.glassfish.jersey.core:jersey-server",
                "org.glassfish.jersey.ext:jersey-bean-validation",
                "org.glassfish.jersey.ext:jersey-metainf-services",
                "org.glassfish.jersey.media:jersey-media-jaxb"
            ]
        },
        "org.glassfish.jersey.core:jersey-server": {
            "locked": "2.23.2",
            "transitive": [
                "com.palantir.remoting3:jersey-servers",
                "io.dropwizard:dropwizard-jersey",
                "org.glassfish.jersey.containers:jersey-container-servlet",
                "org.glassfish.jersey.containers:jersey-container-servlet-core",
                "org.glassfish.jersey.ext:jersey-bean-validation"
            ]
        },
        "org.glassfish.jersey.ext:jersey-bean-validation": {
            "locked": "2.23.2",
            "transitive": [
                "io.dropwizard:dropwizard-jersey"
            ]
        },
        "org.glassfish.jersey.ext:jersey-metainf-services": {
            "locked": "2.23.2",
            "transitive": [
                "io.dropwizard:dropwizard-jersey"
            ]
        },
        "org.glassfish.jersey.media:jersey-media-jaxb": {
            "locked": "2.23.2",
            "transitive": [
                "org.glassfish.jersey.core:jersey-server"
            ]
        },
        "org.glassfish:javax.el": {
            "locked": "3.0.0",
            "transitive": [
                "io.dropwizard:dropwizard-validation"
            ]
        },
        "org.hdrhistogram:HdrHistogram": {
            "locked": "2.1.9",
            "transitive": [
                "com.palantir.tritium:tritium-metrics",
                "org.mpierce.metrics.reservoir:hdrhistogram-metrics-reservoir"
            ]
        },
        "org.hibernate:hibernate-validator": {
            "locked": "5.2.4.Final",
            "transitive": [
                "io.dropwizard:dropwizard-validation"
            ]
        },
        "org.javassist:javassist": {
            "locked": "3.20.0-GA",
            "transitive": [
                "org.glassfish.hk2:hk2-locator"
            ]
        },
        "org.jboss.logging:jboss-logging": {
            "locked": "3.2.1.Final",
            "transitive": [
                "org.hibernate:hibernate-validator"
            ]
        },
        "org.jboss.marshalling:jboss-marshalling": {
            "locked": "1.4.11.Final",
            "transitive": [
                "com.palantir.atlasdb:atlasdb-cassandra"
            ]
        },
        "org.jooq:jooq": {
            "locked": "3.6.4",
            "transitive": [
                "com.palantir.atlasdb:atlasdb-jdbc"
            ]
        },
        "org.mortbay.jetty.alpn:jetty-alpn-agent": {
            "locked": "2.0.6",
            "requested": "2.0.6",
            "transitive": [
                "com.palantir.atlasdb:atlasdb-config"
            ]
        },
        "org.mpierce.metrics.reservoir:hdrhistogram-metrics-reservoir": {
            "locked": "1.1.2",
            "transitive": [
                "com.palantir.tritium:tritium-metrics"
            ]
        },
        "org.postgresql:postgresql": {
            "locked": "9.4.1209",
            "transitive": [
                "com.palantir.atlasdb:commons-db"
            ]
        },
        "org.slf4j:jcl-over-slf4j": {
            "locked": "1.7.21",
            "transitive": [
                "io.dropwizard:dropwizard-logging"
            ]
        },
        "org.slf4j:jul-to-slf4j": {
            "locked": "1.7.21",
            "transitive": [
                "io.dropwizard:dropwizard-logging"
            ]
        },
        "org.slf4j:log4j-over-slf4j": {
            "locked": "1.7.21",
            "transitive": [
                "io.dropwizard:dropwizard-logging"
            ]
        },
        "org.slf4j:slf4j-api": {
            "locked": "1.7.5",
            "transitive": [
                "com.palantir.atlasdb:atlasdb-commons",
                "com.palantir.atlasdb:commons-proxy",
                "com.palantir.remoting2:error-handling",
                "com.palantir.remoting2:tracing",
                "com.palantir.remoting3:error-handling",
                "com.palantir.remoting3:tracing",
                "com.palantir.tokens:auth-tokens",
                "com.palantir.tritium:tritium-core",
                "com.palantir.tritium:tritium-lib",
                "com.palantir.tritium:tritium-metrics",
                "com.palantir.tritium:tritium-slf4j",
                "com.zaxxer:HikariCP",
                "io.dropwizard.metrics:metrics-annotation",
                "io.dropwizard.metrics:metrics-core",
                "io.dropwizard:dropwizard-jackson",
                "io.dropwizard:dropwizard-lifecycle",
                "io.dropwizard:dropwizard-logging",
                "io.dropwizard:dropwizard-metrics",
                "io.dropwizard:dropwizard-servlets",
                "org.apache.cassandra:cassandra-thrift",
                "org.apache.thrift:libthrift",
                "org.slf4j:jcl-over-slf4j",
                "org.slf4j:jul-to-slf4j",
                "org.slf4j:log4j-over-slf4j"
            ]
        },
        "org.xerial.snappy:snappy-java": {
            "locked": "1.1.1.7",
            "transitive": [
                "com.palantir.atlasdb:atlasdb-client"
            ]
        },
        "org.yaml:snakeyaml": {
            "locked": "1.12",
            "transitive": [
                "com.fasterxml.jackson.dataformat:jackson-dataformat-yaml",
                "com.palantir.atlasdb:lock-impl"
            ]
        }
    }
}<|MERGE_RESOLUTION|>--- conflicted
+++ resolved
@@ -234,6 +234,7 @@
                 "com.palantir.atlasdb:atlasdb-jdbc",
                 "com.palantir.atlasdb:atlasdb-lock-api",
                 "com.palantir.atlasdb:atlasdb-persistent-lock-api",
+                "com.palantir.atlasdb:atlasdb-processors",
                 "com.palantir.atlasdb:commons-annotations",
                 "com.palantir.atlasdb:commons-api",
                 "com.palantir.atlasdb:commons-db",
@@ -274,6 +275,7 @@
                 "com.fasterxml.jackson.datatype:jackson-datatype-guava",
                 "com.palantir.atlasdb:atlasdb-cassandra",
                 "com.palantir.atlasdb:atlasdb-commons",
+                "com.palantir.atlasdb:atlasdb-processors",
                 "com.palantir.atlasdb:timelock-agent",
                 "com.palantir.common:streams",
                 "com.palantir.config.crypto:encrypted-config-value",
@@ -356,15 +358,11 @@
         "com.palantir.atlasdb:atlasdb-client": {
             "project": true,
             "transitive": [
-<<<<<<< HEAD
-                "com.palantir.atlasdb:atlasdb-impl-shared",
-                "com.palantir.atlasdb:timestamp-impl"
-=======
                 "com.palantir.atlasdb:atlasdb-cassandra",
                 "com.palantir.atlasdb:atlasdb-dbkvs",
                 "com.palantir.atlasdb:atlasdb-impl-shared",
-                "com.palantir.atlasdb:atlasdb-jdbc"
->>>>>>> 7b51510f
+                "com.palantir.atlasdb:atlasdb-jdbc",
+                "com.palantir.atlasdb:timestamp-impl"
             ]
         },
         "com.palantir.atlasdb:atlasdb-client-protobufs": {
@@ -442,6 +440,12 @@
             "project": true,
             "transitive": [
                 "com.palantir.atlasdb:atlasdb-impl-shared"
+            ]
+        },
+        "com.palantir.atlasdb:atlasdb-processors": {
+            "project": true,
+            "transitive": [
+                "com.palantir.atlasdb:atlasdb-cassandra"
             ]
         },
         "com.palantir.atlasdb:commons-annotations": {
@@ -743,7 +747,8 @@
         "com.squareup:javapoet": {
             "locked": "1.9.0",
             "transitive": [
-                "com.palantir.atlasdb:atlasdb-client"
+                "com.palantir.atlasdb:atlasdb-client",
+                "com.palantir.atlasdb:atlasdb-processors"
             ]
         },
         "com.zaxxer:HikariCP": {
