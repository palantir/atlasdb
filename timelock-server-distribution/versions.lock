{
    "compileClasspath": {
        "com.google.code.findbugs:annotations": {
            "locked": "2.0.3"
        }
    },
    "runtime": {
        "ch.qos.logback:logback-access": {
            "locked": "1.1.7",
            "transitive": [
                "io.dropwizard:dropwizard-request-logging"
            ]
        },
        "ch.qos.logback:logback-classic": {
            "locked": "1.1.7",
            "transitive": [
                "io.dropwizard:dropwizard-jackson",
                "io.dropwizard:dropwizard-logging",
                "io.dropwizard:dropwizard-servlets"
            ]
        },
        "ch.qos.logback:logback-core": {
            "locked": "1.1.7",
            "transitive": [
                "ch.qos.logback:logback-access",
                "ch.qos.logback:logback-classic",
                "io.dropwizard:dropwizard-logging"
            ]
        },
        "com.carrotsearch:hppc": {
            "locked": "0.5.4",
            "transitive": [
                "com.palantir.atlasdb:atlasdb-cassandra"
            ]
        },
        "com.datastax.cassandra:cassandra-driver-core": {
            "locked": "2.2.0-rc3",
            "transitive": [
                "com.palantir.atlasdb:atlasdb-cassandra"
            ]
        },
        "com.fasterxml.jackson.core:jackson-annotations": {
            "locked": "2.6.7",
            "transitive": [
                "com.fasterxml.jackson.core:jackson-databind",
                "com.fasterxml.jackson.datatype:jackson-datatype-joda",
                "com.palantir.atlasdb:atlasdb-api",
                "com.palantir.atlasdb:atlasdb-commons",
                "com.palantir.atlasdb:leader-election-api",
                "com.palantir.atlasdb:lock-api",
                "com.palantir.atlasdb:timestamp-api",
                "com.palantir.atlasdb:timestamp-client",
                "io.dropwizard:dropwizard-jackson",
                "io.dropwizard:dropwizard-util"
            ]
        },
        "com.fasterxml.jackson.core:jackson-core": {
            "locked": "2.6.7",
            "transitive": [
                "com.fasterxml.jackson.core:jackson-databind",
                "com.fasterxml.jackson.dataformat:jackson-dataformat-cbor",
                "com.fasterxml.jackson.dataformat:jackson-dataformat-yaml",
                "com.fasterxml.jackson.datatype:jackson-datatype-guava",
                "com.fasterxml.jackson.datatype:jackson-datatype-jdk7",
                "com.fasterxml.jackson.datatype:jackson-datatype-jdk8",
                "com.fasterxml.jackson.datatype:jackson-datatype-joda",
                "com.fasterxml.jackson.datatype:jackson-datatype-jsr310",
                "com.fasterxml.jackson.jaxrs:jackson-jaxrs-base",
                "com.fasterxml.jackson.jaxrs:jackson-jaxrs-cbor-provider",
                "com.fasterxml.jackson.module:jackson-module-afterburner",
                "com.fasterxml.jackson.module:jackson-module-jaxb-annotations",
                "com.palantir.atlasdb:atlasdb-client",
                "io.dropwizard:dropwizard-jackson"
            ]
        },
        "com.fasterxml.jackson.core:jackson-databind": {
            "locked": "2.6.7",
            "transitive": [
                "com.fasterxml.jackson.datatype:jackson-datatype-guava",
                "com.fasterxml.jackson.datatype:jackson-datatype-jdk7",
                "com.fasterxml.jackson.datatype:jackson-datatype-jdk8",
                "com.fasterxml.jackson.datatype:jackson-datatype-joda",
                "com.fasterxml.jackson.datatype:jackson-datatype-jsr310",
                "com.fasterxml.jackson.jaxrs:jackson-jaxrs-base",
                "com.fasterxml.jackson.jaxrs:jackson-jaxrs-cbor-provider",
                "com.fasterxml.jackson.module:jackson-module-afterburner",
                "com.fasterxml.jackson.module:jackson-module-jaxb-annotations",
                "com.palantir.atlasdb:atlasdb-api",
                "com.palantir.atlasdb:atlasdb-client",
                "com.palantir.atlasdb:atlasdb-config",
                "com.palantir.atlasdb:atlasdb-dbkvs-hikari",
                "com.palantir.atlasdb:atlasdb-persistent-lock-api",
                "com.palantir.atlasdb:lock-api",
                "com.palantir.atlasdb:timestamp-client",
                "com.palantir.config.crypto:encrypted-config-value",
                "com.palantir.config.crypto:encrypted-config-value-module",
                "com.palantir.remoting-api:errors",
                "com.palantir.remoting-api:ssl-config",
                "com.palantir.remoting-api:tracing",
                "com.palantir.remoting2:error-handling",
                "com.palantir.remoting2:jackson-support",
                "com.palantir.remoting2:tracing",
                "com.palantir.remoting3:jackson-support",
                "com.palantir.remoting3:keystores",
                "com.palantir.remoting3:tracing",
                "com.palantir.tokens:auth-tokens",
                "io.dropwizard:dropwizard-jackson"
            ]
        },
        "com.fasterxml.jackson.dataformat:jackson-dataformat-cbor": {
            "locked": "2.6.7",
            "transitive": [
                "com.fasterxml.jackson.jaxrs:jackson-jaxrs-cbor-provider",
                "com.palantir.remoting3:jackson-support"
            ]
        },
        "com.fasterxml.jackson.dataformat:jackson-dataformat-yaml": {
            "locked": "2.6.7",
            "transitive": [
                "com.palantir.atlasdb:atlasdb-config",
                "com.palantir.config.crypto:encrypted-config-value-module",
                "io.dropwizard:dropwizard-configuration"
            ]
        },
        "com.fasterxml.jackson.datatype:jackson-datatype-guava": {
            "locked": "2.6.7",
            "transitive": [
                "com.palantir.atlasdb:atlasdb-client",
                "com.palantir.remoting2:error-handling",
                "com.palantir.remoting2:jackson-support",
                "com.palantir.remoting2:tracing",
                "com.palantir.remoting3:jackson-support",
                "com.palantir.remoting3:tracing",
                "io.dropwizard:dropwizard-jackson"
            ]
        },
        "com.fasterxml.jackson.datatype:jackson-datatype-jdk7": {
            "locked": "2.6.7",
            "transitive": [
                "com.palantir.atlasdb:atlasdb-config",
                "io.dropwizard:dropwizard-jackson"
            ]
        },
        "com.fasterxml.jackson.datatype:jackson-datatype-jdk8": {
            "locked": "2.6.7",
            "transitive": [
                "com.palantir.atlasdb:atlasdb-config",
                "com.palantir.remoting2:error-handling",
                "com.palantir.remoting2:jackson-support",
                "com.palantir.remoting2:tracing",
                "com.palantir.remoting3:jackson-support",
                "com.palantir.remoting3:tracing",
                "com.palantir.tokens:auth-tokens",
                "io.dropwizard.modules:dropwizard-java8"
            ]
        },
        "com.fasterxml.jackson.datatype:jackson-datatype-joda": {
            "locked": "2.6.7",
            "transitive": [
                "io.dropwizard:dropwizard-jackson"
            ]
        },
        "com.fasterxml.jackson.datatype:jackson-datatype-jsr310": {
            "locked": "2.6.7",
            "transitive": [
                "com.palantir.atlasdb:atlasdb-config",
                "com.palantir.remoting2:jackson-support",
                "com.palantir.remoting3:jackson-support",
                "io.dropwizard.modules:dropwizard-java8"
            ]
        },
        "com.fasterxml.jackson.jaxrs:jackson-jaxrs-base": {
            "locked": "2.6.7",
            "transitive": [
                "com.fasterxml.jackson.jaxrs:jackson-jaxrs-cbor-provider",
                "com.fasterxml.jackson.jaxrs:jackson-jaxrs-json-provider"
            ]
        },
        "com.fasterxml.jackson.jaxrs:jackson-jaxrs-cbor-provider": {
            "locked": "2.6.7",
            "transitive": [
                "com.palantir.remoting3:jersey-servers"
            ]
        },
        "com.fasterxml.jackson.jaxrs:jackson-jaxrs-json-provider": {
            "locked": "2.6.7",
            "transitive": [
                "io.dropwizard:dropwizard-jersey"
            ]
        },
        "com.fasterxml.jackson.module:jackson-module-afterburner": {
            "locked": "2.6.7",
            "transitive": [
                "com.palantir.remoting2:error-handling",
                "com.palantir.remoting2:jackson-support",
                "com.palantir.remoting2:tracing",
                "com.palantir.remoting3:jackson-support",
                "com.palantir.remoting3:jersey-servers",
                "com.palantir.remoting3:tracing",
                "io.dropwizard:dropwizard-jackson"
            ]
        },
        "com.fasterxml.jackson.module:jackson-module-jaxb-annotations": {
            "locked": "2.6.7",
            "transitive": [
                "com.fasterxml.jackson.jaxrs:jackson-jaxrs-cbor-provider",
                "com.fasterxml.jackson.jaxrs:jackson-jaxrs-json-provider"
            ]
        },
        "com.fasterxml:classmate": {
            "locked": "1.1.0",
            "transitive": [
                "org.hibernate:hibernate-validator"
            ]
        },
        "com.github.rholder:snowball-stemmer": {
            "locked": "1.3.0.581.1",
            "transitive": [
                "com.palantir.atlasdb:atlasdb-cassandra"
            ]
        },
        "com.google.code.findbugs:annotations": {
            "locked": "2.0.3",
            "transitive": [
                "com.palantir.atlasdb:atlasdb-api",
                "com.palantir.atlasdb:atlasdb-cassandra",
                "com.palantir.atlasdb:atlasdb-client",
                "com.palantir.atlasdb:atlasdb-client-protobufs",
                "com.palantir.atlasdb:atlasdb-commons",
                "com.palantir.atlasdb:atlasdb-config",
                "com.palantir.atlasdb:atlasdb-dbkvs",
                "com.palantir.atlasdb:atlasdb-dbkvs-hikari",
                "com.palantir.atlasdb:atlasdb-hikari",
                "com.palantir.atlasdb:atlasdb-impl-shared",
                "com.palantir.atlasdb:atlasdb-jdbc",
                "com.palantir.atlasdb:atlasdb-lock-api",
                "com.palantir.atlasdb:atlasdb-persistent-lock-api",
                "com.palantir.atlasdb:atlasdb-processors",
                "com.palantir.atlasdb:commons-annotations",
                "com.palantir.atlasdb:commons-api",
                "com.palantir.atlasdb:commons-db",
                "com.palantir.atlasdb:commons-executors",
                "com.palantir.atlasdb:commons-proxy",
                "com.palantir.atlasdb:leader-election-api",
                "com.palantir.atlasdb:leader-election-api-protobufs",
                "com.palantir.atlasdb:leader-election-impl",
                "com.palantir.atlasdb:lock-api",
                "com.palantir.atlasdb:lock-impl",
                "com.palantir.atlasdb:timelock-agent",
                "com.palantir.atlasdb:timelock-impl",
                "com.palantir.atlasdb:timelock-server",
                "com.palantir.atlasdb:timestamp-api",
                "com.palantir.atlasdb:timestamp-client",
                "com.palantir.atlasdb:timestamp-impl",
                "com.palantir.tritium:tritium-api",
                "com.palantir.tritium:tritium-core",
                "com.palantir.tritium:tritium-lib",
                "com.palantir.tritium:tritium-metrics",
                "com.palantir.tritium:tritium-slf4j",
                "com.palantir.tritium:tritium-tracing"
            ]
        },
        "com.google.code.findbugs:jsr305": {
            "locked": "1.3.9",
            "transitive": [
                "com.palantir.atlasdb:atlasdb-commons",
                "com.palantir.remoting-api:errors",
                "com.palantir.remoting2:error-handling",
                "com.palantir.remoting3:refresh-utils",
                "io.dropwizard:dropwizard-util"
            ]
        },
        "com.google.guava:guava": {
            "locked": "18.0",
            "transitive": [
                "com.datastax.cassandra:cassandra-driver-core",
                "com.fasterxml.jackson.datatype:jackson-datatype-guava",
                "com.palantir.atlasdb:atlasdb-cassandra",
                "com.palantir.atlasdb:atlasdb-commons",
                "com.palantir.atlasdb:atlasdb-processors",
                "com.palantir.atlasdb:timelock-agent",
                "com.palantir.common:streams",
                "com.palantir.config.crypto:encrypted-config-value",
                "com.palantir.config.crypto:encrypted-config-value-module",
                "com.palantir.remoting2:error-handling",
                "com.palantir.remoting2:tracing",
                "com.palantir.remoting3:error-handling",
                "com.palantir.remoting3:keystores",
                "com.palantir.remoting3:refresh-utils",
                "com.palantir.remoting3:tracing",
                "com.palantir.tritium:tritium-core",
                "com.palantir.tritium:tritium-lib",
                "com.palantir.tritium:tritium-metrics",
                "io.dropwizard:dropwizard-jackson",
                "io.dropwizard:dropwizard-lifecycle",
                "io.dropwizard:dropwizard-util"
            ]
        },
        "com.google.protobuf:protobuf-java": {
            "locked": "2.6.0",
            "transitive": [
                "com.palantir.atlasdb:atlasdb-client",
                "com.palantir.atlasdb:atlasdb-client-protobufs",
                "com.palantir.atlasdb:leader-election-api-protobufs",
                "com.palantir.atlasdb:leader-election-impl"
            ]
        },
        "com.googlecode.concurrent-trees:concurrent-trees": {
            "locked": "2.4.0",
            "transitive": [
                "org.apache.cassandra:cassandra-thrift"
            ]
        },
        "com.googlecode.json-simple:json-simple": {
            "locked": "1.1.1",
            "transitive": [
                "com.palantir.atlasdb:atlasdb-client"
            ]
        },
        "com.googlecode.protobuf-java-format:protobuf-java-format": {
            "locked": "1.2",
            "transitive": [
                "com.palantir.atlasdb:atlasdb-client"
            ]
        },
        "com.jcraft:jzlib": {
            "locked": "1.1.3",
            "transitive": [
                "com.palantir.remoting3:jersey-servers"
            ]
        },
        "com.mchange:c3p0": {
            "locked": "0.9.5.1",
            "transitive": [
                "com.palantir.atlasdb:commons-db"
            ]
        },
        "com.mchange:mchange-commons-java": {
            "locked": "0.2.10",
            "transitive": [
                "com.mchange:c3p0"
            ]
        },
        "com.palantir.atlasdb:atlasdb-api": {
            "project": true,
            "transitive": [
                "com.palantir.atlasdb:atlasdb-cassandra",
                "com.palantir.atlasdb:atlasdb-client",
                "com.palantir.atlasdb:atlasdb-config",
                "com.palantir.atlasdb:atlasdb-dbkvs",
                "com.palantir.atlasdb:atlasdb-jdbc",
                "com.palantir.atlasdb:atlasdb-lock-api"
            ]
        },
        "com.palantir.atlasdb:atlasdb-cassandra": {
            "project": true,
            "transitive": [
                "com.palantir.atlasdb:timelock-server"
            ]
        },
        "com.palantir.atlasdb:atlasdb-client": {
            "project": true,
            "transitive": [
                "com.palantir.atlasdb:atlasdb-cassandra",
                "com.palantir.atlasdb:atlasdb-dbkvs",
                "com.palantir.atlasdb:atlasdb-impl-shared",
                "com.palantir.atlasdb:atlasdb-jdbc",
                "com.palantir.atlasdb:timestamp-impl"
            ]
        },
        "com.palantir.atlasdb:atlasdb-client-protobufs": {
            "project": true,
            "transitive": [
                "com.palantir.atlasdb:atlasdb-client"
            ]
        },
        "com.palantir.atlasdb:atlasdb-commons": {
            "project": true,
            "transitive": [
                "com.palantir.atlasdb:atlasdb-api",
                "com.palantir.atlasdb:atlasdb-client",
                "com.palantir.atlasdb:atlasdb-impl-shared",
                "com.palantir.atlasdb:commons-api",
                "com.palantir.atlasdb:leader-election-api",
                "com.palantir.atlasdb:leader-election-impl",
                "com.palantir.atlasdb:lock-api",
                "com.palantir.atlasdb:lock-impl",
                "com.palantir.atlasdb:timestamp-client",
                "com.palantir.atlasdb:timestamp-impl"
            ]
        },
        "com.palantir.atlasdb:atlasdb-config": {
            "project": true,
            "transitive": [
                "com.palantir.atlasdb:timelock-impl"
            ]
        },
        "com.palantir.atlasdb:atlasdb-dbkvs": {
            "project": true,
            "transitive": [
                "com.palantir.atlasdb:timelock-server"
            ]
        },
        "com.palantir.atlasdb:atlasdb-dbkvs-hikari": {
            "project": true,
            "transitive": [
                "com.palantir.atlasdb:atlasdb-dbkvs"
            ]
        },
        "com.palantir.atlasdb:atlasdb-feign": {
            "project": true,
            "transitive": [
                "com.palantir.atlasdb:atlasdb-config"
            ]
        },
        "com.palantir.atlasdb:atlasdb-hikari": {
            "project": true,
            "transitive": [
                "com.palantir.atlasdb:timelock-server"
            ]
        },
        "com.palantir.atlasdb:atlasdb-impl-shared": {
            "project": true,
            "transitive": [
                "com.palantir.atlasdb:atlasdb-config",
                "com.palantir.atlasdb:atlasdb-dbkvs"
            ]
        },
        "com.palantir.atlasdb:atlasdb-jdbc": {
            "project": true,
            "transitive": [
                "com.palantir.atlasdb:atlasdb-hikari",
                "com.palantir.atlasdb:timelock-server"
            ]
        },
        "com.palantir.atlasdb:atlasdb-lock-api": {
            "project": true,
            "transitive": [
                "com.palantir.atlasdb:atlasdb-impl-shared"
            ]
        },
        "com.palantir.atlasdb:atlasdb-persistent-lock-api": {
            "project": true,
            "transitive": [
                "com.palantir.atlasdb:atlasdb-impl-shared"
            ]
        },
        "com.palantir.atlasdb:atlasdb-processors": {
            "project": true,
            "transitive": [
                "com.palantir.atlasdb:atlasdb-cassandra"
            ]
        },
        "com.palantir.atlasdb:commons-annotations": {
            "project": true,
            "transitive": [
                "com.palantir.atlasdb:commons-api"
            ]
        },
        "com.palantir.atlasdb:commons-api": {
            "project": true,
            "transitive": [
                "com.palantir.atlasdb:atlasdb-cassandra",
                "com.palantir.atlasdb:atlasdb-dbkvs",
                "com.palantir.atlasdb:commons-db"
            ]
        },
        "com.palantir.atlasdb:commons-db": {
            "project": true,
            "transitive": [
                "com.palantir.atlasdb:atlasdb-dbkvs",
                "com.palantir.atlasdb:atlasdb-dbkvs-hikari"
            ]
        },
        "com.palantir.atlasdb:commons-executors": {
            "project": true,
            "transitive": [
                "com.palantir.atlasdb:atlasdb-commons"
            ]
        },
        "com.palantir.atlasdb:commons-proxy": {
            "project": true,
            "transitive": [
                "com.palantir.atlasdb:commons-db"
            ]
        },
        "com.palantir.atlasdb:leader-election-api": {
            "project": true,
            "transitive": [
                "com.palantir.atlasdb:leader-election-impl"
            ]
        },
        "com.palantir.atlasdb:leader-election-api-protobufs": {
            "project": true,
            "transitive": [
                "com.palantir.atlasdb:leader-election-api"
            ]
        },
        "com.palantir.atlasdb:leader-election-impl": {
            "project": true,
            "transitive": [
                "com.palantir.atlasdb:atlasdb-config",
                "com.palantir.atlasdb:timelock-impl"
            ]
        },
        "com.palantir.atlasdb:lock-api": {
            "project": true,
            "transitive": [
                "com.palantir.atlasdb:atlasdb-feign",
                "com.palantir.atlasdb:atlasdb-lock-api",
                "com.palantir.atlasdb:lock-impl"
            ]
        },
        "com.palantir.atlasdb:lock-impl": {
            "project": true,
            "transitive": [
                "com.palantir.atlasdb:atlasdb-config",
                "com.palantir.atlasdb:atlasdb-impl-shared",
                "com.palantir.atlasdb:timelock-impl"
            ]
        },
        "com.palantir.atlasdb:timelock-agent": {
            "project": true,
            "transitive": [
                "com.palantir.atlasdb:timelock-server"
            ]
        },
        "com.palantir.atlasdb:timelock-impl": {
            "project": true,
            "transitive": [
                "com.palantir.atlasdb:timelock-agent"
            ]
        },
        "com.palantir.atlasdb:timelock-server": {
            "project": true
        },
        "com.palantir.atlasdb:timestamp-api": {
            "project": true,
            "transitive": [
                "com.palantir.atlasdb:atlasdb-api",
                "com.palantir.atlasdb:atlasdb-impl-shared",
                "com.palantir.atlasdb:lock-api",
                "com.palantir.atlasdb:timestamp-client",
                "com.palantir.atlasdb:timestamp-impl"
            ]
        },
        "com.palantir.atlasdb:timestamp-client": {
            "project": true,
            "transitive": [
                "com.palantir.atlasdb:atlasdb-config",
                "com.palantir.atlasdb:atlasdb-impl-shared",
                "com.palantir.atlasdb:timestamp-impl"
            ]
        },
        "com.palantir.atlasdb:timestamp-impl": {
            "project": true,
            "transitive": [
                "com.palantir.atlasdb:atlasdb-cassandra",
                "com.palantir.atlasdb:atlasdb-dbkvs",
                "com.palantir.atlasdb:atlasdb-jdbc",
                "com.palantir.atlasdb:timelock-impl"
            ]
        },
        "com.palantir.common:streams": {
            "locked": "1.9.0",
            "transitive": [
                "com.palantir.atlasdb:atlasdb-impl-shared"
            ]
        },
        "com.palantir.config.crypto:encrypted-config-value": {
            "locked": "1.0.0",
            "transitive": [
                "com.palantir.config.crypto:encrypted-config-value-module"
            ]
        },
        "com.palantir.config.crypto:encrypted-config-value-module": {
            "locked": "1.0.0",
            "transitive": [
                "com.palantir.atlasdb:atlasdb-config"
            ]
        },
        "com.palantir.patches.sourceforge:trove3": {
            "locked": "3.0.3-p5",
            "transitive": [
                "com.palantir.atlasdb:atlasdb-cassandra",
                "com.palantir.atlasdb:atlasdb-impl-shared",
                "com.palantir.atlasdb:lock-impl"
            ]
        },
        "com.palantir.remoting-api:errors": {
            "locked": "1.4.0",
            "transitive": [
                "com.palantir.remoting3:error-handling"
            ]
        },
        "com.palantir.remoting-api:service-config": {
            "locked": "1.4.0",
            "transitive": [
                "com.palantir.atlasdb:atlasdb-config",
                "com.palantir.atlasdb:atlasdb-feign",
                "com.palantir.atlasdb:timelock-agent"
            ]
        },
        "com.palantir.remoting-api:ssl-config": {
            "locked": "1.4.0",
            "transitive": [
                "com.palantir.atlasdb:atlasdb-api",
                "com.palantir.atlasdb:atlasdb-cassandra",
                "com.palantir.atlasdb:timelock-server",
                "com.palantir.remoting-api:service-config",
                "com.palantir.remoting3:keystores"
            ]
        },
        "com.palantir.remoting-api:tracing": {
            "locked": "1.4.0",
            "transitive": [
                "com.palantir.remoting3:tracing"
            ]
        },
        "com.palantir.remoting2:error-handling": {
            "locked": "2.3.0",
            "transitive": [
                "com.palantir.atlasdb:atlasdb-config"
            ]
        },
        "com.palantir.remoting2:jackson-support": {
            "locked": "2.3.0",
            "transitive": [
                "com.palantir.remoting2:error-handling",
                "com.palantir.remoting2:tracing"
            ]
        },
        "com.palantir.remoting2:tracing": {
            "locked": "2.3.0",
            "transitive": [
                "com.palantir.atlasdb:commons-db"
            ]
        },
        "com.palantir.remoting3:error-handling": {
            "locked": "3.5.1",
            "transitive": [
                "com.palantir.remoting3:jersey-servers"
            ]
        },
        "com.palantir.remoting3:jackson-support": {
            "locked": "3.5.1",
            "transitive": [
                "com.palantir.remoting3:error-handling",
                "com.palantir.remoting3:tracing"
            ]
        },
        "com.palantir.remoting3:jersey-servers": {
            "locked": "3.5.1",
            "transitive": [
                "com.palantir.atlasdb:atlasdb-impl-shared",
                "com.palantir.atlasdb:timelock-server"
            ]
        },
        "com.palantir.remoting3:keystores": {
            "locked": "3.5.1",
            "transitive": [
                "com.palantir.atlasdb:atlasdb-cassandra",
                "com.palantir.atlasdb:atlasdb-config"
            ]
        },
        "com.palantir.remoting3:refresh-utils": {
            "locked": "3.5.1",
            "transitive": [
                "com.palantir.atlasdb:atlasdb-feign"
            ]
        },
        "com.palantir.remoting3:tracing": {
            "locked": "3.5.1",
            "transitive": [
                "com.palantir.atlasdb:atlasdb-cassandra",
                "com.palantir.atlasdb:atlasdb-client",
                "com.palantir.atlasdb:atlasdb-config",
                "com.palantir.atlasdb:atlasdb-impl-shared",
                "com.palantir.atlasdb:leader-election-impl",
                "com.palantir.atlasdb:lock-impl",
                "com.palantir.atlasdb:timelock-impl",
                "com.palantir.atlasdb:timelock-server",
                "com.palantir.remoting3:jersey-servers",
                "com.palantir.tritium:tritium-tracing"
            ]
        },
        "com.palantir.safe-logging:safe-logging": {
            "locked": "0.1.3",
            "transitive": [
                "com.palantir.atlasdb:atlasdb-cassandra",
                "com.palantir.atlasdb:atlasdb-client",
                "com.palantir.atlasdb:atlasdb-commons",
                "com.palantir.atlasdb:atlasdb-config",
                "com.palantir.atlasdb:atlasdb-impl-shared",
                "com.palantir.atlasdb:leader-election-impl",
                "com.palantir.atlasdb:lock-api",
                "com.palantir.atlasdb:lock-impl",
                "com.palantir.atlasdb:timelock-impl",
                "com.palantir.atlasdb:timestamp-api",
                "com.palantir.atlasdb:timestamp-impl",
                "com.palantir.remoting-api:errors",
                "com.palantir.remoting3:jersey-servers",
                "com.palantir.remoting3:tracing",
                "com.palantir.tritium:tritium-core",
                "com.palantir.tritium:tritium-lib",
                "com.palantir.tritium:tritium-metrics",
                "com.palantir.tritium:tritium-registry",
                "com.palantir.tritium:tritium-slf4j",
                "com.palantir.tritium:tritium-tracing"
            ]
        },
        "com.palantir.tokens:auth-tokens": {
            "locked": "3.0.0",
            "transitive": [
                "com.palantir.remoting-api:service-config"
            ]
        },
        "com.palantir.tritium:tritium-api": {
            "locked": "0.8.4",
            "transitive": [
                "com.palantir.tritium:tritium-core",
                "com.palantir.tritium:tritium-lib",
                "com.palantir.tritium:tritium-metrics",
                "com.palantir.tritium:tritium-slf4j",
                "com.palantir.tritium:tritium-tracing"
            ]
        },
        "com.palantir.tritium:tritium-core": {
            "locked": "0.8.4",
            "transitive": [
                "com.palantir.tritium:tritium-lib",
                "com.palantir.tritium:tritium-metrics",
                "com.palantir.tritium:tritium-slf4j",
                "com.palantir.tritium:tritium-tracing"
            ]
        },
        "com.palantir.tritium:tritium-lib": {
            "locked": "0.8.4",
            "transitive": [
                "com.palantir.atlasdb:atlasdb-client",
                "com.palantir.atlasdb:atlasdb-config",
                "com.palantir.atlasdb:timelock-server"
            ]
        },
        "com.palantir.tritium:tritium-metrics": {
            "locked": "0.8.4",
            "transitive": [
                "com.palantir.atlasdb:atlasdb-client",
                "com.palantir.tritium:tritium-lib"
            ]
        },
        "com.palantir.tritium:tritium-proxy": {
            "locked": "0.8.4",
            "transitive": [
                "com.palantir.tritium:tritium-lib"
            ]
        },
        "com.palantir.tritium:tritium-registry": {
            "locked": "0.8.4",
            "transitive": [
                "com.palantir.atlasdb:atlasdb-client"
            ]
        },
        "com.palantir.tritium:tritium-slf4j": {
            "locked": "0.8.4",
            "transitive": [
                "com.palantir.tritium:tritium-lib"
            ]
        },
        "com.palantir.tritium:tritium-tracing": {
            "locked": "0.8.4",
            "transitive": [
                "com.palantir.tritium:tritium-lib"
            ]
        },
        "com.squareup.okhttp3:okhttp": {
            "locked": "3.8.1",
            "transitive": [
                "com.palantir.atlasdb:atlasdb-feign"
            ]
        },
        "com.squareup.okio:okio": {
            "locked": "1.13.0",
            "transitive": [
                "com.squareup.okhttp3:okhttp"
            ]
        },
        "com.squareup:javapoet": {
            "locked": "1.9.0",
            "transitive": [
                "com.palantir.atlasdb:atlasdb-client",
                "com.palantir.atlasdb:atlasdb-processors"
            ]
        },
        "com.zaxxer:HikariCP": {
            "locked": "2.4.7",
            "transitive": [
                "com.palantir.atlasdb:atlasdb-hikari",
                "com.palantir.atlasdb:commons-db"
            ]
        },
        "commons-codec:commons-codec": {
            "locked": "1.6",
            "transitive": [
                "org.apache.httpcomponents:httpclient"
            ]
        },
        "commons-dbutils:commons-dbutils": {
            "locked": "1.3",
            "transitive": [
                "com.palantir.atlasdb:commons-db"
            ]
        },
        "commons-io:commons-io": {
            "locked": "2.1",
            "transitive": [
                "com.palantir.atlasdb:commons-db",
                "com.palantir.atlasdb:leader-election-impl"
            ]
        },
        "commons-lang:commons-lang": {
            "locked": "2.6",
            "transitive": [
                "com.palantir.atlasdb:atlasdb-client",
                "com.palantir.atlasdb:leader-election-impl"
            ]
        },
        "de.jflex:jflex": {
            "locked": "1.6.0",
            "transitive": [
                "com.palantir.atlasdb:atlasdb-cassandra"
            ]
        },
        "io.dropwizard.metrics:metrics-annotation": {
            "locked": "3.1.2",
            "transitive": [
                "io.dropwizard.metrics:metrics-jersey2",
                "io.dropwizard:dropwizard-servlets"
            ]
        },
        "io.dropwizard.metrics:metrics-core": {
            "locked": "3.2.3",
            "transitive": [
                "com.palantir.atlasdb:atlasdb-commons",
                "com.palantir.atlasdb:atlasdb-dbkvs-hikari",
                "com.palantir.tritium:tritium-metrics",
                "com.palantir.tritium:tritium-registry",
                "io.dropwizard.metrics:metrics-jersey2",
                "io.dropwizard.metrics:metrics-jetty9",
                "io.dropwizard.metrics:metrics-json",
                "io.dropwizard.metrics:metrics-jvm",
                "io.dropwizard.metrics:metrics-logback",
                "io.dropwizard.metrics:metrics-servlets",
                "io.dropwizard:dropwizard-core",
                "io.dropwizard:dropwizard-metrics",
                "io.dropwizard:dropwizard-servlets"
            ]
        },
        "io.dropwizard.metrics:metrics-healthchecks": {
            "locked": "3.1.2",
            "transitive": [
                "io.dropwizard.metrics:metrics-servlets",
                "io.dropwizard:dropwizard-core"
            ]
        },
        "io.dropwizard.metrics:metrics-jersey2": {
            "locked": "3.1.2",
            "transitive": [
                "io.dropwizard:dropwizard-jersey"
            ]
        },
        "io.dropwizard.metrics:metrics-jetty9": {
            "locked": "3.1.2",
            "transitive": [
                "io.dropwizard:dropwizard-jetty"
            ]
        },
        "io.dropwizard.metrics:metrics-json": {
            "locked": "3.1.2",
            "transitive": [
                "io.dropwizard.metrics:metrics-servlets"
            ]
        },
        "io.dropwizard.metrics:metrics-jvm": {
            "locked": "3.1.2",
            "transitive": [
                "io.dropwizard.metrics:metrics-servlets",
                "io.dropwizard:dropwizard-core"
            ]
        },
        "io.dropwizard.metrics:metrics-logback": {
            "locked": "3.1.2",
            "transitive": [
                "io.dropwizard:dropwizard-logging"
            ]
        },
        "io.dropwizard.metrics:metrics-servlets": {
            "locked": "3.1.2",
            "transitive": [
                "io.dropwizard:dropwizard-core"
            ]
        },
        "io.dropwizard.modules:dropwizard-java8": {
            "locked": "0.9.0-1",
            "transitive": [
                "com.palantir.atlasdb:timelock-server"
            ]
        },
        "io.dropwizard:dropwizard-configuration": {
            "locked": "1.0.6",
            "transitive": [
                "io.dropwizard:dropwizard-core"
            ]
        },
        "io.dropwizard:dropwizard-core": {
            "locked": "1.0.6",
            "transitive": [
                "com.palantir.atlasdb:timelock-server",
                "io.dropwizard.modules:dropwizard-java8"
            ]
        },
        "io.dropwizard:dropwizard-http2": {
            "locked": "1.0.6",
            "transitive": [
                "com.palantir.atlasdb:timelock-server"
            ]
        },
        "io.dropwizard:dropwizard-jackson": {
            "locked": "0.9.3",
            "transitive": [
                "io.dropwizard:dropwizard-configuration",
                "io.dropwizard:dropwizard-core",
                "io.dropwizard:dropwizard-jersey",
                "io.dropwizard:dropwizard-logging",
                "io.dropwizard:dropwizard-metrics"
            ]
        },
        "io.dropwizard:dropwizard-jersey": {
            "locked": "1.0.6",
            "transitive": [
                "io.dropwizard:dropwizard-core"
            ]
        },
        "io.dropwizard:dropwizard-jetty": {
            "locked": "1.0.6",
            "transitive": [
                "io.dropwizard:dropwizard-core",
                "io.dropwizard:dropwizard-http2",
                "io.dropwizard:dropwizard-request-logging"
            ]
        },
        "io.dropwizard:dropwizard-lifecycle": {
            "locked": "1.0.6",
            "transitive": [
                "io.dropwizard:dropwizard-core",
                "io.dropwizard:dropwizard-metrics"
            ]
        },
        "io.dropwizard:dropwizard-logging": {
            "locked": "1.0.6",
            "transitive": [
                "io.dropwizard:dropwizard-core",
                "io.dropwizard:dropwizard-jersey",
                "io.dropwizard:dropwizard-jetty",
                "io.dropwizard:dropwizard-request-logging"
            ]
        },
        "io.dropwizard:dropwizard-metrics": {
            "locked": "1.0.6",
            "transitive": [
                "io.dropwizard:dropwizard-core"
            ]
        },
        "io.dropwizard:dropwizard-request-logging": {
            "locked": "1.0.6",
            "transitive": [
                "com.palantir.atlasdb:timelock-server",
                "io.dropwizard:dropwizard-core"
            ]
        },
        "io.dropwizard:dropwizard-servlets": {
            "locked": "1.0.6",
            "transitive": [
                "io.dropwizard:dropwizard-core"
            ]
        },
        "io.dropwizard:dropwizard-util": {
            "locked": "1.0.6",
            "transitive": [
                "io.dropwizard:dropwizard-core",
                "io.dropwizard:dropwizard-jackson",
                "io.dropwizard:dropwizard-lifecycle",
                "io.dropwizard:dropwizard-servlets",
                "io.dropwizard:dropwizard-validation"
            ]
        },
        "io.dropwizard:dropwizard-validation": {
            "locked": "1.0.6",
            "transitive": [
                "io.dropwizard:dropwizard-configuration",
                "io.dropwizard:dropwizard-core",
                "io.dropwizard:dropwizard-jersey",
                "io.dropwizard:dropwizard-logging",
                "io.dropwizard:dropwizard-metrics"
            ]
        },
        "io.netty:netty-buffer": {
            "locked": "4.0.27.Final",
            "transitive": [
                "io.netty:netty-handler",
                "io.netty:netty-transport"
            ]
        },
        "io.netty:netty-codec": {
            "locked": "4.0.27.Final",
            "transitive": [
                "io.netty:netty-handler"
            ]
        },
        "io.netty:netty-common": {
            "locked": "4.0.27.Final",
            "transitive": [
                "io.netty:netty-buffer"
            ]
        },
        "io.netty:netty-handler": {
            "locked": "4.0.27.Final",
            "transitive": [
                "com.datastax.cassandra:cassandra-driver-core"
            ]
        },
        "io.netty:netty-transport": {
            "locked": "4.0.27.Final",
            "transitive": [
                "io.netty:netty-codec",
                "io.netty:netty-handler"
            ]
        },
        "javax.annotation:javax.annotation-api": {
            "locked": "1.2",
            "transitive": [
                "org.glassfish.jersey.core:jersey-common",
                "org.glassfish.jersey.core:jersey-server"
            ]
        },
        "javax.inject:javax.inject": {
            "locked": "1",
            "transitive": [
                "org.glassfish.hk2:hk2-api",
                "org.glassfish.hk2:hk2-utils"
            ]
        },
        "javax.servlet:javax.servlet-api": {
            "locked": "3.1.0",
            "transitive": [
                "org.eclipse.jetty:jetty-server"
            ]
        },
        "javax.validation:validation-api": {
            "locked": "1.1.0.Final",
            "transitive": [
                "com.palantir.atlasdb:atlasdb-api",
                "com.palantir.atlasdb:atlasdb-config",
                "com.palantir.atlasdb:atlasdb-feign",
                "org.glassfish.jersey.core:jersey-server",
                "org.glassfish.jersey.ext:jersey-bean-validation",
                "org.hibernate:hibernate-validator"
            ]
        },
        "javax.ws.rs:javax.ws.rs-api": {
            "locked": "2.0.1",
            "transitive": [
                "com.palantir.atlasdb:atlasdb-api",
                "com.palantir.atlasdb:atlasdb-commons",
                "com.palantir.atlasdb:atlasdb-persistent-lock-api",
                "com.palantir.atlasdb:leader-election-api",
                "com.palantir.atlasdb:lock-api",
                "com.palantir.atlasdb:timestamp-api",
                "com.palantir.remoting-api:errors",
                "com.palantir.remoting2:error-handling",
                "com.palantir.remoting3:error-handling",
                "org.glassfish.jersey.containers:jersey-container-servlet",
                "org.glassfish.jersey.containers:jersey-container-servlet-core",
                "org.glassfish.jersey.core:jersey-client",
                "org.glassfish.jersey.core:jersey-common",
                "org.glassfish.jersey.core:jersey-server",
                "org.glassfish.jersey.ext:jersey-bean-validation",
                "org.glassfish.jersey.ext:jersey-metainf-services"
            ]
        },
        "joda-time:joda-time": {
            "locked": "2.7",
            "transitive": [
                "com.palantir.atlasdb:commons-db",
                "com.palantir.atlasdb:lock-impl",
                "io.dropwizard:dropwizard-util"
            ]
        },
        "log4j:log4j": {
            "locked": "1.2.17",
            "transitive": [
                "com.palantir.atlasdb:commons-db"
            ]
        },
        "net.jpountz.lz4:lz4": {
            "locked": "1.3.0",
            "transitive": [
                "com.palantir.atlasdb:atlasdb-commons"
            ]
        },
        "net.sourceforge.argparse4j:argparse4j": {
            "locked": "0.7.0",
            "transitive": [
                "io.dropwizard:dropwizard-core"
            ]
        },
        "org.apache.cassandra:cassandra-thrift": {
            "locked": "3.10",
            "transitive": [
                "com.palantir.atlasdb:atlasdb-cassandra"
            ]
        },
        "org.apache.commons:commons-lang3": {
            "locked": "3.1",
            "transitive": [
                "com.palantir.atlasdb:atlasdb-api",
                "com.palantir.atlasdb:commons-db",
                "com.palantir.atlasdb:leader-election-api",
                "com.palantir.config.crypto:encrypted-config-value-module",
                "io.dropwizard:dropwizard-configuration",
                "io.dropwizard:dropwizard-jersey",
                "org.apache.cassandra:cassandra-thrift"
            ]
        },
        "org.apache.commons:commons-pool2": {
            "locked": "2.4.2",
            "transitive": [
                "com.palantir.atlasdb:atlasdb-cassandra"
            ]
        },
        "org.apache.httpcomponents:httpclient": {
            "locked": "4.2.5",
            "transitive": [
                "org.apache.thrift:libthrift"
            ]
        },
        "org.apache.httpcomponents:httpcore": {
            "locked": "4.2.4",
            "transitive": [
                "org.apache.httpcomponents:httpclient",
                "org.apache.thrift:libthrift"
            ]
        },
        "org.apache.thrift:libthrift": {
            "locked": "0.9.2",
            "transitive": [
                "org.apache.cassandra:cassandra-thrift"
            ]
        },
        "org.eclipse.jetty.http2:http2-common": {
            "locked": "9.3.9.v20160517",
            "transitive": [
                "org.eclipse.jetty.http2:http2-server"
            ]
        },
        "org.eclipse.jetty.http2:http2-hpack": {
            "locked": "9.3.9.v20160517",
            "transitive": [
                "org.eclipse.jetty.http2:http2-common"
            ]
        },
        "org.eclipse.jetty.http2:http2-server": {
            "locked": "9.3.9.v20160517",
            "transitive": [
                "io.dropwizard:dropwizard-http2"
            ]
        },
        "org.eclipse.jetty.toolchain.setuid:jetty-setuid-java": {
            "locked": "1.0.3",
            "transitive": [
                "io.dropwizard:dropwizard-core"
            ]
        },
        "org.eclipse.jetty:jetty-alpn-server": {
            "locked": "9.3.9.v20160517",
            "transitive": [
                "io.dropwizard:dropwizard-http2"
            ]
        },
        "org.eclipse.jetty:jetty-continuation": {
            "locked": "9.3.9.v20160517",
            "transitive": [
                "io.dropwizard:dropwizard-jersey",
                "org.eclipse.jetty:jetty-servlets"
            ]
        },
        "org.eclipse.jetty:jetty-http": {
            "locked": "9.3.9.v20160517",
            "transitive": [
                "io.dropwizard:dropwizard-jetty",
                "org.eclipse.jetty.http2:http2-hpack",
                "org.eclipse.jetty:jetty-server",
                "org.eclipse.jetty:jetty-servlets"
            ]
        },
        "org.eclipse.jetty:jetty-io": {
            "locked": "9.3.9.v20160517",
            "transitive": [
                "org.eclipse.jetty.http2:http2-hpack",
                "org.eclipse.jetty:jetty-server",
                "org.eclipse.jetty:jetty-servlets"
            ]
        },
        "org.eclipse.jetty:jetty-security": {
            "locked": "9.3.9.v20160517",
            "transitive": [
                "org.eclipse.jetty:jetty-servlet"
            ]
        },
        "org.eclipse.jetty:jetty-server": {
            "locked": "9.3.9.v20160517",
            "transitive": [
                "io.dropwizard:dropwizard-jersey",
                "io.dropwizard:dropwizard-jetty",
                "io.dropwizard:dropwizard-lifecycle",
                "org.eclipse.jetty.http2:http2-server",
                "org.eclipse.jetty:jetty-alpn-server",
                "org.eclipse.jetty:jetty-security"
            ]
        },
        "org.eclipse.jetty:jetty-servlet": {
            "locked": "9.3.9.v20160517",
            "transitive": [
                "io.dropwizard:dropwizard-jetty",
                "org.eclipse.jetty:jetty-webapp"
            ]
        },
        "org.eclipse.jetty:jetty-servlets": {
            "locked": "9.3.9.v20160517",
            "transitive": [
                "io.dropwizard:dropwizard-jetty"
            ]
        },
        "org.eclipse.jetty:jetty-util": {
            "locked": "9.3.9.v20160517",
            "transitive": [
                "io.dropwizard:dropwizard-logging",
                "org.eclipse.jetty.http2:http2-hpack",
                "org.eclipse.jetty:jetty-http",
                "org.eclipse.jetty:jetty-io",
                "org.eclipse.jetty:jetty-servlets",
                "org.eclipse.jetty:jetty-xml"
            ]
        },
        "org.eclipse.jetty:jetty-webapp": {
            "locked": "9.3.9.v20160517",
            "transitive": [
                "io.dropwizard:dropwizard-jersey"
            ]
        },
        "org.eclipse.jetty:jetty-xml": {
            "locked": "9.3.9.v20160517",
            "transitive": [
                "org.eclipse.jetty:jetty-webapp"
            ]
        },
        "org.glassfish.hk2.external:aopalliance-repackaged": {
            "locked": "2.5.0-b05",
            "transitive": [
                "org.glassfish.hk2:hk2-api",
                "org.glassfish.hk2:hk2-locator"
            ]
        },
        "org.glassfish.hk2.external:javax.inject": {
            "locked": "2.5.0-b05",
            "transitive": [
                "org.glassfish.hk2:hk2-locator",
                "org.glassfish.jersey.containers:jersey-container-servlet-core",
                "org.glassfish.jersey.core:jersey-client",
                "org.glassfish.jersey.core:jersey-common",
                "org.glassfish.jersey.core:jersey-server",
                "org.glassfish.jersey.ext:jersey-bean-validation",
                "org.glassfish.jersey.media:jersey-media-jaxb"
            ]
        },
        "org.glassfish.hk2:hk2-api": {
            "locked": "2.5.0-b05",
            "transitive": [
                "org.glassfish.hk2:hk2-locator",
                "org.glassfish.jersey.core:jersey-client",
                "org.glassfish.jersey.core:jersey-common",
                "org.glassfish.jersey.core:jersey-server",
                "org.glassfish.jersey.media:jersey-media-jaxb"
            ]
        },
        "org.glassfish.hk2:hk2-locator": {
            "locked": "2.5.0-b05",
            "transitive": [
                "org.glassfish.jersey.core:jersey-client",
                "org.glassfish.jersey.core:jersey-common",
                "org.glassfish.jersey.core:jersey-server",
                "org.glassfish.jersey.media:jersey-media-jaxb"
            ]
        },
        "org.glassfish.hk2:hk2-utils": {
            "locked": "2.5.0-b05",
            "transitive": [
                "org.glassfish.hk2:hk2-api",
                "org.glassfish.hk2:hk2-locator"
            ]
        },
        "org.glassfish.hk2:osgi-resource-locator": {
            "locked": "1.0.1",
            "transitive": [
                "org.glassfish.jersey.core:jersey-common",
                "org.glassfish.jersey.media:jersey-media-jaxb"
            ]
        },
        "org.glassfish.jersey.bundles.repackaged:jersey-guava": {
            "locked": "2.23.2",
            "transitive": [
                "org.glassfish.jersey.core:jersey-common"
            ]
        },
        "org.glassfish.jersey.containers:jersey-container-servlet": {
            "locked": "2.23.2",
            "transitive": [
                "io.dropwizard:dropwizard-jersey"
            ]
        },
        "org.glassfish.jersey.containers:jersey-container-servlet-core": {
            "locked": "2.23.2",
            "transitive": [
                "org.glassfish.jersey.containers:jersey-container-servlet"
            ]
        },
        "org.glassfish.jersey.core:jersey-client": {
            "locked": "2.23.2",
            "transitive": [
                "org.glassfish.jersey.core:jersey-server"
            ]
        },
        "org.glassfish.jersey.core:jersey-common": {
            "locked": "2.23.2",
            "transitive": [
                "org.glassfish.jersey.containers:jersey-container-servlet",
                "org.glassfish.jersey.containers:jersey-container-servlet-core",
                "org.glassfish.jersey.core:jersey-client",
                "org.glassfish.jersey.core:jersey-server",
                "org.glassfish.jersey.ext:jersey-bean-validation",
                "org.glassfish.jersey.ext:jersey-metainf-services",
                "org.glassfish.jersey.media:jersey-media-jaxb"
            ]
        },
        "org.glassfish.jersey.core:jersey-server": {
            "locked": "2.23.2",
            "transitive": [
                "com.palantir.remoting3:jersey-servers",
                "io.dropwizard:dropwizard-jersey",
                "org.glassfish.jersey.containers:jersey-container-servlet",
                "org.glassfish.jersey.containers:jersey-container-servlet-core",
                "org.glassfish.jersey.ext:jersey-bean-validation"
            ]
        },
        "org.glassfish.jersey.ext:jersey-bean-validation": {
            "locked": "2.23.2",
            "transitive": [
                "io.dropwizard:dropwizard-jersey"
            ]
        },
        "org.glassfish.jersey.ext:jersey-metainf-services": {
            "locked": "2.23.2",
            "transitive": [
                "io.dropwizard:dropwizard-jersey"
            ]
        },
        "org.glassfish.jersey.media:jersey-media-jaxb": {
            "locked": "2.23.2",
            "transitive": [
                "org.glassfish.jersey.core:jersey-server"
            ]
        },
        "org.glassfish:javax.el": {
            "locked": "3.0.0",
            "transitive": [
                "io.dropwizard:dropwizard-validation"
            ]
        },
        "org.hdrhistogram:HdrHistogram": {
            "locked": "2.1.10",
            "transitive": [
                "com.palantir.atlasdb:atlasdb-client",
<<<<<<< HEAD
=======
                "com.palantir.atlasdb:atlasdb-config",
>>>>>>> 2584c8fd
                "com.palantir.tritium:tritium-metrics"
            ]
        },
        "org.hibernate:hibernate-validator": {
            "locked": "5.2.4.Final",
            "transitive": [
                "io.dropwizard:dropwizard-validation"
            ]
        },
        "org.javassist:javassist": {
            "locked": "3.20.0-GA",
            "transitive": [
                "org.glassfish.hk2:hk2-locator"
            ]
        },
        "org.jboss.logging:jboss-logging": {
            "locked": "3.2.1.Final",
            "transitive": [
                "org.hibernate:hibernate-validator"
            ]
        },
        "org.jboss.marshalling:jboss-marshalling": {
            "locked": "1.4.11.Final",
            "transitive": [
                "com.palantir.atlasdb:atlasdb-cassandra"
            ]
        },
        "org.jooq:jooq": {
            "locked": "3.6.4",
            "transitive": [
                "com.palantir.atlasdb:atlasdb-jdbc"
            ]
        },
        "org.mortbay.jetty.alpn:jetty-alpn-agent": {
            "locked": "2.0.6",
            "requested": "2.0.6",
            "transitive": [
                "com.palantir.atlasdb:atlasdb-config"
            ]
        },
        "org.mpierce.metrics.reservoir:hdrhistogram-metrics-reservoir": {
            "locked": "1.1.2",
            "transitive": [
                "com.palantir.tritium:tritium-metrics"
            ]
        },
        "org.postgresql:postgresql": {
            "locked": "9.4.1209",
            "transitive": [
                "com.palantir.atlasdb:commons-db"
            ]
        },
        "org.slf4j:jcl-over-slf4j": {
            "locked": "1.7.21",
            "transitive": [
                "io.dropwizard:dropwizard-logging"
            ]
        },
        "org.slf4j:jul-to-slf4j": {
            "locked": "1.7.21",
            "transitive": [
                "io.dropwizard:dropwizard-logging"
            ]
        },
        "org.slf4j:log4j-over-slf4j": {
            "locked": "1.7.21",
            "transitive": [
                "io.dropwizard:dropwizard-logging"
            ]
        },
        "org.slf4j:slf4j-api": {
            "locked": "1.7.5",
            "transitive": [
                "com.palantir.atlasdb:atlasdb-commons",
                "com.palantir.atlasdb:commons-proxy",
                "com.palantir.remoting2:error-handling",
                "com.palantir.remoting2:tracing",
                "com.palantir.remoting3:error-handling",
                "com.palantir.remoting3:tracing",
                "com.palantir.tokens:auth-tokens",
                "com.palantir.tritium:tritium-core",
                "com.palantir.tritium:tritium-lib",
                "com.palantir.tritium:tritium-metrics",
                "com.palantir.tritium:tritium-slf4j",
                "com.palantir.tritium:tritium-tracing",
                "com.zaxxer:HikariCP",
                "io.dropwizard.metrics:metrics-annotation",
                "io.dropwizard.metrics:metrics-core",
                "io.dropwizard:dropwizard-jackson",
                "io.dropwizard:dropwizard-lifecycle",
                "io.dropwizard:dropwizard-logging",
                "io.dropwizard:dropwizard-metrics",
                "io.dropwizard:dropwizard-servlets",
                "org.apache.cassandra:cassandra-thrift",
                "org.apache.thrift:libthrift",
                "org.slf4j:jcl-over-slf4j",
                "org.slf4j:jul-to-slf4j",
                "org.slf4j:log4j-over-slf4j"
            ]
        },
        "org.xerial.snappy:snappy-java": {
            "locked": "1.1.1.7",
            "transitive": [
                "com.palantir.atlasdb:atlasdb-client"
            ]
        },
        "org.yaml:snakeyaml": {
            "locked": "1.12",
            "transitive": [
                "com.fasterxml.jackson.dataformat:jackson-dataformat-yaml",
                "com.palantir.atlasdb:lock-impl"
            ]
        }
    }
}<|MERGE_RESOLUTION|>--- conflicted
+++ resolved
@@ -1390,10 +1390,7 @@
             "locked": "2.1.10",
             "transitive": [
                 "com.palantir.atlasdb:atlasdb-client",
-<<<<<<< HEAD
-=======
-                "com.palantir.atlasdb:atlasdb-config",
->>>>>>> 2584c8fd
+                "com.palantir.atlasdb:atlasdb-config",
                 "com.palantir.tritium:tritium-metrics"
             ]
         },
