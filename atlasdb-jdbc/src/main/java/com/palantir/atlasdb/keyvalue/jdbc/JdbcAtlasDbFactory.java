--- conflicted
+++ resolved
@@ -65,14 +65,14 @@
     }
 
     @Override
-<<<<<<< HEAD
-    public TimestampService createTimestampService(KeyValueService rawKvs, boolean initializeAsync) {
+    public TimestampService createTimestampService(
+            KeyValueService rawKvs,
+            Optional<TableReference> timestampTable,
+            boolean initializeAsync) {
         if (initializeAsync) {
             log.warn("Asynchronous initialization not implemented, will initialize synchronousy.");
         }
-=======
-    public TimestampService createTimestampService(KeyValueService rawKvs,
-            Optional<TableReference> timestampTable) {
+
         Preconditions.checkArgument(!timestampTable.isPresent()
                         || timestampTable.get().equals(AtlasDbConstants.TIMESTAMP_TABLE),
                 "***ERROR:This can cause severe data corruption.***\nUnexpected timestamp table found: "
@@ -84,7 +84,7 @@
                         + "\nNote that if the service has already been running, you will have to migrate the timestamp"
                         + " table to Postgres/Oracle and rename it to %s.",
                 AtlasDbConstants.TIMELOCK_TIMESTAMP_TABLE);
->>>>>>> 7b51510f
+
         AtlasDbVersion.ensureVersionReported();
         return PersistentTimestampServiceImpl.create(JdbcTimestampBoundStore.create((JdbcKeyValueService) rawKvs));
     }
