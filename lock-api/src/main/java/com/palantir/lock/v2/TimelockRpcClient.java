--- conflicted
+++ resolved
@@ -64,11 +64,7 @@
 
     @POST
     @Path("start-atlasdb-transaction-v3")
-<<<<<<< HEAD
-    LeasableStartAtlasDbTransactionResponse startAtlasDbTransaction(
-=======
     StartAtlasDbTransactionResponseV3 startAtlasDbTransaction(
->>>>>>> c6745f7c
             StartIdentifiedAtlasDbTransactionRequest request);
 
     @POST
@@ -81,11 +77,7 @@
 
     @POST
     @Path("lock-v2")
-<<<<<<< HEAD
-    LeasableLockResponse lock(LockRequest request);
-=======
     LockResponseV2 lock(LockRequest request);
->>>>>>> c6745f7c
 
     @POST
     @Path("await-locks")
@@ -97,11 +89,7 @@
 
     @POST
     @Path("refresh-locks-v2")
-<<<<<<< HEAD
-    LeasableRefreshLockResponse refreshLockLeases(Set<LockToken> tokens);
-=======
     RefreshLockResponseV2 refreshLockLeases(Set<LockToken> tokens);
->>>>>>> c6745f7c
 
     @GET
     @Path("leader-time")
