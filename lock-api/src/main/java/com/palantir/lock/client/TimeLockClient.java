/*
 * (c) Copyright 2018 Palantir Technologies Inc. All rights reserved.
 *
 * Licensed under the Apache License, Version 2.0 (the "License");
 * you may not use this file except in compliance with the License.
 * You may obtain a copy of the License at
 *
 *     http://www.apache.org/licenses/LICENSE-2.0
 *
 * Unless required by applicable law or agreed to in writing, software
 * distributed under the License is distributed on an "AS IS" BASIS,
 * WITHOUT WARRANTIES OR CONDITIONS OF ANY KIND, either express or implied.
 * See the License for the specific language governing permissions and
 * limitations under the License.
 */
package com.palantir.lock.client;

import java.net.ConnectException;
import java.net.UnknownHostException;
import java.util.List;
import java.util.Set;
import java.util.concurrent.Callable;
import java.util.concurrent.ScheduledExecutorService;
import java.util.stream.Collectors;

import com.google.common.annotations.VisibleForTesting;
import com.google.common.collect.ImmutableSet;
import com.palantir.common.base.Throwables;
import com.palantir.common.concurrent.NamedThreadFactory;
import com.palantir.common.concurrent.PTExecutors;
import com.palantir.leader.NotCurrentLeaderException;
import com.palantir.lock.v2.LockImmutableTimestampResponse;
import com.palantir.lock.v2.LockRequest;
import com.palantir.lock.v2.LockResponse;
import com.palantir.lock.v2.LockToken;
import com.palantir.lock.v2.StartIdentifiedAtlasDbTransactionResponse;
import com.palantir.lock.v2.TimelockService;
import com.palantir.lock.v2.WaitForLocksRequest;
import com.palantir.lock.v2.WaitForLocksResponse;
import com.palantir.timestamp.CloseableTimestampService;
import com.palantir.timestamp.RequestBatchingTimestampService;
import com.palantir.timestamp.TimestampRange;

public class TimeLockClient implements AutoCloseable, TimelockService {

    private static final long REFRESH_INTERVAL_MILLIS = 5_000;

    private final TimelockService delegate;
    private final CloseableTimestampService timestampService;
    private final LockRefresher lockRefresher;
    private final TimeLockUnlocker unlocker;

    public static TimeLockClient createDefault(TimelockService timelockService) {
        AsyncTimeLockUnlocker asyncUnlocker = AsyncTimeLockUnlocker.create(timelockService);
        RequestBatchingTimestampService timestampService =
                RequestBatchingTimestampService.create(new TimelockServiceErrorDecorator(timelockService));
        return new TimeLockClient(
                timelockService, timestampService, createLockRefresher(timelockService), asyncUnlocker);
    }

    public static TimeLockClient withSynchronousUnlocker(TimelockService timelockService) {
        CloseableTimestampService timestampService = new TimelockServiceErrorDecorator(timelockService);
        return new TimeLockClient(
                timelockService, timestampService, createLockRefresher(timelockService), timelockService::unlock);
    }

    @VisibleForTesting
    TimeLockClient(TimelockService delegate, CloseableTimestampService timestampService,
            LockRefresher lockRefresher, TimeLockUnlocker unlocker) {
        this.delegate = delegate;
        this.timestampService = timestampService;
        this.lockRefresher = lockRefresher;
        this.unlocker = unlocker;
    }

    @Override
    public boolean isInitialized() {
        return delegate.isInitialized() && timestampService.isInitialized();
    }

    @Override
    public long getFreshTimestamp() {
        return timestampService.getFreshTimestamp();
    }

    @Override
    public TimestampRange getFreshTimestamps(int numTimestampsRequested) {
        return timestampService.getFreshTimestamps(numTimestampsRequested);
    }

    @Override
    public LockImmutableTimestampResponse lockImmutableTimestamp() {
        LockImmutableTimestampResponse response = executeOnTimeLock(delegate::lockImmutableTimestamp);
        lockRefresher.registerLocks(ImmutableSet.of(response.getLock()));
        return response;
    }

    @Override
<<<<<<< HEAD
    public List<StartIdentifiedAtlasDbTransactionResponse> startIdentifiedAtlasDbTransactionBatch(int count) {
        List<StartIdentifiedAtlasDbTransactionResponse> responses = executeOnTimeLock(
                () -> delegate.startIdentifiedAtlasDbTransactionBatch(count));
        lockRefresher.registerLocks(responses
                .stream()
                .map(response -> response.immutableTimestamp().getLock())
                .collect(Collectors.toList()));
        return responses;
=======
    public StartIdentifiedAtlasDbTransactionResponse startIdentifiedAtlasDbTransaction() {
        StartIdentifiedAtlasDbTransactionResponse response = executeOnTimeLock(
                delegate::startIdentifiedAtlasDbTransaction);
        try {
            lockRefresher.registerLock(response.immutableTimestamp().getLock());
        } catch (Throwable t) {
            unlock(ImmutableSet.of(response.immutableTimestamp().getLock()));
            throw Throwables.throwUncheckedException(t);
        }
        return response;
>>>>>>> d3f0fe2e
    }

    @Override
    public long getImmutableTimestamp() {
        return executeOnTimeLock(delegate::getImmutableTimestamp);
    }

    @Override
    public LockResponse lock(LockRequest request) {
        LockResponse response = executeOnTimeLock(() -> delegate.lock(request));
        if (response.wasSuccessful()) {
            lockRefresher.registerLocks(ImmutableSet.of(response.getToken()));
        }
        return response;
    }

    @Override
    public WaitForLocksResponse waitForLocks(WaitForLocksRequest request) {
        return executeOnTimeLock(() -> delegate.waitForLocks(request));
    }

    @Override
    public Set<LockToken> refreshLockLeases(Set<LockToken> tokens) {
        return executeOnTimeLock(() -> delegate.refreshLockLeases(tokens));
    }

    @Override
    public Set<LockToken> unlock(Set<LockToken> tokens) {
        lockRefresher.unregisterLocks(tokens);
        return executeOnTimeLock(() -> delegate.unlock(tokens));
    }

    @Override
    public void tryUnlock(Set<LockToken> tokens) {
        lockRefresher.unregisterLocks(tokens);
        unlocker.enqueue(tokens);
    }

    @Override
    public long currentTimeMillis() {
        return executeOnTimeLock(delegate::currentTimeMillis);
    }

    private static <T> T executeOnTimeLock(Callable<T> callable) {
        try {
            return callable.call();
        } catch (Exception e) {
            if (isAtlasDbDependencyException(e)) {
                throw Throwables.unwrapAndThrowAtlasDbDependencyException(e);
            } else {
                throw Throwables.throwUncheckedException(e);
            }
        }
    }

    private static boolean isAtlasDbDependencyException(Exception ex) {
        Throwable cause = ex;
        while (cause != null) {
            if (cause instanceof ConnectException
                    || cause instanceof UnknownHostException
                    || cause instanceof NotCurrentLeaderException) {
                return true;
            }
            cause = cause.getCause();
        }
        return false;
    }

    @Override
    public void close() {
        lockRefresher.close();
        unlocker.close();
        timestampService.close();
    }

    private static LockRefresher createLockRefresher(TimelockService timelockService) {
        ScheduledExecutorService refreshExecutor = createSingleThreadScheduledExecutor("refresh");
        return new LockRefresher(refreshExecutor, timelockService, REFRESH_INTERVAL_MILLIS);
    }

    private static ScheduledExecutorService createSingleThreadScheduledExecutor(String operation) {
        return PTExecutors.newSingleThreadScheduledExecutor(
                new NamedThreadFactory(TimeLockClient.class.getSimpleName() + "-" + operation, true));
    }

    private static final class TimelockServiceErrorDecorator implements CloseableTimestampService {
        private final TimelockService delegate;

        private TimelockServiceErrorDecorator(TimelockService delegate) {
            this.delegate = delegate;
        }

        @Override
        public long getFreshTimestamp() {
            return executeOnTimeLock(delegate::getFreshTimestamp);
        }

        @Override
        public TimestampRange getFreshTimestamps(int numTimestampsRequested) {
            return executeOnTimeLock(() -> delegate.getFreshTimestamps(numTimestampsRequested));
        }

        @Override
        public void close() {}
    }
}<|MERGE_RESOLUTION|>--- conflicted
+++ resolved
@@ -96,27 +96,20 @@
     }
 
     @Override
-<<<<<<< HEAD
     public List<StartIdentifiedAtlasDbTransactionResponse> startIdentifiedAtlasDbTransactionBatch(int count) {
         List<StartIdentifiedAtlasDbTransactionResponse> responses = executeOnTimeLock(
                 () -> delegate.startIdentifiedAtlasDbTransactionBatch(count));
-        lockRefresher.registerLocks(responses
+        Set<LockToken> immutableTsLocks = responses
                 .stream()
                 .map(response -> response.immutableTimestamp().getLock())
-                .collect(Collectors.toList()));
+                .collect(Collectors.toSet());
+        try {
+            lockRefresher.registerLocks(immutableTsLocks);
+        } catch (Throwable t) {
+            unlock(immutableTsLocks);
+            throw Throwables.throwUncheckedException(t);
+        }
         return responses;
-=======
-    public StartIdentifiedAtlasDbTransactionResponse startIdentifiedAtlasDbTransaction() {
-        StartIdentifiedAtlasDbTransactionResponse response = executeOnTimeLock(
-                delegate::startIdentifiedAtlasDbTransaction);
-        try {
-            lockRefresher.registerLock(response.immutableTimestamp().getLock());
-        } catch (Throwable t) {
-            unlock(ImmutableSet.of(response.immutableTimestamp().getLock()));
-            throw Throwables.throwUncheckedException(t);
-        }
-        return response;
->>>>>>> d3f0fe2e
     }
 
     @Override
