/*
 * (c) Copyright 2019 Palantir Technologies Inc. All rights reserved.
 *
 * Licensed under the Apache License, Version 2.0 (the "License");
 * you may not use this file except in compliance with the License.
 * You may obtain a copy of the License at
 *
 *     http://www.apache.org/licenses/LICENSE-2.0
 *
 * Unless required by applicable law or agreed to in writing, software
 * distributed under the License is distributed on an "AS IS" BASIS,
 * WITHOUT WARRANTIES OR CONDITIONS OF ANY KIND, either express or implied.
 * See the License for the specific language governing permissions and
 * limitations under the License.
 */

package com.palantir.lock.client;

import java.util.ArrayList;
import java.util.List;
import java.util.Optional;
import java.util.Set;
import java.util.function.Consumer;
import java.util.stream.Collectors;
import java.util.stream.Stream;

import com.google.common.annotations.VisibleForTesting;
import com.google.common.collect.ImmutableList;
import com.google.common.collect.ImmutableSet;
import com.google.common.collect.Sets;
import com.google.common.collect.Streams;
import com.palantir.atlasdb.autobatch.Autobatchers;
import com.palantir.atlasdb.autobatch.BatchElement;
import com.palantir.atlasdb.autobatch.DisruptorAutobatcher;
import com.palantir.atlasdb.futures.AtlasFutures;
import com.palantir.atlasdb.timelock.api.ConjureStartTransactionsResponse;
import com.palantir.common.base.Throwables;
import com.palantir.lock.v2.LockImmutableTimestampResponse;
import com.palantir.lock.v2.LockToken;
import com.palantir.lock.v2.PartitionedTimestamps;
import com.palantir.lock.v2.StartIdentifiedAtlasDbTransactionResponse;
import com.palantir.lock.v2.TimestampAndPartition;
import com.palantir.lock.watch.LockWatchEventCache;
import com.palantir.logsafe.Preconditions;

/**
 * A service responsible for coalescing multiple start transaction calls into a single start transactions call. This
 * service also handles creating {@link LockTokenShare}'s to enable multiple transactions sharing a single immutable
 * timestamp.
 *
 * Callers of this class should use {@link #unlock(Set)} and {@link #refreshLockLeases(Set)} for returned lock tokens,
 * rather than directly calling delegate lock service.
 */
final class TransactionStarter implements AutoCloseable {
    private final DisruptorAutobatcher<Integer, List<StartIdentifiedAtlasDbTransactionResponse>> autobatcher;
    private final LockLeaseService lockLeaseService;

    private TransactionStarter(LockLeaseService lockLeaseService, LockWatchEventCache lockWatchEventCache) {
        this.autobatcher = Autobatchers
                .independent(consumer(lockWatchEventCache))
                .safeLoggablePurpose("transaction-starter")
                .build();
        this.lockLeaseService = lockLeaseService;
    }

    static TransactionStarter create(LockLeaseService lockLeaseService, LockWatchEventCache lockWatchEventCache) {
        return new TransactionStarter(lockLeaseService, lockWatchEventCache);
    }

    List<StartIdentifiedAtlasDbTransactionResponse> startIdentifiedAtlasDbTransactionBatch(int count) {
        Preconditions.checkArgument(count > 0, "Cannot start 0 or fewer transactions");
        return AtlasFutures.getUnchecked(autobatcher.apply(count));
    }

    Set<LockToken> refreshLockLeases(Set<LockToken> tokens) {
        Set<LockTokenShare> lockTokenShares = filterLockTokenShares(tokens);
        Set<LockToken> lockTokens = filterOutTokenShares(tokens);

        Set<LockToken> refreshedTokens = lockLeaseService.refreshLockLeases(Sets.union(
                reduceForRefresh(lockTokenShares),
                lockTokens));

        Set<LockToken> resultLockTokenShares = lockTokenShares.stream()
                .filter(t -> refreshedTokens.contains(t.sharedLockToken()))
                .collect(Collectors.toSet());
        Set<LockToken> resultLockTokens = lockTokens.stream()
                .filter(refreshedTokens::contains)
                .collect(Collectors.toSet());

        return Sets.union(resultLockTokenShares, resultLockTokens);
    }

    Set<LockToken> unlock(Set<LockToken> tokens) {
        return unlock(tokens, lockLeaseService);
    }

    private static Set<LockToken> unlock(Set<LockToken> tokens, LockLeaseService lockLeaseService) {
        Set<LockToken> lockTokens = filterOutTokenShares(tokens);

        Set<LockTokenShare> lockTokenShares = filterLockTokenShares(tokens);

        Set<LockToken> toUnlock = reduceForUnlock(lockTokenShares);
        Set<LockToken> toRefresh = getLockTokensToRefresh(lockTokenShares, toUnlock);

        Set<LockToken> refreshed = lockLeaseService.refreshLockLeases(toRefresh);
        Set<LockToken> unlocked = lockLeaseService.unlock(Sets.union(toUnlock, lockTokens));

        Set<LockTokenShare> resultLockTokenShares = Sets.filter(
                lockTokenShares,
                t -> unlocked.contains(t.sharedLockToken()) || refreshed.contains(t.sharedLockToken()));
        Set<LockToken> resultLockTokens = Sets.intersection(lockTokens, unlocked);

        return ImmutableSet.copyOf(Sets.union(resultLockTokenShares, resultLockTokens));
    }

    /**
     * Calling unlock on a set of LockTokenShares only calls unlock on shared token iff all references to shared token
     * are unlocked.
     *
     * {@link com.palantir.lock.v2.TimelockService#unlock(Set)} has a guarantee that returned tokens were valid until
     * calling unlock. To keep that guarantee, we need to check if LockTokenShares were valid (by calling refresh with
     * referenced shared token) even if we don't unlock the underlying shared token.
     */
    private static Set<LockToken> getLockTokensToRefresh(
            Set<LockTokenShare> lockTokenShares, Set<LockToken> sharedTokensToUnlock) {
        return lockTokenShares.stream()
                .map(LockTokenShare::sharedLockToken)
                .filter(token -> !sharedTokensToUnlock.contains(token))
                .collect(Collectors.toSet());
    }

    @Override
    public void close() {
        autobatcher.close();
    }

    @VisibleForTesting
    Consumer<List<BatchElement<Integer, List<StartIdentifiedAtlasDbTransactionResponse>>>> consumer(
            LockWatchEventCache lockWatchEventCache) {
        return batch -> {
            int numTransactions = batch.stream().mapToInt(BatchElement::argument).reduce(0, Integer::sum);

            List<StartIdentifiedAtlasDbTransactionResponse> startTransactionResponses =
                    getStartTransactionResponses(lockWatchEventCache, numTransactions);

            int start = 0;
            for (BatchElement<Integer, List<StartIdentifiedAtlasDbTransactionResponse>> batchElement
                    : batch) {
                int end = start + batchElement.argument();
                batchElement.result().set(ImmutableList.copyOf(startTransactionResponses.subList(start, end)));
                start = end;
            }
        };
    }

    private List<StartIdentifiedAtlasDbTransactionResponse> getStartTransactionResponses(
            LockWatchEventCache lockWatchEventCache,
            int numberOfTransactions) {
        List<StartIdentifiedAtlasDbTransactionResponse> result = new ArrayList<>();
        while (result.size() < numberOfTransactions) {
            try {
                ConjureStartTransactionsResponse response = lockLeaseService.startTransactionsWithWatches(
                        lockWatchEventCache.lastKnownVersion().version(), numberOfTransactions - result.size());
                lockWatchEventCache.processStartTransactionsUpdate(
                        response.getTimestamps().stream().boxed().collect(Collectors.toSet()),
                        response.getLockWatchUpdate());
                result.addAll(split(response));
            } catch (Throwable t) {
                unlock(result.stream()
                        .map(response -> response.immutableTimestamp().getLock())
<<<<<<< HEAD
                        .collect(Collectors.toSet()));
=======
                        .collect(Collectors.toSet()),
                        lockLeaseService);
>>>>>>> f190b013
                throw Throwables.throwUncheckedException(t);
            }
        }
        return result;
    }

    private static List<StartIdentifiedAtlasDbTransactionResponse> split(ConjureStartTransactionsResponse response) {
        PartitionedTimestamps partitionedTimestamps = response.getTimestamps();
        int partition = partitionedTimestamps.partition();

        LockToken immutableTsLock = response.getImmutableTimestamp().getLock();
        long immutableTs = response.getImmutableTimestamp().getImmutableTimestamp();

        Stream<LockImmutableTimestampResponse> immutableTsAndLocks =
                LockTokenShare.share(immutableTsLock, partitionedTimestamps.count())
                        .map(tokenShare -> LockImmutableTimestampResponse.of(
                                immutableTs,
                                tokenShare));

        Stream<TimestampAndPartition> timestampAndPartitions = partitionedTimestamps.stream()
                .mapToObj(timestamp -> TimestampAndPartition.of(timestamp, partition));

        return Streams.zip(immutableTsAndLocks, timestampAndPartitions,
                StartIdentifiedAtlasDbTransactionResponse::of)
                .collect(Collectors.toList());
    }

    private static Set<LockToken> reduceForRefresh(Set<LockTokenShare> lockTokenShares) {
        return lockTokenShares.stream()
                .map(LockTokenShare::sharedLockToken)
                .collect(Collectors.toSet());
    }

    private static Set<LockToken> reduceForUnlock(Set<LockTokenShare> lockTokenShares) {
        return lockTokenShares.stream()
                .map(LockTokenShare::unlock)
                .filter(Optional::isPresent)
                .map(Optional::get)
                .collect(Collectors.toSet());
    }

    private static Set<LockTokenShare> filterLockTokenShares(Set<LockToken> tokens) {
        return tokens.stream().filter(TransactionStarter::isLockTokenShare)
                .map(LockTokenShare.class::cast)
                .collect(Collectors.toSet());
    }

    private static Set<LockToken> filterOutTokenShares(Set<LockToken> tokens) {
        return tokens.stream().filter(t -> !isLockTokenShare(t))
                .collect(Collectors.toSet());
    }

    private static boolean isLockTokenShare(LockToken lockToken) {
        return lockToken instanceof LockTokenShare;
    }
}<|MERGE_RESOLUTION|>--- conflicted
+++ resolved
@@ -55,16 +55,19 @@
     private final DisruptorAutobatcher<Integer, List<StartIdentifiedAtlasDbTransactionResponse>> autobatcher;
     private final LockLeaseService lockLeaseService;
 
-    private TransactionStarter(LockLeaseService lockLeaseService, LockWatchEventCache lockWatchEventCache) {
-        this.autobatcher = Autobatchers
-                .independent(consumer(lockWatchEventCache))
+    private TransactionStarter(
+            DisruptorAutobatcher<Integer, List<StartIdentifiedAtlasDbTransactionResponse>> autobatcher,
+            LockLeaseService lockLeaseService) {
+        this.autobatcher = autobatcher;
+        this.lockLeaseService = lockLeaseService;
+    }
+
+    static TransactionStarter create(LockLeaseService lockLeaseService, LockWatchEventCache lockWatchEventCache) {
+        DisruptorAutobatcher<Integer, List<StartIdentifiedAtlasDbTransactionResponse>> autobatcher = Autobatchers
+                .independent(consumer(lockLeaseService, lockWatchEventCache))
                 .safeLoggablePurpose("transaction-starter")
                 .build();
-        this.lockLeaseService = lockLeaseService;
-    }
-
-    static TransactionStarter create(LockLeaseService lockLeaseService, LockWatchEventCache lockWatchEventCache) {
-        return new TransactionStarter(lockLeaseService, lockWatchEventCache);
+        return new TransactionStarter(autobatcher, lockLeaseService);
     }
 
     List<StartIdentifiedAtlasDbTransactionResponse> startIdentifiedAtlasDbTransactionBatch(int count) {
@@ -135,13 +138,13 @@
     }
 
     @VisibleForTesting
-    Consumer<List<BatchElement<Integer, List<StartIdentifiedAtlasDbTransactionResponse>>>> consumer(
-            LockWatchEventCache lockWatchEventCache) {
+    static Consumer<List<BatchElement<Integer, List<StartIdentifiedAtlasDbTransactionResponse>>>> consumer(
+            LockLeaseService lockLeaseService, LockWatchEventCache lockWatchEventCache) {
         return batch -> {
             int numTransactions = batch.stream().mapToInt(BatchElement::argument).reduce(0, Integer::sum);
 
             List<StartIdentifiedAtlasDbTransactionResponse> startTransactionResponses =
-                    getStartTransactionResponses(lockWatchEventCache, numTransactions);
+                    getStartTransactionResponses(lockLeaseService, lockWatchEventCache, numTransactions);
 
             int start = 0;
             for (BatchElement<Integer, List<StartIdentifiedAtlasDbTransactionResponse>> batchElement
@@ -153,7 +156,8 @@
         };
     }
 
-    private List<StartIdentifiedAtlasDbTransactionResponse> getStartTransactionResponses(
+    private static List<StartIdentifiedAtlasDbTransactionResponse> getStartTransactionResponses(
+            LockLeaseService lockLeaseService,
             LockWatchEventCache lockWatchEventCache,
             int numberOfTransactions) {
         List<StartIdentifiedAtlasDbTransactionResponse> result = new ArrayList<>();
@@ -168,12 +172,8 @@
             } catch (Throwable t) {
                 unlock(result.stream()
                         .map(response -> response.immutableTimestamp().getLock())
-<<<<<<< HEAD
-                        .collect(Collectors.toSet()));
-=======
                         .collect(Collectors.toSet()),
                         lockLeaseService);
->>>>>>> f190b013
                 throw Throwables.throwUncheckedException(t);
             }
         }
