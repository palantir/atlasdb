--- conflicted
+++ resolved
@@ -29,12 +29,7 @@
 public class LeaderTimeCoalescingBatcher implements AutoCloseable {
     private final DisruptorAutobatcher<Namespace, LeaderTime> batcher;
 
-<<<<<<< HEAD
-    public LeaderTimeCoalescingBatcher(
-            AuthenticatingMultiClientConjureTimelockService delegate, OptionalInt bufferSize) {
-=======
     public LeaderTimeCoalescingBatcher(InternalMultiClientConjureTimelockService delegate, OptionalInt bufferSize) {
->>>>>>> 4dff3fb7
         this.batcher = Autobatchers.coalescing(new LeaderTimeCoalescingConsumer(delegate))
                 .bufferSize(bufferSize)
                 .safeLoggablePurpose("get-leader-times")
@@ -51,15 +46,9 @@
     }
 
     static class LeaderTimeCoalescingConsumer implements CoalescingRequestFunction<Namespace, LeaderTime> {
-<<<<<<< HEAD
-        private final AuthenticatingMultiClientConjureTimelockService delegate;
-
-        public LeaderTimeCoalescingConsumer(AuthenticatingMultiClientConjureTimelockService delegate) {
-=======
         private final InternalMultiClientConjureTimelockService delegate;
 
         public LeaderTimeCoalescingConsumer(InternalMultiClientConjureTimelockService delegate) {
->>>>>>> 4dff3fb7
             this.delegate = delegate;
         }
 
