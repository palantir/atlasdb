--- conflicted
+++ resolved
@@ -47,14 +47,9 @@
             LeaderTimeGetter leaderTimeGetter) {
         this.rpcClient = rpcClient;
         this.lockLeaseService = LockLeaseService.create(conjureTimelockService, leaderTimeGetter);
-<<<<<<< HEAD
-        this.transactionStarter = TransactionStarter.create(lockLeaseService, lockWatchEventCache);
-        this.commitTimestampGetter = BatchingCommitTimestampGetter.create(lockLeaseService, lockWatchEventCache);
-=======
         this.transactionStarter = TransactionStarter.create(
                 lockLeaseService, StartTransactionsLockWatchEventCache.create(lockWatchEventCache));
-        this.commitTimestampGetter = CommitTimestampGetter.create(lockLeaseService, lockWatchEventCache);
->>>>>>> 2ab50064
+        this.commitTimestampGetter = BatchingCommitTimestampGetter.create(lockLeaseService, lockWatchEventCache);
         this.conjureTimelockService = conjureTimelockService;
     }
 
