/*
 * (c) Copyright 2019 Palantir Technologies Inc. All rights reserved.
 *
 * Licensed under the Apache License, Version 2.0 (the "License");
 * you may not use this file except in compliance with the License.
 * You may obtain a copy of the License at
 *
 *     http://www.apache.org/licenses/LICENSE-2.0
 *
 * Unless required by applicable law or agreed to in writing, software
 * distributed under the License is distributed on an "AS IS" BASIS,
 * WITHOUT WARRANTIES OR CONDITIONS OF ANY KIND, either express or implied.
 * See the License for the specific language governing permissions and
 * limitations under the License.
 */

package com.palantir.lock.client;

import com.palantir.atlasdb.timelock.api.ConjureGetFreshTimestampsRequest;
import com.palantir.atlasdb.timelock.api.ConjureGetFreshTimestampsResponse;
import com.palantir.lock.v2.LockImmutableTimestampResponse;
import com.palantir.lock.v2.LockRequest;
import com.palantir.lock.v2.LockResponse;
import com.palantir.lock.v2.LockToken;
import com.palantir.lock.v2.NamespacedTimelockRpcClient;
import com.palantir.lock.v2.StartIdentifiedAtlasDbTransactionResponse;
import com.palantir.lock.v2.TimelockService;
import com.palantir.lock.v2.WaitForLocksRequest;
import com.palantir.lock.v2.WaitForLocksResponse;
import com.palantir.lock.watch.LockWatchEventCache;
import com.palantir.lock.watch.StartTransactionsLockWatchEventCache;
import com.palantir.timestamp.TimestampRange;
import java.util.List;
import java.util.Set;
import java.util.function.Function;

public final class RemoteTimelockServiceAdapter implements TimelockService, AutoCloseable {
    private final NamespacedTimelockRpcClient rpcClient;
    private final NamespacedConjureTimelockService conjureTimelockService;
    private final LockLeaseService lockLeaseService;
    private final TransactionStarter transactionStarter;
    private final CommitTimestampGetter commitTimestampGetter;

    private RemoteTimelockServiceAdapter(
            NamespacedTimelockRpcClient rpcClient,
            NamespacedConjureTimelockService conjureTimelockService,
            LockWatchEventCache lockWatchEventCache,
            LeaderTimeGetter leaderTimeGetter,
            Function<LockLeaseService, IdentifiedAtlasDbTransactionStarter> batchingTransactionStarterFactory) {
        this.rpcClient = rpcClient;
        this.lockLeaseService = LockLeaseService.create(conjureTimelockService, leaderTimeGetter);
<<<<<<< HEAD
        this.transactionStarter = TransactionStarter.create(lockLeaseService, batchingTransactionStarterFactory);
        this.commitTimestampGetter = CommitTimestampGetter.create(lockLeaseService, lockWatchEventCache);
=======
        this.transactionStarter = TransactionStarter.create(
                lockLeaseService, StartTransactionsLockWatchEventCache.create(lockWatchEventCache));
        this.commitTimestampGetter = BatchingCommitTimestampGetter.create(lockLeaseService, lockWatchEventCache);
>>>>>>> 0fc1e49b
        this.conjureTimelockService = conjureTimelockService;
    }

    public static RemoteTimelockServiceAdapter create(
            NamespacedTimelockRpcClient rpcClient,
            NamespacedConjureTimelockService conjureClient,
            LockWatchEventCache lockWatchEventCache) {
        return create(
                rpcClient,
                conjureClient,
                lockWatchEventCache,
                new LegacyLeaderTimeGetter(conjureClient),
                lockLeaseService -> BatchingIdentifiedAtlasDbTransactionStarter.create(
                        lockLeaseService, StartTransactionsLockWatchEventCache.create(lockWatchEventCache)));
    }

    public static RemoteTimelockServiceAdapter create(
            NamespacedTimelockRpcClient rpcClient,
            NamespacedConjureTimelockService conjureClient,
            LockWatchEventCache lockWatchEventCache,
            LeaderTimeGetter leaderTimeGetter,
            Function<LockLeaseService, IdentifiedAtlasDbTransactionStarter> batchingTransactionStarterFactory) {
        return new RemoteTimelockServiceAdapter(
                rpcClient, conjureClient, lockWatchEventCache, leaderTimeGetter, batchingTransactionStarterFactory);
    }

    @Override
    public long getFreshTimestamp() {
        return getFreshTimestamps(1).getLowerBound();
    }

    @Override
    public long getCommitTimestamp(long startTs, LockToken commitLocksToken) {
        return commitTimestampGetter.getCommitTimestamp(startTs, commitLocksToken);
    }

    @Override
    public TimestampRange getFreshTimestamps(int numTimestampsRequested) {
        ConjureGetFreshTimestampsResponse response =
                conjureTimelockService.getFreshTimestamps(ConjureGetFreshTimestampsRequest.of(numTimestampsRequested));
        return TimestampRange.createInclusiveRange(response.getInclusiveLower(), response.getInclusiveUpper());
    }

    @Override
    public long getImmutableTimestamp() {
        return rpcClient.getImmutableTimestamp();
    }

    @Override
    public WaitForLocksResponse waitForLocks(WaitForLocksRequest request) {
        return lockLeaseService.waitForLocks(request);
    }

    @Override
    public LockImmutableTimestampResponse lockImmutableTimestamp() {
        return lockLeaseService.lockImmutableTimestamp();
    }

    @Override
    public LockResponse lock(LockRequest request) {
        return lockLeaseService.lock(request);
    }

    @Override
    public List<StartIdentifiedAtlasDbTransactionResponse> startIdentifiedAtlasDbTransactionBatch(int count) {
        return transactionStarter.startIdentifiedAtlasDbTransactionBatch(count);
    }

    @Override
    public Set<LockToken> refreshLockLeases(Set<LockToken> tokens) {
        return transactionStarter.refreshLockLeases(tokens);
    }

    @Override
    public Set<LockToken> unlock(Set<LockToken> tokens) {
        return transactionStarter.unlock(tokens);
    }

    @Override
    public void tryUnlock(Set<LockToken> tokens) {
        unlock(tokens);
    }

    @Override
    public long currentTimeMillis() {
        return rpcClient.currentTimeMillis();
    }

    @Override
    public void close() {
        transactionStarter.close();
        commitTimestampGetter.close();
    }
}<|MERGE_RESOLUTION|>--- conflicted
+++ resolved
@@ -49,14 +49,8 @@
             Function<LockLeaseService, IdentifiedAtlasDbTransactionStarter> batchingTransactionStarterFactory) {
         this.rpcClient = rpcClient;
         this.lockLeaseService = LockLeaseService.create(conjureTimelockService, leaderTimeGetter);
-<<<<<<< HEAD
         this.transactionStarter = TransactionStarter.create(lockLeaseService, batchingTransactionStarterFactory);
-        this.commitTimestampGetter = CommitTimestampGetter.create(lockLeaseService, lockWatchEventCache);
-=======
-        this.transactionStarter = TransactionStarter.create(
-                lockLeaseService, StartTransactionsLockWatchEventCache.create(lockWatchEventCache));
         this.commitTimestampGetter = BatchingCommitTimestampGetter.create(lockLeaseService, lockWatchEventCache);
->>>>>>> 0fc1e49b
         this.conjureTimelockService = conjureTimelockService;
     }
 
