/*
 * (c) Copyright 2020 Palantir Technologies Inc. All rights reserved.
 *
 * Licensed under the Apache License, Version 2.0 (the "License");
 * you may not use this file except in compliance with the License.
 * You may obtain a copy of the License at
 *
 *     http://www.apache.org/licenses/LICENSE-2.0
 *
 * Unless required by applicable law or agreed to in writing, software
 * distributed under the License is distributed on an "AS IS" BASIS,
 * WITHOUT WARRANTIES OR CONDITIONS OF ANY KIND, either express or implied.
 * See the License for the specific language governing permissions and
 * limitations under the License.
 */

package com.palantir.lock.client;

import com.codahale.metrics.Snapshot;
import com.google.common.annotations.VisibleForTesting;
import com.google.common.collect.ImmutableMap;
import com.palantir.atlasdb.timelock.api.ConjureGetFreshTimestampsRequest;
import com.palantir.atlasdb.timelock.api.ConjureGetFreshTimestampsResponse;
import com.palantir.atlasdb.timelock.api.ConjureLockRequest;
import com.palantir.atlasdb.timelock.api.ConjureLockResponse;
import com.palantir.atlasdb.timelock.api.ConjureRefreshLocksRequest;
import com.palantir.atlasdb.timelock.api.ConjureRefreshLocksResponse;
import com.palantir.atlasdb.timelock.api.ConjureStartTransactionsRequest;
import com.palantir.atlasdb.timelock.api.ConjureStartTransactionsResponse;
import com.palantir.atlasdb.timelock.api.ConjureTimelockService;
import com.palantir.atlasdb.timelock.api.ConjureUnlockRequest;
import com.palantir.atlasdb.timelock.api.ConjureUnlockResponse;
import com.palantir.atlasdb.timelock.api.ConjureWaitForLocksResponse;
import com.palantir.atlasdb.timelock.api.GetCommitTimestampsRequest;
import com.palantir.atlasdb.timelock.api.GetCommitTimestampsResponse;
import com.palantir.common.time.Clock;
import com.palantir.conjure.java.lib.SafeLong;
import com.palantir.lock.v2.LeaderTime;
import com.palantir.timelock.feedback.LeaderElectionStatistics;
import com.palantir.tritium.metrics.registry.DefaultTaggedMetricRegistry;
import com.palantir.tritium.metrics.registry.TaggedMetricRegistry;
import java.time.Duration;
import java.time.Instant;
import java.util.Comparator;
import java.util.List;
import java.util.Map;
import java.util.Optional;
import java.util.Set;
import java.util.UUID;
import java.util.concurrent.ConcurrentHashMap;
import java.util.concurrent.TimeUnit;
import java.util.function.Function;
import java.util.function.Supplier;
import java.util.stream.Collectors;
import javax.annotation.Nonnull;

public class LeaderElectionReportingTimelockService implements NamespacedConjureTimelockService {
    private final NamespacedConjureTimelockService delegate;
    private volatile LeaderElectionMetrics metrics;
    private final Clock clock;
    private volatile UUID leaderId = null;
    private Map<UUID, Instant> leadershipUpperBound = new ConcurrentHashMap<>();
    private Map<UUID, Instant> leadershipLowerBound = new ConcurrentHashMap<>();

    @VisibleForTesting
    LeaderElectionReportingTimelockService(
            NamespacedConjureTimelockService delegate, TaggedMetricRegistry taggedMetricRegistry, Clock clock) {
        this.delegate = delegate;
        this.metrics = LeaderElectionMetrics.of(taggedMetricRegistry);
        this.clock = clock;
    }

    public static LeaderElectionReportingTimelockService create(
            ConjureTimelockService conjureTimelockService, String namespace) {
        return new LeaderElectionReportingTimelockService(
                new NamespacedConjureTimelockServiceImpl(conjureTimelockService, namespace),
                new DefaultTaggedMetricRegistry(),
                System::currentTimeMillis);
    }

    @Override
    public ConjureUnlockResponse unlock(ConjureUnlockRequest request) {
        return delegate.unlock(request);
    }

    @Override
    public ConjureRefreshLocksResponse refreshLocks(ConjureRefreshLocksRequest request) {
        return delegate.refreshLocks(request);
    }

    @Override
    public ConjureWaitForLocksResponse waitForLocks(ConjureLockRequest request) {
        return delegate.waitForLocks(request);
    }

    @Override
    public ConjureLockResponse lock(ConjureLockRequest request) {
        return delegate.lock(request);
    }

    @Override
    public LeaderTime leaderTime() {
        return delegate.leaderTime();
    }

    @Override
    public GetCommitTimestampsResponse getCommitTimestamps(GetCommitTimestampsRequest request) {
        return runTimed(() -> delegate.getCommitTimestamps(request), response -> response.getLockWatchUpdate()
                .logId());
    }

    @Override
    public ConjureGetFreshTimestampsResponse getFreshTimestamps(ConjureGetFreshTimestampsRequest request) {
        return delegate.getFreshTimestamps(request);
    }

    @Override
    public ConjureStartTransactionsResponse startTransactions(ConjureStartTransactionsRequest request) {
        return runTimed(() -> delegate.startTransactions(request), response -> response.getLockWatchUpdate()
                .logId());
    }

    public LeaderElectionStatistics statistics() {
        return statisticsWithRegistry(new DefaultTaggedMetricRegistry());
    }

    @VisibleForTesting
    LeaderElectionStatistics statisticsWithRegistry(TaggedMetricRegistry metricRegistry) {
        Snapshot metricsSnapshot = metrics.observedDuration().getSnapshot();
        LeaderElectionStatistics electionStatistics = LeaderElectionStatistics.builder()
                .p99(metricsSnapshot.get99thPercentile())
                .p95(metricsSnapshot.get95thPercentile())
                .mean(metricsSnapshot.getMean())
                .count(SafeLong.of(metrics.observedDuration().getCount()))
                .perceivedTime(calculateLastLeaderElectionDuration().map(duration -> SafeLong.of(duration.toNanos())))
                .build();
        metrics = LeaderElectionMetrics.of(metricRegistry);
        return electionStatistics;
    }

    private <T> T runTimed(Supplier<T> method, Function<T, UUID> leaderExtractor) {
        UUID currentLeader = leaderId;
        Instant startTime = clock.instant();
        T response = method.get();
        Instant responseTime = clock.instant();
        if (updateAndChangeLeaderIfNew(leaderExtractor, currentLeader, response, startTime, responseTime)) {
            updateMetrics(Duration.between(startTime, responseTime));
        }
        return response;
    }

    private <T> boolean updateAndChangeLeaderIfNew(
            Function<T, UUID> leaderExtractor,
            UUID currentLeader,
            T response,
            Instant startTime,
            Instant responseTime) {
        UUID newLeader = leaderExtractor.apply(response);
        leadershipUpperBound.compute(newLeader, (ignore, oldTime) -> max(oldTime, startTime));
        leadershipLowerBound.compute(newLeader, (ignore, oldTime) -> min(oldTime, responseTime));
        boolean election = !newLeader.equals(currentLeader);

        if (election) {
            leaderId = newLeader;
        }

        return election && (currentLeader != null);
    }

    /**
     * Estimating the duration of leader election:
     *
     * If a request is sent out at time T_1, and a response arrives at time T_2 with the id of leader A, we can
     * deduce three things:
     *   1. A could not have lost leadership before T_1 if it was the leader before it (upper bound)
     *   2. A must have gained leadership before T_2 (lower bound)
     *   3. A was the leader at least in some point in the interval [T_1, T_2]
     * T_1 is the upper bound in the sense that if we know that A was the leader before T_1, we know for certain it was
     * still the leader until T_1. Similarly, T_2 is the lower bound in the sense that if A was not the leader at any
     * point after T_2, it was certainly the leader at T_2. This is slightly counter-intuitive with just a single
     * request, since T_1 < T_2, but as soon as another response is received such that T_1' > T_2, we can determine an
     * interval [T_2, T_1'] when A was definitely the leader. Let us denote this interval by [L_A, U_A] and call A a
     * long term leader.
     *
     * Last leader election:
     * Given that the lower and upper bound for a leader are updated with each response from that leader, it is
     * unlikely that any leader is not going to be a long term leader except in the initial moments after leadership
     * has been acquired. We will therefore observe the last two leaderships where the older leader A has had enough
     * data points so that L_A < U_A, while the newer leader B is allowed to not have become a long term leader yet.
     *
     * Ordering leaderships:
     * Let A be a long term leader and let B another leader. We distinguish 2 cases:
     *   1. (B is a long term leader): for both leaders there is an interval of guaranteed leadership, which by
     *   definition cannot overlap. It is therefore trivial to order leadership of A and B.
     *   2. (B is not a long term leader yet, i.e., L_B >= U_B):
     *      a) if U_B > U_A, A was the leader before B
     *      b) if L_B < L_A, B was the leader before A
     *      c) otherwise, we cannot determine the ordering
     *
     * Calculating the estimate:
     * Let A be a long term leader let L be the minimal lower bound of all leaders that became leaders after A as
     * described in 1) and 2b). The estimated (over-approximated) duration of the leadership election is then
     * given by the duration between U_A and L, since L is the latest possible moment at which another leader was
     * elected while U_A is the earliest moment at which A could have lost leadership. This method will always return
     * the duration of the most recent such interval.
     */
<<<<<<< HEAD
    @VisibleForTesting
    Optional<Duration> calculateLastLeaderElectionDuration() {
        Map<UUID, Instant> lowerBoundSnapshot = ImmutableMap.copyOf(leadershipLowerBound.entrySet());
        Map<UUID, Instant> upperBoundSnapshot = ImmutableMap.copyOf(leadershipUpperBound.entrySet());
=======
    public Optional<Duration> calculateLastLeaderElectionDuration() {
        Map<UUID, Instant> lowerBounds = ImmutableMap.copyOf(leadershipLowerBound.entrySet());
        Map<UUID, Instant> upperBounds = ImmutableMap.copyOf(leadershipUpperBound.entrySet());
>>>>>>> 133bfa79

        Set<UUID> leaders = leadersWithBothBounds(lowerBounds, upperBounds);
        List<UUID> sortedLongTermLeaders = orderedLongTermLeaders(lowerBounds, upperBounds, leaders);
        clearOldLongTermLeaders(sortedLongTermLeaders);

        if (sortedLongTermLeaders.isEmpty()) {
            return Optional.empty();
        }

        UUID lastLongTermLeader = sortedLongTermLeaders.get(sortedLongTermLeaders.size() - 1);

        Optional<Duration> result = durationToNextLeader(lowerBounds, upperBounds, leaders, lastLongTermLeader);
        if (result.isPresent()) {
            return result;
        }

        if (sortedLongTermLeaders.size() == 1) {
            return Optional.empty();
        }

        UUID secondToLastLongTermLeader = sortedLongTermLeaders.get(sortedLongTermLeaders.size() - 2);
        return durationToNextLeader(lowerBounds, upperBounds, leaders, secondToLastLongTermLeader);
    }

    private Set<UUID> leadersWithBothBounds(Map<UUID, Instant> lowerBounds, Map<UUID, Instant> upperBounds) {
        return upperBounds.keySet().stream().filter(lowerBounds::containsKey).collect(Collectors.toSet());
    }

    private List<UUID> orderedLongTermLeaders(
            Map<UUID, Instant> lowerBounds, Map<UUID, Instant> upperBounds, Set<UUID> leadersWithBothBounds) {
        return leadersWithBothBounds.stream()
                .filter(id -> upperBounds.get(id).isAfter(lowerBounds.get(id)))
                .sorted(Comparator.comparing(lowerBounds::get))
                .collect(Collectors.toList());
    }

    private void clearOldLongTermLeaders(List<UUID> sortedLongTermLeaders) {
        for (int i = 0; i < sortedLongTermLeaders.size() - 2; i++) {
            leadershipLowerBound.remove(sortedLongTermLeaders.get(i));
            leadershipUpperBound.remove(sortedLongTermLeaders.get(i));
        }
    }

    private Optional<Duration> durationToNextLeader(
            Map<UUID, Instant> lowerBounds,
            Map<UUID, Instant> upperBounds,
            Set<UUID> leaders,
            UUID lastLongTermLeader) {
        Optional<UUID> firstNextShortTermLeader = leaders.stream()
                .filter(id -> upperBounds.get(id).isAfter(upperBounds.get(lastLongTermLeader)))
                .min(Comparator.comparing(lowerBounds::get));
        return firstNextShortTermLeader.map(
                nextLeader -> estimateElectionDuration(lowerBounds, upperBounds, lastLongTermLeader, nextLeader));
    }

    private Duration estimateElectionDuration(
            Map<UUID, Instant> lowerBounds, Map<UUID, Instant> upperBounds, UUID previousLeader, UUID nextLeader) {
        return Duration.between(upperBounds.get(previousLeader), lowerBounds.get(nextLeader));
    }

    private static Instant max(Instant first, @Nonnull Instant second) {
        if (first == null) {
            return second;
        }
        return first.isAfter(second) ? first : second;
    }

    private static Instant min(Instant first, @Nonnull Instant second) {
        if (first == null) {
            return second;
        }
        return first.isBefore(second) ? first : second;
    }

    private void updateMetrics(Duration timeTaken) {
        metrics.observedDuration().update(timeTaken.toNanos(), TimeUnit.NANOSECONDS);
    }
}<|MERGE_RESOLUTION|>--- conflicted
+++ resolved
@@ -204,16 +204,9 @@
      * elected while U_A is the earliest moment at which A could have lost leadership. This method will always return
      * the duration of the most recent such interval.
      */
-<<<<<<< HEAD
-    @VisibleForTesting
-    Optional<Duration> calculateLastLeaderElectionDuration() {
-        Map<UUID, Instant> lowerBoundSnapshot = ImmutableMap.copyOf(leadershipLowerBound.entrySet());
-        Map<UUID, Instant> upperBoundSnapshot = ImmutableMap.copyOf(leadershipUpperBound.entrySet());
-=======
     public Optional<Duration> calculateLastLeaderElectionDuration() {
         Map<UUID, Instant> lowerBounds = ImmutableMap.copyOf(leadershipLowerBound.entrySet());
         Map<UUID, Instant> upperBounds = ImmutableMap.copyOf(leadershipUpperBound.entrySet());
->>>>>>> 133bfa79
 
         Set<UUID> leaders = leadersWithBothBounds(lowerBounds, upperBounds);
         List<UUID> sortedLongTermLeaders = orderedLongTermLeaders(lowerBounds, upperBounds, leaders);
