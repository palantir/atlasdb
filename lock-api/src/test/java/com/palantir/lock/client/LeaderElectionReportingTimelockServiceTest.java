--- conflicted
+++ resolved
@@ -38,14 +38,10 @@
 import com.palantir.atlasdb.timelock.api.GetCommitTimestampsRequest;
 import com.palantir.atlasdb.timelock.api.GetCommitTimestampsResponse;
 import com.palantir.common.time.Clock;
-<<<<<<< HEAD
-import com.palantir.conjure.java.lib.SafeLong;
-=======
 import com.palantir.common.time.NanoTime;
 import com.palantir.lock.v2.LeaderTime;
 import com.palantir.lock.v2.LeadershipId;
 import com.palantir.lock.v2.Lease;
->>>>>>> 336a74a1
 import com.palantir.lock.watch.LockWatchStateUpdate;
 import com.palantir.timelock.feedback.LeaderElectionDuration;
 import com.palantir.tritium.metrics.registry.TaggedMetricRegistry;
@@ -397,8 +393,7 @@
     private void assertExpectedDurationAndLeaders(Instant instant, Instant instant2, UUID oldLeader, UUID newLeader) {
         LeaderElectionDuration estimate =
                 timelockService.calculateLastLeaderElectionDuration().get();
-        assertThat(estimate.getDuration())
-                .isEqualTo(SafeLong.of(Duration.between(instant, instant2).toNanos()));
+        assertThat(estimate.getDuration()).isEqualTo(Duration.between(instant, instant2));
         assertThat(estimate.getOldLeader()).isEqualTo(oldLeader);
         assertThat(estimate.getNewLeader()).isEqualTo(newLeader);
     }
