--- conflicted
+++ resolved
@@ -139,14 +139,7 @@
     @Test
     public void detectLeaderElectionWithFreshLeader() {
         executeCalls(
-<<<<<<< HEAD
                 SingleCall.of(0L, 1L, LEADER_1), SingleCall.of(3L, 6L, LEADER_1), SingleCall.of(10L, 15L, LEADER_2));
-
-=======
-                ImmutableSingleCall.of(0L, 1L, LEADER_1),
-                ImmutableSingleCall.of(3L, 6L, LEADER_1),
-                ImmutableSingleCall.of(10L, 15L, LEADER_2));
->>>>>>> 133bfa79
         assertExpectedDuration(Instant.ofEpochMilli(3L), Instant.ofEpochMilli(15L));
     }
 
@@ -160,18 +153,10 @@
     @Test
     public void detectLeaderElectionWithFreshLeaderOverlappingRequests() {
         executeCalls(
-<<<<<<< HEAD
                 SingleCall.of(0L, 1L, LEADER_1),
                 SingleCall.of(6L, 10L, LEADER_1),
                 SingleCall.of(3L, 15L, LEADER_1),
                 SingleCall.of(14L, 21L, LEADER_2));
-
-=======
-                ImmutableSingleCall.of(0L, 1L, LEADER_1),
-                ImmutableSingleCall.of(6L, 10L, LEADER_1),
-                ImmutableSingleCall.of(3L, 15L, LEADER_1),
-                ImmutableSingleCall.of(14L, 21L, LEADER_2));
->>>>>>> 133bfa79
         assertExpectedDuration(Instant.ofEpochMilli(6L), Instant.ofEpochMilli(21L));
     }
 
@@ -185,18 +170,10 @@
     @Test
     public void detectLeaderElectionWithTwoLongTermLeaders() {
         executeCalls(
-<<<<<<< HEAD
                 SingleCall.of(0L, 1L, LEADER_1),
                 SingleCall.of(3L, 6L, LEADER_1),
                 SingleCall.of(10L, 15L, LEADER_2),
                 SingleCall.of(21L, 28L, LEADER_2));
-
-=======
-                ImmutableSingleCall.of(0L, 1L, LEADER_1),
-                ImmutableSingleCall.of(3L, 6L, LEADER_1),
-                ImmutableSingleCall.of(10L, 15L, LEADER_2),
-                ImmutableSingleCall.of(21L, 28L, LEADER_2));
->>>>>>> 133bfa79
         assertExpectedDuration(Instant.ofEpochMilli(3L), Instant.ofEpochMilli(15L));
     }
 
@@ -211,14 +188,100 @@
     @Test
     public void detectFreshLeaderElectionWithTwoLongTurnLeaders() {
         executeCalls(
-<<<<<<< HEAD
                 SingleCall.of(0L, 1L, LEADER_1),
                 SingleCall.of(3L, 6L, LEADER_1),
                 SingleCall.of(10L, 15L, LEADER_2),
                 SingleCall.of(21L, 28L, LEADER_2),
-                SingleCall.of(36L, 45L, leader3));
-
+                SingleCall.of(36L, 45L, LEADER_3));
         assertExpectedDuration(Instant.ofEpochMilli(21L), Instant.ofEpochMilli(45L));
+    }
+
+    /**
+     * [ A ]
+     *       [ A ]
+     *                [ B ]
+     *             [    A    ]
+     *             <======>
+     */
+    @Test
+    public void updateOldLeaderUpperBoundWithNewRequests() {
+        executeCalls(
+                ImmutableSingleCall.of(0L, 1L, LEADER_1),
+                ImmutableSingleCall.of(3L, 6L, LEADER_1),
+                ImmutableSingleCall.of(15L, 21L, LEADER_2),
+                ImmutableSingleCall.of(10L, 28L, LEADER_1));
+        assertExpectedDuration(Instant.ofEpochMilli(10L), Instant.ofEpochMilli(21L));
+    }
+
+    /**
+     * [ A ]
+     *       [ A ]
+     *             [ B ]
+     *                   [ C ]
+     *                         [ C ]
+     *       <=========>
+     */
+    @Test
+    public void detectFirstLeaderElectionFromLongTermLeader() {
+        executeCalls(
+                ImmutableSingleCall.of(0L, 1L, LEADER_1),
+                ImmutableSingleCall.of(3L, 6L, LEADER_1),
+                ImmutableSingleCall.of(10L, 15L, LEADER_2),
+                ImmutableSingleCall.of(21L, 28L, LEADER_3),
+                ImmutableSingleCall.of(36L, 45L, LEADER_3));
+        assertExpectedDuration(Instant.ofEpochMilli(3L), Instant.ofEpochMilli(15L));
+    }
+
+    /**
+     * [ A ]
+     *       [ A ]
+     *             [       B       ]
+     *                [ C ]
+     *                      [ C ]
+     *       <===========>
+     */
+    @Test
+    public void detectFirstLeaderElectionFromLongTermLeaderWithSlowRequest() {
+        executeCalls(
+                ImmutableSingleCall.of(0L, 1L, LEADER_1),
+                ImmutableSingleCall.of(3L, 6L, LEADER_1),
+                ImmutableSingleCall.of(10L, 45L, LEADER_2),
+                ImmutableSingleCall.of(15L, 21L, LEADER_3),
+                ImmutableSingleCall.of(28L, 36L, LEADER_3));
+        assertExpectedDuration(Instant.ofEpochMilli(3L), Instant.ofEpochMilli(21L));
+    }
+
+    /**
+     * [ A ]
+     *       [        B       ]
+     *          [ C ]
+     *                 [ C ]
+     */
+    @Test
+    public void doNotCalculateLeadershipBeforeFirstLongTermLeader() {
+        executeCalls(
+                ImmutableSingleCall.of(0L, 1L, LEADER_1),
+                ImmutableSingleCall.of(3L, 36L, LEADER_2),
+                ImmutableSingleCall.of(10L, 15L, LEADER_3),
+                ImmutableSingleCall.of(21L, 28L, LEADER_3));
+        assertThat(timelockService.calculateLastLeaderElectionDuration()).isEmpty();
+    }
+
+    /**
+     * [ A ]
+     *       [        A       ]
+     *          [ C ]
+     *                 [ C ]
+     *       <======>
+     */
+    @Test
+    public void detectWhenOldLeaderBecomesLongTerm() {
+        executeCalls(
+                ImmutableSingleCall.of(0L, 1L, LEADER_1),
+                ImmutableSingleCall.of(3L, 36L, LEADER_1),
+                ImmutableSingleCall.of(10L, 15L, LEADER_3),
+                ImmutableSingleCall.of(21L, 28L, LEADER_3));
+        assertExpectedDuration(Instant.ofEpochMilli(3L), Instant.ofEpochMilli(15L));
     }
 
     @Test
@@ -251,102 +314,6 @@
         verify(newMockedTimer).update(anyLong(), any());
         verifyNoMoreInteractions(mockedRegistry);
         verifyNoMoreInteractions(mockedTimer);
-=======
-                ImmutableSingleCall.of(0L, 1L, LEADER_1),
-                ImmutableSingleCall.of(3L, 6L, LEADER_1),
-                ImmutableSingleCall.of(10L, 15L, LEADER_2),
-                ImmutableSingleCall.of(21L, 28L, LEADER_2),
-                ImmutableSingleCall.of(36L, 45L, LEADER_3));
-        assertExpectedDuration(Instant.ofEpochMilli(21L), Instant.ofEpochMilli(45L));
-    }
-
-    /**
-     * [ A ]
-     *       [ A ]
-     *                [ B ]
-     *             [    A    ]
-     *             <======>
-     */
-    @Test
-    public void updateOldLeaderUpperBoundWithNewRequests() {
-        executeCalls(
-                ImmutableSingleCall.of(0L, 1L, LEADER_1),
-                ImmutableSingleCall.of(3L, 6L, LEADER_1),
-                ImmutableSingleCall.of(15L, 21L, LEADER_2),
-                ImmutableSingleCall.of(10L, 28L, LEADER_1));
-        assertExpectedDuration(Instant.ofEpochMilli(10L), Instant.ofEpochMilli(21L));
-    }
-
-    /**
-     * [ A ]
-     *       [ A ]
-     *             [ B ]
-     *                   [ C ]
-     *                         [ C ]
-     *       <=========>
-     */
-    @Test
-    public void detectFirstLeaderElectionFromLongTermLeader() {
-        executeCalls(
-                ImmutableSingleCall.of(0L, 1L, LEADER_1),
-                ImmutableSingleCall.of(3L, 6L, LEADER_1),
-                ImmutableSingleCall.of(10L, 15L, LEADER_2),
-                ImmutableSingleCall.of(21L, 28L, LEADER_3),
-                ImmutableSingleCall.of(36L, 45L, LEADER_3));
-        assertExpectedDuration(Instant.ofEpochMilli(3L), Instant.ofEpochMilli(15L));
-    }
-
-    /**
-     * [ A ]
-     *       [ A ]
-     *             [       B       ]
-     *                [ C ]
-     *                      [ C ]
-     *       <===========>
-     */
-    @Test
-    public void detectFirstLeaderElectionFromLongTermLeaderWithSlowRequest() {
-        executeCalls(
-                ImmutableSingleCall.of(0L, 1L, LEADER_1),
-                ImmutableSingleCall.of(3L, 6L, LEADER_1),
-                ImmutableSingleCall.of(10L, 45L, LEADER_2),
-                ImmutableSingleCall.of(15L, 21L, LEADER_3),
-                ImmutableSingleCall.of(28L, 36L, LEADER_3));
-        assertExpectedDuration(Instant.ofEpochMilli(3L), Instant.ofEpochMilli(21L));
-    }
-
-    /**
-     * [ A ]
-     *       [        B       ]
-     *          [ C ]
-     *                 [ C ]
-     */
-    @Test
-    public void doNotCalculateLeadershipBeforeFirstLongTermLeader() {
-        executeCalls(
-                ImmutableSingleCall.of(0L, 1L, LEADER_1),
-                ImmutableSingleCall.of(3L, 36L, LEADER_2),
-                ImmutableSingleCall.of(10L, 15L, LEADER_3),
-                ImmutableSingleCall.of(21L, 28L, LEADER_3));
-        assertThat(timelockService.calculateLastLeaderElectionDuration()).isEmpty();
-    }
-
-    /**
-     * [ A ]
-     *       [        A       ]
-     *          [ C ]
-     *                 [ C ]
-     *       <======>
-     */
-    @Test
-    public void detectWhenOldLeaderBecomesLongTerm() {
-        executeCalls(
-                ImmutableSingleCall.of(0L, 1L, LEADER_1),
-                ImmutableSingleCall.of(3L, 36L, LEADER_1),
-                ImmutableSingleCall.of(10L, 15L, LEADER_3),
-                ImmutableSingleCall.of(21L, 28L, LEADER_3));
-        assertExpectedDuration(Instant.ofEpochMilli(3L), Instant.ofEpochMilli(15L));
->>>>>>> 133bfa79
     }
 
     private void executeCalls(SingleCall firstCall, SingleCall... otherCalls) {
