apply plugin: 'com.palantir.sls-recommended-dependencies'

apply from: "../gradle/shared.gradle"

repositories {
    mavenCentral()
}

libsDirName = file('build/artifacts')
dependencies {
    compile project(":atlasdb-autobatch")
    compile project(":atlasdb-commons")
    compile project(':lock-api-objects')
    compile project(':timelock-api:timelock-api-jersey')
    compile project(":timestamp-api")
    compile project(":timestamp-client")
    compile group: 'javax.ws.rs', name: 'javax.ws.rs-api'
    compile group: 'com.fasterxml.jackson.core', name: 'jackson-annotations'
    compile group: 'com.fasterxml.jackson.core', name: 'jackson-databind'
    compile group: 'com.palantir.safe-logging', name: 'safe-logging'
    compile group: 'com.palantir.safe-logging', name: 'preconditions'

    annotationProcessor project(":atlasdb-processors")
    compileOnly project(":atlasdb-processors")
    annotationProcessor group: 'org.immutables', name: 'value'
    compileOnly 'org.immutables:value::annotations'

    testAnnotationProcessor group: 'org.immutables', name: 'value'
    testCompileOnly 'org.immutables:value::annotations'

    testCompile group: 'com.palantir.conjure.java.runtime', name: 'conjure-java-jackson-serialization'
    testCompile group: 'junit', name: 'junit'
    testCompile group: 'org.assertj', name: 'assertj-core'
    testCompile group: 'org.awaitility', name: 'awaitility'
    testCompile group: 'org.hamcrest', name: 'hamcrest-core'
    testCompile group: 'org.hamcrest', name: 'hamcrest-library'
    testCompile(group: 'org.jmock', name: 'jmock') {
      exclude group: 'org.hamcrest'
    }
    testCompile group: 'org.mockito', name: 'mockito-core'
}

recommendedProductDependencies {
    productDependency {
        productGroup = 'com.palantir.timelock'
        productName = 'timelock-server'
<<<<<<< HEAD
        minimumVersion = '0.141.0'
=======
        minimumVersion = '0.144.0'
>>>>>>> 67562b6d
        maximumVersion = '0.x.x'
    }
}<|MERGE_RESOLUTION|>--- conflicted
+++ resolved
@@ -44,11 +44,7 @@
     productDependency {
         productGroup = 'com.palantir.timelock'
         productName = 'timelock-server'
-<<<<<<< HEAD
-        minimumVersion = '0.141.0'
-=======
         minimumVersion = '0.144.0'
->>>>>>> 67562b6d
         maximumVersion = '0.x.x'
     }
 }