{
    "compileClasspath": {
        "com.fasterxml.jackson.core:jackson-annotations": {
            "locked": "2.6.7",
            "transitive": [
                "com.fasterxml.jackson.core:jackson-databind",
                "com.palantir.atlasdb:atlasdb-commons",
                "com.palantir.atlasdb:timestamp-api"
            ]
        },
        "com.fasterxml.jackson.core:jackson-core": {
            "locked": "2.6.7",
            "transitive": [
                "com.fasterxml.jackson.core:jackson-databind",
                "com.fasterxml.jackson.dataformat:jackson-dataformat-cbor",
                "com.fasterxml.jackson.datatype:jackson-datatype-guava",
                "com.fasterxml.jackson.datatype:jackson-datatype-jdk8",
                "com.fasterxml.jackson.datatype:jackson-datatype-jsr310",
                "com.fasterxml.jackson.module:jackson-module-afterburner"
            ]
        },
        "com.fasterxml.jackson.core:jackson-databind": {
            "locked": "2.6.7",
            "transitive": [
                "com.fasterxml.jackson.datatype:jackson-datatype-guava",
                "com.fasterxml.jackson.datatype:jackson-datatype-jdk8",
                "com.fasterxml.jackson.datatype:jackson-datatype-jsr310",
                "com.fasterxml.jackson.module:jackson-module-afterburner",
                "com.palantir.remoting-api:tracing",
                "com.palantir.remoting3:jackson-support",
                "com.palantir.remoting3:tracing"
            ]
        },
        "com.fasterxml.jackson.dataformat:jackson-dataformat-cbor": {
            "locked": "2.6.7",
            "transitive": [
                "com.palantir.remoting3:jackson-support"
            ]
        },
        "com.fasterxml.jackson.datatype:jackson-datatype-guava": {
            "locked": "2.6.7",
            "transitive": [
                "com.palantir.remoting3:jackson-support",
                "com.palantir.remoting3:tracing"
            ]
        },
        "com.fasterxml.jackson.datatype:jackson-datatype-jdk8": {
            "locked": "2.6.7",
            "transitive": [
                "com.palantir.remoting3:jackson-support",
                "com.palantir.remoting3:tracing"
            ]
        },
        "com.fasterxml.jackson.datatype:jackson-datatype-jsr310": {
            "locked": "2.6.7",
            "transitive": [
                "com.palantir.remoting3:jackson-support"
            ]
        },
        "com.fasterxml.jackson.module:jackson-module-afterburner": {
            "locked": "2.6.7",
            "transitive": [
                "com.palantir.remoting3:jackson-support",
                "com.palantir.remoting3:tracing"
            ]
        },
        "com.google.code.findbugs:annotations": {
            "locked": "3.0.1",
            "transitive": [
                "com.palantir.atlasdb:atlasdb-commons",
                "com.palantir.atlasdb:commons-executors",
                "com.palantir.atlasdb:timestamp-api"
            ]
        },
        "com.google.code.findbugs:jsr305": {
            "locked": "3.0.1",
            "transitive": [
                "com.google.code.findbugs:annotations",
                "com.palantir.atlasdb:atlasdb-commons"
            ]
        },
        "com.google.guava:guava": {
            "locked": "18.0",
            "transitive": [
                "com.fasterxml.jackson.datatype:jackson-datatype-guava",
                "com.palantir.atlasdb:atlasdb-commons",
                "com.palantir.remoting3:tracing"
            ]
        },
        "com.palantir.atlasdb:atlasdb-commons": {
            "project": true
        },
        "com.palantir.atlasdb:commons-executors": {
            "project": true,
            "transitive": [
                "com.palantir.atlasdb:atlasdb-commons"
            ]
        },
        "com.palantir.atlasdb:timestamp-api": {
            "project": true
        },
        "com.palantir.remoting-api:tracing": {
            "locked": "1.4.0",
            "transitive": [
                "com.palantir.remoting3:tracing"
            ]
        },
        "com.palantir.remoting3:jackson-support": {
            "locked": "3.5.1",
            "transitive": [
                "com.palantir.remoting3:tracing"
            ]
        },
        "com.palantir.remoting3:tracing": {
            "locked": "3.5.1",
            "transitive": [
                "com.palantir.atlasdb:commons-executors"
            ]
        },
        "com.palantir.safe-logging:safe-logging": {
            "locked": "0.1.3",
            "transitive": [
                "com.palantir.atlasdb:atlasdb-commons",
                "com.palantir.atlasdb:timestamp-api",
                "com.palantir.remoting3:tracing"
            ]
        },
        "io.dropwizard.metrics:metrics-core": {
            "locked": "3.2.3",
            "transitive": [
                "com.palantir.atlasdb:atlasdb-commons"
            ]
        },
        "javax.ws.rs:javax.ws.rs-api": {
            "locked": "2.0.1",
            "transitive": [
                "com.palantir.atlasdb:atlasdb-commons",
                "com.palantir.atlasdb:timestamp-api"
            ]
        },
        "net.jcip:jcip-annotations": {
            "locked": "1.0",
            "transitive": [
                "com.google.code.findbugs:annotations"
            ]
        },
        "net.jpountz.lz4:lz4": {
            "locked": "1.3.0",
            "transitive": [
                "com.palantir.atlasdb:atlasdb-commons"
            ]
        },
        "org.apache.commons:commons-math3": {
            "locked": "3.2",
            "transitive": [
                "com.palantir.atlasdb:atlasdb-commons"
            ]
        },
        "org.slf4j:slf4j-api": {
            "locked": "1.7.25",
            "transitive": [
<<<<<<< HEAD
                "com.palantir.atlasdb:atlasdb-commons"
=======
                "com.palantir.atlasdb:atlasdb-commons",
                "com.palantir.remoting3:tracing",
                "io.dropwizard.metrics:metrics-core"
>>>>>>> f75dc784
            ]
        }
    },
    "runtime": {
        "com.fasterxml.jackson.core:jackson-annotations": {
            "locked": "2.6.7",
            "transitive": [
                "com.fasterxml.jackson.core:jackson-databind",
                "com.palantir.atlasdb:atlasdb-commons",
                "com.palantir.atlasdb:timestamp-api"
            ]
        },
        "com.fasterxml.jackson.core:jackson-core": {
            "locked": "2.6.7",
            "transitive": [
                "com.fasterxml.jackson.core:jackson-databind",
                "com.fasterxml.jackson.dataformat:jackson-dataformat-cbor",
                "com.fasterxml.jackson.datatype:jackson-datatype-guava",
                "com.fasterxml.jackson.datatype:jackson-datatype-jdk8",
                "com.fasterxml.jackson.datatype:jackson-datatype-jsr310",
                "com.fasterxml.jackson.module:jackson-module-afterburner"
            ]
        },
        "com.fasterxml.jackson.core:jackson-databind": {
            "locked": "2.6.7",
            "transitive": [
                "com.fasterxml.jackson.datatype:jackson-datatype-guava",
                "com.fasterxml.jackson.datatype:jackson-datatype-jdk8",
                "com.fasterxml.jackson.datatype:jackson-datatype-jsr310",
                "com.fasterxml.jackson.module:jackson-module-afterburner",
                "com.palantir.remoting-api:tracing",
                "com.palantir.remoting3:jackson-support",
                "com.palantir.remoting3:tracing"
            ]
        },
        "com.fasterxml.jackson.dataformat:jackson-dataformat-cbor": {
            "locked": "2.6.7",
            "transitive": [
                "com.palantir.remoting3:jackson-support"
            ]
        },
        "com.fasterxml.jackson.datatype:jackson-datatype-guava": {
            "locked": "2.6.7",
            "transitive": [
                "com.palantir.remoting3:jackson-support",
                "com.palantir.remoting3:tracing"
            ]
        },
        "com.fasterxml.jackson.datatype:jackson-datatype-jdk8": {
            "locked": "2.6.7",
            "transitive": [
                "com.palantir.remoting3:jackson-support",
                "com.palantir.remoting3:tracing"
            ]
        },
        "com.fasterxml.jackson.datatype:jackson-datatype-jsr310": {
            "locked": "2.6.7",
            "transitive": [
                "com.palantir.remoting3:jackson-support"
            ]
        },
        "com.fasterxml.jackson.module:jackson-module-afterburner": {
            "locked": "2.6.7",
            "transitive": [
                "com.palantir.remoting3:jackson-support",
                "com.palantir.remoting3:tracing"
            ]
        },
        "com.google.code.findbugs:annotations": {
            "locked": "3.0.1",
            "transitive": [
                "com.palantir.atlasdb:atlasdb-commons",
                "com.palantir.atlasdb:commons-executors",
                "com.palantir.atlasdb:timestamp-api"
            ]
        },
        "com.google.code.findbugs:jsr305": {
            "locked": "3.0.1",
            "transitive": [
                "com.google.code.findbugs:annotations",
                "com.palantir.atlasdb:atlasdb-commons"
            ]
        },
        "com.google.guava:guava": {
            "locked": "18.0",
            "transitive": [
                "com.fasterxml.jackson.datatype:jackson-datatype-guava",
                "com.palantir.atlasdb:atlasdb-commons",
                "com.palantir.remoting3:tracing"
            ]
        },
        "com.palantir.atlasdb:atlasdb-commons": {
            "project": true
        },
        "com.palantir.atlasdb:commons-executors": {
            "project": true,
            "transitive": [
                "com.palantir.atlasdb:atlasdb-commons"
            ]
        },
        "com.palantir.atlasdb:timestamp-api": {
            "project": true
        },
        "com.palantir.remoting-api:tracing": {
            "locked": "1.4.0",
            "transitive": [
                "com.palantir.remoting3:tracing"
            ]
        },
        "com.palantir.remoting3:jackson-support": {
            "locked": "3.5.1",
            "transitive": [
                "com.palantir.remoting3:tracing"
            ]
        },
        "com.palantir.remoting3:tracing": {
            "locked": "3.5.1",
            "transitive": [
                "com.palantir.atlasdb:commons-executors"
            ]
        },
        "com.palantir.safe-logging:safe-logging": {
            "locked": "0.1.3",
            "transitive": [
                "com.palantir.atlasdb:atlasdb-commons",
                "com.palantir.atlasdb:timestamp-api",
                "com.palantir.remoting3:tracing"
            ]
        },
        "io.dropwizard.metrics:metrics-core": {
            "locked": "3.2.3",
            "transitive": [
                "com.palantir.atlasdb:atlasdb-commons"
            ]
        },
        "javax.ws.rs:javax.ws.rs-api": {
            "locked": "2.0.1",
            "transitive": [
                "com.palantir.atlasdb:atlasdb-commons",
                "com.palantir.atlasdb:timestamp-api"
            ]
        },
        "net.jcip:jcip-annotations": {
            "locked": "1.0",
            "transitive": [
                "com.google.code.findbugs:annotations"
            ]
        },
        "net.jpountz.lz4:lz4": {
            "locked": "1.3.0",
            "transitive": [
                "com.palantir.atlasdb:atlasdb-commons"
            ]
        },
        "org.apache.commons:commons-math3": {
            "locked": "3.2",
            "transitive": [
                "com.palantir.atlasdb:atlasdb-commons"
            ]
        },
        "org.slf4j:slf4j-api": {
            "locked": "1.7.25",
            "transitive": [
<<<<<<< HEAD
                "com.palantir.atlasdb:atlasdb-commons"
=======
                "com.palantir.atlasdb:atlasdb-commons",
                "com.palantir.remoting3:tracing",
                "io.dropwizard.metrics:metrics-core"
>>>>>>> f75dc784
            ]
        }
    }
}<|MERGE_RESOLUTION|>--- conflicted
+++ resolved
@@ -159,13 +159,8 @@
         "org.slf4j:slf4j-api": {
             "locked": "1.7.25",
             "transitive": [
-<<<<<<< HEAD
-                "com.palantir.atlasdb:atlasdb-commons"
-=======
-                "com.palantir.atlasdb:atlasdb-commons",
+                "com.palantir.atlasdb:atlasdb-commons"
                 "com.palantir.remoting3:tracing",
-                "io.dropwizard.metrics:metrics-core"
->>>>>>> f75dc784
             ]
         }
     },
@@ -329,13 +324,8 @@
         "org.slf4j:slf4j-api": {
             "locked": "1.7.25",
             "transitive": [
-<<<<<<< HEAD
-                "com.palantir.atlasdb:atlasdb-commons"
-=======
-                "com.palantir.atlasdb:atlasdb-commons",
+                "com.palantir.atlasdb:atlasdb-commons"
                 "com.palantir.remoting3:tracing",
-                "io.dropwizard.metrics:metrics-core"
->>>>>>> f75dc784
             ]
         }
     }
