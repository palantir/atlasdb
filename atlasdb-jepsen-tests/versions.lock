{
    "compileClasspath": {
        "ch.qos.logback:logback-classic": {
            "locked": "1.1.3",
            "transitive": [
                "io.dropwizard:dropwizard-jackson"
            ]
        },
        "ch.qos.logback:logback-core": {
            "locked": "1.1.3",
            "transitive": [
                "ch.qos.logback:logback-classic"
            ]
        },
        "com.fasterxml.jackson.core:jackson-annotations": {
            "locked": "2.6.7",
            "transitive": [
                "com.fasterxml.jackson.core:jackson-databind",
                "com.fasterxml.jackson.datatype:jackson-datatype-joda",
                "com.palantir.atlasdb:atlasdb-api",
                "com.palantir.atlasdb:atlasdb-commons",
                "com.palantir.atlasdb:leader-election-api",
                "com.palantir.atlasdb:lock-api",
                "com.palantir.atlasdb:timestamp-api",
                "com.palantir.atlasdb:timestamp-client",
                "io.dropwizard:dropwizard-jackson",
                "io.dropwizard:dropwizard-util"
            ]
        },
        "com.fasterxml.jackson.core:jackson-core": {
            "locked": "2.6.7",
            "transitive": [
                "com.fasterxml.jackson.core:jackson-databind",
                "com.fasterxml.jackson.dataformat:jackson-dataformat-cbor",
                "com.fasterxml.jackson.dataformat:jackson-dataformat-yaml",
                "com.fasterxml.jackson.datatype:jackson-datatype-guava",
                "com.fasterxml.jackson.datatype:jackson-datatype-jdk7",
                "com.fasterxml.jackson.datatype:jackson-datatype-jdk8",
                "com.fasterxml.jackson.datatype:jackson-datatype-joda",
                "com.fasterxml.jackson.datatype:jackson-datatype-jsr310",
                "com.fasterxml.jackson.jaxrs:jackson-jaxrs-base",
                "com.fasterxml.jackson.jaxrs:jackson-jaxrs-cbor-provider",
                "com.fasterxml.jackson.module:jackson-module-afterburner",
                "com.fasterxml.jackson.module:jackson-module-jaxb-annotations",
                "com.palantir.atlasdb:atlasdb-client",
                "io.dropwizard:dropwizard-jackson"
            ]
        },
        "com.fasterxml.jackson.core:jackson-databind": {
            "locked": "2.6.7",
            "transitive": [
                "com.fasterxml.jackson.datatype:jackson-datatype-guava",
                "com.fasterxml.jackson.datatype:jackson-datatype-jdk7",
                "com.fasterxml.jackson.datatype:jackson-datatype-jdk8",
                "com.fasterxml.jackson.datatype:jackson-datatype-joda",
                "com.fasterxml.jackson.datatype:jackson-datatype-jsr310",
                "com.fasterxml.jackson.jaxrs:jackson-jaxrs-base",
                "com.fasterxml.jackson.jaxrs:jackson-jaxrs-cbor-provider",
                "com.fasterxml.jackson.module:jackson-module-afterburner",
                "com.fasterxml.jackson.module:jackson-module-jaxb-annotations",
                "com.palantir.atlasdb:atlasdb-api",
                "com.palantir.atlasdb:atlasdb-client",
                "com.palantir.atlasdb:atlasdb-config",
                "com.palantir.atlasdb:atlasdb-persistent-lock-api",
                "com.palantir.atlasdb:lock-api",
                "com.palantir.atlasdb:timestamp-client",
                "com.palantir.config.crypto:encrypted-config-value",
                "com.palantir.config.crypto:encrypted-config-value-module",
                "com.palantir.remoting-api:errors",
                "com.palantir.remoting-api:ssl-config",
                "com.palantir.remoting-api:tracing",
                "com.palantir.remoting2:error-handling",
                "com.palantir.remoting2:jackson-support",
                "com.palantir.remoting3:jackson-support",
                "com.palantir.remoting3:keystores",
                "com.palantir.remoting3:tracing",
                "com.palantir.tokens:auth-tokens",
                "io.dropwizard:dropwizard-jackson"
            ]
        },
        "com.fasterxml.jackson.dataformat:jackson-dataformat-cbor": {
            "locked": "2.6.7",
            "transitive": [
                "com.fasterxml.jackson.jaxrs:jackson-jaxrs-cbor-provider",
                "com.palantir.remoting3:jackson-support"
            ]
        },
        "com.fasterxml.jackson.dataformat:jackson-dataformat-yaml": {
            "locked": "2.6.7",
            "transitive": [
                "com.palantir.atlasdb:atlasdb-config",
                "com.palantir.config.crypto:encrypted-config-value-module"
            ]
        },
        "com.fasterxml.jackson.datatype:jackson-datatype-guava": {
            "locked": "2.6.7",
            "transitive": [
                "com.palantir.atlasdb:atlasdb-client",
                "com.palantir.remoting2:error-handling",
                "com.palantir.remoting2:jackson-support",
                "com.palantir.remoting3:jackson-support",
                "com.palantir.remoting3:tracing",
                "io.dropwizard:dropwizard-jackson"
            ]
        },
        "com.fasterxml.jackson.datatype:jackson-datatype-jdk7": {
            "locked": "2.6.7",
            "transitive": [
                "com.palantir.atlasdb:atlasdb-config",
                "io.dropwizard:dropwizard-jackson"
            ]
        },
        "com.fasterxml.jackson.datatype:jackson-datatype-jdk8": {
            "locked": "2.6.7",
            "transitive": [
                "com.palantir.atlasdb:atlasdb-config",
                "com.palantir.remoting2:error-handling",
                "com.palantir.remoting2:jackson-support",
                "com.palantir.remoting3:jackson-support",
                "com.palantir.remoting3:tracing",
                "com.palantir.tokens:auth-tokens"
            ]
        },
        "com.fasterxml.jackson.datatype:jackson-datatype-joda": {
            "locked": "2.6.7",
            "transitive": [
                "io.dropwizard:dropwizard-jackson"
            ]
        },
        "com.fasterxml.jackson.datatype:jackson-datatype-jsr310": {
            "locked": "2.6.7",
            "transitive": [
                "com.palantir.atlasdb:atlasdb-config",
                "com.palantir.remoting2:jackson-support",
                "com.palantir.remoting3:jackson-support"
            ]
        },
        "com.fasterxml.jackson.jaxrs:jackson-jaxrs-base": {
            "locked": "2.6.7",
            "transitive": [
                "com.fasterxml.jackson.jaxrs:jackson-jaxrs-cbor-provider"
            ]
        },
        "com.fasterxml.jackson.jaxrs:jackson-jaxrs-cbor-provider": {
            "locked": "2.6.7",
            "transitive": [
                "com.palantir.remoting3:jersey-servers"
            ]
        },
        "com.fasterxml.jackson.module:jackson-module-afterburner": {
            "locked": "2.6.7",
            "transitive": [
                "com.palantir.remoting2:error-handling",
                "com.palantir.remoting2:jackson-support",
                "com.palantir.remoting3:jackson-support",
                "com.palantir.remoting3:jersey-servers",
                "com.palantir.remoting3:tracing",
                "io.dropwizard:dropwizard-jackson"
            ]
        },
        "com.fasterxml.jackson.module:jackson-module-jaxb-annotations": {
            "locked": "2.6.7",
            "transitive": [
                "com.fasterxml.jackson.jaxrs:jackson-jaxrs-cbor-provider"
            ]
        },
        "com.google.code.findbugs:annotations": {
            "locked": "2.0.3",
            "transitive": [
                "com.palantir.atlasdb:atlasdb-api",
                "com.palantir.atlasdb:atlasdb-client",
                "com.palantir.atlasdb:atlasdb-client-protobufs",
                "com.palantir.atlasdb:atlasdb-commons",
                "com.palantir.atlasdb:atlasdb-config",
                "com.palantir.atlasdb:atlasdb-impl-shared",
                "com.palantir.atlasdb:atlasdb-lock-api",
                "com.palantir.atlasdb:atlasdb-persistent-lock-api",
                "com.palantir.atlasdb:commons-executors",
                "com.palantir.atlasdb:leader-election-api",
                "com.palantir.atlasdb:leader-election-api-protobufs",
                "com.palantir.atlasdb:leader-election-impl",
                "com.palantir.atlasdb:lock-api",
                "com.palantir.atlasdb:lock-impl",
                "com.palantir.atlasdb:timestamp-api",
                "com.palantir.atlasdb:timestamp-client",
                "com.palantir.tritium:tritium-api",
                "com.palantir.tritium:tritium-core",
                "com.palantir.tritium:tritium-lib",
                "com.palantir.tritium:tritium-metrics",
                "com.palantir.tritium:tritium-slf4j",
                "com.palantir.tritium:tritium-tracing"
            ]
        },
        "com.google.code.findbugs:jsr305": {
            "locked": "1.3.9",
            "transitive": [
                "com.palantir.atlasdb:atlasdb-commons",
                "com.palantir.remoting-api:errors",
                "com.palantir.remoting2:error-handling",
<<<<<<< HEAD
                "io.dropwizard:dropwizard-util"
=======
                "com.palantir.remoting3:refresh-utils",
                "io.dropwizard:dropwizard-util",
                "org.mpierce.metrics.reservoir:hdrhistogram-metrics-reservoir"
>>>>>>> 18d35b6e
            ]
        },
        "com.google.guava:guava": {
            "locked": "18.0",
            "transitive": [
                "com.fasterxml.jackson.datatype:jackson-datatype-guava",
                "com.palantir.atlasdb:atlasdb-commons",
                "com.palantir.common:streams",
                "com.palantir.config.crypto:encrypted-config-value",
                "com.palantir.config.crypto:encrypted-config-value-module",
                "com.palantir.remoting2:error-handling",
                "com.palantir.remoting3:error-handling",
                "com.palantir.remoting3:keystores",
                "com.palantir.remoting3:refresh-utils",
                "com.palantir.remoting3:tracing",
                "com.palantir.tritium:tritium-core",
                "com.palantir.tritium:tritium-lib",
                "com.palantir.tritium:tritium-metrics",
                "io.dropwizard:dropwizard-jackson",
                "io.dropwizard:dropwizard-util"
            ]
        },
        "com.google.protobuf:protobuf-java": {
            "locked": "2.6.0",
            "transitive": [
                "com.palantir.atlasdb:atlasdb-client",
                "com.palantir.atlasdb:atlasdb-client-protobufs",
                "com.palantir.atlasdb:leader-election-api-protobufs",
                "com.palantir.atlasdb:leader-election-impl"
            ]
        },
        "com.googlecode.json-simple:json-simple": {
            "locked": "1.1.1",
            "transitive": [
                "com.palantir.atlasdb:atlasdb-client"
            ]
        },
        "com.googlecode.protobuf-java-format:protobuf-java-format": {
            "locked": "1.2",
            "transitive": [
                "com.palantir.atlasdb:atlasdb-client"
            ]
        },
        "com.jcraft:jzlib": {
            "locked": "1.1.3",
            "transitive": [
                "com.palantir.remoting3:jersey-servers"
            ]
        },
        "com.palantir.atlasdb:atlasdb-api": {
            "project": true,
            "transitive": [
                "com.palantir.atlasdb:atlasdb-client",
                "com.palantir.atlasdb:atlasdb-config",
                "com.palantir.atlasdb:atlasdb-lock-api"
            ]
        },
        "com.palantir.atlasdb:atlasdb-client": {
            "project": true,
            "transitive": [
                "com.palantir.atlasdb:atlasdb-impl-shared"
            ]
        },
        "com.palantir.atlasdb:atlasdb-client-protobufs": {
            "project": true,
            "transitive": [
                "com.palantir.atlasdb:atlasdb-client"
            ]
        },
        "com.palantir.atlasdb:atlasdb-commons": {
            "project": true,
            "transitive": [
                "com.palantir.atlasdb:atlasdb-api",
                "com.palantir.atlasdb:atlasdb-client",
                "com.palantir.atlasdb:atlasdb-impl-shared",
                "com.palantir.atlasdb:leader-election-api",
                "com.palantir.atlasdb:leader-election-impl",
                "com.palantir.atlasdb:lock-api",
                "com.palantir.atlasdb:lock-impl",
                "com.palantir.atlasdb:timestamp-client"
            ]
        },
        "com.palantir.atlasdb:atlasdb-config": {
            "project": true
        },
        "com.palantir.atlasdb:atlasdb-feign": {
            "project": true,
            "transitive": [
                "com.palantir.atlasdb:atlasdb-config"
            ]
        },
        "com.palantir.atlasdb:atlasdb-impl-shared": {
            "project": true,
            "transitive": [
                "com.palantir.atlasdb:atlasdb-config"
            ]
        },
        "com.palantir.atlasdb:atlasdb-lock-api": {
            "project": true,
            "transitive": [
                "com.palantir.atlasdb:atlasdb-impl-shared"
            ]
        },
        "com.palantir.atlasdb:atlasdb-persistent-lock-api": {
            "project": true,
            "transitive": [
                "com.palantir.atlasdb:atlasdb-impl-shared"
            ]
        },
        "com.palantir.atlasdb:commons-executors": {
            "project": true,
            "transitive": [
                "com.palantir.atlasdb:atlasdb-commons"
            ]
        },
        "com.palantir.atlasdb:leader-election-api": {
            "project": true,
            "transitive": [
                "com.palantir.atlasdb:leader-election-impl"
            ]
        },
        "com.palantir.atlasdb:leader-election-api-protobufs": {
            "project": true,
            "transitive": [
                "com.palantir.atlasdb:leader-election-api"
            ]
        },
        "com.palantir.atlasdb:leader-election-impl": {
            "project": true,
            "transitive": [
                "com.palantir.atlasdb:atlasdb-config"
            ]
        },
        "com.palantir.atlasdb:lock-api": {
            "project": true,
            "transitive": [
                "com.palantir.atlasdb:atlasdb-feign",
                "com.palantir.atlasdb:atlasdb-lock-api",
                "com.palantir.atlasdb:lock-impl"
            ]
        },
        "com.palantir.atlasdb:lock-impl": {
            "project": true,
            "transitive": [
                "com.palantir.atlasdb:atlasdb-config",
                "com.palantir.atlasdb:atlasdb-impl-shared"
            ]
        },
        "com.palantir.atlasdb:timestamp-api": {
            "project": true,
            "transitive": [
                "com.palantir.atlasdb:atlasdb-api",
                "com.palantir.atlasdb:atlasdb-impl-shared",
                "com.palantir.atlasdb:lock-api",
                "com.palantir.atlasdb:timestamp-client"
            ]
        },
        "com.palantir.atlasdb:timestamp-client": {
            "project": true,
            "transitive": [
                "com.palantir.atlasdb:atlasdb-config",
                "com.palantir.atlasdb:atlasdb-impl-shared"
            ]
        },
        "com.palantir.common:streams": {
            "locked": "1.9.0",
            "transitive": [
                "com.palantir.atlasdb:atlasdb-impl-shared"
            ]
        },
        "com.palantir.config.crypto:encrypted-config-value": {
            "locked": "1.0.0",
            "transitive": [
                "com.palantir.config.crypto:encrypted-config-value-module"
            ]
        },
        "com.palantir.config.crypto:encrypted-config-value-module": {
            "locked": "1.0.0",
            "transitive": [
                "com.palantir.atlasdb:atlasdb-config"
            ]
        },
        "com.palantir.patches.sourceforge:trove3": {
            "locked": "3.0.3-p5",
            "transitive": [
                "com.palantir.atlasdb:atlasdb-impl-shared",
                "com.palantir.atlasdb:lock-impl"
            ]
        },
        "com.palantir.remoting-api:errors": {
            "locked": "1.4.0",
            "transitive": [
                "com.palantir.remoting3:error-handling"
            ]
        },
        "com.palantir.remoting-api:service-config": {
            "locked": "1.4.0",
            "transitive": [
                "com.palantir.atlasdb:atlasdb-config"
            ]
        },
        "com.palantir.remoting-api:ssl-config": {
            "locked": "1.4.0",
            "transitive": [
                "com.palantir.atlasdb:atlasdb-api",
                "com.palantir.remoting-api:service-config",
                "com.palantir.remoting3:keystores"
            ]
        },
        "com.palantir.remoting-api:tracing": {
            "locked": "1.4.0",
            "transitive": [
                "com.palantir.remoting3:tracing"
            ]
        },
        "com.palantir.remoting2:error-handling": {
            "locked": "2.3.0",
            "transitive": [
                "com.palantir.atlasdb:atlasdb-config"
            ]
        },
        "com.palantir.remoting2:jackson-support": {
            "locked": "2.3.0",
            "transitive": [
                "com.palantir.remoting2:error-handling"
            ]
        },
        "com.palantir.remoting3:error-handling": {
            "locked": "3.5.1",
            "transitive": [
                "com.palantir.remoting3:jersey-servers"
            ]
        },
        "com.palantir.remoting3:jackson-support": {
            "locked": "3.5.1",
            "transitive": [
                "com.palantir.remoting3:error-handling",
                "com.palantir.remoting3:tracing"
            ]
        },
        "com.palantir.remoting3:jersey-servers": {
            "locked": "3.5.1",
            "transitive": [
                "com.palantir.atlasdb:atlasdb-impl-shared"
            ]
        },
        "com.palantir.remoting3:keystores": {
            "locked": "3.5.1",
            "transitive": [
                "com.palantir.atlasdb:atlasdb-config"
            ]
        },
        "com.palantir.remoting3:refresh-utils": {
            "locked": "3.5.1",
            "transitive": [
                "com.palantir.atlasdb:atlasdb-feign"
            ]
        },
        "com.palantir.remoting3:tracing": {
            "locked": "3.5.1",
            "transitive": [
                "com.palantir.atlasdb:atlasdb-client",
                "com.palantir.atlasdb:atlasdb-impl-shared",
                "com.palantir.atlasdb:leader-election-impl",
                "com.palantir.atlasdb:lock-impl",
                "com.palantir.remoting3:jersey-servers"
            ]
        },
        "com.palantir.safe-logging:safe-logging": {
            "locked": "0.1.3",
            "transitive": [
                "com.palantir.atlasdb:atlasdb-client",
                "com.palantir.atlasdb:atlasdb-commons",
                "com.palantir.atlasdb:atlasdb-config",
                "com.palantir.atlasdb:atlasdb-impl-shared",
                "com.palantir.atlasdb:leader-election-impl",
                "com.palantir.atlasdb:lock-api",
                "com.palantir.atlasdb:lock-impl",
                "com.palantir.atlasdb:timestamp-api",
                "com.palantir.remoting-api:errors",
                "com.palantir.remoting3:jersey-servers",
                "com.palantir.remoting3:tracing",
                "com.palantir.tritium:tritium-core",
                "com.palantir.tritium:tritium-lib",
                "com.palantir.tritium:tritium-metrics",
                "com.palantir.tritium:tritium-slf4j",
                "com.palantir.tritium:tritium-tracing"
            ]
        },
        "com.palantir.tokens:auth-tokens": {
            "locked": "3.0.0",
            "transitive": [
                "com.palantir.remoting-api:service-config"
            ]
        },
        "com.palantir.tritium:tritium-api": {
            "locked": "0.8.4",
            "transitive": [
                "com.palantir.tritium:tritium-core",
                "com.palantir.tritium:tritium-lib",
                "com.palantir.tritium:tritium-metrics",
                "com.palantir.tritium:tritium-slf4j",
                "com.palantir.tritium:tritium-tracing"
            ]
        },
        "com.palantir.tritium:tritium-core": {
            "locked": "0.8.4",
            "transitive": [
                "com.palantir.tritium:tritium-lib",
                "com.palantir.tritium:tritium-metrics",
                "com.palantir.tritium:tritium-slf4j",
                "com.palantir.tritium:tritium-tracing"
            ]
        },
        "com.palantir.tritium:tritium-lib": {
            "locked": "0.8.4",
            "transitive": [
                "com.palantir.atlasdb:atlasdb-client",
                "com.palantir.atlasdb:atlasdb-config"
            ]
        },
        "com.palantir.tritium:tritium-metrics": {
            "locked": "0.8.4",
            "transitive": [
                "com.palantir.tritium:tritium-lib"
            ]
        },
        "com.palantir.tritium:tritium-proxy": {
            "locked": "0.8.4",
            "transitive": [
                "com.palantir.tritium:tritium-lib"
            ]
        },
        "com.palantir.tritium:tritium-slf4j": {
            "locked": "0.8.4",
            "transitive": [
                "com.palantir.tritium:tritium-lib"
            ]
        },
        "com.palantir.tritium:tritium-tracing": {
            "locked": "0.8.4",
            "transitive": [
                "com.palantir.tritium:tritium-lib"
            ]
        },
        "com.squareup.okhttp3:okhttp": {
            "locked": "3.8.1",
            "transitive": [
                "com.palantir.atlasdb:atlasdb-feign"
            ]
        },
        "com.squareup.okio:okio": {
            "locked": "1.13.0",
            "transitive": [
                "com.squareup.okhttp3:okhttp"
            ]
        },
        "com.squareup:javapoet": {
            "locked": "1.9.0",
            "transitive": [
                "com.palantir.atlasdb:atlasdb-client"
            ]
        },
        "commons-io:commons-io": {
            "locked": "2.1",
            "transitive": [
                "com.palantir.atlasdb:leader-election-impl"
            ]
        },
        "commons-lang:commons-lang": {
            "locked": "2.6",
            "transitive": [
                "com.palantir.atlasdb:atlasdb-client",
                "com.palantir.atlasdb:leader-election-impl"
            ]
        },
        "io.dropwizard.metrics:metrics-core": {
            "locked": "3.2.3",
            "transitive": [
                "com.palantir.atlasdb:atlasdb-commons"
            ]
        },
        "io.dropwizard:dropwizard-jackson": {
            "locked": "0.9.3",
            "transitive": [
                "com.palantir.atlasdb:atlasdb-config"
            ]
        },
        "io.dropwizard:dropwizard-util": {
            "locked": "0.9.3",
            "transitive": [
                "io.dropwizard:dropwizard-jackson"
            ]
        },
        "javax.validation:validation-api": {
            "locked": "1.1.0.Final",
            "transitive": [
                "com.palantir.atlasdb:atlasdb-api",
                "com.palantir.atlasdb:atlasdb-config"
            ]
        },
        "javax.ws.rs:javax.ws.rs-api": {
            "locked": "2.0.1",
            "transitive": [
                "com.palantir.atlasdb:atlasdb-api",
                "com.palantir.atlasdb:atlasdb-commons",
                "com.palantir.atlasdb:atlasdb-persistent-lock-api",
                "com.palantir.atlasdb:leader-election-api",
                "com.palantir.atlasdb:lock-api",
                "com.palantir.atlasdb:timestamp-api",
                "com.palantir.remoting-api:errors",
                "com.palantir.remoting2:error-handling",
                "com.palantir.remoting3:error-handling"
            ]
        },
        "joda-time:joda-time": {
            "locked": "2.7",
            "transitive": [
                "com.palantir.atlasdb:lock-impl",
                "io.dropwizard:dropwizard-util"
            ]
        },
        "net.jpountz.lz4:lz4": {
            "locked": "1.3.0",
            "transitive": [
                "com.palantir.atlasdb:atlasdb-commons"
            ]
        },
        "one.util:streamex": {
            "locked": "0.6.3"
        },
        "org.apache.commons:commons-lang3": {
            "locked": "3.1",
            "transitive": [
                "com.palantir.atlasdb:atlasdb-api",
                "com.palantir.atlasdb:leader-election-api",
                "com.palantir.config.crypto:encrypted-config-value-module"
            ]
        },
        "org.clojure:clojure": {
            "locked": "1.8.0"
        },
        "org.hdrhistogram:HdrHistogram": {
            "locked": "2.1.10",
            "transitive": [
                "com.palantir.atlasdb:atlasdb-client"
            ]
        },
        "org.mortbay.jetty.alpn:jetty-alpn-agent": {
            "locked": "2.0.6",
            "transitive": [
                "com.palantir.atlasdb:atlasdb-config"
            ]
        },
        "org.mpierce.metrics.reservoir:hdrhistogram-metrics-reservoir": {
            "locked": "1.1.2",
            "transitive": [
                "com.palantir.tritium:tritium-metrics"
            ]
        },
        "org.slf4j:slf4j-api": {
            "locked": "1.7.5",
            "transitive": [
                "com.palantir.atlasdb:atlasdb-commons",
                "com.palantir.remoting2:error-handling",
                "com.palantir.remoting3:error-handling",
                "com.palantir.remoting3:tracing",
                "com.palantir.tokens:auth-tokens",
                "com.palantir.tritium:tritium-core",
                "com.palantir.tritium:tritium-lib",
                "com.palantir.tritium:tritium-metrics",
                "com.palantir.tritium:tritium-slf4j",
                "com.palantir.tritium:tritium-tracing",
                "io.dropwizard.metrics:metrics-core",
                "io.dropwizard:dropwizard-jackson"
            ]
        },
        "org.xerial.snappy:snappy-java": {
            "locked": "1.1.1.7",
            "transitive": [
                "com.palantir.atlasdb:atlasdb-client"
            ]
        },
        "org.yaml:snakeyaml": {
            "locked": "1.12",
            "transitive": [
                "com.fasterxml.jackson.dataformat:jackson-dataformat-yaml",
                "com.palantir.atlasdb:lock-impl"
            ]
        }
    },
    "runtime": {
        "ch.qos.logback:logback-classic": {
            "locked": "1.1.3",
            "transitive": [
                "io.dropwizard:dropwizard-jackson"
            ]
        },
        "ch.qos.logback:logback-core": {
            "locked": "1.1.3",
            "transitive": [
                "ch.qos.logback:logback-classic"
            ]
        },
        "com.fasterxml.jackson.core:jackson-annotations": {
            "locked": "2.6.7",
            "transitive": [
                "com.fasterxml.jackson.core:jackson-databind",
                "com.fasterxml.jackson.datatype:jackson-datatype-joda",
                "com.palantir.atlasdb:atlasdb-api",
                "com.palantir.atlasdb:atlasdb-commons",
                "com.palantir.atlasdb:leader-election-api",
                "com.palantir.atlasdb:lock-api",
                "com.palantir.atlasdb:timestamp-api",
                "com.palantir.atlasdb:timestamp-client",
                "io.dropwizard:dropwizard-jackson",
                "io.dropwizard:dropwizard-util"
            ]
        },
        "com.fasterxml.jackson.core:jackson-core": {
            "locked": "2.6.7",
            "transitive": [
                "com.fasterxml.jackson.core:jackson-databind",
                "com.fasterxml.jackson.dataformat:jackson-dataformat-cbor",
                "com.fasterxml.jackson.dataformat:jackson-dataformat-yaml",
                "com.fasterxml.jackson.datatype:jackson-datatype-guava",
                "com.fasterxml.jackson.datatype:jackson-datatype-jdk7",
                "com.fasterxml.jackson.datatype:jackson-datatype-jdk8",
                "com.fasterxml.jackson.datatype:jackson-datatype-joda",
                "com.fasterxml.jackson.datatype:jackson-datatype-jsr310",
                "com.fasterxml.jackson.jaxrs:jackson-jaxrs-base",
                "com.fasterxml.jackson.jaxrs:jackson-jaxrs-cbor-provider",
                "com.fasterxml.jackson.module:jackson-module-afterburner",
                "com.fasterxml.jackson.module:jackson-module-jaxb-annotations",
                "com.palantir.atlasdb:atlasdb-client",
                "io.dropwizard:dropwizard-jackson"
            ]
        },
        "com.fasterxml.jackson.core:jackson-databind": {
            "locked": "2.6.7",
            "transitive": [
                "com.fasterxml.jackson.datatype:jackson-datatype-guava",
                "com.fasterxml.jackson.datatype:jackson-datatype-jdk7",
                "com.fasterxml.jackson.datatype:jackson-datatype-jdk8",
                "com.fasterxml.jackson.datatype:jackson-datatype-joda",
                "com.fasterxml.jackson.datatype:jackson-datatype-jsr310",
                "com.fasterxml.jackson.jaxrs:jackson-jaxrs-base",
                "com.fasterxml.jackson.jaxrs:jackson-jaxrs-cbor-provider",
                "com.fasterxml.jackson.module:jackson-module-afterburner",
                "com.fasterxml.jackson.module:jackson-module-jaxb-annotations",
                "com.palantir.atlasdb:atlasdb-api",
                "com.palantir.atlasdb:atlasdb-client",
                "com.palantir.atlasdb:atlasdb-config",
                "com.palantir.atlasdb:atlasdb-persistent-lock-api",
                "com.palantir.atlasdb:lock-api",
                "com.palantir.atlasdb:timestamp-client",
                "com.palantir.config.crypto:encrypted-config-value",
                "com.palantir.config.crypto:encrypted-config-value-module",
                "com.palantir.remoting-api:errors",
                "com.palantir.remoting-api:ssl-config",
                "com.palantir.remoting-api:tracing",
                "com.palantir.remoting2:error-handling",
                "com.palantir.remoting2:jackson-support",
                "com.palantir.remoting3:jackson-support",
                "com.palantir.remoting3:keystores",
                "com.palantir.remoting3:tracing",
                "com.palantir.tokens:auth-tokens",
                "io.dropwizard:dropwizard-jackson"
            ]
        },
        "com.fasterxml.jackson.dataformat:jackson-dataformat-cbor": {
            "locked": "2.6.7",
            "transitive": [
                "com.fasterxml.jackson.jaxrs:jackson-jaxrs-cbor-provider",
                "com.palantir.remoting3:jackson-support"
            ]
        },
        "com.fasterxml.jackson.dataformat:jackson-dataformat-yaml": {
            "locked": "2.6.7",
            "transitive": [
                "com.palantir.atlasdb:atlasdb-config",
                "com.palantir.config.crypto:encrypted-config-value-module"
            ]
        },
        "com.fasterxml.jackson.datatype:jackson-datatype-guava": {
            "locked": "2.6.7",
            "transitive": [
                "com.palantir.atlasdb:atlasdb-client",
                "com.palantir.remoting2:error-handling",
                "com.palantir.remoting2:jackson-support",
                "com.palantir.remoting3:jackson-support",
                "com.palantir.remoting3:tracing",
                "io.dropwizard:dropwizard-jackson"
            ]
        },
        "com.fasterxml.jackson.datatype:jackson-datatype-jdk7": {
            "locked": "2.6.7",
            "transitive": [
                "com.palantir.atlasdb:atlasdb-config",
                "io.dropwizard:dropwizard-jackson"
            ]
        },
        "com.fasterxml.jackson.datatype:jackson-datatype-jdk8": {
            "locked": "2.6.7",
            "transitive": [
                "com.palantir.atlasdb:atlasdb-config",
                "com.palantir.remoting2:error-handling",
                "com.palantir.remoting2:jackson-support",
                "com.palantir.remoting3:jackson-support",
                "com.palantir.remoting3:tracing",
                "com.palantir.tokens:auth-tokens"
            ]
        },
        "com.fasterxml.jackson.datatype:jackson-datatype-joda": {
            "locked": "2.6.7",
            "transitive": [
                "io.dropwizard:dropwizard-jackson"
            ]
        },
        "com.fasterxml.jackson.datatype:jackson-datatype-jsr310": {
            "locked": "2.6.7",
            "transitive": [
                "com.palantir.atlasdb:atlasdb-config",
                "com.palantir.remoting2:jackson-support",
                "com.palantir.remoting3:jackson-support"
            ]
        },
        "com.fasterxml.jackson.jaxrs:jackson-jaxrs-base": {
            "locked": "2.6.7",
            "transitive": [
                "com.fasterxml.jackson.jaxrs:jackson-jaxrs-cbor-provider"
            ]
        },
        "com.fasterxml.jackson.jaxrs:jackson-jaxrs-cbor-provider": {
            "locked": "2.6.7",
            "transitive": [
                "com.palantir.remoting3:jersey-servers"
            ]
        },
        "com.fasterxml.jackson.module:jackson-module-afterburner": {
            "locked": "2.6.7",
            "transitive": [
                "com.palantir.remoting2:error-handling",
                "com.palantir.remoting2:jackson-support",
                "com.palantir.remoting3:jackson-support",
                "com.palantir.remoting3:jersey-servers",
                "com.palantir.remoting3:tracing",
                "io.dropwizard:dropwizard-jackson"
            ]
        },
        "com.fasterxml.jackson.module:jackson-module-jaxb-annotations": {
            "locked": "2.6.7",
            "transitive": [
                "com.fasterxml.jackson.jaxrs:jackson-jaxrs-cbor-provider"
            ]
        },
        "com.google.code.findbugs:annotations": {
            "locked": "2.0.3",
            "transitive": [
                "com.palantir.atlasdb:atlasdb-api",
                "com.palantir.atlasdb:atlasdb-client",
                "com.palantir.atlasdb:atlasdb-client-protobufs",
                "com.palantir.atlasdb:atlasdb-commons",
                "com.palantir.atlasdb:atlasdb-config",
                "com.palantir.atlasdb:atlasdb-impl-shared",
                "com.palantir.atlasdb:atlasdb-lock-api",
                "com.palantir.atlasdb:atlasdb-persistent-lock-api",
                "com.palantir.atlasdb:commons-executors",
                "com.palantir.atlasdb:leader-election-api",
                "com.palantir.atlasdb:leader-election-api-protobufs",
                "com.palantir.atlasdb:leader-election-impl",
                "com.palantir.atlasdb:lock-api",
                "com.palantir.atlasdb:lock-impl",
                "com.palantir.atlasdb:timestamp-api",
                "com.palantir.atlasdb:timestamp-client",
                "com.palantir.tritium:tritium-api",
                "com.palantir.tritium:tritium-core",
                "com.palantir.tritium:tritium-lib",
                "com.palantir.tritium:tritium-metrics",
                "com.palantir.tritium:tritium-slf4j",
                "com.palantir.tritium:tritium-tracing"
            ]
        },
        "com.google.code.findbugs:jsr305": {
            "locked": "1.3.9",
            "transitive": [
                "com.palantir.atlasdb:atlasdb-commons",
                "com.palantir.remoting-api:errors",
                "com.palantir.remoting2:error-handling",
<<<<<<< HEAD
                "io.dropwizard:dropwizard-util"
=======
                "com.palantir.remoting3:refresh-utils",
                "io.dropwizard:dropwizard-util",
                "org.mpierce.metrics.reservoir:hdrhistogram-metrics-reservoir"
>>>>>>> 18d35b6e
            ]
        },
        "com.google.guava:guava": {
            "locked": "18.0",
            "transitive": [
                "com.fasterxml.jackson.datatype:jackson-datatype-guava",
                "com.palantir.atlasdb:atlasdb-commons",
                "com.palantir.common:streams",
                "com.palantir.config.crypto:encrypted-config-value",
                "com.palantir.config.crypto:encrypted-config-value-module",
                "com.palantir.remoting2:error-handling",
                "com.palantir.remoting3:error-handling",
                "com.palantir.remoting3:keystores",
                "com.palantir.remoting3:refresh-utils",
                "com.palantir.remoting3:tracing",
                "com.palantir.tritium:tritium-core",
                "com.palantir.tritium:tritium-lib",
                "com.palantir.tritium:tritium-metrics",
                "io.dropwizard:dropwizard-jackson",
                "io.dropwizard:dropwizard-util"
            ]
        },
        "com.google.protobuf:protobuf-java": {
            "locked": "2.6.0",
            "transitive": [
                "com.palantir.atlasdb:atlasdb-client",
                "com.palantir.atlasdb:atlasdb-client-protobufs",
                "com.palantir.atlasdb:leader-election-api-protobufs",
                "com.palantir.atlasdb:leader-election-impl"
            ]
        },
        "com.googlecode.json-simple:json-simple": {
            "locked": "1.1.1",
            "transitive": [
                "com.palantir.atlasdb:atlasdb-client"
            ]
        },
        "com.googlecode.protobuf-java-format:protobuf-java-format": {
            "locked": "1.2",
            "transitive": [
                "com.palantir.atlasdb:atlasdb-client"
            ]
        },
        "com.jcraft:jzlib": {
            "locked": "1.1.3",
            "transitive": [
                "com.palantir.remoting3:jersey-servers"
            ]
        },
        "com.palantir.atlasdb:atlasdb-api": {
            "project": true,
            "transitive": [
                "com.palantir.atlasdb:atlasdb-client",
                "com.palantir.atlasdb:atlasdb-config",
                "com.palantir.atlasdb:atlasdb-lock-api"
            ]
        },
        "com.palantir.atlasdb:atlasdb-client": {
            "project": true,
            "transitive": [
                "com.palantir.atlasdb:atlasdb-impl-shared"
            ]
        },
        "com.palantir.atlasdb:atlasdb-client-protobufs": {
            "project": true,
            "transitive": [
                "com.palantir.atlasdb:atlasdb-client"
            ]
        },
        "com.palantir.atlasdb:atlasdb-commons": {
            "project": true,
            "transitive": [
                "com.palantir.atlasdb:atlasdb-api",
                "com.palantir.atlasdb:atlasdb-client",
                "com.palantir.atlasdb:atlasdb-impl-shared",
                "com.palantir.atlasdb:leader-election-api",
                "com.palantir.atlasdb:leader-election-impl",
                "com.palantir.atlasdb:lock-api",
                "com.palantir.atlasdb:lock-impl",
                "com.palantir.atlasdb:timestamp-client"
            ]
        },
        "com.palantir.atlasdb:atlasdb-config": {
            "project": true
        },
        "com.palantir.atlasdb:atlasdb-feign": {
            "project": true,
            "transitive": [
                "com.palantir.atlasdb:atlasdb-config"
            ]
        },
        "com.palantir.atlasdb:atlasdb-impl-shared": {
            "project": true,
            "transitive": [
                "com.palantir.atlasdb:atlasdb-config"
            ]
        },
        "com.palantir.atlasdb:atlasdb-lock-api": {
            "project": true,
            "transitive": [
                "com.palantir.atlasdb:atlasdb-impl-shared"
            ]
        },
        "com.palantir.atlasdb:atlasdb-persistent-lock-api": {
            "project": true,
            "transitive": [
                "com.palantir.atlasdb:atlasdb-impl-shared"
            ]
        },
        "com.palantir.atlasdb:commons-executors": {
            "project": true,
            "transitive": [
                "com.palantir.atlasdb:atlasdb-commons"
            ]
        },
        "com.palantir.atlasdb:leader-election-api": {
            "project": true,
            "transitive": [
                "com.palantir.atlasdb:leader-election-impl"
            ]
        },
        "com.palantir.atlasdb:leader-election-api-protobufs": {
            "project": true,
            "transitive": [
                "com.palantir.atlasdb:leader-election-api"
            ]
        },
        "com.palantir.atlasdb:leader-election-impl": {
            "project": true,
            "transitive": [
                "com.palantir.atlasdb:atlasdb-config"
            ]
        },
        "com.palantir.atlasdb:lock-api": {
            "project": true,
            "transitive": [
                "com.palantir.atlasdb:atlasdb-feign",
                "com.palantir.atlasdb:atlasdb-lock-api",
                "com.palantir.atlasdb:lock-impl"
            ]
        },
        "com.palantir.atlasdb:lock-impl": {
            "project": true,
            "transitive": [
                "com.palantir.atlasdb:atlasdb-config",
                "com.palantir.atlasdb:atlasdb-impl-shared"
            ]
        },
        "com.palantir.atlasdb:timestamp-api": {
            "project": true,
            "transitive": [
                "com.palantir.atlasdb:atlasdb-api",
                "com.palantir.atlasdb:atlasdb-impl-shared",
                "com.palantir.atlasdb:lock-api",
                "com.palantir.atlasdb:timestamp-client"
            ]
        },
        "com.palantir.atlasdb:timestamp-client": {
            "project": true,
            "transitive": [
                "com.palantir.atlasdb:atlasdb-config",
                "com.palantir.atlasdb:atlasdb-impl-shared"
            ]
        },
        "com.palantir.common:streams": {
            "locked": "1.9.0",
            "transitive": [
                "com.palantir.atlasdb:atlasdb-impl-shared"
            ]
        },
        "com.palantir.config.crypto:encrypted-config-value": {
            "locked": "1.0.0",
            "transitive": [
                "com.palantir.config.crypto:encrypted-config-value-module"
            ]
        },
        "com.palantir.config.crypto:encrypted-config-value-module": {
            "locked": "1.0.0",
            "transitive": [
                "com.palantir.atlasdb:atlasdb-config"
            ]
        },
        "com.palantir.patches.sourceforge:trove3": {
            "locked": "3.0.3-p5",
            "transitive": [
                "com.palantir.atlasdb:atlasdb-impl-shared",
                "com.palantir.atlasdb:lock-impl"
            ]
        },
        "com.palantir.remoting-api:errors": {
            "locked": "1.4.0",
            "transitive": [
                "com.palantir.remoting3:error-handling"
            ]
        },
        "com.palantir.remoting-api:service-config": {
            "locked": "1.4.0",
            "transitive": [
                "com.palantir.atlasdb:atlasdb-config"
            ]
        },
        "com.palantir.remoting-api:ssl-config": {
            "locked": "1.4.0",
            "transitive": [
                "com.palantir.atlasdb:atlasdb-api",
                "com.palantir.remoting-api:service-config",
                "com.palantir.remoting3:keystores"
            ]
        },
        "com.palantir.remoting-api:tracing": {
            "locked": "1.4.0",
            "transitive": [
                "com.palantir.remoting3:tracing"
            ]
        },
        "com.palantir.remoting2:error-handling": {
            "locked": "2.3.0",
            "transitive": [
                "com.palantir.atlasdb:atlasdb-config"
            ]
        },
        "com.palantir.remoting2:jackson-support": {
            "locked": "2.3.0",
            "transitive": [
                "com.palantir.remoting2:error-handling"
            ]
        },
        "com.palantir.remoting3:error-handling": {
            "locked": "3.5.1",
            "transitive": [
                "com.palantir.remoting3:jersey-servers"
            ]
        },
        "com.palantir.remoting3:jackson-support": {
            "locked": "3.5.1",
            "transitive": [
                "com.palantir.remoting3:error-handling",
                "com.palantir.remoting3:tracing"
            ]
        },
        "com.palantir.remoting3:jersey-servers": {
            "locked": "3.5.1",
            "transitive": [
                "com.palantir.atlasdb:atlasdb-impl-shared"
            ]
        },
        "com.palantir.remoting3:keystores": {
            "locked": "3.5.1",
            "transitive": [
                "com.palantir.atlasdb:atlasdb-config"
            ]
        },
        "com.palantir.remoting3:refresh-utils": {
            "locked": "3.5.1",
            "transitive": [
                "com.palantir.atlasdb:atlasdb-feign"
            ]
        },
        "com.palantir.remoting3:tracing": {
            "locked": "3.5.1",
            "transitive": [
                "com.palantir.atlasdb:atlasdb-client",
                "com.palantir.atlasdb:atlasdb-impl-shared",
                "com.palantir.atlasdb:leader-election-impl",
                "com.palantir.atlasdb:lock-impl",
                "com.palantir.remoting3:jersey-servers"
            ]
        },
        "com.palantir.safe-logging:safe-logging": {
            "locked": "0.1.3",
            "transitive": [
                "com.palantir.atlasdb:atlasdb-client",
                "com.palantir.atlasdb:atlasdb-commons",
                "com.palantir.atlasdb:atlasdb-config",
                "com.palantir.atlasdb:atlasdb-impl-shared",
                "com.palantir.atlasdb:leader-election-impl",
                "com.palantir.atlasdb:lock-api",
                "com.palantir.atlasdb:lock-impl",
                "com.palantir.atlasdb:timestamp-api",
                "com.palantir.remoting-api:errors",
                "com.palantir.remoting3:jersey-servers",
                "com.palantir.remoting3:tracing",
                "com.palantir.tritium:tritium-core",
                "com.palantir.tritium:tritium-lib",
                "com.palantir.tritium:tritium-metrics",
                "com.palantir.tritium:tritium-slf4j",
                "com.palantir.tritium:tritium-tracing"
            ]
        },
        "com.palantir.tokens:auth-tokens": {
            "locked": "3.0.0",
            "transitive": [
                "com.palantir.remoting-api:service-config"
            ]
        },
        "com.palantir.tritium:tritium-api": {
            "locked": "0.8.4",
            "transitive": [
                "com.palantir.tritium:tritium-core",
                "com.palantir.tritium:tritium-lib",
                "com.palantir.tritium:tritium-metrics",
                "com.palantir.tritium:tritium-slf4j",
                "com.palantir.tritium:tritium-tracing"
            ]
        },
        "com.palantir.tritium:tritium-core": {
            "locked": "0.8.4",
            "transitive": [
                "com.palantir.tritium:tritium-lib",
                "com.palantir.tritium:tritium-metrics",
                "com.palantir.tritium:tritium-slf4j",
                "com.palantir.tritium:tritium-tracing"
            ]
        },
        "com.palantir.tritium:tritium-lib": {
            "locked": "0.8.4",
            "transitive": [
                "com.palantir.atlasdb:atlasdb-client",
                "com.palantir.atlasdb:atlasdb-config"
            ]
        },
        "com.palantir.tritium:tritium-metrics": {
            "locked": "0.8.4",
            "transitive": [
                "com.palantir.tritium:tritium-lib"
            ]
        },
        "com.palantir.tritium:tritium-proxy": {
            "locked": "0.8.4",
            "transitive": [
                "com.palantir.tritium:tritium-lib"
            ]
        },
        "com.palantir.tritium:tritium-slf4j": {
            "locked": "0.8.4",
            "transitive": [
                "com.palantir.tritium:tritium-lib"
            ]
        },
        "com.palantir.tritium:tritium-tracing": {
            "locked": "0.8.4",
            "transitive": [
                "com.palantir.tritium:tritium-lib"
            ]
        },
        "com.squareup.okhttp3:okhttp": {
            "locked": "3.8.1",
            "transitive": [
                "com.palantir.atlasdb:atlasdb-feign"
            ]
        },
        "com.squareup.okio:okio": {
            "locked": "1.13.0",
            "transitive": [
                "com.squareup.okhttp3:okhttp"
            ]
        },
        "com.squareup:javapoet": {
            "locked": "1.9.0",
            "transitive": [
                "com.palantir.atlasdb:atlasdb-client"
            ]
        },
        "commons-io:commons-io": {
            "locked": "2.1",
            "transitive": [
                "com.palantir.atlasdb:leader-election-impl"
            ]
        },
        "commons-lang:commons-lang": {
            "locked": "2.6",
            "transitive": [
                "com.palantir.atlasdb:atlasdb-client",
                "com.palantir.atlasdb:leader-election-impl"
            ]
        },
        "io.dropwizard.metrics:metrics-core": {
            "locked": "3.2.3",
            "transitive": [
                "com.palantir.atlasdb:atlasdb-commons"
            ]
        },
        "io.dropwizard:dropwizard-jackson": {
            "locked": "0.9.3",
            "transitive": [
                "com.palantir.atlasdb:atlasdb-config"
            ]
        },
        "io.dropwizard:dropwizard-util": {
            "locked": "0.9.3",
            "transitive": [
                "io.dropwizard:dropwizard-jackson"
            ]
        },
        "javax.validation:validation-api": {
            "locked": "1.1.0.Final",
            "transitive": [
                "com.palantir.atlasdb:atlasdb-api",
                "com.palantir.atlasdb:atlasdb-config"
            ]
        },
        "javax.ws.rs:javax.ws.rs-api": {
            "locked": "2.0.1",
            "transitive": [
                "com.palantir.atlasdb:atlasdb-api",
                "com.palantir.atlasdb:atlasdb-commons",
                "com.palantir.atlasdb:atlasdb-persistent-lock-api",
                "com.palantir.atlasdb:leader-election-api",
                "com.palantir.atlasdb:lock-api",
                "com.palantir.atlasdb:timestamp-api",
                "com.palantir.remoting-api:errors",
                "com.palantir.remoting2:error-handling",
                "com.palantir.remoting3:error-handling"
            ]
        },
        "joda-time:joda-time": {
            "locked": "2.7",
            "transitive": [
                "com.palantir.atlasdb:lock-impl",
                "io.dropwizard:dropwizard-util"
            ]
        },
        "net.jpountz.lz4:lz4": {
            "locked": "1.3.0",
            "transitive": [
                "com.palantir.atlasdb:atlasdb-commons"
            ]
        },
        "one.util:streamex": {
            "locked": "0.6.3"
        },
        "org.apache.commons:commons-lang3": {
            "locked": "3.1",
            "transitive": [
                "com.palantir.atlasdb:atlasdb-api",
                "com.palantir.atlasdb:leader-election-api",
                "com.palantir.config.crypto:encrypted-config-value-module"
            ]
        },
        "org.clojure:clojure": {
            "locked": "1.8.0"
        },
        "org.hdrhistogram:HdrHistogram": {
            "locked": "2.1.10",
            "transitive": [
                "com.palantir.atlasdb:atlasdb-client"
            ]
        },
        "org.mortbay.jetty.alpn:jetty-alpn-agent": {
            "locked": "2.0.6",
            "transitive": [
                "com.palantir.atlasdb:atlasdb-config"
            ]
        },
        "org.mpierce.metrics.reservoir:hdrhistogram-metrics-reservoir": {
            "locked": "1.1.2",
            "transitive": [
                "com.palantir.tritium:tritium-metrics"
            ]
        },
        "org.slf4j:slf4j-api": {
            "locked": "1.7.5",
            "transitive": [
                "com.palantir.atlasdb:atlasdb-commons",
                "com.palantir.remoting2:error-handling",
                "com.palantir.remoting3:error-handling",
                "com.palantir.remoting3:tracing",
                "com.palantir.tokens:auth-tokens",
                "com.palantir.tritium:tritium-core",
                "com.palantir.tritium:tritium-lib",
                "com.palantir.tritium:tritium-metrics",
                "com.palantir.tritium:tritium-slf4j",
                "com.palantir.tritium:tritium-tracing",
                "io.dropwizard.metrics:metrics-core",
                "io.dropwizard:dropwizard-jackson"
            ]
        },
        "org.xerial.snappy:snappy-java": {
            "locked": "1.1.1.7",
            "transitive": [
                "com.palantir.atlasdb:atlasdb-client"
            ]
        },
        "org.yaml:snakeyaml": {
            "locked": "1.12",
            "transitive": [
                "com.fasterxml.jackson.dataformat:jackson-dataformat-yaml",
                "com.palantir.atlasdb:lock-impl"
            ]
        }
    }
}<|MERGE_RESOLUTION|>--- conflicted
+++ resolved
@@ -197,13 +197,8 @@
                 "com.palantir.atlasdb:atlasdb-commons",
                 "com.palantir.remoting-api:errors",
                 "com.palantir.remoting2:error-handling",
-<<<<<<< HEAD
+                "com.palantir.remoting3:refresh-utils",
                 "io.dropwizard:dropwizard-util"
-=======
-                "com.palantir.remoting3:refresh-utils",
-                "io.dropwizard:dropwizard-util",
-                "org.mpierce.metrics.reservoir:hdrhistogram-metrics-reservoir"
->>>>>>> 18d35b6e
             ]
         },
         "com.google.guava:guava": {
@@ -893,13 +888,8 @@
                 "com.palantir.atlasdb:atlasdb-commons",
                 "com.palantir.remoting-api:errors",
                 "com.palantir.remoting2:error-handling",
-<<<<<<< HEAD
+                "com.palantir.remoting3:refresh-utils",
                 "io.dropwizard:dropwizard-util"
-=======
-                "com.palantir.remoting3:refresh-utils",
-                "io.dropwizard:dropwizard-util",
-                "org.mpierce.metrics.reservoir:hdrhistogram-metrics-reservoir"
->>>>>>> 18d35b6e
             ]
         },
         "com.google.guava:guava": {
