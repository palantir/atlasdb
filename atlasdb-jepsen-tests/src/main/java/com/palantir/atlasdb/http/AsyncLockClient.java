--- conflicted
+++ resolved
@@ -56,11 +56,7 @@
         LockResponse lockResponse = timelockService.lock(lockRequest);
         Preconditions.checkState(
                 lockResponse.wasSuccessful(),
-<<<<<<< HEAD
-                "Jepsen failed to lock a lock, but it would wait for max-int, so this is unexpected.");
-=======
                 "Jepsen failed to lock a lock, but it would wait for Integer.MAX_VALUE, so this is unexpected.");
->>>>>>> 728299bf
         return lockResponse.getToken();
     }
 
