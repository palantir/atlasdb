--- conflicted
+++ resolved
@@ -680,11 +680,7 @@
             "locked": "2.1.10",
             "transitive": [
                 "com.palantir.atlasdb:atlasdb-client",
-<<<<<<< HEAD
-                "com.palantir.tritium:tritium-metrics"
-=======
-                "com.palantir.atlasdb:atlasdb-config"
->>>>>>> 2584c8fd
+                "com.palantir.atlasdb:atlasdb-config"
             ]
         },
         "org.mortbay.jetty.alpn:jetty-alpn-agent": {
@@ -1411,11 +1407,7 @@
             "locked": "2.1.10",
             "transitive": [
                 "com.palantir.atlasdb:atlasdb-client",
-<<<<<<< HEAD
-                "com.palantir.tritium:tritium-metrics"
-=======
-                "com.palantir.atlasdb:atlasdb-config"
->>>>>>> 2584c8fd
+                "com.palantir.atlasdb:atlasdb-config"
             ]
         },
         "org.mortbay.jetty.alpn:jetty-alpn-agent": {
