--- conflicted
+++ resolved
@@ -205,20 +205,27 @@
             "locked": "8.17.0",
             "transitive": [
                 "com.palantir.atlasdb:atlasdb-client",
-                "com.palantir.atlasdb:atlasdb-config"
+                "com.palantir.atlasdb:atlasdb-config",
+                "com.palantir.atlasdb:atlasdb-impl-shared",
+                "com.palantir.atlasdb:atlasdb-service"
             ]
         },
         "com.netflix.feign:feign-jaxrs": {
             "locked": "8.17.0",
             "transitive": [
                 "com.palantir.atlasdb:atlasdb-client",
-                "com.palantir.atlasdb:atlasdb-config"
+                "com.palantir.atlasdb:atlasdb-config",
+                "com.palantir.atlasdb:atlasdb-impl-shared",
+                "com.palantir.atlasdb:atlasdb-service"
             ]
         },
         "com.netflix.feign:feign-okhttp": {
             "locked": "8.17.0",
             "transitive": [
-                "com.palantir.atlasdb:atlasdb-config"
+                "com.palantir.atlasdb:atlasdb-client",
+                "com.palantir.atlasdb:atlasdb-config",
+                "com.palantir.atlasdb:atlasdb-impl-shared",
+                "com.palantir.atlasdb:atlasdb-service"
             ]
         },
         "com.palantir.atlasdb:atlasdb-api": {
@@ -438,21 +445,13 @@
             ]
         },
         "com.squareup.okhttp3:okhttp": {
-<<<<<<< HEAD
-            "locked": "3.2.0",
-=======
             "locked": "3.4.1",
->>>>>>> 438268d7
             "transitive": [
                 "com.netflix.feign:feign-okhttp"
             ]
         },
         "com.squareup.okio:okio": {
-<<<<<<< HEAD
-            "locked": "1.6.0",
-=======
             "locked": "1.9.0",
->>>>>>> 438268d7
             "transitive": [
                 "com.squareup.okhttp3:okhttp"
             ]
@@ -809,20 +808,27 @@
             "locked": "8.17.0",
             "transitive": [
                 "com.palantir.atlasdb:atlasdb-client",
-                "com.palantir.atlasdb:atlasdb-config"
+                "com.palantir.atlasdb:atlasdb-config",
+                "com.palantir.atlasdb:atlasdb-impl-shared",
+                "com.palantir.atlasdb:atlasdb-service"
             ]
         },
         "com.netflix.feign:feign-jaxrs": {
             "locked": "8.17.0",
             "transitive": [
                 "com.palantir.atlasdb:atlasdb-client",
-                "com.palantir.atlasdb:atlasdb-config"
+                "com.palantir.atlasdb:atlasdb-config",
+                "com.palantir.atlasdb:atlasdb-impl-shared",
+                "com.palantir.atlasdb:atlasdb-service"
             ]
         },
         "com.netflix.feign:feign-okhttp": {
             "locked": "8.17.0",
             "transitive": [
-                "com.palantir.atlasdb:atlasdb-config"
+                "com.palantir.atlasdb:atlasdb-client",
+                "com.palantir.atlasdb:atlasdb-config",
+                "com.palantir.atlasdb:atlasdb-impl-shared",
+                "com.palantir.atlasdb:atlasdb-service"
             ]
         },
         "com.palantir.atlasdb:atlasdb-api": {
@@ -1042,21 +1048,13 @@
             ]
         },
         "com.squareup.okhttp3:okhttp": {
-<<<<<<< HEAD
-            "locked": "3.2.0",
-=======
             "locked": "3.4.1",
->>>>>>> 438268d7
             "transitive": [
                 "com.netflix.feign:feign-okhttp"
             ]
         },
         "com.squareup.okio:okio": {
-<<<<<<< HEAD
-            "locked": "1.6.0",
-=======
             "locked": "1.9.0",
->>>>>>> 438268d7
             "transitive": [
                 "com.squareup.okhttp3:okhttp"
             ]
