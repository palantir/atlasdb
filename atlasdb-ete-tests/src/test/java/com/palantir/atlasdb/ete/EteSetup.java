/**
 * Copyright 2016 Palantir Technologies
 *
 * Licensed under the BSD-3 License (the "License");
 * you may not use this file except in compliance with the License.
 * You may obtain a copy of the License at
 *
 * http://opensource.org/licenses/BSD-3-Clause
 *
 * Unless required by applicable law or agreed to in writing, software
 * distributed under the License is distributed on an "AS IS" BASIS,
 * WITHOUT WARRANTIES OR CONDITIONS OF ANY KIND, either express or implied.
 * See the License for the specific language governing permissions and
 * limitations under the License.
 */
package com.palantir.atlasdb.ete;

import static java.util.stream.Collectors.toList;

<<<<<<< HEAD
=======
import java.io.IOException;
>>>>>>> dd30754e
import java.util.Collection;

import javax.net.ssl.SSLSocketFactory;

import org.junit.rules.RuleChain;

import com.google.common.base.Optional;
<<<<<<< HEAD
=======
import com.google.common.base.Throwables;
>>>>>>> dd30754e
import com.google.common.collect.ImmutableList;
import com.palantir.atlasdb.http.AtlasDbHttpClients;
import com.palantir.atlasdb.todo.TodoResource;
import com.palantir.docker.compose.DockerComposeRule;
import com.palantir.docker.compose.connection.Container;
import com.palantir.docker.compose.connection.DockerPort;
import com.palantir.docker.compose.connection.waiting.HealthCheck;
import com.palantir.docker.compose.connection.waiting.SuccessOrFailure;

public class EteSetup {
    private static final Gradle GRADLE_PREPARE_TASK = Gradle.ensureTaskHasRun(":atlasdb-ete-tests:prepareForEteTests");
    private static final Optional<SSLSocketFactory> NO_SSL = Optional.absent();
    private static final int ETE_PORT = 3828;

    private static DockerComposeRule docker;

    protected <T> T createClientToSingleNode(Class<T> clazz) {
        return createClientFor(clazz, asPort("ete1"));
    }

    public <T> T createClientToMultipleNodes(Class<T> clazz, String... nodeNames) {
        Collection<String> uris = ImmutableList.copyOf(nodeNames).stream()
                .map(node -> asPort(node))
                .map(port -> port.inFormat("http://$HOST:$EXTERNAL_PORT"))
                .collect(toList());

        return AtlasDbHttpClients.createProxyWithFailover(NO_SSL, uris, clazz);
    }

<<<<<<< HEAD
    private DockerPort asPort(String node) {
        return docker.containers().container(node).port(ETE_PORT);
=======
    protected <T> T createClientToSingleNode(Class<T> clazz) {
        return createClientFor(clazz, asPort("ete1"));
    }

    public <T> T createClientToMultipleNodes(Class<T> clazz, String... nodeNames) {
        Collection<String> uris = ImmutableList.copyOf(nodeNames).stream()
                .map(node -> asPort(node))
                .map(port -> port.inFormat("http://$HOST:$EXTERNAL_PORT"))
                .collect(toList());

        return AtlasDbHttpClients.createProxyWithFailover(NO_SSL, uris, clazz);
    }

    private DockerPort asPort(String node) {
        try {
            return dockerComposition.portOnContainerWithInternalMapping(node, ETE_PORT);
        } catch (IOException | InterruptedException e) {
            throw Throwables.propagate(e);
        }
>>>>>>> dd30754e
    }

    protected static RuleChain setupComposition(String name, String composeFile) {
        docker = DockerComposeRule.builder()
                .file(composeFile)
                .waitingForService("ete1", toBeReady())
                .saveLogsTo("container-logs/" + name)
                .build();

        return RuleChain
                .outerRule(GRADLE_PREPARE_TASK)
                .around(docker);
    }

    private static <T> T createClientFor(Class<T> clazz, Container container) {
        return createClientFor(clazz, container.portMappedInternallyTo(ETE_PORT));
    }

    private static <T> T createClientFor(Class<T> clazz, DockerPort port) {
        String uri = port.inFormat("http://$HOST:$EXTERNAL_PORT");
        return AtlasDbHttpClients.createProxy(NO_SSL, uri, clazz);
    }

    private static HealthCheck<Container> toBeReady() {
        return (container) -> {
            TodoResource todos = createClientFor(TodoResource.class, container);

            return SuccessOrFailure.onResultOf(() -> {
                todos.isHealthy();
                return true;
            });
        };
    }
}<|MERGE_RESOLUTION|>--- conflicted
+++ resolved
@@ -17,10 +17,7 @@
 
 import static java.util.stream.Collectors.toList;
 
-<<<<<<< HEAD
-=======
 import java.io.IOException;
->>>>>>> dd30754e
 import java.util.Collection;
 
 import javax.net.ssl.SSLSocketFactory;
@@ -28,10 +25,7 @@
 import org.junit.rules.RuleChain;
 
 import com.google.common.base.Optional;
-<<<<<<< HEAD
-=======
-import com.google.common.base.Throwables;
->>>>>>> dd30754e
+import com.google.common.collect.ImmutableList;
 import com.google.common.collect.ImmutableList;
 import com.palantir.atlasdb.http.AtlasDbHttpClients;
 import com.palantir.atlasdb.todo.TodoResource;
@@ -61,14 +55,6 @@
         return AtlasDbHttpClients.createProxyWithFailover(NO_SSL, uris, clazz);
     }
 
-<<<<<<< HEAD
-    private DockerPort asPort(String node) {
-        return docker.containers().container(node).port(ETE_PORT);
-=======
-    protected <T> T createClientToSingleNode(Class<T> clazz) {
-        return createClientFor(clazz, asPort("ete1"));
-    }
-
     public <T> T createClientToMultipleNodes(Class<T> clazz, String... nodeNames) {
         Collection<String> uris = ImmutableList.copyOf(nodeNames).stream()
                 .map(node -> asPort(node))
@@ -79,12 +65,7 @@
     }
 
     private DockerPort asPort(String node) {
-        try {
-            return dockerComposition.portOnContainerWithInternalMapping(node, ETE_PORT);
-        } catch (IOException | InterruptedException e) {
-            throw Throwables.propagate(e);
-        }
->>>>>>> dd30754e
+        return docker.containers().container(node).port(ETE_PORT);
     }
 
     protected static RuleChain setupComposition(String name, String composeFile) {
