--- conflicted
+++ resolved
@@ -91,14 +91,7 @@
 
     @Override
     public void run(AtlasDbEteConfiguration config, final Environment environment) throws Exception {
-<<<<<<< HEAD
-        TransactionManager transactionManager = tryToCreateTransactionManager(config, environment);
-        Supplier<SweepTaskRunner> sweepTaskRunner = Suppliers.memoize(() -> getSweepTaskRunner(transactionManager));
-
-        environment.jersey().register(new SimpleTodoResource(new TodoClient(transactionManager, sweepTaskRunner)));
-        environment.jersey().register(new SimpleCheckAndSetResource(new CheckAndSetClient(transactionManager)));
-=======
-        SerializableTransactionManager txManager = tryToCreateTransactionManager(config, environment);
+        TransactionManager txManager = tryToCreateTransactionManager(config, environment);
         Supplier<SweepTaskRunner> sweepTaskRunner = Suppliers.memoize(() -> getSweepTaskRunner(txManager));
         TargetedSweeper sweeper = TargetedSweeper.createUninitializedForTest(() -> 1);
         Supplier<TargetedSweeper> sweeperSupplier = Suppliers.memoize(() -> initializeAndGet(sweeper, txManager));
@@ -107,7 +100,6 @@
                 sweepTaskRunner,
                 sweeperSupplier)));
         environment.jersey().register(new SimpleCheckAndSetResource(new CheckAndSetClient(txManager)));
->>>>>>> 8e208e09
         environment.jersey().register(HttpRemotingJerseyFeature.INSTANCE);
         environment.jersey().register(new NotInitializedExceptionMapper());
         environment.jersey().register(new CleanupMetadataResourceImpl(
@@ -115,13 +107,8 @@
                 config.getAtlasDbConfig().initializeAsync()));
     }
 
-<<<<<<< HEAD
-    private TransactionManager tryToCreateTransactionManager(AtlasDbEteConfiguration config, Environment environment)
-            throws InterruptedException {
-=======
-    private SerializableTransactionManager tryToCreateTransactionManager(AtlasDbEteConfiguration config,
+    private TransactionManager tryToCreateTransactionManager(AtlasDbEteConfiguration config,
             Environment environment) throws InterruptedException {
->>>>>>> 8e208e09
         if (config.getAtlasDbConfig().initializeAsync()) {
             return createTransactionManager(config.getAtlasDbConfig(), config.getAtlasDbRuntimeConfig(), environment);
         } else {
@@ -144,7 +131,7 @@
         return new SweepTaskRunner(kvs, ts, ts, txnService, ssm, cellsSweeper);
     }
 
-    private TargetedSweeper initializeAndGet(TargetedSweeper sweeper, SerializableTransactionManager txManager) {
+    private TargetedSweeper initializeAndGet(TargetedSweeper sweeper, TransactionManager txManager) {
         sweeper.initialize(
                 new SpecialTimestampsSupplier(txManager::getImmutableTimestamp, txManager::getImmutableTimestamp),
                 txManager.getKeyValueService(),
