/*
 * Copyright 2016 Palantir Technologies, Inc. All rights reserved.
 *
 * Licensed under the BSD-3 License (the "License");
 * you may not use this file except in compliance with the License.
 * You may obtain a copy of the License at
 *
 * http://opensource.org/licenses/BSD-3-Clause
 *
 * Unless required by applicable law or agreed to in writing, software
 * distributed under the License is distributed on an "AS IS" BASIS,
 * WITHOUT WARRANTIES OR CONDITIONS OF ANY KIND, either express or implied.
 * See the License for the specific language governing permissions and
 * limitations under the License.
 */
package com.palantir.atlasdb;

import java.util.Optional;
import java.util.Set;
import java.util.concurrent.TimeUnit;
import java.util.function.LongSupplier;
import java.util.function.Supplier;

import org.slf4j.Logger;
import org.slf4j.LoggerFactory;

import com.codahale.metrics.MetricRegistry;
import com.codahale.metrics.SharedMetricRegistries;
import com.fasterxml.jackson.datatype.jdk8.Jdk8Module;
import com.google.common.base.Stopwatch;
import com.google.common.base.Suppliers;
import com.google.common.collect.ImmutableList;
import com.google.common.collect.ImmutableSet;
import com.palantir.atlasdb.blob.BlobSchema;
import com.palantir.atlasdb.cas.CheckAndSetClient;
import com.palantir.atlasdb.cas.CheckAndSetSchema;
import com.palantir.atlasdb.cas.SimpleCheckAndSetResource;
import com.palantir.atlasdb.cleaner.CleanupFollower;
import com.palantir.atlasdb.cleaner.Follower;
import com.palantir.atlasdb.config.AtlasDbConfig;
import com.palantir.atlasdb.config.AtlasDbRuntimeConfig;
import com.palantir.atlasdb.factory.TransactionManagers;
import com.palantir.atlasdb.http.NotInitializedExceptionMapper;
import com.palantir.atlasdb.keyvalue.api.KeyValueService;
import com.palantir.atlasdb.persistentlock.NoOpPersistentLockService;
import com.palantir.atlasdb.schema.CleanupMetadataResourceImpl;
import com.palantir.atlasdb.sweep.CellsSweeper;
import com.palantir.atlasdb.sweep.PersistentLockManager;
import com.palantir.atlasdb.sweep.SweepTaskRunner;
import com.palantir.atlasdb.sweep.queue.SpecialTimestampsSupplier;
import com.palantir.atlasdb.sweep.queue.TargetedSweepFollower;
import com.palantir.atlasdb.sweep.queue.TargetedSweeper;
import com.palantir.atlasdb.table.description.Schema;
import com.palantir.atlasdb.todo.SimpleTodoResource;
import com.palantir.atlasdb.todo.TodoClient;
import com.palantir.atlasdb.todo.TodoSchema;
import com.palantir.atlasdb.transaction.impl.SerializableTransactionManager;
import com.palantir.atlasdb.transaction.impl.SweepStrategyManager;
import com.palantir.atlasdb.transaction.impl.SweepStrategyManagers;
import com.palantir.atlasdb.transaction.service.TransactionService;
import com.palantir.atlasdb.transaction.service.TransactionServices;
import com.palantir.atlasdb.util.MetricsManagers;
import com.palantir.remoting3.servers.jersey.HttpRemotingJerseyFeature;
import com.palantir.tritium.metrics.registry.DefaultTaggedMetricRegistry;
import com.palantir.tritium.metrics.registry.TaggedMetricRegistry;

import io.dropwizard.Application;
import io.dropwizard.configuration.EnvironmentVariableSubstitutor;
import io.dropwizard.configuration.SubstitutingSourceProvider;
import io.dropwizard.setup.Bootstrap;
import io.dropwizard.setup.Environment;

public class AtlasDbEteServer extends Application<AtlasDbEteConfiguration> {
    private static final Logger log = LoggerFactory.getLogger(AtlasDbEteServer.class);
    private static final long CREATE_TRANSACTION_MANAGER_MAX_WAIT_TIME_SECS = 60;
    private static final long CREATE_TRANSACTION_MANAGER_POLL_INTERVAL_SECS = 5;
    private static final Set<Schema> ETE_SCHEMAS = ImmutableSet.of(
            CheckAndSetSchema.getSchema(),
            TodoSchema.getSchema(),
            BlobSchema.getSchema());
    private static final Follower FOLLOWER = CleanupFollower.create(ETE_SCHEMAS);


    public static void main(String[] args) throws Exception {
        new AtlasDbEteServer().run(args);
    }

    @Override
    public void initialize(Bootstrap<AtlasDbEteConfiguration> bootstrap) {
        bootstrap.setMetricRegistry(SharedMetricRegistries.getOrCreate("AtlasDbTest"));
        enableEnvironmentVariablesInConfig(bootstrap);
        bootstrap.getObjectMapper().registerModule(new Jdk8Module());
    }

    @Override
    public void run(AtlasDbEteConfiguration config, final Environment environment) throws Exception {
<<<<<<< HEAD
        TaggedMetricRegistry taggedMetricRegistry = new DefaultTaggedMetricRegistry();
        SerializableTransactionManager transactionManager =
                tryToCreateTransactionManager(config, environment, taggedMetricRegistry);
        Supplier<SweepTaskRunner> sweepTaskRunner = Suppliers.memoize(() -> getSweepTaskRunner(
                transactionManager, environment.metrics(), taggedMetricRegistry));

        environment.jersey().register(new SimpleTodoResource(new TodoClient(transactionManager, sweepTaskRunner)));
        environment.jersey().register(new SimpleCheckAndSetResource(new CheckAndSetClient(transactionManager)));
=======
        SerializableTransactionManager txManager = tryToCreateTransactionManager(config, environment);
        Supplier<SweepTaskRunner> sweepTaskRunner = Suppliers.memoize(() -> getSweepTaskRunner(txManager));
        TargetedSweeper sweeper = TargetedSweeper.createUninitializedForTest(() -> 1);
        Supplier<TargetedSweeper> sweeperSupplier = Suppliers.memoize(() -> initializeAndGet(sweeper, txManager));
        environment.jersey().register(new SimpleTodoResource(new TodoClient(
                txManager,
                sweepTaskRunner,
                sweeperSupplier)));
        environment.jersey().register(new SimpleCheckAndSetResource(new CheckAndSetClient(txManager)));
>>>>>>> 8e208e09
        environment.jersey().register(HttpRemotingJerseyFeature.INSTANCE);
        environment.jersey().register(new NotInitializedExceptionMapper());
        environment.jersey().register(new CleanupMetadataResourceImpl(
                txManager,
                config.getAtlasDbConfig().initializeAsync()));
    }

<<<<<<< HEAD
    private SerializableTransactionManager tryToCreateTransactionManager(
            AtlasDbEteConfiguration config, Environment environment, TaggedMetricRegistry taggedMetricRegistry)
            throws InterruptedException {
=======
    private SerializableTransactionManager tryToCreateTransactionManager(AtlasDbEteConfiguration config,
            Environment environment) throws InterruptedException {
>>>>>>> 8e208e09
        if (config.getAtlasDbConfig().initializeAsync()) {
            return createTransactionManager(
                    config.getAtlasDbConfig(), config.getAtlasDbRuntimeConfig(), environment, taggedMetricRegistry);
        } else {
            return createTransactionManagerWithRetry(config.getAtlasDbConfig(),
                    config.getAtlasDbRuntimeConfig(),
                    environment,
                    taggedMetricRegistry);
        }
    }

    private SweepTaskRunner getSweepTaskRunner(SerializableTransactionManager transactionManager,
            MetricRegistry metricRegistry, TaggedMetricRegistry taggedMetricRegistry) {
        KeyValueService kvs = transactionManager.getKeyValueService();
        LongSupplier ts = transactionManager.getTimestampService()::getFreshTimestamp;
        TransactionService txnService = TransactionServices.createTransactionService(kvs);
        SweepStrategyManager ssm = SweepStrategyManagers.completelyConservative(kvs); // maybe createDefault
        PersistentLockManager noLocks = new PersistentLockManager(
                MetricsManagers.of(metricRegistry, taggedMetricRegistry),
                new NoOpPersistentLockService(),
                AtlasDbConstants.DEFAULT_SWEEP_PERSISTENT_LOCK_WAIT_MILLIS);
        CleanupFollower follower = CleanupFollower.create(ETE_SCHEMAS);
        CellsSweeper cellsSweeper = new CellsSweeper(transactionManager, kvs, noLocks, ImmutableList.of(follower));
        return new SweepTaskRunner(kvs, ts, ts, txnService, ssm, cellsSweeper);
    }

    private TargetedSweeper initializeAndGet(TargetedSweeper sweeper, SerializableTransactionManager txManager) {
        sweeper.initialize(
                new SpecialTimestampsSupplier(txManager::getImmutableTimestamp, txManager::getImmutableTimestamp),
                txManager.getKeyValueService(),
                new TargetedSweepFollower(ImmutableList.of(FOLLOWER), txManager));
        return sweeper;
    }

    @SuppressWarnings("OptionalUsedAsFieldOrParameterType")
    private SerializableTransactionManager createTransactionManagerWithRetry(AtlasDbConfig config,
            Optional<AtlasDbRuntimeConfig> atlasDbRuntimeConfig,
            Environment environment,
            TaggedMetricRegistry taggedMetricRegistry)
            throws InterruptedException {
        Stopwatch sw = Stopwatch.createStarted();
        while (sw.elapsed(TimeUnit.SECONDS) < CREATE_TRANSACTION_MANAGER_MAX_WAIT_TIME_SECS) {
            try {
                return createTransactionManager(config, atlasDbRuntimeConfig, environment, taggedMetricRegistry);
            } catch (RuntimeException e) {
                log.warn("An error occurred while trying to of transaction manager. Retrying...", e);
                Thread.sleep(CREATE_TRANSACTION_MANAGER_POLL_INTERVAL_SECS);
            }
        }
        throw new IllegalStateException("Timed-out because we were unable to create transaction manager");
    }

    @SuppressWarnings("OptionalUsedAsFieldOrParameterType")
    private SerializableTransactionManager createTransactionManager(AtlasDbConfig config,
            Optional<AtlasDbRuntimeConfig> atlasDbRuntimeConfigOptional, Environment environment,
            TaggedMetricRegistry taggedMetricRegistry) {
        return TransactionManagers.builder()
                .config(config)
                .userAgent("ete test")
                .globalMetricsRegistry(environment.metrics())
                .globalTaggedMetricRegistry(taggedMetricRegistry)
                .registrar(environment.jersey()::register)
                .addAllSchemas(ETE_SCHEMAS)
                .runtimeConfigSupplier(() -> atlasDbRuntimeConfigOptional)
                .build()
                .serializable();
    }

    private void enableEnvironmentVariablesInConfig(Bootstrap<AtlasDbEteConfiguration> bootstrap) {
        bootstrap.setConfigurationSourceProvider(
                new SubstitutingSourceProvider(
                        bootstrap.getConfigurationSourceProvider(),
                        new EnvironmentVariableSubstitutor()));
    }
}<|MERGE_RESOLUTION|>--- conflicted
+++ resolved
@@ -94,18 +94,10 @@
 
     @Override
     public void run(AtlasDbEteConfiguration config, final Environment environment) throws Exception {
-<<<<<<< HEAD
-        TaggedMetricRegistry taggedMetricRegistry = new DefaultTaggedMetricRegistry();
-        SerializableTransactionManager transactionManager =
-                tryToCreateTransactionManager(config, environment, taggedMetricRegistry);
-        Supplier<SweepTaskRunner> sweepTaskRunner = Suppliers.memoize(() -> getSweepTaskRunner(
-                transactionManager, environment.metrics(), taggedMetricRegistry));
-
-        environment.jersey().register(new SimpleTodoResource(new TodoClient(transactionManager, sweepTaskRunner)));
-        environment.jersey().register(new SimpleCheckAndSetResource(new CheckAndSetClient(transactionManager)));
-=======
-        SerializableTransactionManager txManager = tryToCreateTransactionManager(config, environment);
-        Supplier<SweepTaskRunner> sweepTaskRunner = Suppliers.memoize(() -> getSweepTaskRunner(txManager));
+        TaggedMetricRegistry taggedMetrics = new DefaultTaggedMetricRegistry();
+        SerializableTransactionManager txManager = tryToCreateTransactionManager(config, environment, taggedMetrics);
+        Supplier<SweepTaskRunner> sweepTaskRunner =
+                Suppliers.memoize(() -> getSweepTaskRunner(txManager, environment.metrics(), taggedMetrics));
         TargetedSweeper sweeper = TargetedSweeper.createUninitializedForTest(() -> 1);
         Supplier<TargetedSweeper> sweeperSupplier = Suppliers.memoize(() -> initializeAndGet(sweeper, txManager));
         environment.jersey().register(new SimpleTodoResource(new TodoClient(
@@ -113,7 +105,6 @@
                 sweepTaskRunner,
                 sweeperSupplier)));
         environment.jersey().register(new SimpleCheckAndSetResource(new CheckAndSetClient(txManager)));
->>>>>>> 8e208e09
         environment.jersey().register(HttpRemotingJerseyFeature.INSTANCE);
         environment.jersey().register(new NotInitializedExceptionMapper());
         environment.jersey().register(new CleanupMetadataResourceImpl(
@@ -121,14 +112,8 @@
                 config.getAtlasDbConfig().initializeAsync()));
     }
 
-<<<<<<< HEAD
-    private SerializableTransactionManager tryToCreateTransactionManager(
-            AtlasDbEteConfiguration config, Environment environment, TaggedMetricRegistry taggedMetricRegistry)
-            throws InterruptedException {
-=======
     private SerializableTransactionManager tryToCreateTransactionManager(AtlasDbEteConfiguration config,
-            Environment environment) throws InterruptedException {
->>>>>>> 8e208e09
+            Environment environment, TaggedMetricRegistry taggedMetricRegistry) throws InterruptedException {
         if (config.getAtlasDbConfig().initializeAsync()) {
             return createTransactionManager(
                     config.getAtlasDbConfig(), config.getAtlasDbRuntimeConfig(), environment, taggedMetricRegistry);
