--- conflicted
+++ resolved
@@ -94,15 +94,10 @@
 
     @Override
     public void run(AtlasDbEteConfiguration config, final Environment environment) throws Exception {
-<<<<<<< HEAD
         TaggedMetricRegistry taggedMetrics = new DefaultTaggedMetricRegistry();
-        SerializableTransactionManager txManager = tryToCreateTransactionManager(config, environment, taggedMetrics);
-        Supplier<SweepTaskRunner> sweepTaskRunner =
-                Suppliers.memoize(() -> getSweepTaskRunner(txManager, environment.metrics(), taggedMetrics));
-=======
-        TransactionManager txManager = tryToCreateTransactionManager(config, environment);
-        Supplier<SweepTaskRunner> sweepTaskRunner = Suppliers.memoize(() -> getSweepTaskRunner(txManager));
->>>>>>> 148989ef
+        TransactionManager txManager = tryToCreateTransactionManager(config, environment, taggedMetrics);
+        Supplier<SweepTaskRunner> sweepTaskRunner = Suppliers.memoize(() ->
+                getSweepTaskRunner(txManager, environment.metrics(), taggedMetrics));
         TargetedSweeper sweeper = TargetedSweeper.createUninitializedForTest(() -> 1);
         Supplier<TargetedSweeper> sweeperSupplier = Suppliers.memoize(() -> initializeAndGet(sweeper, txManager));
         environment.jersey().register(new SimpleTodoResource(new TodoClient(
@@ -117,13 +112,8 @@
                 config.getAtlasDbConfig().initializeAsync()));
     }
 
-<<<<<<< HEAD
-    private SerializableTransactionManager tryToCreateTransactionManager(AtlasDbEteConfiguration config,
+    private TransactionManager tryToCreateTransactionManager(AtlasDbEteConfiguration config,
             Environment environment, TaggedMetricRegistry taggedMetricRegistry) throws InterruptedException {
-=======
-    private TransactionManager tryToCreateTransactionManager(AtlasDbEteConfiguration config,
-            Environment environment) throws InterruptedException {
->>>>>>> 148989ef
         if (config.getAtlasDbConfig().initializeAsync()) {
             return createTransactionManager(
                     config.getAtlasDbConfig(), config.getAtlasDbRuntimeConfig(), environment, taggedMetricRegistry);
@@ -135,12 +125,9 @@
         }
     }
 
-<<<<<<< HEAD
-    private SweepTaskRunner getSweepTaskRunner(SerializableTransactionManager transactionManager,
-            MetricRegistry metricRegistry, TaggedMetricRegistry taggedMetricRegistry) {
-=======
-    private SweepTaskRunner getSweepTaskRunner(TransactionManager transactionManager) {
->>>>>>> 148989ef
+    private SweepTaskRunner getSweepTaskRunner(
+            TransactionManager transactionManager, MetricRegistry metricRegistry,
+            TaggedMetricRegistry taggedMetricRegistry) {
         KeyValueService kvs = transactionManager.getKeyValueService();
         LongSupplier ts = transactionManager.getTimestampService()::getFreshTimestamp;
         TransactionService txnService = TransactionServices.createTransactionService(kvs);
@@ -181,14 +168,9 @@
     }
 
     @SuppressWarnings("OptionalUsedAsFieldOrParameterType")
-<<<<<<< HEAD
-    private SerializableTransactionManager createTransactionManager(AtlasDbConfig config,
+    private TransactionManager createTransactionManager(AtlasDbConfig config,
             Optional<AtlasDbRuntimeConfig> atlasDbRuntimeConfigOptional, Environment environment,
             TaggedMetricRegistry taggedMetricRegistry) {
-=======
-    private TransactionManager createTransactionManager(AtlasDbConfig config,
-            Optional<AtlasDbRuntimeConfig> atlasDbRuntimeConfigOptional, Environment environment) {
->>>>>>> 148989ef
         return TransactionManagers.builder()
                 .config(config)
                 .userAgent("ete test")
