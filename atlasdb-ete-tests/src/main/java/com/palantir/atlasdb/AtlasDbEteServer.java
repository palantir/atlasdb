/*
 * (c) Copyright 2018 Palantir Technologies Inc. All rights reserved.
 *
 * Licensed under the Apache License, Version 2.0 (the "License");
 * you may not use this file except in compliance with the License.
 * You may obtain a copy of the License at
 *
 *     http://www.apache.org/licenses/LICENSE-2.0
 *
 * Unless required by applicable law or agreed to in writing, software
 * distributed under the License is distributed on an "AS IS" BASIS,
 * WITHOUT WARRANTIES OR CONDITIONS OF ANY KIND, either express or implied.
 * See the License for the specific language governing permissions and
 * limitations under the License.
 */
package com.palantir.atlasdb;

import java.util.Optional;
import java.util.Set;
import java.util.concurrent.TimeUnit;
import java.util.function.LongSupplier;
import java.util.function.Supplier;

import org.slf4j.Logger;
import org.slf4j.LoggerFactory;

import com.codahale.metrics.MetricRegistry;
import com.codahale.metrics.SharedMetricRegistries;
import com.fasterxml.jackson.datatype.jdk8.Jdk8Module;
import com.google.common.base.Stopwatch;
import com.google.common.base.Suppliers;
import com.google.common.collect.ImmutableList;
import com.google.common.collect.ImmutableSet;
import com.palantir.atlasdb.blob.BlobSchema;
import com.palantir.atlasdb.cas.CheckAndSetClient;
import com.palantir.atlasdb.cas.CheckAndSetSchema;
import com.palantir.atlasdb.cas.SimpleCheckAndSetResource;
import com.palantir.atlasdb.cleaner.CleanupFollower;
import com.palantir.atlasdb.cleaner.Follower;
import com.palantir.atlasdb.config.AtlasDbConfig;
import com.palantir.atlasdb.config.AtlasDbRuntimeConfig;
import com.palantir.atlasdb.coordination.SimpleCoordinationResource;
import com.palantir.atlasdb.factory.TransactionManagers;
import com.palantir.atlasdb.http.NotInitializedExceptionMapper;
import com.palantir.atlasdb.keyvalue.api.KeyValueService;
import com.palantir.atlasdb.lock.SimpleLockResource;
import com.palantir.atlasdb.persistentlock.NoOpPersistentLockService;
import com.palantir.atlasdb.rows.SimpleGetRowKeysResource;
import com.palantir.atlasdb.sweep.CellsSweeper;
import com.palantir.atlasdb.sweep.PersistentLockManager;
import com.palantir.atlasdb.sweep.SweepTaskRunner;
import com.palantir.atlasdb.sweep.queue.SpecialTimestampsSupplier;
import com.palantir.atlasdb.sweep.queue.TargetedSweepFollower;
import com.palantir.atlasdb.sweep.queue.TargetedSweeper;
import com.palantir.atlasdb.table.description.Schema;
import com.palantir.atlasdb.timestamp.SimpleEteTimestampResource;
import com.palantir.atlasdb.todo.SimpleTodoResource;
import com.palantir.atlasdb.todo.TodoClient;
import com.palantir.atlasdb.todo.TodoSchema;
import com.palantir.atlasdb.transaction.api.TransactionManager;
import com.palantir.atlasdb.transaction.impl.SweepStrategyManager;
import com.palantir.atlasdb.transaction.impl.SweepStrategyManagers;
import com.palantir.atlasdb.transaction.service.TransactionService;
import com.palantir.atlasdb.transaction.service.TransactionServices;
import com.palantir.atlasdb.util.MetricsManagers;
import com.palantir.conjure.java.server.jersey.ConjureJerseyFeature;
import com.palantir.tritium.metrics.registry.DefaultTaggedMetricRegistry;
import com.palantir.tritium.metrics.registry.TaggedMetricRegistry;

import io.dropwizard.Application;
import io.dropwizard.configuration.EnvironmentVariableSubstitutor;
import io.dropwizard.configuration.SubstitutingSourceProvider;
import io.dropwizard.setup.Bootstrap;
import io.dropwizard.setup.Environment;

public class AtlasDbEteServer extends Application<AtlasDbEteConfiguration> {
    private static final Logger log = LoggerFactory.getLogger(AtlasDbEteServer.class);
    private static final long CREATE_TRANSACTION_MANAGER_MAX_WAIT_TIME_SECS = 60;
    private static final long CREATE_TRANSACTION_MANAGER_POLL_INTERVAL_SECS = 5;
    private static final Set<Schema> ETE_SCHEMAS = ImmutableSet.of(
            CheckAndSetSchema.getSchema(),
            TodoSchema.getSchema(),
            BlobSchema.getSchema());
    private static final Follower FOLLOWER = CleanupFollower.create(ETE_SCHEMAS);


    public static void main(String[] args) throws Exception {
        new AtlasDbEteServer().run(args);
    }

    @Override
    public void initialize(Bootstrap<AtlasDbEteConfiguration> bootstrap) {
        bootstrap.setMetricRegistry(SharedMetricRegistries.getOrCreate("AtlasDbTest"));
        enableEnvironmentVariablesInConfig(bootstrap);
        bootstrap.getObjectMapper().registerModule(new Jdk8Module());
    }

    @Override
    public void run(AtlasDbEteConfiguration config, final Environment environment) throws Exception {
        TaggedMetricRegistry taggedMetrics = new DefaultTaggedMetricRegistry();
        TransactionManager txManager = tryToCreateTransactionManager(config, environment, taggedMetrics);
        Supplier<SweepTaskRunner> sweepTaskRunner = Suppliers.memoize(() ->
                getSweepTaskRunner(txManager, environment.metrics(), taggedMetrics));
        TargetedSweeper sweeper = TargetedSweeper.createUninitializedForTest(() -> 1);
        Supplier<TargetedSweeper> sweeperSupplier = Suppliers.memoize(() -> initializeAndGet(sweeper, txManager));
        environment.jersey().register(new SimpleTodoResource(new TodoClient(
                txManager,
                sweepTaskRunner,
                sweeperSupplier)));
        environment.jersey().register(SimpleCoordinationResource.create(txManager));
        environment.jersey().register(new SimpleCheckAndSetResource(new CheckAndSetClient(txManager)));
        environment.jersey().register(ConjureJerseyFeature.INSTANCE);
        environment.jersey().register(new NotInitializedExceptionMapper());
        environment.jersey().register(new SimpleEteTimestampResource(txManager));
<<<<<<< HEAD
        environment.jersey().register(new SimpleGetRowKeysResource(txManager.getKeyValueService()));
=======
        environment.jersey().register(new SimpleLockResource(txManager));
>>>>>>> 8e70dd53
    }

    private TransactionManager tryToCreateTransactionManager(AtlasDbEteConfiguration config,
            Environment environment, TaggedMetricRegistry taggedMetricRegistry) throws InterruptedException {
        if (config.getAtlasDbConfig().initializeAsync()) {
            return createTransactionManager(
                    config.getAtlasDbConfig(), config.getAtlasDbRuntimeConfig(), environment, taggedMetricRegistry);
        } else {
            return createTransactionManagerWithRetry(config.getAtlasDbConfig(),
                    config.getAtlasDbRuntimeConfig(),
                    environment,
                    taggedMetricRegistry);
        }
    }

    private SweepTaskRunner getSweepTaskRunner(
            TransactionManager transactionManager, MetricRegistry metricRegistry,
            TaggedMetricRegistry taggedMetricRegistry) {
        KeyValueService kvs = transactionManager.getKeyValueService();
        LongSupplier ts = transactionManager.getTimestampService()::getFreshTimestamp;
        TransactionService txnService
                = TransactionServices.createRaw(kvs, transactionManager.getTimestampService(), false);
        SweepStrategyManager ssm = SweepStrategyManagers.completelyConservative(kvs); // maybe createDefault
        PersistentLockManager noLocks = new PersistentLockManager(
                MetricsManagers.of(metricRegistry, taggedMetricRegistry),
                new NoOpPersistentLockService(),
                AtlasDbConstants.DEFAULT_SWEEP_PERSISTENT_LOCK_WAIT_MILLIS);
        CleanupFollower follower = CleanupFollower.create(ETE_SCHEMAS);
        CellsSweeper cellsSweeper = new CellsSweeper(transactionManager, kvs, noLocks, ImmutableList.of(follower));
        return new SweepTaskRunner(kvs, ts, ts, txnService, ssm, cellsSweeper);
    }

    private TargetedSweeper initializeAndGet(TargetedSweeper sweeper, TransactionManager txManager) {
        sweeper.initializeWithoutRunning(
                new SpecialTimestampsSupplier(txManager::getImmutableTimestamp, txManager::getImmutableTimestamp),
                txManager.getTimelockService(),
                txManager.getKeyValueService(),
                TransactionServices.createRaw(
                        txManager.getKeyValueService(), txManager.getTimestampService(), false),
                new TargetedSweepFollower(ImmutableList.of(FOLLOWER), txManager));
        sweeper.runInBackground();
        return sweeper;
    }

    @SuppressWarnings("OptionalUsedAsFieldOrParameterType")
    private TransactionManager createTransactionManagerWithRetry(AtlasDbConfig config,
            Optional<AtlasDbRuntimeConfig> atlasDbRuntimeConfig,
            Environment environment,
            TaggedMetricRegistry taggedMetricRegistry)
            throws InterruptedException {
        Stopwatch sw = Stopwatch.createStarted();
        while (sw.elapsed(TimeUnit.SECONDS) < CREATE_TRANSACTION_MANAGER_MAX_WAIT_TIME_SECS) {
            try {
                return createTransactionManager(config, atlasDbRuntimeConfig, environment, taggedMetricRegistry);
            } catch (RuntimeException e) {
                log.warn("An error occurred while trying to create transaction manager. Retrying...", e);
                Thread.sleep(CREATE_TRANSACTION_MANAGER_POLL_INTERVAL_SECS);
            }
        }
        throw new IllegalStateException("Timed-out because we were unable to create transaction manager");
    }

    @SuppressWarnings("OptionalUsedAsFieldOrParameterType")
    private TransactionManager createTransactionManager(AtlasDbConfig config,
            Optional<AtlasDbRuntimeConfig> atlasDbRuntimeConfigOptional, Environment environment,
            TaggedMetricRegistry taggedMetricRegistry) {
        return TransactionManagers.builder()
                .config(config)
                .userAgent("ete test")
                .globalMetricsRegistry(environment.metrics())
                .globalTaggedMetricRegistry(taggedMetricRegistry)
                .registrar(environment.jersey()::register)
                .addAllSchemas(ETE_SCHEMAS)
                .runtimeConfigSupplier(() -> atlasDbRuntimeConfigOptional)
                .build()
                .serializable();
    }

    private void enableEnvironmentVariablesInConfig(Bootstrap<AtlasDbEteConfiguration> bootstrap) {
        bootstrap.setConfigurationSourceProvider(
                new SubstitutingSourceProvider(
                        bootstrap.getConfigurationSourceProvider(),
                        new EnvironmentVariableSubstitutor()));
    }
}<|MERGE_RESOLUTION|>--- conflicted
+++ resolved
@@ -112,11 +112,8 @@
         environment.jersey().register(ConjureJerseyFeature.INSTANCE);
         environment.jersey().register(new NotInitializedExceptionMapper());
         environment.jersey().register(new SimpleEteTimestampResource(txManager));
-<<<<<<< HEAD
+        environment.jersey().register(new SimpleLockResource(txManager));
         environment.jersey().register(new SimpleGetRowKeysResource(txManager.getKeyValueService()));
-=======
-        environment.jersey().register(new SimpleLockResource(txManager));
->>>>>>> 8e70dd53
     }
 
     private TransactionManager tryToCreateTransactionManager(AtlasDbEteConfiguration config,
