{
    "compileClasspath": {
        "ch.qos.logback:logback-classic": {
            "locked": "1.1.3",
            "transitive": [
                "io.dropwizard:dropwizard-jackson",
                "io.dropwizard:dropwizard-logging",
                "io.dropwizard:dropwizard-servlets"
            ]
        },
        "ch.qos.logback:logback-core": {
            "locked": "1.1.3",
            "transitive": [
                "ch.qos.logback:logback-classic",
                "io.dropwizard:dropwizard-logging"
            ]
        },
        "com.carrotsearch:hppc": {
            "locked": "0.5.4",
            "transitive": [
                "com.palantir.atlasdb:atlasdb-cassandra"
            ]
        },
        "com.datastax.cassandra:cassandra-driver-core": {
            "locked": "2.2.0-rc3",
            "transitive": [
                "com.palantir.atlasdb:atlasdb-cassandra"
            ]
        },
        "com.fasterxml.jackson.core:jackson-annotations": {
            "locked": "2.6.7",
            "transitive": [
                "com.fasterxml.jackson.core:jackson-databind",
                "com.fasterxml.jackson.datatype:jackson-datatype-joda",
                "com.palantir.atlasdb:atlasdb-api",
                "com.palantir.atlasdb:atlasdb-commons",
                "com.palantir.atlasdb:leader-election-api",
                "com.palantir.atlasdb:lock-api",
                "com.palantir.atlasdb:timestamp-api",
                "io.dropwizard:dropwizard-jackson",
                "io.dropwizard:dropwizard-util"
            ]
        },
        "com.fasterxml.jackson.core:jackson-core": {
            "locked": "2.6.7",
            "transitive": [
                "com.fasterxml.jackson.core:jackson-databind",
                "com.fasterxml.jackson.dataformat:jackson-dataformat-yaml",
                "com.fasterxml.jackson.datatype:jackson-datatype-guava",
                "com.fasterxml.jackson.datatype:jackson-datatype-jdk7",
                "com.fasterxml.jackson.datatype:jackson-datatype-jdk8",
                "com.fasterxml.jackson.datatype:jackson-datatype-joda",
                "com.fasterxml.jackson.datatype:jackson-datatype-jsr310",
                "com.fasterxml.jackson.module:jackson-module-afterburner",
                "com.palantir.atlasdb:atlasdb-client",
                "io.dropwizard:dropwizard-jackson"
            ]
        },
        "com.fasterxml.jackson.core:jackson-databind": {
            "locked": "2.6.7",
            "transitive": [
                "com.fasterxml.jackson.datatype:jackson-datatype-guava",
                "com.fasterxml.jackson.datatype:jackson-datatype-jdk7",
                "com.fasterxml.jackson.datatype:jackson-datatype-jdk8",
                "com.fasterxml.jackson.datatype:jackson-datatype-joda",
                "com.fasterxml.jackson.datatype:jackson-datatype-jsr310",
                "com.fasterxml.jackson.module:jackson-module-afterburner",
                "com.netflix.feign:feign-jackson",
                "com.palantir.atlasdb:atlasdb-api",
                "com.palantir.atlasdb:atlasdb-client",
                "com.palantir.atlasdb:atlasdb-config",
                "com.palantir.atlasdb:atlasdb-persistent-lock-api",
                "com.palantir.atlasdb:lock-api",
                "com.palantir.config.crypto:encrypted-config-value",
                "com.palantir.config.crypto:encrypted-config-value-module",
                "com.palantir.remoting2:error-handling",
                "com.palantir.remoting2:jackson-support",
                "com.palantir.remoting2:ssl-config",
                "com.palantir.remoting2:tracing",
                "io.dropwizard:dropwizard-jackson"
            ]
        },
        "com.fasterxml.jackson.dataformat:jackson-dataformat-yaml": {
            "locked": "2.6.7",
            "transitive": [
                "com.palantir.atlasdb:atlasdb-config",
                "com.palantir.config.crypto:encrypted-config-value-module",
                "io.dropwizard:dropwizard-configuration"
            ]
        },
        "com.fasterxml.jackson.datatype:jackson-datatype-guava": {
            "locked": "2.6.7",
            "transitive": [
                "com.palantir.atlasdb:atlasdb-client",
                "com.palantir.remoting2:error-handling",
                "com.palantir.remoting2:jackson-support",
                "com.palantir.remoting2:tracing",
                "io.dropwizard:dropwizard-jackson"
            ]
        },
        "com.fasterxml.jackson.datatype:jackson-datatype-jdk7": {
            "locked": "2.6.7",
            "transitive": [
                "io.dropwizard:dropwizard-jackson"
            ]
        },
        "com.fasterxml.jackson.datatype:jackson-datatype-jdk8": {
            "locked": "2.6.7",
            "transitive": [
                "com.palantir.atlasdb:atlasdb-config",
                "com.palantir.remoting2:error-handling",
                "com.palantir.remoting2:jackson-support",
                "com.palantir.remoting2:tracing"
            ]
        },
        "com.fasterxml.jackson.datatype:jackson-datatype-joda": {
            "locked": "2.6.7",
            "transitive": [
                "io.dropwizard:dropwizard-jackson"
            ]
        },
        "com.fasterxml.jackson.datatype:jackson-datatype-jsr310": {
            "locked": "2.6.7",
            "transitive": [
                "com.palantir.atlasdb:atlasdb-config",
                "com.palantir.remoting2:jackson-support"
            ]
        },
        "com.fasterxml.jackson.jaxrs:jackson-jaxrs-base": {
            "locked": "2.6.7",
            "transitive": [
                "com.fasterxml.jackson.jaxrs:jackson-jaxrs-json-provider"
            ]
        },
        "com.fasterxml.jackson.jaxrs:jackson-jaxrs-json-provider": {
            "locked": "2.6.7",
            "transitive": [
                "io.dropwizard:dropwizard-jersey"
            ]
        },
        "com.fasterxml.jackson.module:jackson-module-afterburner": {
            "locked": "2.6.7",
            "transitive": [
                "com.palantir.remoting2:error-handling",
                "com.palantir.remoting2:jackson-support",
                "com.palantir.remoting2:jersey-servers",
                "com.palantir.remoting2:tracing",
                "io.dropwizard:dropwizard-jackson"
            ]
        },
        "com.fasterxml.jackson.module:jackson-module-jaxb-annotations": {
            "locked": "2.6.7",
            "transitive": [
                "com.fasterxml.jackson.jaxrs:jackson-jaxrs-json-provider"
            ]
        },
        "com.fasterxml:classmate": {
            "locked": "1.0.0",
            "transitive": [
                "org.hibernate:hibernate-validator"
            ]
        },
        "com.github.rholder:snowball-stemmer": {
            "locked": "1.3.0.581.1",
            "transitive": [
                "com.palantir.atlasdb:atlasdb-cassandra"
            ]
        },
        "com.google.code.findbugs:annotations": {
            "locked": "2.0.3",
            "transitive": [
                "com.palantir.atlasdb:atlasdb-api",
                "com.palantir.atlasdb:atlasdb-cassandra",
                "com.palantir.atlasdb:atlasdb-cli",
                "com.palantir.atlasdb:atlasdb-client",
                "com.palantir.atlasdb:atlasdb-client-protobufs",
                "com.palantir.atlasdb:atlasdb-commons",
                "com.palantir.atlasdb:atlasdb-config",
                "com.palantir.atlasdb:atlasdb-console",
                "com.palantir.atlasdb:atlasdb-dropwizard-bundle",
                "com.palantir.atlasdb:atlasdb-hikari",
                "com.palantir.atlasdb:atlasdb-impl-shared",
                "com.palantir.atlasdb:atlasdb-jdbc",
                "com.palantir.atlasdb:atlasdb-lock-api",
                "com.palantir.atlasdb:atlasdb-persistent-lock-api",
                "com.palantir.atlasdb:atlasdb-rocksdb",
                "com.palantir.atlasdb:atlasdb-service",
                "com.palantir.atlasdb:commons-annotations",
                "com.palantir.atlasdb:commons-api",
                "com.palantir.atlasdb:commons-executors",
                "com.palantir.atlasdb:leader-election-api",
                "com.palantir.atlasdb:leader-election-api-protobufs",
                "com.palantir.atlasdb:leader-election-impl",
                "com.palantir.atlasdb:lock-api",
                "com.palantir.atlasdb:lock-impl",
                "com.palantir.atlasdb:timestamp-api",
                "com.palantir.atlasdb:timestamp-impl",
                "com.palantir.tritium:tritium-api",
                "com.palantir.tritium:tritium-core",
                "com.palantir.tritium:tritium-lib",
                "com.palantir.tritium:tritium-metrics",
                "com.palantir.tritium:tritium-slf4j",
                "io.airlift:airline"
            ]
        },
        "com.google.code.findbugs:jsr305": {
            "locked": "1.3.9",
            "transitive": [
                "com.palantir.atlasdb:atlasdb-commons",
                "com.palantir.remoting2:error-handling",
                "io.dropwizard:dropwizard-util",
                "org.mpierce.metrics.reservoir:hdrhistogram-metrics-reservoir"
            ]
        },
        "com.google.guava:guava": {
            "locked": "18.0",
            "transitive": [
                "com.datastax.cassandra:cassandra-driver-core",
                "com.fasterxml.jackson.datatype:jackson-datatype-guava",
                "com.palantir.atlasdb:atlasdb-cassandra",
                "com.palantir.atlasdb:atlasdb-commons",
                "com.palantir.config.crypto:encrypted-config-value",
                "com.palantir.config.crypto:encrypted-config-value-module",
                "com.palantir.remoting2:error-handling",
                "com.palantir.remoting2:ssl-config",
                "com.palantir.remoting2:tracing",
                "com.palantir.tritium:tritium-core",
                "com.palantir.tritium:tritium-lib",
                "com.palantir.tritium:tritium-metrics",
                "io.airlift:airline",
                "io.dropwizard:dropwizard-jackson",
                "io.dropwizard:dropwizard-lifecycle",
                "io.dropwizard:dropwizard-util"
            ]
        },
        "com.google.protobuf:protobuf-java": {
            "locked": "2.6.0",
            "transitive": [
                "com.palantir.atlasdb:atlasdb-client",
                "com.palantir.atlasdb:atlasdb-client-protobufs",
                "com.palantir.atlasdb:leader-election-api-protobufs",
                "com.palantir.atlasdb:leader-election-impl"
            ]
        },
        "com.googlecode.concurrent-trees:concurrent-trees": {
            "locked": "2.4.0",
            "transitive": [
                "org.apache.cassandra:cassandra-thrift"
            ]
        },
        "com.googlecode.json-simple:json-simple": {
            "locked": "1.1.1",
            "transitive": [
                "com.palantir.atlasdb:atlasdb-client"
            ]
        },
        "com.googlecode.protobuf-java-format:protobuf-java-format": {
            "locked": "1.2",
            "transitive": [
                "com.palantir.atlasdb:atlasdb-client"
            ]
        },
        "com.netflix.feign:feign-core": {
            "locked": "8.17.0",
            "transitive": [
                "com.netflix.feign:feign-jackson",
                "com.netflix.feign:feign-jaxrs",
                "com.netflix.feign:feign-okhttp"
            ]
        },
        "com.netflix.feign:feign-jackson": {
            "locked": "8.17.0",
            "transitive": [
                "com.palantir.atlasdb:atlasdb-client",
                "com.palantir.atlasdb:atlasdb-config"
            ]
        },
        "com.netflix.feign:feign-jaxrs": {
            "locked": "8.17.0",
            "transitive": [
                "com.palantir.atlasdb:atlasdb-client",
                "com.palantir.atlasdb:atlasdb-config"
            ]
        },
        "com.netflix.feign:feign-okhttp": {
            "locked": "8.17.0",
            "transitive": [
                "com.palantir.atlasdb:atlasdb-config"
            ]
        },
        "com.palantir.atlasdb:atlasdb-api": {
            "project": true,
            "transitive": [
                "com.palantir.atlasdb:atlasdb-cassandra",
                "com.palantir.atlasdb:atlasdb-client",
                "com.palantir.atlasdb:atlasdb-config",
                "com.palantir.atlasdb:atlasdb-jdbc",
                "com.palantir.atlasdb:atlasdb-lock-api",
                "com.palantir.atlasdb:atlasdb-rocksdb"
            ]
        },
        "com.palantir.atlasdb:atlasdb-cassandra": {
            "project": true,
            "transitive": [
                "com.palantir.atlasdb:atlasdb-cli"
            ]
        },
        "com.palantir.atlasdb:atlasdb-cli": {
            "project": true,
            "transitive": [
                "com.palantir.atlasdb:atlasdb-dropwizard-bundle"
            ]
        },
        "com.palantir.atlasdb:atlasdb-client": {
            "project": true,
            "transitive": [
                "com.palantir.atlasdb:atlasdb-cassandra",
                "com.palantir.atlasdb:atlasdb-impl-shared",
                "com.palantir.atlasdb:atlasdb-jdbc",
                "com.palantir.atlasdb:atlasdb-rocksdb"
            ]
        },
        "com.palantir.atlasdb:atlasdb-client-protobufs": {
            "project": true,
            "transitive": [
                "com.palantir.atlasdb:atlasdb-client"
            ]
        },
        "com.palantir.atlasdb:atlasdb-commons": {
            "project": true,
            "transitive": [
                "com.palantir.atlasdb:atlasdb-api",
                "com.palantir.atlasdb:atlasdb-client",
                "com.palantir.atlasdb:atlasdb-impl-shared",
                "com.palantir.atlasdb:commons-api",
                "com.palantir.atlasdb:leader-election-api",
                "com.palantir.atlasdb:leader-election-impl",
                "com.palantir.atlasdb:lock-api",
                "com.palantir.atlasdb:lock-impl",
                "com.palantir.atlasdb:timestamp-impl"
            ]
        },
        "com.palantir.atlasdb:atlasdb-config": {
            "project": true,
            "transitive": [
                "com.palantir.atlasdb:atlasdb-dropwizard-bundle",
                "com.palantir.atlasdb:atlasdb-service"
            ]
        },
        "com.palantir.atlasdb:atlasdb-console": {
            "project": true,
            "transitive": [
                "com.palantir.atlasdb:atlasdb-dropwizard-bundle"
            ]
        },
        "com.palantir.atlasdb:atlasdb-dagger": {
            "project": true,
            "transitive": [
                "com.palantir.atlasdb:atlasdb-cli"
            ]
        },
        "com.palantir.atlasdb:atlasdb-dropwizard-bundle": {
            "project": true
        },
        "com.palantir.atlasdb:atlasdb-hikari": {
            "project": true
        },
        "com.palantir.atlasdb:atlasdb-impl-shared": {
            "project": true,
            "transitive": [
                "com.palantir.atlasdb:atlasdb-config"
            ]
        },
        "com.palantir.atlasdb:atlasdb-jdbc": {
            "project": true,
            "transitive": [
                "com.palantir.atlasdb:atlasdb-hikari"
            ]
        },
        "com.palantir.atlasdb:atlasdb-lock-api": {
            "project": true,
            "transitive": [
                "com.palantir.atlasdb:atlasdb-impl-shared"
            ]
        },
        "com.palantir.atlasdb:atlasdb-persistent-lock-api": {
            "project": true,
            "transitive": [
                "com.palantir.atlasdb:atlasdb-impl-shared"
            ]
        },
        "com.palantir.atlasdb:atlasdb-rocksdb": {
            "project": true
        },
        "com.palantir.atlasdb:atlasdb-service": {
            "project": true,
            "transitive": [
                "com.palantir.atlasdb:atlasdb-console",
                "com.palantir.atlasdb:atlasdb-dagger"
            ]
        },
        "com.palantir.atlasdb:commons-annotations": {
            "project": true,
            "transitive": [
                "com.palantir.atlasdb:commons-api"
            ]
        },
        "com.palantir.atlasdb:commons-api": {
            "project": true,
            "transitive": [
                "com.palantir.atlasdb:atlasdb-cassandra"
            ]
        },
        "com.palantir.atlasdb:commons-executors": {
            "project": true,
            "transitive": [
                "com.palantir.atlasdb:atlasdb-commons"
            ]
        },
        "com.palantir.atlasdb:leader-election-api": {
            "project": true,
            "transitive": [
                "com.palantir.atlasdb:leader-election-impl"
            ]
        },
        "com.palantir.atlasdb:leader-election-api-protobufs": {
            "project": true,
            "transitive": [
                "com.palantir.atlasdb:leader-election-api"
            ]
        },
        "com.palantir.atlasdb:leader-election-impl": {
            "project": true,
            "transitive": [
                "com.palantir.atlasdb:atlasdb-config",
                "com.palantir.atlasdb:atlasdb-service"
            ]
        },
        "com.palantir.atlasdb:lock-api": {
            "project": true,
            "transitive": [
                "com.palantir.atlasdb:atlasdb-lock-api",
                "com.palantir.atlasdb:lock-impl"
            ]
        },
        "com.palantir.atlasdb:lock-impl": {
            "project": true,
            "transitive": [
                "com.palantir.atlasdb:atlasdb-config",
                "com.palantir.atlasdb:atlasdb-impl-shared",
                "com.palantir.atlasdb:atlasdb-service"
            ]
        },
        "com.palantir.atlasdb:timestamp-api": {
            "project": true,
            "transitive": [
                "com.palantir.atlasdb:atlasdb-api",
                "com.palantir.atlasdb:atlasdb-impl-shared",
                "com.palantir.atlasdb:timestamp-impl"
            ]
        },
        "com.palantir.atlasdb:timestamp-impl": {
            "project": true,
            "transitive": [
                "com.palantir.atlasdb:atlasdb-cassandra",
                "com.palantir.atlasdb:atlasdb-jdbc",
                "com.palantir.atlasdb:atlasdb-rocksdb"
            ]
        },
        "com.palantir.config.crypto:encrypted-config-value": {
            "locked": "1.0.0",
            "transitive": [
                "com.palantir.config.crypto:encrypted-config-value-module"
            ]
        },
        "com.palantir.config.crypto:encrypted-config-value-module": {
            "locked": "1.0.0",
            "transitive": [
                "com.palantir.atlasdb:atlasdb-config"
            ]
        },
        "com.palantir.patches.sourceforge:trove3": {
            "locked": "3.0.3-p5",
            "transitive": [
                "com.palantir.atlasdb:atlasdb-impl-shared",
                "com.palantir.atlasdb:lock-impl"
            ]
        },
        "com.palantir.remoting2:error-handling": {
            "locked": "2.3.0",
            "transitive": [
                "com.palantir.remoting2:jersey-servers"
            ]
        },
        "com.palantir.remoting2:jackson-support": {
            "locked": "2.3.0",
            "transitive": [
                "com.palantir.remoting2:error-handling",
                "com.palantir.remoting2:tracing"
            ]
        },
        "com.palantir.remoting2:jersey-servers": {
            "locked": "2.3.0",
            "transitive": [
                "com.palantir.atlasdb:atlasdb-impl-shared"
            ]
        },
        "com.palantir.remoting2:ssl-config": {
            "locked": "2.3.0",
            "transitive": [
                "com.palantir.atlasdb:atlasdb-api",
                "com.palantir.atlasdb:atlasdb-cassandra"
            ]
        },
        "com.palantir.remoting2:tracing": {
            "locked": "2.3.0",
            "transitive": [
                "com.palantir.atlasdb:atlasdb-cassandra",
                "com.palantir.atlasdb:atlasdb-client",
                "com.palantir.atlasdb:atlasdb-impl-shared",
                "com.palantir.atlasdb:leader-election-impl",
                "com.palantir.atlasdb:lock-impl",
                "com.palantir.atlasdb:timestamp-impl",
                "com.palantir.remoting2:jersey-servers"
            ]
        },
        "com.palantir.safe-logging:safe-logging": {
            "locked": "0.1.1",
            "transitive": [
                "com.palantir.atlasdb:atlasdb-api",
                "com.palantir.atlasdb:atlasdb-cassandra",
                "com.palantir.atlasdb:atlasdb-cli",
                "com.palantir.atlasdb:atlasdb-client",
                "com.palantir.atlasdb:atlasdb-client-protobufs",
                "com.palantir.atlasdb:atlasdb-commons",
                "com.palantir.atlasdb:atlasdb-console",
                "com.palantir.atlasdb:atlasdb-dropwizard-bundle",
                "com.palantir.atlasdb:atlasdb-hikari",
                "com.palantir.atlasdb:atlasdb-impl-shared",
                "com.palantir.atlasdb:atlasdb-jdbc",
                "com.palantir.atlasdb:atlasdb-lock-api",
                "com.palantir.atlasdb:atlasdb-persistent-lock-api",
                "com.palantir.atlasdb:atlasdb-rocksdb",
                "com.palantir.atlasdb:atlasdb-service",
                "com.palantir.atlasdb:commons-annotations",
                "com.palantir.atlasdb:commons-api",
                "com.palantir.atlasdb:commons-executors",
                "com.palantir.atlasdb:leader-election-api",
                "com.palantir.atlasdb:leader-election-api-protobufs",
                "com.palantir.atlasdb:leader-election-impl",
                "com.palantir.atlasdb:lock-api",
                "com.palantir.atlasdb:lock-impl",
                "com.palantir.atlasdb:timestamp-api",
                "com.palantir.atlasdb:timestamp-impl"
            ]
        },
        "com.palantir.tritium:tritium-api": {
            "locked": "0.6.0",
            "transitive": [
                "com.palantir.tritium:tritium-core",
                "com.palantir.tritium:tritium-lib",
                "com.palantir.tritium:tritium-metrics",
                "com.palantir.tritium:tritium-slf4j"
            ]
        },
        "com.palantir.tritium:tritium-core": {
            "locked": "0.6.0",
            "transitive": [
                "com.palantir.tritium:tritium-lib",
                "com.palantir.tritium:tritium-metrics",
                "com.palantir.tritium:tritium-slf4j"
            ]
        },
        "com.palantir.tritium:tritium-lib": {
            "locked": "0.6.0",
            "transitive": [
                "com.palantir.atlasdb:atlasdb-client",
                "com.palantir.atlasdb:atlasdb-config"
            ]
        },
        "com.palantir.tritium:tritium-metrics": {
            "locked": "0.6.0",
            "transitive": [
                "com.palantir.tritium:tritium-lib"
            ]
        },
        "com.palantir.tritium:tritium-slf4j": {
            "locked": "0.6.0",
            "transitive": [
                "com.palantir.tritium:tritium-lib"
            ]
        },
        "com.squareup.okhttp3:okhttp": {
<<<<<<< HEAD
            "locked": "3.2.0",
=======
            "locked": "3.4.1",
>>>>>>> 438268d7
            "transitive": [
                "com.netflix.feign:feign-okhttp"
            ]
        },
        "com.squareup.okio:okio": {
<<<<<<< HEAD
            "locked": "1.6.0",
=======
            "locked": "1.9.0",
>>>>>>> 438268d7
            "transitive": [
                "com.squareup.okhttp3:okhttp"
            ]
        },
        "com.zaxxer:HikariCP": {
            "locked": "2.4.7",
            "transitive": [
                "com.palantir.atlasdb:atlasdb-hikari"
            ]
        },
        "commons-cli:commons-cli": {
            "locked": "1.2",
            "transitive": [
                "com.palantir.atlasdb:atlasdb-console"
            ]
        },
        "commons-codec:commons-codec": {
            "locked": "1.10",
            "transitive": [
                "org.apache.httpcomponents:httpclient"
            ]
        },
        "commons-io:commons-io": {
            "locked": "2.1",
            "transitive": [
                "com.palantir.atlasdb:leader-election-impl"
            ]
        },
        "commons-lang:commons-lang": {
            "locked": "2.6",
            "transitive": [
                "com.palantir.atlasdb:atlasdb-client",
                "com.palantir.atlasdb:leader-election-impl"
            ]
        },
        "commons-logging:commons-logging": {
            "locked": "1.1.1",
            "transitive": [
                "org.apache.httpcomponents:httpclient"
            ]
        },
        "de.jflex:jflex": {
            "locked": "1.6.0",
            "transitive": [
                "com.palantir.atlasdb:atlasdb-cassandra"
            ]
        },
        "io.airlift:airline": {
            "locked": "0.7",
            "transitive": [
                "com.palantir.atlasdb:atlasdb-cli"
            ]
        },
        "io.dropwizard.metrics:metrics-annotation": {
            "locked": "3.1.2",
            "transitive": [
                "io.dropwizard.metrics:metrics-jersey2",
                "io.dropwizard:dropwizard-servlets"
            ]
        },
        "io.dropwizard.metrics:metrics-core": {
            "locked": "3.1.2",
            "transitive": [
                "com.palantir.atlasdb:atlasdb-commons",
                "com.palantir.tritium:tritium-metrics",
                "io.dropwizard.metrics:metrics-jersey2",
                "io.dropwizard.metrics:metrics-jetty9",
                "io.dropwizard.metrics:metrics-json",
                "io.dropwizard.metrics:metrics-jvm",
                "io.dropwizard.metrics:metrics-logback",
                "io.dropwizard.metrics:metrics-servlets",
                "io.dropwizard:dropwizard-core",
                "io.dropwizard:dropwizard-metrics",
                "io.dropwizard:dropwizard-servlets",
                "org.mpierce.metrics.reservoir:hdrhistogram-metrics-reservoir"
            ]
        },
        "io.dropwizard.metrics:metrics-healthchecks": {
            "locked": "3.1.2",
            "transitive": [
                "io.dropwizard.metrics:metrics-servlets",
                "io.dropwizard:dropwizard-core"
            ]
        },
        "io.dropwizard.metrics:metrics-jersey2": {
            "locked": "3.1.2",
            "transitive": [
                "io.dropwizard:dropwizard-jersey"
            ]
        },
        "io.dropwizard.metrics:metrics-jetty9": {
            "locked": "3.1.2",
            "transitive": [
                "io.dropwizard:dropwizard-jetty"
            ]
        },
        "io.dropwizard.metrics:metrics-json": {
            "locked": "3.1.2",
            "transitive": [
                "io.dropwizard.metrics:metrics-servlets"
            ]
        },
        "io.dropwizard.metrics:metrics-jvm": {
            "locked": "3.1.2",
            "transitive": [
                "io.dropwizard.metrics:metrics-servlets",
                "io.dropwizard:dropwizard-core"
            ]
        },
        "io.dropwizard.metrics:metrics-logback": {
            "locked": "3.1.2",
            "transitive": [
                "io.dropwizard:dropwizard-logging"
            ]
        },
        "io.dropwizard.metrics:metrics-servlets": {
            "locked": "3.1.2",
            "transitive": [
                "io.dropwizard:dropwizard-core"
            ]
        },
        "io.dropwizard:dropwizard-configuration": {
            "locked": "0.9.3",
            "transitive": [
                "io.dropwizard:dropwizard-core"
            ]
        },
        "io.dropwizard:dropwizard-core": {
            "locked": "0.9.3",
            "transitive": [
                "com.palantir.atlasdb:atlasdb-dropwizard-bundle"
            ]
        },
        "io.dropwizard:dropwizard-jackson": {
            "locked": "0.9.3",
            "transitive": [
                "com.palantir.atlasdb:atlasdb-config",
                "io.dropwizard:dropwizard-configuration",
                "io.dropwizard:dropwizard-core",
                "io.dropwizard:dropwizard-jersey",
                "io.dropwizard:dropwizard-logging",
                "io.dropwizard:dropwizard-metrics"
            ]
        },
        "io.dropwizard:dropwizard-jersey": {
            "locked": "0.9.3",
            "transitive": [
                "io.dropwizard:dropwizard-core"
            ]
        },
        "io.dropwizard:dropwizard-jetty": {
            "locked": "0.9.3",
            "transitive": [
                "io.dropwizard:dropwizard-core"
            ]
        },
        "io.dropwizard:dropwizard-lifecycle": {
            "locked": "0.9.3",
            "transitive": [
                "io.dropwizard:dropwizard-core",
                "io.dropwizard:dropwizard-metrics"
            ]
        },
        "io.dropwizard:dropwizard-logging": {
            "locked": "0.9.3",
            "transitive": [
                "io.dropwizard:dropwizard-core",
                "io.dropwizard:dropwizard-jersey",
                "io.dropwizard:dropwizard-jetty"
            ]
        },
        "io.dropwizard:dropwizard-metrics": {
            "locked": "0.9.3",
            "transitive": [
                "io.dropwizard:dropwizard-core"
            ]
        },
        "io.dropwizard:dropwizard-servlets": {
            "locked": "0.9.3",
            "transitive": [
                "io.dropwizard:dropwizard-core"
            ]
        },
        "io.dropwizard:dropwizard-util": {
            "locked": "0.9.3",
            "transitive": [
                "io.dropwizard:dropwizard-core",
                "io.dropwizard:dropwizard-jackson",
                "io.dropwizard:dropwizard-lifecycle",
                "io.dropwizard:dropwizard-servlets",
                "io.dropwizard:dropwizard-validation"
            ]
        },
        "io.dropwizard:dropwizard-validation": {
            "locked": "0.9.3",
            "transitive": [
                "io.dropwizard:dropwizard-configuration",
                "io.dropwizard:dropwizard-core",
                "io.dropwizard:dropwizard-jersey",
                "io.dropwizard:dropwizard-logging",
                "io.dropwizard:dropwizard-metrics"
            ]
        },
        "io.netty:netty-buffer": {
            "locked": "4.0.27.Final",
            "transitive": [
                "io.netty:netty-handler",
                "io.netty:netty-transport"
            ]
        },
        "io.netty:netty-codec": {
            "locked": "4.0.27.Final",
            "transitive": [
                "io.netty:netty-handler"
            ]
        },
        "io.netty:netty-common": {
            "locked": "4.0.27.Final",
            "transitive": [
                "io.netty:netty-buffer"
            ]
        },
        "io.netty:netty-handler": {
            "locked": "4.0.27.Final",
            "transitive": [
                "com.datastax.cassandra:cassandra-driver-core"
            ]
        },
        "io.netty:netty-transport": {
            "locked": "4.0.27.Final",
            "transitive": [
                "io.netty:netty-codec",
                "io.netty:netty-handler"
            ]
        },
        "javax.annotation:javax.annotation-api": {
            "locked": "1.2",
            "transitive": [
                "org.glassfish.jersey.core:jersey-common",
                "org.glassfish.jersey.core:jersey-server"
            ]
        },
        "javax.inject:javax.inject": {
            "locked": "1",
            "transitive": [
                "com.palantir.atlasdb:atlasdb-service",
                "io.airlift:airline",
                "org.glassfish.hk2:hk2-api",
                "org.glassfish.hk2:hk2-utils"
            ]
        },
        "javax.servlet:javax.servlet-api": {
            "locked": "3.1.0",
            "transitive": [
                "org.eclipse.jetty:jetty-server"
            ]
        },
        "javax.validation:validation-api": {
            "locked": "1.1.0.Final",
            "transitive": [
                "com.palantir.atlasdb:atlasdb-api",
                "com.palantir.atlasdb:atlasdb-config",
                "org.glassfish.jersey.core:jersey-server",
                "org.glassfish.jersey.ext:jersey-bean-validation",
                "org.hibernate:hibernate-validator"
            ]
        },
        "javax.ws.rs:javax.ws.rs-api": {
            "locked": "2.0.1",
            "transitive": [
                "com.palantir.atlasdb:atlasdb-api",
                "com.palantir.atlasdb:atlasdb-commons",
                "com.palantir.atlasdb:atlasdb-persistent-lock-api",
                "com.palantir.atlasdb:leader-election-api",
                "com.palantir.atlasdb:lock-api",
                "com.palantir.atlasdb:timestamp-api",
                "com.palantir.remoting2:error-handling",
                "org.glassfish.jersey.containers:jersey-container-servlet",
                "org.glassfish.jersey.containers:jersey-container-servlet-core",
                "org.glassfish.jersey.core:jersey-client",
                "org.glassfish.jersey.core:jersey-common",
                "org.glassfish.jersey.core:jersey-server",
                "org.glassfish.jersey.ext:jersey-bean-validation",
                "org.glassfish.jersey.ext:jersey-metainf-services"
            ]
        },
        "jline:jline": {
            "locked": "2.12",
            "transitive": [
                "com.palantir.atlasdb:atlasdb-console"
            ]
        },
        "joda-time:joda-time": {
            "locked": "2.7",
            "transitive": [
                "com.palantir.atlasdb:lock-impl",
                "io.dropwizard:dropwizard-util"
            ]
        },
        "net.jpountz.lz4:lz4": {
            "locked": "1.3.0",
            "transitive": [
                "com.palantir.atlasdb:atlasdb-commons"
            ]
        },
        "net.sourceforge.argparse4j:argparse4j": {
            "locked": "0.6.0",
            "transitive": [
                "io.dropwizard:dropwizard-core"
            ]
        },
        "org.apache.cassandra:cassandra-thrift": {
            "locked": "3.10",
            "transitive": [
                "com.palantir.atlasdb:atlasdb-cassandra"
            ]
        },
        "org.apache.commons:commons-lang3": {
            "locked": "3.1",
            "transitive": [
                "com.palantir.atlasdb:atlasdb-api",
                "com.palantir.atlasdb:leader-election-api",
                "com.palantir.config.crypto:encrypted-config-value-module",
                "io.dropwizard:dropwizard-configuration",
                "io.dropwizard:dropwizard-jersey",
                "org.apache.cassandra:cassandra-thrift"
            ]
        },
        "org.apache.commons:commons-pool2": {
            "locked": "2.4.2",
            "transitive": [
                "com.palantir.atlasdb:atlasdb-cassandra"
            ]
        },
        "org.apache.httpcomponents:httpclient": {
            "locked": "4.2.5",
            "transitive": [
                "org.apache.thrift:libthrift"
            ]
        },
        "org.apache.httpcomponents:httpcore": {
            "locked": "4.2.4",
            "transitive": [
                "org.apache.httpcomponents:httpclient",
                "org.apache.thrift:libthrift"
            ]
        },
        "org.apache.thrift:libthrift": {
            "locked": "0.9.2",
            "transitive": [
                "org.apache.cassandra:cassandra-thrift"
            ]
        },
        "org.codehaus.groovy:groovy-all": {
            "locked": "2.4.4",
            "transitive": [
                "com.palantir.atlasdb:atlasdb-console"
            ]
        },
        "org.eclipse.jetty.toolchain.setuid:jetty-setuid-java": {
            "locked": "1.0.3",
            "transitive": [
                "io.dropwizard:dropwizard-core"
            ]
        },
        "org.eclipse.jetty:jetty-continuation": {
            "locked": "9.2.17.v20160517",
            "transitive": [
                "io.dropwizard:dropwizard-jersey",
                "org.eclipse.jetty:jetty-servlets"
            ]
        },
        "org.eclipse.jetty:jetty-http": {
            "locked": "9.2.17.v20160517",
            "transitive": [
                "io.dropwizard:dropwizard-jetty",
                "org.eclipse.jetty:jetty-server",
                "org.eclipse.jetty:jetty-servlets"
            ]
        },
        "org.eclipse.jetty:jetty-io": {
            "locked": "9.2.17.v20160517",
            "transitive": [
                "org.eclipse.jetty:jetty-server",
                "org.eclipse.jetty:jetty-servlets"
            ]
        },
        "org.eclipse.jetty:jetty-security": {
            "locked": "9.2.17.v20160517",
            "transitive": [
                "org.eclipse.jetty:jetty-servlet"
            ]
        },
        "org.eclipse.jetty:jetty-server": {
            "locked": "9.2.17.v20160517",
            "transitive": [
                "io.dropwizard:dropwizard-jersey",
                "io.dropwizard:dropwizard-jetty",
                "io.dropwizard:dropwizard-lifecycle",
                "org.eclipse.jetty:jetty-security"
            ]
        },
        "org.eclipse.jetty:jetty-servlet": {
            "locked": "9.2.17.v20160517",
            "transitive": [
                "io.dropwizard:dropwizard-jetty",
                "org.eclipse.jetty:jetty-webapp"
            ]
        },
        "org.eclipse.jetty:jetty-servlets": {
            "locked": "9.2.17.v20160517",
            "transitive": [
                "io.dropwizard:dropwizard-jetty"
            ]
        },
        "org.eclipse.jetty:jetty-util": {
            "locked": "9.2.17.v20160517",
            "transitive": [
                "io.dropwizard:dropwizard-logging",
                "org.eclipse.jetty:jetty-http",
                "org.eclipse.jetty:jetty-io",
                "org.eclipse.jetty:jetty-servlets",
                "org.eclipse.jetty:jetty-xml"
            ]
        },
        "org.eclipse.jetty:jetty-webapp": {
            "locked": "9.2.17.v20160517",
            "transitive": [
                "io.dropwizard:dropwizard-jersey"
            ]
        },
        "org.eclipse.jetty:jetty-xml": {
            "locked": "9.2.17.v20160517",
            "transitive": [
                "org.eclipse.jetty:jetty-webapp"
            ]
        },
        "org.fusesource.jansi:jansi": {
            "locked": "1.11",
            "transitive": [
                "com.palantir.atlasdb:atlasdb-console"
            ]
        },
        "org.glassfish.hk2.external:aopalliance-repackaged": {
            "locked": "2.4.0-b31",
            "transitive": [
                "org.glassfish.hk2:hk2-api",
                "org.glassfish.hk2:hk2-locator"
            ]
        },
        "org.glassfish.hk2.external:javax.inject": {
            "locked": "2.4.0-b31",
            "transitive": [
                "org.glassfish.hk2:hk2-locator",
                "org.glassfish.jersey.containers:jersey-container-servlet-core",
                "org.glassfish.jersey.core:jersey-client",
                "org.glassfish.jersey.core:jersey-common",
                "org.glassfish.jersey.core:jersey-server",
                "org.glassfish.jersey.ext:jersey-bean-validation",
                "org.glassfish.jersey.media:jersey-media-jaxb"
            ]
        },
        "org.glassfish.hk2:hk2-api": {
            "locked": "2.4.0-b31",
            "transitive": [
                "org.glassfish.hk2:hk2-locator",
                "org.glassfish.jersey.core:jersey-client",
                "org.glassfish.jersey.core:jersey-common",
                "org.glassfish.jersey.core:jersey-server",
                "org.glassfish.jersey.media:jersey-media-jaxb"
            ]
        },
        "org.glassfish.hk2:hk2-locator": {
            "locked": "2.4.0-b31",
            "transitive": [
                "org.glassfish.jersey.core:jersey-client",
                "org.glassfish.jersey.core:jersey-common",
                "org.glassfish.jersey.core:jersey-server",
                "org.glassfish.jersey.media:jersey-media-jaxb"
            ]
        },
        "org.glassfish.hk2:hk2-utils": {
            "locked": "2.4.0-b31",
            "transitive": [
                "org.glassfish.hk2:hk2-api",
                "org.glassfish.hk2:hk2-locator"
            ]
        },
        "org.glassfish.hk2:osgi-resource-locator": {
            "locked": "1.0.1",
            "transitive": [
                "org.glassfish.jersey.core:jersey-common",
                "org.glassfish.jersey.media:jersey-media-jaxb"
            ]
        },
        "org.glassfish.jersey.bundles.repackaged:jersey-guava": {
            "locked": "2.22.1",
            "transitive": [
                "org.glassfish.jersey.core:jersey-common"
            ]
        },
        "org.glassfish.jersey.containers:jersey-container-servlet": {
            "locked": "2.22.1",
            "transitive": [
                "io.dropwizard:dropwizard-jersey"
            ]
        },
        "org.glassfish.jersey.containers:jersey-container-servlet-core": {
            "locked": "2.22.1",
            "transitive": [
                "org.glassfish.jersey.containers:jersey-container-servlet"
            ]
        },
        "org.glassfish.jersey.core:jersey-client": {
            "locked": "2.22.1",
            "transitive": [
                "org.glassfish.jersey.core:jersey-server"
            ]
        },
        "org.glassfish.jersey.core:jersey-common": {
            "locked": "2.22.1",
            "transitive": [
                "org.glassfish.jersey.containers:jersey-container-servlet",
                "org.glassfish.jersey.containers:jersey-container-servlet-core",
                "org.glassfish.jersey.core:jersey-client",
                "org.glassfish.jersey.core:jersey-server",
                "org.glassfish.jersey.ext:jersey-bean-validation",
                "org.glassfish.jersey.ext:jersey-metainf-services",
                "org.glassfish.jersey.media:jersey-media-jaxb"
            ]
        },
        "org.glassfish.jersey.core:jersey-server": {
            "locked": "2.22.1",
            "transitive": [
                "io.dropwizard:dropwizard-jersey",
                "org.glassfish.jersey.containers:jersey-container-servlet",
                "org.glassfish.jersey.containers:jersey-container-servlet-core",
                "org.glassfish.jersey.ext:jersey-bean-validation"
            ]
        },
        "org.glassfish.jersey.ext:jersey-bean-validation": {
            "locked": "2.22.1",
            "transitive": [
                "io.dropwizard:dropwizard-jersey"
            ]
        },
        "org.glassfish.jersey.ext:jersey-metainf-services": {
            "locked": "2.22.1",
            "transitive": [
                "io.dropwizard:dropwizard-jersey"
            ]
        },
        "org.glassfish.jersey.media:jersey-media-jaxb": {
            "locked": "2.22.1",
            "transitive": [
                "org.glassfish.jersey.core:jersey-server"
            ]
        },
        "org.glassfish:javax.el": {
            "locked": "3.0.0",
            "transitive": [
                "io.dropwizard:dropwizard-validation"
            ]
        },
        "org.hdrhistogram:HdrHistogram": {
            "locked": "2.1.9",
            "transitive": [
                "com.palantir.tritium:tritium-metrics",
                "org.mpierce.metrics.reservoir:hdrhistogram-metrics-reservoir"
            ]
        },
        "org.hibernate:hibernate-validator": {
            "locked": "5.1.3.Final",
            "transitive": [
                "io.dropwizard:dropwizard-validation"
            ]
        },
        "org.javassist:javassist": {
            "locked": "3.18.2-GA",
            "transitive": [
                "org.glassfish.hk2:hk2-locator"
            ]
        },
        "org.jboss.logging:jboss-logging": {
            "locked": "3.1.3.GA",
            "transitive": [
                "org.hibernate:hibernate-validator"
            ]
        },
        "org.jboss.marshalling:jboss-marshalling": {
            "locked": "1.4.11.Final",
            "transitive": [
                "com.palantir.atlasdb:atlasdb-cassandra"
            ]
        },
        "org.jooq:jooq": {
            "locked": "3.6.4",
            "transitive": [
                "com.palantir.atlasdb:atlasdb-jdbc"
            ]
        },
        "org.jvnet:animal-sniffer-annotation": {
            "locked": "1.0",
            "transitive": [
                "com.netflix.feign:feign-core"
            ]
        },
        "org.mortbay.jetty.alpn:jetty-alpn-agent": {
            "locked": "2.0.6",
            "transitive": [
                "com.palantir.atlasdb:atlasdb-config"
            ]
        },
        "org.mpierce.metrics.reservoir:hdrhistogram-metrics-reservoir": {
            "locked": "1.1.2",
            "transitive": [
                "com.palantir.tritium:tritium-metrics"
            ]
        },
        "org.rocksdb:rocksdbjni": {
            "locked": "4.1.0",
            "transitive": [
                "com.palantir.atlasdb:atlasdb-rocksdb"
            ]
        },
        "org.slf4j:jcl-over-slf4j": {
            "locked": "1.7.5",
            "transitive": [
                "io.dropwizard:dropwizard-logging",
                "org.apache.cassandra:cassandra-thrift"
            ]
        },
        "org.slf4j:jul-to-slf4j": {
            "locked": "1.7.5",
            "transitive": [
                "io.dropwizard:dropwizard-logging"
            ]
        },
        "org.slf4j:log4j-over-slf4j": {
            "locked": "1.7.5",
            "transitive": [
                "io.dropwizard:dropwizard-logging",
                "org.apache.cassandra:cassandra-thrift"
            ]
        },
        "org.slf4j:slf4j-api": {
            "locked": "1.7.5",
            "transitive": [
                "com.palantir.atlasdb:atlasdb-commons",
                "com.palantir.remoting2:error-handling",
                "com.palantir.remoting2:tracing",
                "com.palantir.tritium:tritium-core",
                "com.palantir.tritium:tritium-lib",
                "com.palantir.tritium:tritium-metrics",
                "com.palantir.tritium:tritium-slf4j",
                "com.zaxxer:HikariCP",
                "io.dropwizard.metrics:metrics-annotation",
                "io.dropwizard.metrics:metrics-core",
                "io.dropwizard:dropwizard-jackson",
                "io.dropwizard:dropwizard-lifecycle",
                "io.dropwizard:dropwizard-logging",
                "io.dropwizard:dropwizard-metrics",
                "io.dropwizard:dropwizard-servlets",
                "org.apache.cassandra:cassandra-thrift",
                "org.apache.thrift:libthrift",
                "org.slf4j:jcl-over-slf4j",
                "org.slf4j:jul-to-slf4j",
                "org.slf4j:log4j-over-slf4j"
            ]
        },
        "org.xerial.snappy:snappy-java": {
            "locked": "1.1.1.7",
            "transitive": [
                "com.palantir.atlasdb:atlasdb-client"
            ]
        },
        "org.yaml:snakeyaml": {
            "locked": "1.12",
            "transitive": [
                "com.fasterxml.jackson.dataformat:jackson-dataformat-yaml",
                "com.palantir.atlasdb:lock-impl"
            ]
        }
    },
    "runtime": {
        "ch.qos.logback:logback-classic": {
            "locked": "1.1.3",
            "transitive": [
                "io.dropwizard:dropwizard-jackson",
                "io.dropwizard:dropwizard-logging",
                "io.dropwizard:dropwizard-servlets"
            ]
        },
        "ch.qos.logback:logback-core": {
            "locked": "1.1.3",
            "transitive": [
                "ch.qos.logback:logback-classic",
                "io.dropwizard:dropwizard-logging"
            ]
        },
        "com.carrotsearch:hppc": {
            "locked": "0.5.4",
            "transitive": [
                "com.palantir.atlasdb:atlasdb-cassandra"
            ]
        },
        "com.datastax.cassandra:cassandra-driver-core": {
            "locked": "2.2.0-rc3",
            "transitive": [
                "com.palantir.atlasdb:atlasdb-cassandra"
            ]
        },
        "com.fasterxml.jackson.core:jackson-annotations": {
            "locked": "2.6.7",
            "transitive": [
                "com.fasterxml.jackson.core:jackson-databind",
                "com.fasterxml.jackson.datatype:jackson-datatype-joda",
                "com.palantir.atlasdb:atlasdb-api",
                "com.palantir.atlasdb:atlasdb-commons",
                "com.palantir.atlasdb:leader-election-api",
                "com.palantir.atlasdb:lock-api",
                "com.palantir.atlasdb:timestamp-api",
                "io.dropwizard:dropwizard-jackson",
                "io.dropwizard:dropwizard-util"
            ]
        },
        "com.fasterxml.jackson.core:jackson-core": {
            "locked": "2.6.7",
            "transitive": [
                "com.fasterxml.jackson.core:jackson-databind",
                "com.fasterxml.jackson.dataformat:jackson-dataformat-yaml",
                "com.fasterxml.jackson.datatype:jackson-datatype-guava",
                "com.fasterxml.jackson.datatype:jackson-datatype-jdk7",
                "com.fasterxml.jackson.datatype:jackson-datatype-jdk8",
                "com.fasterxml.jackson.datatype:jackson-datatype-joda",
                "com.fasterxml.jackson.datatype:jackson-datatype-jsr310",
                "com.fasterxml.jackson.module:jackson-module-afterburner",
                "com.palantir.atlasdb:atlasdb-client",
                "io.dropwizard:dropwizard-jackson"
            ]
        },
        "com.fasterxml.jackson.core:jackson-databind": {
            "locked": "2.6.7",
            "transitive": [
                "com.fasterxml.jackson.datatype:jackson-datatype-guava",
                "com.fasterxml.jackson.datatype:jackson-datatype-jdk7",
                "com.fasterxml.jackson.datatype:jackson-datatype-jdk8",
                "com.fasterxml.jackson.datatype:jackson-datatype-joda",
                "com.fasterxml.jackson.datatype:jackson-datatype-jsr310",
                "com.fasterxml.jackson.module:jackson-module-afterburner",
                "com.netflix.feign:feign-jackson",
                "com.palantir.atlasdb:atlasdb-api",
                "com.palantir.atlasdb:atlasdb-client",
                "com.palantir.atlasdb:atlasdb-config",
                "com.palantir.atlasdb:atlasdb-dbkvs-hikari",
                "com.palantir.atlasdb:atlasdb-persistent-lock-api",
                "com.palantir.atlasdb:lock-api",
                "com.palantir.config.crypto:encrypted-config-value",
                "com.palantir.config.crypto:encrypted-config-value-module",
                "com.palantir.remoting2:error-handling",
                "com.palantir.remoting2:jackson-support",
                "com.palantir.remoting2:ssl-config",
                "com.palantir.remoting2:tracing",
                "io.dropwizard:dropwizard-jackson"
            ]
        },
        "com.fasterxml.jackson.dataformat:jackson-dataformat-yaml": {
            "locked": "2.6.7",
            "transitive": [
                "com.palantir.atlasdb:atlasdb-config",
                "com.palantir.config.crypto:encrypted-config-value-module",
                "io.dropwizard:dropwizard-configuration"
            ]
        },
        "com.fasterxml.jackson.datatype:jackson-datatype-guava": {
            "locked": "2.6.7",
            "transitive": [
                "com.palantir.atlasdb:atlasdb-client",
                "com.palantir.remoting2:error-handling",
                "com.palantir.remoting2:jackson-support",
                "com.palantir.remoting2:tracing",
                "io.dropwizard:dropwizard-jackson"
            ]
        },
        "com.fasterxml.jackson.datatype:jackson-datatype-jdk7": {
            "locked": "2.6.7",
            "transitive": [
                "io.dropwizard:dropwizard-jackson"
            ]
        },
        "com.fasterxml.jackson.datatype:jackson-datatype-jdk8": {
            "locked": "2.6.7",
            "transitive": [
                "com.palantir.atlasdb:atlasdb-config",
                "com.palantir.remoting2:error-handling",
                "com.palantir.remoting2:jackson-support",
                "com.palantir.remoting2:tracing"
            ]
        },
        "com.fasterxml.jackson.datatype:jackson-datatype-joda": {
            "locked": "2.6.7",
            "transitive": [
                "io.dropwizard:dropwizard-jackson"
            ]
        },
        "com.fasterxml.jackson.datatype:jackson-datatype-jsr310": {
            "locked": "2.6.7",
            "transitive": [
                "com.palantir.atlasdb:atlasdb-config",
                "com.palantir.remoting2:jackson-support"
            ]
        },
        "com.fasterxml.jackson.jaxrs:jackson-jaxrs-base": {
            "locked": "2.6.7",
            "transitive": [
                "com.fasterxml.jackson.jaxrs:jackson-jaxrs-json-provider"
            ]
        },
        "com.fasterxml.jackson.jaxrs:jackson-jaxrs-json-provider": {
            "locked": "2.6.7",
            "transitive": [
                "io.dropwizard:dropwizard-jersey"
            ]
        },
        "com.fasterxml.jackson.module:jackson-module-afterburner": {
            "locked": "2.6.7",
            "transitive": [
                "com.palantir.remoting2:error-handling",
                "com.palantir.remoting2:jackson-support",
                "com.palantir.remoting2:jersey-servers",
                "com.palantir.remoting2:tracing",
                "io.dropwizard:dropwizard-jackson"
            ]
        },
        "com.fasterxml.jackson.module:jackson-module-jaxb-annotations": {
            "locked": "2.6.7",
            "transitive": [
                "com.fasterxml.jackson.jaxrs:jackson-jaxrs-json-provider"
            ]
        },
        "com.fasterxml:classmate": {
            "locked": "1.0.0",
            "transitive": [
                "org.hibernate:hibernate-validator"
            ]
        },
        "com.github.rholder:snowball-stemmer": {
            "locked": "1.3.0.581.1",
            "transitive": [
                "com.palantir.atlasdb:atlasdb-cassandra"
            ]
        },
        "com.google.code.findbugs:annotations": {
            "locked": "2.0.3",
            "transitive": [
                "com.palantir.atlasdb:atlasdb-api",
                "com.palantir.atlasdb:atlasdb-cassandra",
                "com.palantir.atlasdb:atlasdb-cli",
                "com.palantir.atlasdb:atlasdb-client",
                "com.palantir.atlasdb:atlasdb-client-protobufs",
                "com.palantir.atlasdb:atlasdb-commons",
                "com.palantir.atlasdb:atlasdb-config",
                "com.palantir.atlasdb:atlasdb-console",
                "com.palantir.atlasdb:atlasdb-dbkvs",
                "com.palantir.atlasdb:atlasdb-dbkvs-hikari",
                "com.palantir.atlasdb:atlasdb-dropwizard-bundle",
                "com.palantir.atlasdb:atlasdb-hikari",
                "com.palantir.atlasdb:atlasdb-impl-shared",
                "com.palantir.atlasdb:atlasdb-jdbc",
                "com.palantir.atlasdb:atlasdb-lock-api",
                "com.palantir.atlasdb:atlasdb-persistent-lock-api",
                "com.palantir.atlasdb:atlasdb-rocksdb",
                "com.palantir.atlasdb:atlasdb-service",
                "com.palantir.atlasdb:commons-annotations",
                "com.palantir.atlasdb:commons-api",
                "com.palantir.atlasdb:commons-db",
                "com.palantir.atlasdb:commons-executors",
                "com.palantir.atlasdb:commons-proxy",
                "com.palantir.atlasdb:leader-election-api",
                "com.palantir.atlasdb:leader-election-api-protobufs",
                "com.palantir.atlasdb:leader-election-impl",
                "com.palantir.atlasdb:lock-api",
                "com.palantir.atlasdb:lock-impl",
                "com.palantir.atlasdb:timestamp-api",
                "com.palantir.atlasdb:timestamp-impl",
                "com.palantir.tritium:tritium-api",
                "com.palantir.tritium:tritium-core",
                "com.palantir.tritium:tritium-lib",
                "com.palantir.tritium:tritium-metrics",
                "com.palantir.tritium:tritium-slf4j",
                "io.airlift:airline"
            ]
        },
        "com.google.code.findbugs:jsr305": {
            "locked": "1.3.9",
            "transitive": [
                "com.palantir.atlasdb:atlasdb-commons",
                "com.palantir.remoting2:error-handling",
                "io.dropwizard:dropwizard-util",
                "org.mpierce.metrics.reservoir:hdrhistogram-metrics-reservoir"
            ]
        },
        "com.google.guava:guava": {
            "locked": "18.0",
            "transitive": [
                "com.datastax.cassandra:cassandra-driver-core",
                "com.fasterxml.jackson.datatype:jackson-datatype-guava",
                "com.palantir.atlasdb:atlasdb-cassandra",
                "com.palantir.atlasdb:atlasdb-commons",
                "com.palantir.config.crypto:encrypted-config-value",
                "com.palantir.config.crypto:encrypted-config-value-module",
                "com.palantir.remoting2:error-handling",
                "com.palantir.remoting2:ssl-config",
                "com.palantir.remoting2:tracing",
                "com.palantir.tritium:tritium-core",
                "com.palantir.tritium:tritium-lib",
                "com.palantir.tritium:tritium-metrics",
                "io.airlift:airline",
                "io.dropwizard:dropwizard-jackson",
                "io.dropwizard:dropwizard-lifecycle",
                "io.dropwizard:dropwizard-util"
            ]
        },
        "com.google.protobuf:protobuf-java": {
            "locked": "2.6.0",
            "transitive": [
                "com.palantir.atlasdb:atlasdb-client",
                "com.palantir.atlasdb:atlasdb-client-protobufs",
                "com.palantir.atlasdb:leader-election-api-protobufs",
                "com.palantir.atlasdb:leader-election-impl"
            ]
        },
        "com.googlecode.concurrent-trees:concurrent-trees": {
            "locked": "2.4.0",
            "transitive": [
                "org.apache.cassandra:cassandra-thrift"
            ]
        },
        "com.googlecode.json-simple:json-simple": {
            "locked": "1.1.1",
            "transitive": [
                "com.palantir.atlasdb:atlasdb-client"
            ]
        },
        "com.googlecode.protobuf-java-format:protobuf-java-format": {
            "locked": "1.2",
            "transitive": [
                "com.palantir.atlasdb:atlasdb-client"
            ]
        },
        "com.mchange:c3p0": {
            "locked": "0.9.5.1",
            "transitive": [
                "com.palantir.atlasdb:commons-db"
            ]
        },
        "com.mchange:mchange-commons-java": {
            "locked": "0.2.10",
            "transitive": [
                "com.mchange:c3p0"
            ]
        },
        "com.netflix.feign:feign-core": {
            "locked": "8.17.0",
            "transitive": [
                "com.netflix.feign:feign-jackson",
                "com.netflix.feign:feign-jaxrs",
                "com.netflix.feign:feign-okhttp"
            ]
        },
        "com.netflix.feign:feign-jackson": {
            "locked": "8.17.0",
            "transitive": [
                "com.palantir.atlasdb:atlasdb-client",
                "com.palantir.atlasdb:atlasdb-config"
            ]
        },
        "com.netflix.feign:feign-jaxrs": {
            "locked": "8.17.0",
            "transitive": [
                "com.palantir.atlasdb:atlasdb-client",
                "com.palantir.atlasdb:atlasdb-config"
            ]
        },
        "com.netflix.feign:feign-okhttp": {
            "locked": "8.17.0",
            "transitive": [
                "com.palantir.atlasdb:atlasdb-config"
            ]
        },
        "com.palantir.atlasdb:atlasdb-api": {
            "project": true,
            "transitive": [
                "com.palantir.atlasdb:atlasdb-cassandra",
                "com.palantir.atlasdb:atlasdb-client",
                "com.palantir.atlasdb:atlasdb-config",
                "com.palantir.atlasdb:atlasdb-dbkvs",
                "com.palantir.atlasdb:atlasdb-jdbc",
                "com.palantir.atlasdb:atlasdb-lock-api",
                "com.palantir.atlasdb:atlasdb-rocksdb"
            ]
        },
        "com.palantir.atlasdb:atlasdb-cassandra": {
            "project": true,
            "transitive": [
                "com.palantir.atlasdb:atlasdb-cli"
            ]
        },
        "com.palantir.atlasdb:atlasdb-cli": {
            "project": true,
            "transitive": [
                "com.palantir.atlasdb:atlasdb-dropwizard-bundle"
            ]
        },
        "com.palantir.atlasdb:atlasdb-client": {
            "project": true,
            "transitive": [
                "com.palantir.atlasdb:atlasdb-cassandra",
                "com.palantir.atlasdb:atlasdb-dbkvs",
                "com.palantir.atlasdb:atlasdb-impl-shared",
                "com.palantir.atlasdb:atlasdb-jdbc",
                "com.palantir.atlasdb:atlasdb-rocksdb"
            ]
        },
        "com.palantir.atlasdb:atlasdb-client-protobufs": {
            "project": true,
            "transitive": [
                "com.palantir.atlasdb:atlasdb-client"
            ]
        },
        "com.palantir.atlasdb:atlasdb-commons": {
            "project": true,
            "transitive": [
                "com.palantir.atlasdb:atlasdb-api",
                "com.palantir.atlasdb:atlasdb-client",
                "com.palantir.atlasdb:atlasdb-impl-shared",
                "com.palantir.atlasdb:commons-api",
                "com.palantir.atlasdb:leader-election-api",
                "com.palantir.atlasdb:leader-election-impl",
                "com.palantir.atlasdb:lock-api",
                "com.palantir.atlasdb:lock-impl",
                "com.palantir.atlasdb:timestamp-impl"
            ]
        },
        "com.palantir.atlasdb:atlasdb-config": {
            "project": true,
            "transitive": [
                "com.palantir.atlasdb:atlasdb-dropwizard-bundle",
                "com.palantir.atlasdb:atlasdb-service"
            ]
        },
        "com.palantir.atlasdb:atlasdb-console": {
            "project": true,
            "transitive": [
                "com.palantir.atlasdb:atlasdb-dropwizard-bundle"
            ]
        },
        "com.palantir.atlasdb:atlasdb-dagger": {
            "project": true,
            "transitive": [
                "com.palantir.atlasdb:atlasdb-cli"
            ]
        },
        "com.palantir.atlasdb:atlasdb-dbkvs": {
            "project": true
        },
        "com.palantir.atlasdb:atlasdb-dbkvs-hikari": {
            "project": true,
            "transitive": [
                "com.palantir.atlasdb:atlasdb-dbkvs"
            ]
        },
        "com.palantir.atlasdb:atlasdb-dropwizard-bundle": {
            "project": true
        },
        "com.palantir.atlasdb:atlasdb-hikari": {
            "project": true
        },
        "com.palantir.atlasdb:atlasdb-impl-shared": {
            "project": true,
            "transitive": [
                "com.palantir.atlasdb:atlasdb-config",
                "com.palantir.atlasdb:atlasdb-dbkvs"
            ]
        },
        "com.palantir.atlasdb:atlasdb-jdbc": {
            "project": true,
            "transitive": [
                "com.palantir.atlasdb:atlasdb-hikari"
            ]
        },
        "com.palantir.atlasdb:atlasdb-lock-api": {
            "project": true,
            "transitive": [
                "com.palantir.atlasdb:atlasdb-impl-shared"
            ]
        },
        "com.palantir.atlasdb:atlasdb-persistent-lock-api": {
            "project": true,
            "transitive": [
                "com.palantir.atlasdb:atlasdb-impl-shared"
            ]
        },
        "com.palantir.atlasdb:atlasdb-rocksdb": {
            "project": true
        },
        "com.palantir.atlasdb:atlasdb-service": {
            "project": true,
            "transitive": [
                "com.palantir.atlasdb:atlasdb-console",
                "com.palantir.atlasdb:atlasdb-dagger"
            ]
        },
        "com.palantir.atlasdb:commons-annotations": {
            "project": true,
            "transitive": [
                "com.palantir.atlasdb:commons-api"
            ]
        },
        "com.palantir.atlasdb:commons-api": {
            "project": true,
            "transitive": [
                "com.palantir.atlasdb:atlasdb-cassandra",
                "com.palantir.atlasdb:atlasdb-dbkvs",
                "com.palantir.atlasdb:commons-db"
            ]
        },
        "com.palantir.atlasdb:commons-db": {
            "project": true,
            "transitive": [
                "com.palantir.atlasdb:atlasdb-dbkvs",
                "com.palantir.atlasdb:atlasdb-dbkvs-hikari"
            ]
        },
        "com.palantir.atlasdb:commons-executors": {
            "project": true,
            "transitive": [
                "com.palantir.atlasdb:atlasdb-commons"
            ]
        },
        "com.palantir.atlasdb:commons-proxy": {
            "project": true,
            "transitive": [
                "com.palantir.atlasdb:commons-db"
            ]
        },
        "com.palantir.atlasdb:leader-election-api": {
            "project": true,
            "transitive": [
                "com.palantir.atlasdb:leader-election-impl"
            ]
        },
        "com.palantir.atlasdb:leader-election-api-protobufs": {
            "project": true,
            "transitive": [
                "com.palantir.atlasdb:leader-election-api"
            ]
        },
        "com.palantir.atlasdb:leader-election-impl": {
            "project": true,
            "transitive": [
                "com.palantir.atlasdb:atlasdb-config",
                "com.palantir.atlasdb:atlasdb-service"
            ]
        },
        "com.palantir.atlasdb:lock-api": {
            "project": true,
            "transitive": [
                "com.palantir.atlasdb:atlasdb-lock-api",
                "com.palantir.atlasdb:lock-impl"
            ]
        },
        "com.palantir.atlasdb:lock-impl": {
            "project": true,
            "transitive": [
                "com.palantir.atlasdb:atlasdb-config",
                "com.palantir.atlasdb:atlasdb-impl-shared",
                "com.palantir.atlasdb:atlasdb-service"
            ]
        },
        "com.palantir.atlasdb:timestamp-api": {
            "project": true,
            "transitive": [
                "com.palantir.atlasdb:atlasdb-api",
                "com.palantir.atlasdb:atlasdb-impl-shared",
                "com.palantir.atlasdb:timestamp-impl"
            ]
        },
        "com.palantir.atlasdb:timestamp-impl": {
            "project": true,
            "transitive": [
                "com.palantir.atlasdb:atlasdb-cassandra",
                "com.palantir.atlasdb:atlasdb-dbkvs",
                "com.palantir.atlasdb:atlasdb-jdbc",
                "com.palantir.atlasdb:atlasdb-rocksdb"
            ]
        },
        "com.palantir.config.crypto:encrypted-config-value": {
            "locked": "1.0.0",
            "transitive": [
                "com.palantir.config.crypto:encrypted-config-value-module"
            ]
        },
        "com.palantir.config.crypto:encrypted-config-value-module": {
            "locked": "1.0.0",
            "transitive": [
                "com.palantir.atlasdb:atlasdb-config"
            ]
        },
        "com.palantir.patches.sourceforge:trove3": {
            "locked": "3.0.3-p5",
            "transitive": [
                "com.palantir.atlasdb:atlasdb-impl-shared",
                "com.palantir.atlasdb:lock-impl"
            ]
        },
        "com.palantir.remoting2:error-handling": {
            "locked": "2.3.0",
            "transitive": [
                "com.palantir.remoting2:jersey-servers"
            ]
        },
        "com.palantir.remoting2:jackson-support": {
            "locked": "2.3.0",
            "transitive": [
                "com.palantir.remoting2:error-handling",
                "com.palantir.remoting2:tracing"
            ]
        },
        "com.palantir.remoting2:jersey-servers": {
            "locked": "2.3.0",
            "transitive": [
                "com.palantir.atlasdb:atlasdb-impl-shared"
            ]
        },
        "com.palantir.remoting2:ssl-config": {
            "locked": "2.3.0",
            "transitive": [
                "com.palantir.atlasdb:atlasdb-api",
                "com.palantir.atlasdb:atlasdb-cassandra"
            ]
        },
        "com.palantir.remoting2:tracing": {
            "locked": "2.3.0",
            "transitive": [
                "com.palantir.atlasdb:atlasdb-cassandra",
                "com.palantir.atlasdb:atlasdb-client",
                "com.palantir.atlasdb:atlasdb-impl-shared",
                "com.palantir.atlasdb:commons-db",
                "com.palantir.atlasdb:leader-election-impl",
                "com.palantir.atlasdb:lock-impl",
                "com.palantir.atlasdb:timestamp-impl",
                "com.palantir.remoting2:jersey-servers"
            ]
        },
        "com.palantir.safe-logging:safe-logging": {
            "locked": "0.1.1",
            "transitive": [
                "com.palantir.atlasdb:atlasdb-api",
                "com.palantir.atlasdb:atlasdb-cassandra",
                "com.palantir.atlasdb:atlasdb-cli",
                "com.palantir.atlasdb:atlasdb-client",
                "com.palantir.atlasdb:atlasdb-client-protobufs",
                "com.palantir.atlasdb:atlasdb-commons",
                "com.palantir.atlasdb:atlasdb-console",
                "com.palantir.atlasdb:atlasdb-dbkvs",
                "com.palantir.atlasdb:atlasdb-dbkvs-hikari",
                "com.palantir.atlasdb:atlasdb-dropwizard-bundle",
                "com.palantir.atlasdb:atlasdb-hikari",
                "com.palantir.atlasdb:atlasdb-impl-shared",
                "com.palantir.atlasdb:atlasdb-jdbc",
                "com.palantir.atlasdb:atlasdb-lock-api",
                "com.palantir.atlasdb:atlasdb-persistent-lock-api",
                "com.palantir.atlasdb:atlasdb-rocksdb",
                "com.palantir.atlasdb:atlasdb-service",
                "com.palantir.atlasdb:commons-annotations",
                "com.palantir.atlasdb:commons-api",
                "com.palantir.atlasdb:commons-db",
                "com.palantir.atlasdb:commons-executors",
                "com.palantir.atlasdb:commons-proxy",
                "com.palantir.atlasdb:leader-election-api",
                "com.palantir.atlasdb:leader-election-api-protobufs",
                "com.palantir.atlasdb:leader-election-impl",
                "com.palantir.atlasdb:lock-api",
                "com.palantir.atlasdb:lock-impl",
                "com.palantir.atlasdb:timestamp-api",
                "com.palantir.atlasdb:timestamp-impl"
            ]
        },
        "com.palantir.tritium:tritium-api": {
            "locked": "0.6.0",
            "transitive": [
                "com.palantir.tritium:tritium-core",
                "com.palantir.tritium:tritium-lib",
                "com.palantir.tritium:tritium-metrics",
                "com.palantir.tritium:tritium-slf4j"
            ]
        },
        "com.palantir.tritium:tritium-core": {
            "locked": "0.6.0",
            "transitive": [
                "com.palantir.tritium:tritium-lib",
                "com.palantir.tritium:tritium-metrics",
                "com.palantir.tritium:tritium-slf4j"
            ]
        },
        "com.palantir.tritium:tritium-lib": {
            "locked": "0.6.0",
            "transitive": [
                "com.palantir.atlasdb:atlasdb-client",
                "com.palantir.atlasdb:atlasdb-config"
            ]
        },
        "com.palantir.tritium:tritium-metrics": {
            "locked": "0.6.0",
            "transitive": [
                "com.palantir.tritium:tritium-lib"
            ]
        },
        "com.palantir.tritium:tritium-slf4j": {
            "locked": "0.6.0",
            "transitive": [
                "com.palantir.tritium:tritium-lib"
            ]
        },
        "com.squareup.okhttp3:okhttp": {
<<<<<<< HEAD
            "locked": "3.2.0",
=======
            "locked": "3.4.1",
>>>>>>> 438268d7
            "transitive": [
                "com.netflix.feign:feign-okhttp"
            ]
        },
        "com.squareup.okio:okio": {
<<<<<<< HEAD
            "locked": "1.6.0",
=======
            "locked": "1.9.0",
>>>>>>> 438268d7
            "transitive": [
                "com.squareup.okhttp3:okhttp"
            ]
        },
        "com.zaxxer:HikariCP": {
            "locked": "2.4.7",
            "transitive": [
                "com.palantir.atlasdb:atlasdb-hikari",
                "com.palantir.atlasdb:commons-db"
            ]
        },
        "commons-cli:commons-cli": {
            "locked": "1.2",
            "transitive": [
                "com.palantir.atlasdb:atlasdb-console"
            ]
        },
        "commons-codec:commons-codec": {
            "locked": "1.10",
            "transitive": [
                "org.apache.httpcomponents:httpclient"
            ]
        },
        "commons-dbutils:commons-dbutils": {
            "locked": "1.3",
            "transitive": [
                "com.palantir.atlasdb:commons-db"
            ]
        },
        "commons-io:commons-io": {
            "locked": "2.1",
            "transitive": [
                "com.palantir.atlasdb:commons-db",
                "com.palantir.atlasdb:leader-election-impl"
            ]
        },
        "commons-lang:commons-lang": {
            "locked": "2.6",
            "transitive": [
                "com.palantir.atlasdb:atlasdb-client",
                "com.palantir.atlasdb:leader-election-impl"
            ]
        },
        "commons-logging:commons-logging": {
            "locked": "1.1.1",
            "transitive": [
                "org.apache.httpcomponents:httpclient"
            ]
        },
        "de.jflex:jflex": {
            "locked": "1.6.0",
            "transitive": [
                "com.palantir.atlasdb:atlasdb-cassandra"
            ]
        },
        "io.airlift:airline": {
            "locked": "0.7",
            "transitive": [
                "com.palantir.atlasdb:atlasdb-cli"
            ]
        },
        "io.dropwizard.metrics:metrics-annotation": {
            "locked": "3.1.2",
            "transitive": [
                "io.dropwizard.metrics:metrics-jersey2",
                "io.dropwizard:dropwizard-servlets"
            ]
        },
        "io.dropwizard.metrics:metrics-core": {
            "locked": "3.1.2",
            "transitive": [
                "com.palantir.atlasdb:atlasdb-commons",
                "com.palantir.atlasdb:atlasdb-dbkvs-hikari",
                "com.palantir.tritium:tritium-metrics",
                "io.dropwizard.metrics:metrics-jersey2",
                "io.dropwizard.metrics:metrics-jetty9",
                "io.dropwizard.metrics:metrics-json",
                "io.dropwizard.metrics:metrics-jvm",
                "io.dropwizard.metrics:metrics-logback",
                "io.dropwizard.metrics:metrics-servlets",
                "io.dropwizard:dropwizard-core",
                "io.dropwizard:dropwizard-metrics",
                "io.dropwizard:dropwizard-servlets",
                "org.mpierce.metrics.reservoir:hdrhistogram-metrics-reservoir"
            ]
        },
        "io.dropwizard.metrics:metrics-healthchecks": {
            "locked": "3.1.2",
            "transitive": [
                "io.dropwizard.metrics:metrics-servlets",
                "io.dropwizard:dropwizard-core"
            ]
        },
        "io.dropwizard.metrics:metrics-jersey2": {
            "locked": "3.1.2",
            "transitive": [
                "io.dropwizard:dropwizard-jersey"
            ]
        },
        "io.dropwizard.metrics:metrics-jetty9": {
            "locked": "3.1.2",
            "transitive": [
                "io.dropwizard:dropwizard-jetty"
            ]
        },
        "io.dropwizard.metrics:metrics-json": {
            "locked": "3.1.2",
            "transitive": [
                "io.dropwizard.metrics:metrics-servlets"
            ]
        },
        "io.dropwizard.metrics:metrics-jvm": {
            "locked": "3.1.2",
            "transitive": [
                "io.dropwizard.metrics:metrics-servlets",
                "io.dropwizard:dropwizard-core"
            ]
        },
        "io.dropwizard.metrics:metrics-logback": {
            "locked": "3.1.2",
            "transitive": [
                "io.dropwizard:dropwizard-logging"
            ]
        },
        "io.dropwizard.metrics:metrics-servlets": {
            "locked": "3.1.2",
            "transitive": [
                "io.dropwizard:dropwizard-core"
            ]
        },
        "io.dropwizard:dropwizard-configuration": {
            "locked": "0.9.3",
            "transitive": [
                "io.dropwizard:dropwizard-core"
            ]
        },
        "io.dropwizard:dropwizard-core": {
            "locked": "0.9.3",
            "transitive": [
                "com.palantir.atlasdb:atlasdb-dropwizard-bundle"
            ]
        },
        "io.dropwizard:dropwizard-jackson": {
            "locked": "0.9.3",
            "transitive": [
                "com.palantir.atlasdb:atlasdb-config",
                "io.dropwizard:dropwizard-configuration",
                "io.dropwizard:dropwizard-core",
                "io.dropwizard:dropwizard-jersey",
                "io.dropwizard:dropwizard-logging",
                "io.dropwizard:dropwizard-metrics"
            ]
        },
        "io.dropwizard:dropwizard-jersey": {
            "locked": "0.9.3",
            "transitive": [
                "io.dropwizard:dropwizard-core"
            ]
        },
        "io.dropwizard:dropwizard-jetty": {
            "locked": "0.9.3",
            "transitive": [
                "io.dropwizard:dropwizard-core"
            ]
        },
        "io.dropwizard:dropwizard-lifecycle": {
            "locked": "0.9.3",
            "transitive": [
                "io.dropwizard:dropwizard-core",
                "io.dropwizard:dropwizard-metrics"
            ]
        },
        "io.dropwizard:dropwizard-logging": {
            "locked": "0.9.3",
            "transitive": [
                "io.dropwizard:dropwizard-core",
                "io.dropwizard:dropwizard-jersey",
                "io.dropwizard:dropwizard-jetty"
            ]
        },
        "io.dropwizard:dropwizard-metrics": {
            "locked": "0.9.3",
            "transitive": [
                "io.dropwizard:dropwizard-core"
            ]
        },
        "io.dropwizard:dropwizard-servlets": {
            "locked": "0.9.3",
            "transitive": [
                "io.dropwizard:dropwizard-core"
            ]
        },
        "io.dropwizard:dropwizard-util": {
            "locked": "0.9.3",
            "transitive": [
                "io.dropwizard:dropwizard-core",
                "io.dropwizard:dropwizard-jackson",
                "io.dropwizard:dropwizard-lifecycle",
                "io.dropwizard:dropwizard-servlets",
                "io.dropwizard:dropwizard-validation"
            ]
        },
        "io.dropwizard:dropwizard-validation": {
            "locked": "0.9.3",
            "transitive": [
                "io.dropwizard:dropwizard-configuration",
                "io.dropwizard:dropwizard-core",
                "io.dropwizard:dropwizard-jersey",
                "io.dropwizard:dropwizard-logging",
                "io.dropwizard:dropwizard-metrics"
            ]
        },
        "io.netty:netty-buffer": {
            "locked": "4.0.27.Final",
            "transitive": [
                "io.netty:netty-handler",
                "io.netty:netty-transport"
            ]
        },
        "io.netty:netty-codec": {
            "locked": "4.0.27.Final",
            "transitive": [
                "io.netty:netty-handler"
            ]
        },
        "io.netty:netty-common": {
            "locked": "4.0.27.Final",
            "transitive": [
                "io.netty:netty-buffer"
            ]
        },
        "io.netty:netty-handler": {
            "locked": "4.0.27.Final",
            "transitive": [
                "com.datastax.cassandra:cassandra-driver-core"
            ]
        },
        "io.netty:netty-transport": {
            "locked": "4.0.27.Final",
            "transitive": [
                "io.netty:netty-codec",
                "io.netty:netty-handler"
            ]
        },
        "javax.annotation:javax.annotation-api": {
            "locked": "1.2",
            "transitive": [
                "org.glassfish.jersey.core:jersey-common",
                "org.glassfish.jersey.core:jersey-server"
            ]
        },
        "javax.inject:javax.inject": {
            "locked": "1",
            "transitive": [
                "com.palantir.atlasdb:atlasdb-service",
                "io.airlift:airline",
                "org.glassfish.hk2:hk2-api",
                "org.glassfish.hk2:hk2-utils"
            ]
        },
        "javax.servlet:javax.servlet-api": {
            "locked": "3.1.0",
            "transitive": [
                "org.eclipse.jetty:jetty-server"
            ]
        },
        "javax.validation:validation-api": {
            "locked": "1.1.0.Final",
            "transitive": [
                "com.palantir.atlasdb:atlasdb-api",
                "com.palantir.atlasdb:atlasdb-config",
                "org.glassfish.jersey.core:jersey-server",
                "org.glassfish.jersey.ext:jersey-bean-validation",
                "org.hibernate:hibernate-validator"
            ]
        },
        "javax.ws.rs:javax.ws.rs-api": {
            "locked": "2.0.1",
            "transitive": [
                "com.palantir.atlasdb:atlasdb-api",
                "com.palantir.atlasdb:atlasdb-commons",
                "com.palantir.atlasdb:atlasdb-persistent-lock-api",
                "com.palantir.atlasdb:leader-election-api",
                "com.palantir.atlasdb:lock-api",
                "com.palantir.atlasdb:timestamp-api",
                "com.palantir.remoting2:error-handling",
                "org.glassfish.jersey.containers:jersey-container-servlet",
                "org.glassfish.jersey.containers:jersey-container-servlet-core",
                "org.glassfish.jersey.core:jersey-client",
                "org.glassfish.jersey.core:jersey-common",
                "org.glassfish.jersey.core:jersey-server",
                "org.glassfish.jersey.ext:jersey-bean-validation",
                "org.glassfish.jersey.ext:jersey-metainf-services"
            ]
        },
        "jline:jline": {
            "locked": "2.12",
            "transitive": [
                "com.palantir.atlasdb:atlasdb-console"
            ]
        },
        "joda-time:joda-time": {
            "locked": "2.7",
            "transitive": [
                "com.palantir.atlasdb:commons-db",
                "com.palantir.atlasdb:lock-impl",
                "io.dropwizard:dropwizard-util"
            ]
        },
        "log4j:log4j": {
            "locked": "1.2.17",
            "transitive": [
                "com.palantir.atlasdb:commons-db"
            ]
        },
        "net.jpountz.lz4:lz4": {
            "locked": "1.3.0",
            "transitive": [
                "com.palantir.atlasdb:atlasdb-commons"
            ]
        },
        "net.sourceforge.argparse4j:argparse4j": {
            "locked": "0.6.0",
            "transitive": [
                "io.dropwizard:dropwizard-core"
            ]
        },
        "org.apache.cassandra:cassandra-thrift": {
            "locked": "3.10",
            "transitive": [
                "com.palantir.atlasdb:atlasdb-cassandra"
            ]
        },
        "org.apache.commons:commons-lang3": {
            "locked": "3.1",
            "transitive": [
                "com.palantir.atlasdb:atlasdb-api",
                "com.palantir.atlasdb:commons-db",
                "com.palantir.atlasdb:leader-election-api",
                "com.palantir.config.crypto:encrypted-config-value-module",
                "io.dropwizard:dropwizard-configuration",
                "io.dropwizard:dropwizard-jersey",
                "org.apache.cassandra:cassandra-thrift"
            ]
        },
        "org.apache.commons:commons-pool2": {
            "locked": "2.4.2",
            "transitive": [
                "com.palantir.atlasdb:atlasdb-cassandra"
            ]
        },
        "org.apache.httpcomponents:httpclient": {
            "locked": "4.2.5",
            "transitive": [
                "org.apache.thrift:libthrift"
            ]
        },
        "org.apache.httpcomponents:httpcore": {
            "locked": "4.2.4",
            "transitive": [
                "org.apache.httpcomponents:httpclient",
                "org.apache.thrift:libthrift"
            ]
        },
        "org.apache.thrift:libthrift": {
            "locked": "0.9.2",
            "transitive": [
                "org.apache.cassandra:cassandra-thrift"
            ]
        },
        "org.codehaus.groovy:groovy-all": {
            "locked": "2.4.4",
            "transitive": [
                "com.palantir.atlasdb:atlasdb-console"
            ]
        },
        "org.eclipse.jetty.toolchain.setuid:jetty-setuid-java": {
            "locked": "1.0.3",
            "transitive": [
                "io.dropwizard:dropwizard-core"
            ]
        },
        "org.eclipse.jetty:jetty-continuation": {
            "locked": "9.2.17.v20160517",
            "transitive": [
                "io.dropwizard:dropwizard-jersey",
                "org.eclipse.jetty:jetty-servlets"
            ]
        },
        "org.eclipse.jetty:jetty-http": {
            "locked": "9.2.17.v20160517",
            "transitive": [
                "io.dropwizard:dropwizard-jetty",
                "org.eclipse.jetty:jetty-server",
                "org.eclipse.jetty:jetty-servlets"
            ]
        },
        "org.eclipse.jetty:jetty-io": {
            "locked": "9.2.17.v20160517",
            "transitive": [
                "org.eclipse.jetty:jetty-server",
                "org.eclipse.jetty:jetty-servlets"
            ]
        },
        "org.eclipse.jetty:jetty-security": {
            "locked": "9.2.17.v20160517",
            "transitive": [
                "org.eclipse.jetty:jetty-servlet"
            ]
        },
        "org.eclipse.jetty:jetty-server": {
            "locked": "9.2.17.v20160517",
            "transitive": [
                "io.dropwizard:dropwizard-jersey",
                "io.dropwizard:dropwizard-jetty",
                "io.dropwizard:dropwizard-lifecycle",
                "org.eclipse.jetty:jetty-security"
            ]
        },
        "org.eclipse.jetty:jetty-servlet": {
            "locked": "9.2.17.v20160517",
            "transitive": [
                "io.dropwizard:dropwizard-jetty",
                "org.eclipse.jetty:jetty-webapp"
            ]
        },
        "org.eclipse.jetty:jetty-servlets": {
            "locked": "9.2.17.v20160517",
            "transitive": [
                "io.dropwizard:dropwizard-jetty"
            ]
        },
        "org.eclipse.jetty:jetty-util": {
            "locked": "9.2.17.v20160517",
            "transitive": [
                "io.dropwizard:dropwizard-logging",
                "org.eclipse.jetty:jetty-http",
                "org.eclipse.jetty:jetty-io",
                "org.eclipse.jetty:jetty-servlets",
                "org.eclipse.jetty:jetty-xml"
            ]
        },
        "org.eclipse.jetty:jetty-webapp": {
            "locked": "9.2.17.v20160517",
            "transitive": [
                "io.dropwizard:dropwizard-jersey"
            ]
        },
        "org.eclipse.jetty:jetty-xml": {
            "locked": "9.2.17.v20160517",
            "transitive": [
                "org.eclipse.jetty:jetty-webapp"
            ]
        },
        "org.fusesource.jansi:jansi": {
            "locked": "1.11",
            "transitive": [
                "com.palantir.atlasdb:atlasdb-console"
            ]
        },
        "org.glassfish.hk2.external:aopalliance-repackaged": {
            "locked": "2.4.0-b31",
            "transitive": [
                "org.glassfish.hk2:hk2-api",
                "org.glassfish.hk2:hk2-locator"
            ]
        },
        "org.glassfish.hk2.external:javax.inject": {
            "locked": "2.4.0-b31",
            "transitive": [
                "org.glassfish.hk2:hk2-locator",
                "org.glassfish.jersey.containers:jersey-container-servlet-core",
                "org.glassfish.jersey.core:jersey-client",
                "org.glassfish.jersey.core:jersey-common",
                "org.glassfish.jersey.core:jersey-server",
                "org.glassfish.jersey.ext:jersey-bean-validation",
                "org.glassfish.jersey.media:jersey-media-jaxb"
            ]
        },
        "org.glassfish.hk2:hk2-api": {
            "locked": "2.4.0-b31",
            "transitive": [
                "org.glassfish.hk2:hk2-locator",
                "org.glassfish.jersey.core:jersey-client",
                "org.glassfish.jersey.core:jersey-common",
                "org.glassfish.jersey.core:jersey-server",
                "org.glassfish.jersey.media:jersey-media-jaxb"
            ]
        },
        "org.glassfish.hk2:hk2-locator": {
            "locked": "2.4.0-b31",
            "transitive": [
                "org.glassfish.jersey.core:jersey-client",
                "org.glassfish.jersey.core:jersey-common",
                "org.glassfish.jersey.core:jersey-server",
                "org.glassfish.jersey.media:jersey-media-jaxb"
            ]
        },
        "org.glassfish.hk2:hk2-utils": {
            "locked": "2.4.0-b31",
            "transitive": [
                "org.glassfish.hk2:hk2-api",
                "org.glassfish.hk2:hk2-locator"
            ]
        },
        "org.glassfish.hk2:osgi-resource-locator": {
            "locked": "1.0.1",
            "transitive": [
                "org.glassfish.jersey.core:jersey-common",
                "org.glassfish.jersey.media:jersey-media-jaxb"
            ]
        },
        "org.glassfish.jersey.bundles.repackaged:jersey-guava": {
            "locked": "2.22.1",
            "transitive": [
                "org.glassfish.jersey.core:jersey-common"
            ]
        },
        "org.glassfish.jersey.containers:jersey-container-servlet": {
            "locked": "2.22.1",
            "transitive": [
                "io.dropwizard:dropwizard-jersey"
            ]
        },
        "org.glassfish.jersey.containers:jersey-container-servlet-core": {
            "locked": "2.22.1",
            "transitive": [
                "org.glassfish.jersey.containers:jersey-container-servlet"
            ]
        },
        "org.glassfish.jersey.core:jersey-client": {
            "locked": "2.22.1",
            "transitive": [
                "org.glassfish.jersey.core:jersey-server"
            ]
        },
        "org.glassfish.jersey.core:jersey-common": {
            "locked": "2.22.1",
            "transitive": [
                "org.glassfish.jersey.containers:jersey-container-servlet",
                "org.glassfish.jersey.containers:jersey-container-servlet-core",
                "org.glassfish.jersey.core:jersey-client",
                "org.glassfish.jersey.core:jersey-server",
                "org.glassfish.jersey.ext:jersey-bean-validation",
                "org.glassfish.jersey.ext:jersey-metainf-services",
                "org.glassfish.jersey.media:jersey-media-jaxb"
            ]
        },
        "org.glassfish.jersey.core:jersey-server": {
            "locked": "2.22.1",
            "transitive": [
                "io.dropwizard:dropwizard-jersey",
                "org.glassfish.jersey.containers:jersey-container-servlet",
                "org.glassfish.jersey.containers:jersey-container-servlet-core",
                "org.glassfish.jersey.ext:jersey-bean-validation"
            ]
        },
        "org.glassfish.jersey.ext:jersey-bean-validation": {
            "locked": "2.22.1",
            "transitive": [
                "io.dropwizard:dropwizard-jersey"
            ]
        },
        "org.glassfish.jersey.ext:jersey-metainf-services": {
            "locked": "2.22.1",
            "transitive": [
                "io.dropwizard:dropwizard-jersey"
            ]
        },
        "org.glassfish.jersey.media:jersey-media-jaxb": {
            "locked": "2.22.1",
            "transitive": [
                "org.glassfish.jersey.core:jersey-server"
            ]
        },
        "org.glassfish:javax.el": {
            "locked": "3.0.0",
            "transitive": [
                "io.dropwizard:dropwizard-validation"
            ]
        },
        "org.hdrhistogram:HdrHistogram": {
            "locked": "2.1.9",
            "transitive": [
                "com.palantir.tritium:tritium-metrics",
                "org.mpierce.metrics.reservoir:hdrhistogram-metrics-reservoir"
            ]
        },
        "org.hibernate:hibernate-validator": {
            "locked": "5.1.3.Final",
            "transitive": [
                "io.dropwizard:dropwizard-validation"
            ]
        },
        "org.javassist:javassist": {
            "locked": "3.18.2-GA",
            "transitive": [
                "org.glassfish.hk2:hk2-locator"
            ]
        },
        "org.jboss.logging:jboss-logging": {
            "locked": "3.1.3.GA",
            "transitive": [
                "org.hibernate:hibernate-validator"
            ]
        },
        "org.jboss.marshalling:jboss-marshalling": {
            "locked": "1.4.11.Final",
            "transitive": [
                "com.palantir.atlasdb:atlasdb-cassandra"
            ]
        },
        "org.jooq:jooq": {
            "locked": "3.6.4",
            "transitive": [
                "com.palantir.atlasdb:atlasdb-jdbc"
            ]
        },
        "org.jvnet:animal-sniffer-annotation": {
            "locked": "1.0",
            "transitive": [
                "com.netflix.feign:feign-core"
            ]
        },
        "org.mortbay.jetty.alpn:jetty-alpn-agent": {
            "locked": "2.0.6",
            "transitive": [
                "com.palantir.atlasdb:atlasdb-config"
            ]
        },
        "org.mpierce.metrics.reservoir:hdrhistogram-metrics-reservoir": {
            "locked": "1.1.2",
            "transitive": [
                "com.palantir.tritium:tritium-metrics"
            ]
        },
        "org.postgresql:postgresql": {
            "locked": "9.4.1209",
            "transitive": [
                "com.palantir.atlasdb:commons-db"
            ]
        },
        "org.rocksdb:rocksdbjni": {
            "locked": "4.1.0",
            "transitive": [
                "com.palantir.atlasdb:atlasdb-rocksdb"
            ]
        },
        "org.slf4j:jcl-over-slf4j": {
            "locked": "1.7.5",
            "transitive": [
                "io.dropwizard:dropwizard-logging",
                "org.apache.cassandra:cassandra-thrift"
            ]
        },
        "org.slf4j:jul-to-slf4j": {
            "locked": "1.7.5",
            "transitive": [
                "io.dropwizard:dropwizard-logging"
            ]
        },
        "org.slf4j:log4j-over-slf4j": {
            "locked": "1.7.5",
            "transitive": [
                "io.dropwizard:dropwizard-logging",
                "org.apache.cassandra:cassandra-thrift"
            ]
        },
        "org.slf4j:slf4j-api": {
            "locked": "1.7.5",
            "transitive": [
                "com.palantir.atlasdb:atlasdb-commons",
                "com.palantir.atlasdb:commons-proxy",
                "com.palantir.remoting2:error-handling",
                "com.palantir.remoting2:tracing",
                "com.palantir.tritium:tritium-core",
                "com.palantir.tritium:tritium-lib",
                "com.palantir.tritium:tritium-metrics",
                "com.palantir.tritium:tritium-slf4j",
                "com.zaxxer:HikariCP",
                "io.dropwizard.metrics:metrics-annotation",
                "io.dropwizard.metrics:metrics-core",
                "io.dropwizard:dropwizard-jackson",
                "io.dropwizard:dropwizard-lifecycle",
                "io.dropwizard:dropwizard-logging",
                "io.dropwizard:dropwizard-metrics",
                "io.dropwizard:dropwizard-servlets",
                "org.apache.cassandra:cassandra-thrift",
                "org.apache.thrift:libthrift",
                "org.slf4j:jcl-over-slf4j",
                "org.slf4j:jul-to-slf4j",
                "org.slf4j:log4j-over-slf4j"
            ]
        },
        "org.xerial.snappy:snappy-java": {
            "locked": "1.1.1.7",
            "transitive": [
                "com.palantir.atlasdb:atlasdb-client"
            ]
        },
        "org.yaml:snakeyaml": {
            "locked": "1.12",
            "transitive": [
                "com.fasterxml.jackson.dataformat:jackson-dataformat-yaml",
                "com.palantir.atlasdb:lock-impl"
            ]
        }
    }
}<|MERGE_RESOLUTION|>--- conflicted
+++ resolved
@@ -271,21 +271,52 @@
         "com.netflix.feign:feign-jackson": {
             "locked": "8.17.0",
             "transitive": [
+                "com.palantir.atlasdb:atlasdb-cassandra",
+                "com.palantir.atlasdb:atlasdb-cli",
                 "com.palantir.atlasdb:atlasdb-client",
-                "com.palantir.atlasdb:atlasdb-config"
+                "com.palantir.atlasdb:atlasdb-config",
+                "com.palantir.atlasdb:atlasdb-console",
+                "com.palantir.atlasdb:atlasdb-dagger",
+                "com.palantir.atlasdb:atlasdb-dropwizard-bundle",
+                "com.palantir.atlasdb:atlasdb-hikari",
+                "com.palantir.atlasdb:atlasdb-impl-shared",
+                "com.palantir.atlasdb:atlasdb-jdbc",
+                "com.palantir.atlasdb:atlasdb-rocksdb",
+                "com.palantir.atlasdb:atlasdb-service"
             ]
         },
         "com.netflix.feign:feign-jaxrs": {
             "locked": "8.17.0",
             "transitive": [
+                "com.palantir.atlasdb:atlasdb-cassandra",
+                "com.palantir.atlasdb:atlasdb-cli",
                 "com.palantir.atlasdb:atlasdb-client",
-                "com.palantir.atlasdb:atlasdb-config"
+                "com.palantir.atlasdb:atlasdb-config",
+                "com.palantir.atlasdb:atlasdb-console",
+                "com.palantir.atlasdb:atlasdb-dagger",
+                "com.palantir.atlasdb:atlasdb-dropwizard-bundle",
+                "com.palantir.atlasdb:atlasdb-hikari",
+                "com.palantir.atlasdb:atlasdb-impl-shared",
+                "com.palantir.atlasdb:atlasdb-jdbc",
+                "com.palantir.atlasdb:atlasdb-rocksdb",
+                "com.palantir.atlasdb:atlasdb-service"
             ]
         },
         "com.netflix.feign:feign-okhttp": {
             "locked": "8.17.0",
             "transitive": [
-                "com.palantir.atlasdb:atlasdb-config"
+                "com.palantir.atlasdb:atlasdb-cassandra",
+                "com.palantir.atlasdb:atlasdb-cli",
+                "com.palantir.atlasdb:atlasdb-client",
+                "com.palantir.atlasdb:atlasdb-config",
+                "com.palantir.atlasdb:atlasdb-console",
+                "com.palantir.atlasdb:atlasdb-dagger",
+                "com.palantir.atlasdb:atlasdb-dropwizard-bundle",
+                "com.palantir.atlasdb:atlasdb-hikari",
+                "com.palantir.atlasdb:atlasdb-impl-shared",
+                "com.palantir.atlasdb:atlasdb-jdbc",
+                "com.palantir.atlasdb:atlasdb-rocksdb",
+                "com.palantir.atlasdb:atlasdb-service"
             ]
         },
         "com.palantir.atlasdb:atlasdb-api": {
@@ -591,21 +622,13 @@
             ]
         },
         "com.squareup.okhttp3:okhttp": {
-<<<<<<< HEAD
-            "locked": "3.2.0",
-=======
             "locked": "3.4.1",
->>>>>>> 438268d7
             "transitive": [
                 "com.netflix.feign:feign-okhttp"
             ]
         },
         "com.squareup.okio:okio": {
-<<<<<<< HEAD
-            "locked": "1.6.0",
-=======
             "locked": "1.9.0",
->>>>>>> 438268d7
             "transitive": [
                 "com.squareup.okhttp3:okhttp"
             ]
@@ -1579,21 +1602,55 @@
         "com.netflix.feign:feign-jackson": {
             "locked": "8.17.0",
             "transitive": [
+                "com.palantir.atlasdb:atlasdb-cassandra",
+                "com.palantir.atlasdb:atlasdb-cli",
                 "com.palantir.atlasdb:atlasdb-client",
-                "com.palantir.atlasdb:atlasdb-config"
+                "com.palantir.atlasdb:atlasdb-config",
+                "com.palantir.atlasdb:atlasdb-console",
+                "com.palantir.atlasdb:atlasdb-dagger",
+                "com.palantir.atlasdb:atlasdb-dbkvs",
+                "com.palantir.atlasdb:atlasdb-dropwizard-bundle",
+                "com.palantir.atlasdb:atlasdb-hikari",
+                "com.palantir.atlasdb:atlasdb-impl-shared",
+                "com.palantir.atlasdb:atlasdb-jdbc",
+                "com.palantir.atlasdb:atlasdb-rocksdb",
+                "com.palantir.atlasdb:atlasdb-service"
             ]
         },
         "com.netflix.feign:feign-jaxrs": {
             "locked": "8.17.0",
             "transitive": [
+                "com.palantir.atlasdb:atlasdb-cassandra",
+                "com.palantir.atlasdb:atlasdb-cli",
                 "com.palantir.atlasdb:atlasdb-client",
-                "com.palantir.atlasdb:atlasdb-config"
+                "com.palantir.atlasdb:atlasdb-config",
+                "com.palantir.atlasdb:atlasdb-console",
+                "com.palantir.atlasdb:atlasdb-dagger",
+                "com.palantir.atlasdb:atlasdb-dbkvs",
+                "com.palantir.atlasdb:atlasdb-dropwizard-bundle",
+                "com.palantir.atlasdb:atlasdb-hikari",
+                "com.palantir.atlasdb:atlasdb-impl-shared",
+                "com.palantir.atlasdb:atlasdb-jdbc",
+                "com.palantir.atlasdb:atlasdb-rocksdb",
+                "com.palantir.atlasdb:atlasdb-service"
             ]
         },
         "com.netflix.feign:feign-okhttp": {
             "locked": "8.17.0",
             "transitive": [
-                "com.palantir.atlasdb:atlasdb-config"
+                "com.palantir.atlasdb:atlasdb-cassandra",
+                "com.palantir.atlasdb:atlasdb-cli",
+                "com.palantir.atlasdb:atlasdb-client",
+                "com.palantir.atlasdb:atlasdb-config",
+                "com.palantir.atlasdb:atlasdb-console",
+                "com.palantir.atlasdb:atlasdb-dagger",
+                "com.palantir.atlasdb:atlasdb-dbkvs",
+                "com.palantir.atlasdb:atlasdb-dropwizard-bundle",
+                "com.palantir.atlasdb:atlasdb-hikari",
+                "com.palantir.atlasdb:atlasdb-impl-shared",
+                "com.palantir.atlasdb:atlasdb-jdbc",
+                "com.palantir.atlasdb:atlasdb-rocksdb",
+                "com.palantir.atlasdb:atlasdb-service"
             ]
         },
         "com.palantir.atlasdb:atlasdb-api": {
@@ -1932,21 +1989,13 @@
             ]
         },
         "com.squareup.okhttp3:okhttp": {
-<<<<<<< HEAD
-            "locked": "3.2.0",
-=======
             "locked": "3.4.1",
->>>>>>> 438268d7
             "transitive": [
                 "com.netflix.feign:feign-okhttp"
             ]
         },
         "com.squareup.okio:okio": {
-<<<<<<< HEAD
-            "locked": "1.6.0",
-=======
             "locked": "1.9.0",
->>>>>>> 438268d7
             "transitive": [
                 "com.squareup.okhttp3:okhttp"
             ]
