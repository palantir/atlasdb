--- conflicted
+++ resolved
@@ -19,6 +19,8 @@
 import static org.assertj.core.api.Assertions.assertThat;
 import static org.assertj.core.api.Assertions.assertThatThrownBy;
 
+import com.fasterxml.jackson.databind.ObjectMapper;
+import com.google.common.collect.ImmutableMap;
 import com.palantir.logsafe.exceptions.SafeIllegalArgumentException;
 import com.palantir.nexus.db.pool.config.OracleConnectionConfig.ServiceNameConfiguration;
 import java.io.File;
@@ -28,14 +30,6 @@
 import java.util.Properties;
 import org.junit.Test;
 
-<<<<<<< HEAD
-=======
-import com.fasterxml.jackson.databind.ObjectMapper;
-import com.google.common.collect.ImmutableMap;
-import com.palantir.logsafe.exceptions.SafeIllegalArgumentException;
-import com.palantir.nexus.db.pool.config.OracleConnectionConfig.ServiceNameConfiguration;
-
->>>>>>> 7b2e3fbe
 public class OracleConnectionConfigTest {
 
     private static final String LOGIN = "login";
@@ -153,8 +147,6 @@
                 .host(HOST)
                 .port(PORT);
     }
-<<<<<<< HEAD
-=======
 
     @Test
     public void protocolCaseInsensitiveTest() throws IOException {
@@ -184,5 +176,4 @@
                 .hasMessageContaining("invalid does not correspond to a known ConnectionProtocol");
     }
 
->>>>>>> 7b2e3fbe
 }