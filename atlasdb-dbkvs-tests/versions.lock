{
    "compileClasspath": {
<<<<<<< HEAD
        "cglib:cglib-nodep": {
            "locked": "3.1",
            "transitive": [
                "com.jayway.awaitility:awaitility"
=======
        "com.codahale.metrics:metrics-core": {
            "locked": "3.0.2",
            "transitive": [
                "com.palantir.atlasdb:atlasdb-dbkvs-hikari"
>>>>>>> e77debee
            ]
        },
        "com.fasterxml.jackson.core:jackson-annotations": {
            "locked": "2.6.7",
            "transitive": [
                "com.fasterxml.jackson.core:jackson-databind",
                "com.palantir.atlasdb:atlasdb-api",
                "com.palantir.atlasdb:atlasdb-commons",
                "com.palantir.atlasdb:lock-api",
                "com.palantir.atlasdb:timestamp-api"
            ]
        },
        "com.fasterxml.jackson.core:jackson-core": {
            "locked": "2.6.7",
            "transitive": [
                "com.fasterxml.jackson.core:jackson-databind",
                "com.fasterxml.jackson.datatype:jackson-datatype-guava",
                "com.fasterxml.jackson.module:jackson-module-afterburner",
                "com.palantir.atlasdb:atlasdb-client"
            ]
        },
        "com.fasterxml.jackson.core:jackson-databind": {
            "locked": "2.6.7",
            "transitive": [
                "com.fasterxml.jackson.datatype:jackson-datatype-guava",
                "com.fasterxml.jackson.module:jackson-module-afterburner",
                "com.netflix.feign:feign-jackson",
                "com.palantir.atlasdb:atlasdb-api",
                "com.palantir.atlasdb:atlasdb-client",
                "com.palantir.atlasdb:atlasdb-dbkvs-hikari",
                "com.palantir.atlasdb:atlasdb-persistent-lock-api",
                "com.palantir.atlasdb:lock-api",
                "com.palantir.remoting1:tracing",
                "com.palantir.remoting:ssl-config"
            ]
        },
        "com.fasterxml.jackson.datatype:jackson-datatype-guava": {
            "locked": "2.6.7",
            "transitive": [
                "com.palantir.atlasdb:atlasdb-client",
                "com.palantir.remoting1:tracing"
            ]
        },
        "com.fasterxml.jackson.module:jackson-module-afterburner": {
            "locked": "2.6.7",
            "transitive": [
                "com.palantir.remoting1:tracing"
            ]
        },
        "com.google.code.findbugs:annotations": {
            "locked": "2.0.3",
            "transitive": [
                "com.palantir.atlasdb:atlasdb-api",
                "com.palantir.atlasdb:atlasdb-client",
                "com.palantir.atlasdb:atlasdb-client-protobufs",
                "com.palantir.atlasdb:atlasdb-commons",
                "com.palantir.atlasdb:atlasdb-dbkvs",
                "com.palantir.atlasdb:atlasdb-dbkvs-hikari",
                "com.palantir.atlasdb:atlasdb-impl-shared",
                "com.palantir.atlasdb:atlasdb-lock-api",
                "com.palantir.atlasdb:atlasdb-persistent-lock-api",
                "com.palantir.atlasdb:atlasdb-tests-shared",
                "com.palantir.atlasdb:commons-annotations",
                "com.palantir.atlasdb:commons-api",
                "com.palantir.atlasdb:commons-db",
                "com.palantir.atlasdb:commons-executors",
                "com.palantir.atlasdb:commons-proxy",
                "com.palantir.atlasdb:lock-api",
                "com.palantir.atlasdb:lock-impl",
                "com.palantir.atlasdb:timestamp-api",
                "com.palantir.atlasdb:timestamp-impl",
                "com.palantir.tritium:tritium-api",
                "com.palantir.tritium:tritium-core",
                "com.palantir.tritium:tritium-lib",
                "com.palantir.tritium:tritium-metrics",
                "com.palantir.tritium:tritium-slf4j"
            ]
        },
        "com.google.code.findbugs:jsr305": {
            "locked": "1.3.9",
            "transitive": [
                "com.palantir.atlasdb:atlasdb-commons",
                "org.mpierce.metrics.reservoir:hdrhistogram-metrics-reservoir"
            ]
        },
        "com.google.guava:guava": {
            "locked": "18.0",
            "transitive": [
                "com.fasterxml.jackson.datatype:jackson-datatype-guava",
                "com.palantir.atlasdb:atlasdb-commons",
                "com.palantir.remoting1:tracing",
                "com.palantir.remoting:ssl-config",
                "com.palantir.tritium:tritium-core",
                "com.palantir.tritium:tritium-lib",
                "com.palantir.tritium:tritium-metrics"
            ]
        },
        "com.google.protobuf:protobuf-java": {
            "locked": "2.6.0",
            "transitive": [
                "com.palantir.atlasdb:atlasdb-client",
                "com.palantir.atlasdb:atlasdb-client-protobufs"
            ]
        },
        "com.googlecode.json-simple:json-simple": {
            "locked": "1.1.1",
            "transitive": [
                "com.palantir.atlasdb:atlasdb-client"
            ]
        },
        "com.googlecode.protobuf-java-format:protobuf-java-format": {
            "locked": "1.2",
            "transitive": [
                "com.palantir.atlasdb:atlasdb-client"
            ]
        },
        "com.jayway.awaitility:awaitility": {
            "locked": "1.6.5",
            "transitive": [
                "com.palantir.atlasdb:atlasdb-tests-shared"
            ]
        },
        "com.mchange:c3p0": {
            "locked": "0.9.5.1",
            "transitive": [
                "com.palantir.atlasdb:commons-db"
            ]
        },
        "com.mchange:mchange-commons-java": {
            "locked": "0.2.10",
            "transitive": [
                "com.mchange:c3p0"
            ]
        },
        "com.netflix.feign:feign-core": {
            "locked": "8.6.1",
            "transitive": [
                "com.netflix.feign:feign-jackson",
                "com.netflix.feign:feign-jaxrs"
            ]
        },
        "com.netflix.feign:feign-jackson": {
            "locked": "8.6.1",
            "transitive": [
                "com.palantir.atlasdb:atlasdb-client",
                "com.palantir.atlasdb:atlasdb-tests-shared"
            ]
        },
        "com.netflix.feign:feign-jaxrs": {
            "locked": "8.6.1",
            "transitive": [
                "com.palantir.atlasdb:atlasdb-client",
                "com.palantir.atlasdb:atlasdb-tests-shared"
            ]
        },
        "com.palantir.atlasdb:atlasdb-api": {
            "project": true,
            "transitive": [
                "com.palantir.atlasdb:atlasdb-client",
                "com.palantir.atlasdb:atlasdb-dbkvs",
                "com.palantir.atlasdb:atlasdb-lock-api"
            ]
        },
        "com.palantir.atlasdb:atlasdb-client": {
            "project": true,
            "transitive": [
                "com.palantir.atlasdb:atlasdb-dbkvs",
                "com.palantir.atlasdb:atlasdb-impl-shared"
            ]
        },
        "com.palantir.atlasdb:atlasdb-client-protobufs": {
            "project": true,
            "transitive": [
                "com.palantir.atlasdb:atlasdb-client"
            ]
        },
        "com.palantir.atlasdb:atlasdb-commons": {
            "project": true,
            "transitive": [
                "com.palantir.atlasdb:atlasdb-api",
                "com.palantir.atlasdb:atlasdb-client",
                "com.palantir.atlasdb:atlasdb-impl-shared",
                "com.palantir.atlasdb:commons-api",
                "com.palantir.atlasdb:lock-api",
                "com.palantir.atlasdb:lock-impl",
                "com.palantir.atlasdb:timestamp-impl"
            ]
        },
        "com.palantir.atlasdb:atlasdb-dbkvs": {
            "project": true
        },
        "com.palantir.atlasdb:atlasdb-dbkvs-hikari": {
            "project": true,
            "transitive": [
                "com.palantir.atlasdb:atlasdb-dbkvs"
            ]
        },
        "com.palantir.atlasdb:atlasdb-impl-shared": {
            "project": true,
            "transitive": [
                "com.palantir.atlasdb:atlasdb-dbkvs",
                "com.palantir.atlasdb:atlasdb-tests-shared"
            ]
        },
        "com.palantir.atlasdb:atlasdb-lock-api": {
            "project": true,
            "transitive": [
                "com.palantir.atlasdb:atlasdb-impl-shared"
            ]
        },
        "com.palantir.atlasdb:atlasdb-persistent-lock-api": {
            "project": true,
            "transitive": [
                "com.palantir.atlasdb:atlasdb-impl-shared"
            ]
        },
        "com.palantir.atlasdb:atlasdb-tests-shared": {
            "project": true
        },
        "com.palantir.atlasdb:commons-annotations": {
            "project": true,
            "transitive": [
                "com.palantir.atlasdb:commons-api"
            ]
        },
        "com.palantir.atlasdb:commons-api": {
            "project": true,
            "transitive": [
                "com.palantir.atlasdb:atlasdb-dbkvs",
                "com.palantir.atlasdb:commons-db"
            ]
        },
        "com.palantir.atlasdb:commons-db": {
            "project": true,
            "transitive": [
                "com.palantir.atlasdb:atlasdb-dbkvs",
                "com.palantir.atlasdb:atlasdb-dbkvs-hikari"
            ]
        },
        "com.palantir.atlasdb:commons-executors": {
            "project": true,
            "transitive": [
                "com.palantir.atlasdb:atlasdb-commons"
            ]
        },
        "com.palantir.atlasdb:commons-proxy": {
            "project": true,
            "transitive": [
                "com.palantir.atlasdb:commons-db"
            ]
        },
        "com.palantir.atlasdb:lock-api": {
            "project": true,
            "transitive": [
                "com.palantir.atlasdb:atlasdb-lock-api",
                "com.palantir.atlasdb:lock-impl"
            ]
        },
        "com.palantir.atlasdb:lock-impl": {
            "project": true,
            "transitive": [
                "com.palantir.atlasdb:atlasdb-impl-shared"
            ]
        },
        "com.palantir.atlasdb:timestamp-api": {
            "project": true,
            "transitive": [
                "com.palantir.atlasdb:atlasdb-api",
                "com.palantir.atlasdb:atlasdb-impl-shared",
                "com.palantir.atlasdb:timestamp-impl"
            ]
        },
        "com.palantir.atlasdb:timestamp-impl": {
            "project": true,
            "transitive": [
                "com.palantir.atlasdb:atlasdb-dbkvs"
            ]
        },
        "com.palantir.patches.sourceforge:trove3": {
            "locked": "3.0.3-p5",
            "transitive": [
                "com.palantir.atlasdb:atlasdb-impl-shared",
                "com.palantir.atlasdb:lock-impl"
            ]
        },
        "com.palantir.remoting1:tracing": {
            "locked": "1.0.3",
            "transitive": [
                "com.palantir.atlasdb:atlasdb-client",
                "com.palantir.atlasdb:atlasdb-impl-shared",
                "com.palantir.atlasdb:atlasdb-tests-shared",
                "com.palantir.atlasdb:commons-db",
                "com.palantir.atlasdb:lock-impl",
                "com.palantir.atlasdb:timestamp-impl"
            ]
        },
        "com.palantir.remoting:ssl-config": {
            "locked": "0.13.0",
            "transitive": [
                "com.palantir.atlasdb:atlasdb-api"
            ]
        },
        "com.palantir.tritium:tritium-api": {
            "locked": "0.6.0-beta",
            "transitive": [
                "com.palantir.tritium:tritium-core",
                "com.palantir.tritium:tritium-lib",
                "com.palantir.tritium:tritium-metrics",
                "com.palantir.tritium:tritium-slf4j"
            ]
        },
        "com.palantir.tritium:tritium-core": {
            "locked": "0.6.0-beta",
            "transitive": [
                "com.palantir.tritium:tritium-lib",
                "com.palantir.tritium:tritium-metrics",
                "com.palantir.tritium:tritium-slf4j"
            ]
        },
        "com.palantir.tritium:tritium-lib": {
            "locked": "0.6.0-beta",
            "transitive": [
                "com.palantir.atlasdb:atlasdb-client",
                "com.palantir.atlasdb:atlasdb-tests-shared"
            ]
        },
        "com.palantir.tritium:tritium-metrics": {
            "locked": "0.6.0-beta",
            "transitive": [
                "com.palantir.tritium:tritium-lib"
            ]
        },
        "com.palantir.tritium:tritium-slf4j": {
            "locked": "0.6.0-beta",
            "transitive": [
                "com.palantir.tritium:tritium-lib"
            ]
        },
        "com.zaxxer:HikariCP": {
            "locked": "2.4.7",
            "transitive": [
                "com.palantir.atlasdb:commons-db"
            ]
        },
        "commons-dbutils:commons-dbutils": {
            "locked": "1.3",
            "transitive": [
                "com.palantir.atlasdb:commons-db"
            ]
        },
        "commons-io:commons-io": {
            "locked": "2.1",
            "transitive": [
                "com.palantir.atlasdb:commons-db"
            ]
        },
        "commons-lang:commons-lang": {
            "locked": "2.6",
            "transitive": [
                "com.palantir.atlasdb:atlasdb-client"
            ]
        },
        "io.dropwizard.metrics:metrics-core": {
            "locked": "3.1.1",
            "transitive": [
                "com.palantir.atlasdb:atlasdb-commons",
                "com.palantir.tritium:tritium-metrics",
                "org.mpierce.metrics.reservoir:hdrhistogram-metrics-reservoir"
            ]
        },
        "javax.validation:validation-api": {
            "locked": "1.1.0.Final",
            "transitive": [
                "com.palantir.atlasdb:atlasdb-api"
            ]
        },
        "javax.ws.rs:javax.ws.rs-api": {
            "locked": "2.0.1",
            "transitive": [
                "com.palantir.atlasdb:atlasdb-api",
                "com.palantir.atlasdb:atlasdb-commons",
                "com.palantir.atlasdb:atlasdb-persistent-lock-api",
                "com.palantir.atlasdb:lock-api",
                "com.palantir.atlasdb:timestamp-api"
            ]
        },
        "joda-time:joda-time": {
            "locked": "2.7",
            "transitive": [
                "com.palantir.atlasdb:commons-db",
                "com.palantir.atlasdb:lock-impl"
            ]
        },
        "junit:junit": {
            "locked": "4.12",
            "transitive": [
                "com.palantir.atlasdb:atlasdb-tests-shared"
            ]
        },
        "log4j:log4j": {
            "locked": "1.2.17",
            "transitive": [
                "com.palantir.atlasdb:commons-db"
            ]
        },
        "net.jpountz.lz4:lz4": {
            "locked": "1.3.0",
            "transitive": [
                "com.palantir.atlasdb:atlasdb-commons"
            ]
        },
        "org.apache.commons:commons-lang3": {
            "locked": "3.1",
            "transitive": [
                "com.palantir.atlasdb:atlasdb-api",
                "com.palantir.atlasdb:commons-db"
            ]
        },
        "org.assertj:assertj-core": {
            "locked": "3.5.2",
            "transitive": [
                "com.palantir.atlasdb:atlasdb-tests-shared"
            ]
        },
        "org.hamcrest:hamcrest-core": {
            "locked": "1.3",
            "transitive": [
                "com.jayway.awaitility:awaitility",
                "com.palantir.atlasdb:atlasdb-tests-shared",
                "junit:junit",
                "org.hamcrest:hamcrest-library",
                "org.mockito:mockito-core"
            ]
        },
        "org.hamcrest:hamcrest-library": {
            "locked": "1.3",
            "transitive": [
                "com.jayway.awaitility:awaitility",
                "com.palantir.atlasdb:atlasdb-tests-shared"
            ]
        },
        "org.hdrhistogram:HdrHistogram": {
            "locked": "2.1.9",
            "transitive": [
                "com.palantir.tritium:tritium-metrics",
                "org.mpierce.metrics.reservoir:hdrhistogram-metrics-reservoir"
            ]
        },
        "org.mockito:mockito-core": {
            "locked": "1.10.17",
            "transitive": [
                "com.palantir.atlasdb:atlasdb-tests-shared"
            ]
        },
        "org.mpierce.metrics.reservoir:hdrhistogram-metrics-reservoir": {
            "locked": "1.1.2",
            "transitive": [
                "com.palantir.tritium:tritium-metrics"
            ]
        },
        "org.objenesis:objenesis": {
            "locked": "2.2",
            "transitive": [
                "com.jayway.awaitility:awaitility",
                "org.mockito:mockito-core"
            ]
        },
        "org.postgresql:postgresql": {
            "locked": "9.4.1209",
            "transitive": [
                "com.palantir.atlasdb:commons-db"
            ]
        },
        "org.slf4j:slf4j-api": {
            "locked": "1.7.5",
            "transitive": [
                "com.codahale.metrics:metrics-core",
                "com.palantir.atlasdb:atlasdb-commons",
                "com.palantir.atlasdb:commons-proxy",
                "com.palantir.remoting1:tracing",
                "com.palantir.tritium:tritium-core",
                "com.palantir.tritium:tritium-lib",
                "com.palantir.tritium:tritium-metrics",
                "com.palantir.tritium:tritium-slf4j",
                "com.zaxxer:HikariCP",
                "io.dropwizard.metrics:metrics-core"
            ]
        },
        "org.xerial.snappy:snappy-java": {
            "locked": "1.1.1.7",
            "transitive": [
                "com.palantir.atlasdb:atlasdb-client"
            ]
        }
    },
    "runtime": {
<<<<<<< HEAD
        "cglib:cglib-nodep": {
            "locked": "3.1",
            "transitive": [
                "com.jayway.awaitility:awaitility"
=======
        "com.codahale.metrics:metrics-core": {
            "locked": "3.0.2",
            "transitive": [
                "com.palantir.atlasdb:atlasdb-dbkvs-hikari"
>>>>>>> e77debee
            ]
        },
        "com.fasterxml.jackson.core:jackson-annotations": {
            "locked": "2.6.7",
            "transitive": [
                "com.fasterxml.jackson.core:jackson-databind",
                "com.palantir.atlasdb:atlasdb-api",
                "com.palantir.atlasdb:atlasdb-commons",
                "com.palantir.atlasdb:lock-api",
                "com.palantir.atlasdb:timestamp-api"
            ]
        },
        "com.fasterxml.jackson.core:jackson-core": {
            "locked": "2.6.7",
            "transitive": [
                "com.fasterxml.jackson.core:jackson-databind",
                "com.fasterxml.jackson.datatype:jackson-datatype-guava",
                "com.fasterxml.jackson.module:jackson-module-afterburner",
                "com.palantir.atlasdb:atlasdb-client"
            ]
        },
        "com.fasterxml.jackson.core:jackson-databind": {
            "locked": "2.6.7",
            "transitive": [
                "com.fasterxml.jackson.datatype:jackson-datatype-guava",
                "com.fasterxml.jackson.module:jackson-module-afterburner",
                "com.netflix.feign:feign-jackson",
                "com.palantir.atlasdb:atlasdb-api",
                "com.palantir.atlasdb:atlasdb-client",
                "com.palantir.atlasdb:atlasdb-dbkvs-hikari",
                "com.palantir.atlasdb:atlasdb-persistent-lock-api",
                "com.palantir.atlasdb:lock-api",
                "com.palantir.remoting1:tracing",
                "com.palantir.remoting:ssl-config"
            ]
        },
        "com.fasterxml.jackson.datatype:jackson-datatype-guava": {
            "locked": "2.6.7",
            "transitive": [
                "com.palantir.atlasdb:atlasdb-client",
                "com.palantir.remoting1:tracing"
            ]
        },
        "com.fasterxml.jackson.module:jackson-module-afterburner": {
            "locked": "2.6.7",
            "transitive": [
                "com.palantir.remoting1:tracing"
            ]
        },
        "com.google.code.findbugs:annotations": {
            "locked": "2.0.3",
            "transitive": [
                "com.palantir.atlasdb:atlasdb-api",
                "com.palantir.atlasdb:atlasdb-client",
                "com.palantir.atlasdb:atlasdb-client-protobufs",
                "com.palantir.atlasdb:atlasdb-commons",
                "com.palantir.atlasdb:atlasdb-dbkvs",
                "com.palantir.atlasdb:atlasdb-dbkvs-hikari",
                "com.palantir.atlasdb:atlasdb-impl-shared",
                "com.palantir.atlasdb:atlasdb-lock-api",
                "com.palantir.atlasdb:atlasdb-persistent-lock-api",
                "com.palantir.atlasdb:atlasdb-tests-shared",
                "com.palantir.atlasdb:commons-annotations",
                "com.palantir.atlasdb:commons-api",
                "com.palantir.atlasdb:commons-db",
                "com.palantir.atlasdb:commons-executors",
                "com.palantir.atlasdb:commons-proxy",
                "com.palantir.atlasdb:lock-api",
                "com.palantir.atlasdb:lock-impl",
                "com.palantir.atlasdb:timestamp-api",
                "com.palantir.atlasdb:timestamp-impl",
                "com.palantir.tritium:tritium-api",
                "com.palantir.tritium:tritium-core",
                "com.palantir.tritium:tritium-lib",
                "com.palantir.tritium:tritium-metrics",
                "com.palantir.tritium:tritium-slf4j"
            ]
        },
        "com.google.code.findbugs:jsr305": {
            "locked": "1.3.9",
            "transitive": [
                "com.palantir.atlasdb:atlasdb-commons",
                "org.mpierce.metrics.reservoir:hdrhistogram-metrics-reservoir"
            ]
        },
        "com.google.guava:guava": {
            "locked": "18.0",
            "transitive": [
                "com.fasterxml.jackson.datatype:jackson-datatype-guava",
                "com.palantir.atlasdb:atlasdb-commons",
                "com.palantir.remoting1:tracing",
                "com.palantir.remoting:ssl-config",
                "com.palantir.tritium:tritium-core",
                "com.palantir.tritium:tritium-lib",
                "com.palantir.tritium:tritium-metrics"
            ]
        },
        "com.google.protobuf:protobuf-java": {
            "locked": "2.6.0",
            "transitive": [
                "com.palantir.atlasdb:atlasdb-client",
                "com.palantir.atlasdb:atlasdb-client-protobufs"
            ]
        },
        "com.googlecode.json-simple:json-simple": {
            "locked": "1.1.1",
            "transitive": [
                "com.palantir.atlasdb:atlasdb-client"
            ]
        },
        "com.googlecode.protobuf-java-format:protobuf-java-format": {
            "locked": "1.2",
            "transitive": [
                "com.palantir.atlasdb:atlasdb-client"
            ]
        },
        "com.jayway.awaitility:awaitility": {
            "locked": "1.6.5",
            "transitive": [
                "com.palantir.atlasdb:atlasdb-tests-shared"
            ]
        },
        "com.mchange:c3p0": {
            "locked": "0.9.5.1",
            "transitive": [
                "com.palantir.atlasdb:commons-db"
            ]
        },
        "com.mchange:mchange-commons-java": {
            "locked": "0.2.10",
            "transitive": [
                "com.mchange:c3p0"
            ]
        },
        "com.netflix.feign:feign-core": {
            "locked": "8.6.1",
            "transitive": [
                "com.netflix.feign:feign-jackson",
                "com.netflix.feign:feign-jaxrs"
            ]
        },
        "com.netflix.feign:feign-jackson": {
            "locked": "8.6.1",
            "transitive": [
                "com.palantir.atlasdb:atlasdb-client",
                "com.palantir.atlasdb:atlasdb-tests-shared"
            ]
        },
        "com.netflix.feign:feign-jaxrs": {
            "locked": "8.6.1",
            "transitive": [
                "com.palantir.atlasdb:atlasdb-client",
                "com.palantir.atlasdb:atlasdb-tests-shared"
            ]
        },
        "com.palantir.atlasdb:atlasdb-api": {
            "project": true,
            "transitive": [
                "com.palantir.atlasdb:atlasdb-client",
                "com.palantir.atlasdb:atlasdb-dbkvs",
                "com.palantir.atlasdb:atlasdb-lock-api"
            ]
        },
        "com.palantir.atlasdb:atlasdb-client": {
            "project": true,
            "transitive": [
                "com.palantir.atlasdb:atlasdb-dbkvs",
                "com.palantir.atlasdb:atlasdb-impl-shared"
            ]
        },
        "com.palantir.atlasdb:atlasdb-client-protobufs": {
            "project": true,
            "transitive": [
                "com.palantir.atlasdb:atlasdb-client"
            ]
        },
        "com.palantir.atlasdb:atlasdb-commons": {
            "project": true,
            "transitive": [
                "com.palantir.atlasdb:atlasdb-api",
                "com.palantir.atlasdb:atlasdb-client",
                "com.palantir.atlasdb:atlasdb-impl-shared",
                "com.palantir.atlasdb:commons-api",
                "com.palantir.atlasdb:lock-api",
                "com.palantir.atlasdb:lock-impl",
                "com.palantir.atlasdb:timestamp-impl"
            ]
        },
        "com.palantir.atlasdb:atlasdb-dbkvs": {
            "project": true
        },
        "com.palantir.atlasdb:atlasdb-dbkvs-hikari": {
            "project": true,
            "transitive": [
                "com.palantir.atlasdb:atlasdb-dbkvs"
            ]
        },
        "com.palantir.atlasdb:atlasdb-impl-shared": {
            "project": true,
            "transitive": [
                "com.palantir.atlasdb:atlasdb-dbkvs",
                "com.palantir.atlasdb:atlasdb-tests-shared"
            ]
        },
        "com.palantir.atlasdb:atlasdb-lock-api": {
            "project": true,
            "transitive": [
                "com.palantir.atlasdb:atlasdb-impl-shared"
            ]
        },
        "com.palantir.atlasdb:atlasdb-persistent-lock-api": {
            "project": true,
            "transitive": [
                "com.palantir.atlasdb:atlasdb-impl-shared"
            ]
        },
        "com.palantir.atlasdb:atlasdb-tests-shared": {
            "project": true
        },
        "com.palantir.atlasdb:commons-annotations": {
            "project": true,
            "transitive": [
                "com.palantir.atlasdb:commons-api"
            ]
        },
        "com.palantir.atlasdb:commons-api": {
            "project": true,
            "transitive": [
                "com.palantir.atlasdb:atlasdb-dbkvs",
                "com.palantir.atlasdb:commons-db"
            ]
        },
        "com.palantir.atlasdb:commons-db": {
            "project": true,
            "transitive": [
                "com.palantir.atlasdb:atlasdb-dbkvs",
                "com.palantir.atlasdb:atlasdb-dbkvs-hikari"
            ]
        },
        "com.palantir.atlasdb:commons-executors": {
            "project": true,
            "transitive": [
                "com.palantir.atlasdb:atlasdb-commons"
            ]
        },
        "com.palantir.atlasdb:commons-proxy": {
            "project": true,
            "transitive": [
                "com.palantir.atlasdb:commons-db"
            ]
        },
        "com.palantir.atlasdb:lock-api": {
            "project": true,
            "transitive": [
                "com.palantir.atlasdb:atlasdb-lock-api",
                "com.palantir.atlasdb:lock-impl"
            ]
        },
        "com.palantir.atlasdb:lock-impl": {
            "project": true,
            "transitive": [
                "com.palantir.atlasdb:atlasdb-impl-shared"
            ]
        },
        "com.palantir.atlasdb:timestamp-api": {
            "project": true,
            "transitive": [
                "com.palantir.atlasdb:atlasdb-api",
                "com.palantir.atlasdb:atlasdb-impl-shared",
                "com.palantir.atlasdb:timestamp-impl"
            ]
        },
        "com.palantir.atlasdb:timestamp-impl": {
            "project": true,
            "transitive": [
                "com.palantir.atlasdb:atlasdb-dbkvs"
            ]
        },
        "com.palantir.patches.sourceforge:trove3": {
            "locked": "3.0.3-p5",
            "transitive": [
                "com.palantir.atlasdb:atlasdb-impl-shared",
                "com.palantir.atlasdb:lock-impl"
            ]
        },
        "com.palantir.remoting1:tracing": {
            "locked": "1.0.3",
            "transitive": [
                "com.palantir.atlasdb:atlasdb-client",
                "com.palantir.atlasdb:atlasdb-impl-shared",
                "com.palantir.atlasdb:atlasdb-tests-shared",
                "com.palantir.atlasdb:commons-db",
                "com.palantir.atlasdb:lock-impl",
                "com.palantir.atlasdb:timestamp-impl"
            ]
        },
        "com.palantir.remoting:ssl-config": {
            "locked": "0.13.0",
            "transitive": [
                "com.palantir.atlasdb:atlasdb-api"
            ]
        },
        "com.palantir.tritium:tritium-api": {
            "locked": "0.6.0-beta",
            "transitive": [
                "com.palantir.tritium:tritium-core",
                "com.palantir.tritium:tritium-lib",
                "com.palantir.tritium:tritium-metrics",
                "com.palantir.tritium:tritium-slf4j"
            ]
        },
        "com.palantir.tritium:tritium-core": {
            "locked": "0.6.0-beta",
            "transitive": [
                "com.palantir.tritium:tritium-lib",
                "com.palantir.tritium:tritium-metrics",
                "com.palantir.tritium:tritium-slf4j"
            ]
        },
        "com.palantir.tritium:tritium-lib": {
            "locked": "0.6.0-beta",
            "transitive": [
                "com.palantir.atlasdb:atlasdb-client",
                "com.palantir.atlasdb:atlasdb-tests-shared"
            ]
        },
        "com.palantir.tritium:tritium-metrics": {
            "locked": "0.6.0-beta",
            "transitive": [
                "com.palantir.tritium:tritium-lib"
            ]
        },
        "com.palantir.tritium:tritium-slf4j": {
            "locked": "0.6.0-beta",
            "transitive": [
                "com.palantir.tritium:tritium-lib"
            ]
        },
        "com.zaxxer:HikariCP": {
            "locked": "2.4.7",
            "transitive": [
                "com.palantir.atlasdb:commons-db"
            ]
        },
        "commons-dbutils:commons-dbutils": {
            "locked": "1.3",
            "transitive": [
                "com.palantir.atlasdb:commons-db"
            ]
        },
        "commons-io:commons-io": {
            "locked": "2.1",
            "transitive": [
                "com.palantir.atlasdb:commons-db"
            ]
        },
        "commons-lang:commons-lang": {
            "locked": "2.6",
            "transitive": [
                "com.palantir.atlasdb:atlasdb-client"
            ]
        },
        "io.dropwizard.metrics:metrics-core": {
            "locked": "3.1.1",
            "transitive": [
                "com.palantir.atlasdb:atlasdb-commons",
                "com.palantir.tritium:tritium-metrics",
                "org.mpierce.metrics.reservoir:hdrhistogram-metrics-reservoir"
            ]
        },
        "javax.validation:validation-api": {
            "locked": "1.1.0.Final",
            "transitive": [
                "com.palantir.atlasdb:atlasdb-api"
            ]
        },
        "javax.ws.rs:javax.ws.rs-api": {
            "locked": "2.0.1",
            "transitive": [
                "com.palantir.atlasdb:atlasdb-api",
                "com.palantir.atlasdb:atlasdb-commons",
                "com.palantir.atlasdb:atlasdb-persistent-lock-api",
                "com.palantir.atlasdb:lock-api",
                "com.palantir.atlasdb:timestamp-api"
            ]
        },
        "joda-time:joda-time": {
            "locked": "2.7",
            "transitive": [
                "com.palantir.atlasdb:commons-db",
                "com.palantir.atlasdb:lock-impl"
            ]
        },
        "junit:junit": {
            "locked": "4.12",
            "transitive": [
                "com.palantir.atlasdb:atlasdb-tests-shared"
            ]
        },
        "log4j:log4j": {
            "locked": "1.2.17",
            "transitive": [
                "com.palantir.atlasdb:commons-db"
            ]
        },
        "net.jpountz.lz4:lz4": {
            "locked": "1.3.0",
            "transitive": [
                "com.palantir.atlasdb:atlasdb-commons"
            ]
        },
        "org.apache.commons:commons-lang3": {
            "locked": "3.1",
            "transitive": [
                "com.palantir.atlasdb:atlasdb-api",
                "com.palantir.atlasdb:commons-db"
            ]
        },
        "org.assertj:assertj-core": {
            "locked": "3.5.2",
            "transitive": [
                "com.palantir.atlasdb:atlasdb-tests-shared"
            ]
        },
        "org.hamcrest:hamcrest-core": {
            "locked": "1.3",
            "transitive": [
                "com.jayway.awaitility:awaitility",
                "com.palantir.atlasdb:atlasdb-tests-shared",
                "junit:junit",
                "org.hamcrest:hamcrest-library",
                "org.mockito:mockito-core"
            ]
        },
        "org.hamcrest:hamcrest-library": {
            "locked": "1.3",
            "transitive": [
                "com.jayway.awaitility:awaitility",
                "com.palantir.atlasdb:atlasdb-tests-shared"
            ]
        },
        "org.hdrhistogram:HdrHistogram": {
            "locked": "2.1.9",
            "transitive": [
                "com.palantir.tritium:tritium-metrics",
                "org.mpierce.metrics.reservoir:hdrhistogram-metrics-reservoir"
            ]
        },
        "org.mockito:mockito-core": {
            "locked": "1.10.17",
            "transitive": [
                "com.palantir.atlasdb:atlasdb-tests-shared"
            ]
        },
        "org.mpierce.metrics.reservoir:hdrhistogram-metrics-reservoir": {
            "locked": "1.1.2",
            "transitive": [
                "com.palantir.tritium:tritium-metrics"
            ]
        },
        "org.objenesis:objenesis": {
            "locked": "2.2",
            "transitive": [
                "com.jayway.awaitility:awaitility",
                "org.mockito:mockito-core"
            ]
        },
        "org.postgresql:postgresql": {
            "locked": "9.4.1209",
            "transitive": [
                "com.palantir.atlasdb:commons-db"
            ]
        },
        "org.slf4j:slf4j-api": {
            "locked": "1.7.5",
            "transitive": [
                "com.codahale.metrics:metrics-core",
                "com.palantir.atlasdb:atlasdb-commons",
                "com.palantir.atlasdb:commons-proxy",
                "com.palantir.remoting1:tracing",
                "com.palantir.tritium:tritium-core",
                "com.palantir.tritium:tritium-lib",
                "com.palantir.tritium:tritium-metrics",
                "com.palantir.tritium:tritium-slf4j",
                "com.zaxxer:HikariCP",
                "io.dropwizard.metrics:metrics-core"
            ]
        },
        "org.xerial.snappy:snappy-java": {
            "locked": "1.1.1.7",
            "transitive": [
                "com.palantir.atlasdb:atlasdb-client"
            ]
        }
    }
}<|MERGE_RESOLUTION|>--- conflicted
+++ resolved
@@ -1,16 +1,15 @@
 {
     "compileClasspath": {
-<<<<<<< HEAD
         "cglib:cglib-nodep": {
             "locked": "3.1",
             "transitive": [
                 "com.jayway.awaitility:awaitility"
-=======
+            ]
+        },
         "com.codahale.metrics:metrics-core": {
             "locked": "3.0.2",
             "transitive": [
                 "com.palantir.atlasdb:atlasdb-dbkvs-hikari"
->>>>>>> e77debee
             ]
         },
         "com.fasterxml.jackson.core:jackson-annotations": {
@@ -507,17 +506,16 @@
         }
     },
     "runtime": {
-<<<<<<< HEAD
         "cglib:cglib-nodep": {
             "locked": "3.1",
             "transitive": [
                 "com.jayway.awaitility:awaitility"
-=======
+            ]
+        },
         "com.codahale.metrics:metrics-core": {
             "locked": "3.0.2",
             "transitive": [
                 "com.palantir.atlasdb:atlasdb-dbkvs-hikari"
->>>>>>> e77debee
             ]
         },
         "com.fasterxml.jackson.core:jackson-annotations": {
