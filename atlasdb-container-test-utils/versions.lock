{
    "compileClasspath": {
        "cglib:cglib-nodep": {
            "locked": "3.1",
            "transitive": [
                "com.jayway.awaitility:awaitility"
            ]
        },
        "com.carrotsearch:hppc": {
            "locked": "0.5.4",
            "transitive": [
                "com.palantir.atlasdb:atlasdb-cassandra"
            ]
        },
        "com.datastax.cassandra:cassandra-driver-core": {
            "locked": "2.2.0-rc3",
            "transitive": [
                "com.palantir.atlasdb:atlasdb-cassandra"
            ]
        },
        "com.fasterxml.jackson.core:jackson-annotations": {
            "locked": "2.6.7",
            "transitive": [
                "com.fasterxml.jackson.core:jackson-databind",
                "com.palantir.atlasdb:atlasdb-api",
                "com.palantir.atlasdb:atlasdb-commons",
                "com.palantir.atlasdb:timestamp-api",
                "com.palantir.atlasdb:timestamp-client"
            ]
        },
        "com.fasterxml.jackson.core:jackson-core": {
            "locked": "2.6.7",
            "transitive": [
                "com.fasterxml.jackson.core:jackson-databind",
                "com.fasterxml.jackson.dataformat:jackson-dataformat-cbor",
                "com.fasterxml.jackson.datatype:jackson-datatype-guava",
                "com.fasterxml.jackson.datatype:jackson-datatype-jdk8",
                "com.fasterxml.jackson.datatype:jackson-datatype-jsr310",
                "com.fasterxml.jackson.module:jackson-module-afterburner",
                "com.palantir.atlasdb:atlasdb-client"
            ]
        },
        "com.fasterxml.jackson.core:jackson-databind": {
            "locked": "2.6.7",
            "transitive": [
                "com.fasterxml.jackson.datatype:jackson-datatype-guava",
                "com.fasterxml.jackson.datatype:jackson-datatype-jdk8",
                "com.fasterxml.jackson.datatype:jackson-datatype-jsr310",
                "com.fasterxml.jackson.module:jackson-module-afterburner",
                "com.palantir.atlasdb:atlasdb-api",
                "com.palantir.atlasdb:atlasdb-client",
                "com.palantir.atlasdb:timestamp-client",
                "com.palantir.remoting-api:ssl-config",
                "com.palantir.remoting-api:tracing",
                "com.palantir.remoting3:jackson-support",
                "com.palantir.remoting3:keystores",
                "com.palantir.remoting3:tracing"
            ]
        },
        "com.fasterxml.jackson.dataformat:jackson-dataformat-cbor": {
            "locked": "2.6.7",
            "transitive": [
                "com.palantir.remoting3:jackson-support"
            ]
        },
        "com.fasterxml.jackson.datatype:jackson-datatype-guava": {
            "locked": "2.6.7",
            "transitive": [
                "com.palantir.atlasdb:atlasdb-client",
                "com.palantir.remoting3:jackson-support",
                "com.palantir.remoting3:tracing"
            ]
        },
        "com.fasterxml.jackson.datatype:jackson-datatype-jdk8": {
            "locked": "2.6.7",
            "transitive": [
                "com.palantir.remoting3:jackson-support",
                "com.palantir.remoting3:tracing"
            ]
        },
        "com.fasterxml.jackson.datatype:jackson-datatype-jsr310": {
            "locked": "2.6.7",
            "transitive": [
                "com.palantir.remoting3:jackson-support"
            ]
        },
        "com.fasterxml.jackson.module:jackson-module-afterburner": {
            "locked": "2.6.7",
            "transitive": [
                "com.palantir.remoting3:jackson-support",
                "com.palantir.remoting3:tracing"
            ]
        },
        "com.github.almondtools:conmatch": {
            "locked": "0.1.5",
            "transitive": [
                "net.amygdalum:xrayinterface"
            ]
        },
        "com.github.rholder:snowball-stemmer": {
            "locked": "1.3.0.581.1",
            "transitive": [
                "com.palantir.atlasdb:atlasdb-cassandra"
            ]
        },
        "com.github.zafarkhaja:java-semver": {
            "locked": "0.9.0",
            "transitive": [
                "com.palantir.docker.compose:docker-compose-rule-core"
            ]
        },
        "com.google.code.findbugs:annotations": {
            "locked": "2.0.3",
            "transitive": [
                "com.palantir.atlasdb:atlasdb-api",
                "com.palantir.atlasdb:atlasdb-cassandra",
                "com.palantir.atlasdb:atlasdb-client",
                "com.palantir.atlasdb:atlasdb-client-protobufs",
                "com.palantir.atlasdb:atlasdb-commons",
                "com.palantir.atlasdb:atlasdb-processors",
                "com.palantir.atlasdb:commons-annotations",
                "com.palantir.atlasdb:commons-api",
                "com.palantir.atlasdb:commons-executors",
                "com.palantir.atlasdb:timestamp-api",
                "com.palantir.atlasdb:timestamp-client",
                "com.palantir.atlasdb:timestamp-impl",
                "com.palantir.tritium:tritium-api",
                "com.palantir.tritium:tritium-core",
                "com.palantir.tritium:tritium-lib",
                "com.palantir.tritium:tritium-metrics",
                "com.palantir.tritium:tritium-slf4j"
            ]
        },
        "com.google.code.findbugs:jsr305": {
            "locked": "1.3.9",
            "transitive": [
                "com.palantir.atlasdb:atlasdb-commons",
                "org.mpierce.metrics.reservoir:hdrhistogram-metrics-reservoir"
            ]
        },
        "com.google.guava:guava": {
            "locked": "18.0",
            "transitive": [
                "com.datastax.cassandra:cassandra-driver-core",
                "com.fasterxml.jackson.datatype:jackson-datatype-guava",
                "com.palantir.atlasdb:atlasdb-cassandra",
                "com.palantir.atlasdb:atlasdb-commons",
                "com.palantir.atlasdb:atlasdb-processors",
                "com.palantir.docker.compose:docker-compose-rule-core",
                "com.palantir.remoting3:keystores",
                "com.palantir.remoting3:tracing",
                "com.palantir.tritium:tritium-core",
                "com.palantir.tritium:tritium-lib",
                "com.palantir.tritium:tritium-metrics"
            ]
        },
        "com.google.protobuf:protobuf-java": {
            "locked": "2.6.0",
            "transitive": [
                "com.palantir.atlasdb:atlasdb-client",
                "com.palantir.atlasdb:atlasdb-client-protobufs"
            ]
        },
        "com.googlecode.concurrent-trees:concurrent-trees": {
            "locked": "2.4.0",
            "transitive": [
                "org.apache.cassandra:cassandra-thrift"
            ]
        },
        "com.googlecode.json-simple:json-simple": {
            "locked": "1.1.1",
            "transitive": [
                "com.palantir.atlasdb:atlasdb-client"
            ]
        },
        "com.googlecode.protobuf-java-format:protobuf-java-format": {
            "locked": "1.2",
            "transitive": [
                "com.palantir.atlasdb:atlasdb-client"
            ]
        },
        "com.jayway.awaitility:awaitility": {
            "locked": "1.6.5",
            "transitive": [
                "com.palantir.docker.compose:docker-compose-rule-core"
            ]
        },
        "com.palantir.atlasdb:atlasdb-api": {
            "project": true,
            "transitive": [
                "com.palantir.atlasdb:atlasdb-cassandra",
                "com.palantir.atlasdb:atlasdb-client"
            ]
        },
        "com.palantir.atlasdb:atlasdb-cassandra": {
            "project": true
        },
        "com.palantir.atlasdb:atlasdb-client": {
            "project": true,
            "transitive": [
                "com.palantir.atlasdb:atlasdb-cassandra",
                "com.palantir.atlasdb:timestamp-impl"
            ]
        },
        "com.palantir.atlasdb:atlasdb-client-protobufs": {
            "project": true,
            "transitive": [
                "com.palantir.atlasdb:atlasdb-client"
            ]
        },
        "com.palantir.atlasdb:atlasdb-commons": {
            "project": true,
            "transitive": [
                "com.palantir.atlasdb:atlasdb-api",
                "com.palantir.atlasdb:atlasdb-client",
                "com.palantir.atlasdb:commons-api",
                "com.palantir.atlasdb:timestamp-client",
                "com.palantir.atlasdb:timestamp-impl"
            ]
        },
        "com.palantir.atlasdb:atlasdb-processors": {
            "project": true,
            "transitive": [
                "com.palantir.atlasdb:atlasdb-cassandra"
            ]
        },
        "com.palantir.atlasdb:commons-annotations": {
            "project": true,
            "transitive": [
                "com.palantir.atlasdb:commons-api"
            ]
        },
        "com.palantir.atlasdb:commons-api": {
            "project": true,
            "transitive": [
                "com.palantir.atlasdb:atlasdb-cassandra"
            ]
        },
        "com.palantir.atlasdb:commons-executors": {
            "project": true,
            "transitive": [
                "com.palantir.atlasdb:atlasdb-commons"
            ]
        },
        "com.palantir.atlasdb:timestamp-api": {
            "project": true,
            "transitive": [
                "com.palantir.atlasdb:atlasdb-api",
                "com.palantir.atlasdb:timestamp-client",
                "com.palantir.atlasdb:timestamp-impl"
            ]
        },
        "com.palantir.atlasdb:timestamp-client": {
            "project": true,
            "transitive": [
                "com.palantir.atlasdb:timestamp-impl"
            ]
        },
        "com.palantir.atlasdb:timestamp-impl": {
            "project": true,
            "transitive": [
                "com.palantir.atlasdb:atlasdb-cassandra"
            ]
        },
        "com.palantir.docker.compose:docker-compose-rule-core": {
            "locked": "0.31.0",
            "transitive": [
                "com.palantir.docker.compose:docker-compose-rule-junit4"
            ]
        },
        "com.palantir.docker.compose:docker-compose-rule-junit4": {
            "locked": "0.31.0",
            "transitive": [
                "com.palantir.docker.proxy:docker-proxy-rule"
            ]
        },
        "com.palantir.docker.proxy:docker-proxy-rule": {
            "locked": "0.3.0"
        },
        "com.palantir.remoting-api:ssl-config": {
            "locked": "1.1.0",
            "transitive": [
                "com.palantir.atlasdb:atlasdb-api",
                "com.palantir.atlasdb:atlasdb-cassandra",
                "com.palantir.remoting3:keystores"
            ]
        },
        "com.palantir.remoting-api:tracing": {
            "locked": "1.1.0",
            "transitive": [
                "com.palantir.remoting3:tracing"
            ]
        },
        "com.palantir.remoting3:jackson-support": {
            "locked": "3.2.1",
            "transitive": [
                "com.palantir.remoting3:tracing"
            ]
        },
        "com.palantir.remoting3:keystores": {
            "locked": "3.2.1",
            "transitive": [
                "com.palantir.atlasdb:atlasdb-cassandra"
            ]
        },
        "com.palantir.remoting3:tracing": {
            "locked": "3.2.1",
            "transitive": [
                "com.palantir.atlasdb:atlasdb-cassandra",
                "com.palantir.atlasdb:atlasdb-client"
            ]
        },
        "com.palantir.safe-logging:safe-logging": {
            "locked": "0.1.3",
            "transitive": [
                "com.palantir.atlasdb:atlasdb-cassandra",
                "com.palantir.atlasdb:atlasdb-client",
                "com.palantir.atlasdb:atlasdb-commons",
                "com.palantir.atlasdb:timestamp-api",
                "com.palantir.atlasdb:timestamp-impl"
            ]
        },
        "com.palantir.tritium:tritium-api": {
            "locked": "0.6.0",
            "transitive": [
                "com.palantir.tritium:tritium-core",
                "com.palantir.tritium:tritium-lib",
                "com.palantir.tritium:tritium-metrics",
                "com.palantir.tritium:tritium-slf4j"
            ]
        },
        "com.palantir.tritium:tritium-core": {
            "locked": "0.6.0",
            "transitive": [
                "com.palantir.tritium:tritium-lib",
                "com.palantir.tritium:tritium-metrics",
                "com.palantir.tritium:tritium-slf4j"
            ]
        },
        "com.palantir.tritium:tritium-lib": {
            "locked": "0.6.0",
            "transitive": [
                "com.palantir.atlasdb:atlasdb-client"
            ]
        },
        "com.palantir.tritium:tritium-metrics": {
            "locked": "0.6.0",
            "transitive": [
                "com.palantir.tritium:tritium-lib"
            ]
        },
        "com.palantir.tritium:tritium-slf4j": {
            "locked": "0.6.0",
            "transitive": [
                "com.palantir.tritium:tritium-lib"
            ]
        },
        "com.squareup:javapoet": {
            "locked": "1.9.0",
            "transitive": [
<<<<<<< HEAD
                "com.palantir.atlasdb:atlasdb-processors"
=======
                "com.palantir.atlasdb:atlasdb-client"
>>>>>>> 4854a260
            ]
        },
        "commons-codec:commons-codec": {
            "locked": "1.10",
            "transitive": [
                "org.apache.httpcomponents:httpclient"
            ]
        },
        "commons-io:commons-io": {
            "locked": "2.1",
            "transitive": [
                "com.palantir.docker.compose:docker-compose-rule-core"
            ]
        },
        "commons-lang:commons-lang": {
            "locked": "2.6",
            "transitive": [
                "com.palantir.atlasdb:atlasdb-client"
            ]
        },
        "de.jflex:jflex": {
            "locked": "1.6.0",
            "transitive": [
                "com.palantir.atlasdb:atlasdb-cassandra"
            ]
        },
        "io.dropwizard.metrics:metrics-core": {
            "locked": "3.1.2",
            "transitive": [
                "com.palantir.atlasdb:atlasdb-commons",
                "com.palantir.tritium:tritium-metrics",
                "org.mpierce.metrics.reservoir:hdrhistogram-metrics-reservoir"
            ]
        },
        "io.netty:netty-buffer": {
            "locked": "4.0.27.Final",
            "transitive": [
                "io.netty:netty-handler",
                "io.netty:netty-transport"
            ]
        },
        "io.netty:netty-codec": {
            "locked": "4.0.27.Final",
            "transitive": [
                "io.netty:netty-handler"
            ]
        },
        "io.netty:netty-common": {
            "locked": "4.0.27.Final",
            "transitive": [
                "io.netty:netty-buffer"
            ]
        },
        "io.netty:netty-handler": {
            "locked": "4.0.27.Final",
            "transitive": [
                "com.datastax.cassandra:cassandra-driver-core"
            ]
        },
        "io.netty:netty-transport": {
            "locked": "4.0.27.Final",
            "transitive": [
                "io.netty:netty-codec",
                "io.netty:netty-handler"
            ]
        },
        "javax.validation:validation-api": {
            "locked": "1.1.0.Final",
            "transitive": [
                "com.palantir.atlasdb:atlasdb-api"
            ]
        },
        "javax.ws.rs:javax.ws.rs-api": {
            "locked": "2.0.1",
            "transitive": [
                "com.palantir.atlasdb:atlasdb-api",
                "com.palantir.atlasdb:atlasdb-commons",
                "com.palantir.atlasdb:timestamp-api"
            ]
        },
        "joda-time:joda-time": {
            "locked": "2.7",
            "transitive": [
                "com.palantir.docker.compose:docker-compose-rule-core"
            ]
        },
        "junit:junit": {
            "locked": "4.12",
            "transitive": [
                "com.github.almondtools:conmatch",
                "com.palantir.docker.compose:docker-compose-rule-junit4",
                "com.palantir.docker.proxy:docker-proxy-rule"
            ]
        },
        "net.amygdalum:xrayinterface": {
            "locked": "0.3.0",
            "transitive": [
                "com.palantir.docker.proxy:docker-proxy-rule"
            ]
        },
        "net.jpountz.lz4:lz4": {
            "locked": "1.3.0",
            "transitive": [
                "com.palantir.atlasdb:atlasdb-commons"
            ]
        },
        "one.util:streamex": {
            "locked": "0.6.3",
            "transitive": [
                "com.palantir.docker.proxy:docker-proxy-rule"
            ]
        },
        "org.apache.cassandra:cassandra-thrift": {
            "locked": "3.10",
            "transitive": [
                "com.palantir.atlasdb:atlasdb-cassandra"
            ]
        },
        "org.apache.commons:commons-lang3": {
            "locked": "3.1",
            "transitive": [
                "com.palantir.atlasdb:atlasdb-api",
                "com.palantir.docker.compose:docker-compose-rule-core",
                "org.apache.cassandra:cassandra-thrift"
            ]
        },
        "org.apache.commons:commons-pool2": {
            "locked": "2.4.2",
            "transitive": [
                "com.palantir.atlasdb:atlasdb-cassandra"
            ]
        },
        "org.apache.httpcomponents:httpclient": {
            "locked": "4.2.5",
            "transitive": [
                "org.apache.thrift:libthrift"
            ]
        },
        "org.apache.httpcomponents:httpcore": {
            "locked": "4.2.4",
            "transitive": [
                "org.apache.httpcomponents:httpclient",
                "org.apache.thrift:libthrift"
            ]
        },
        "org.apache.thrift:libthrift": {
            "locked": "0.9.2",
            "transitive": [
                "org.apache.cassandra:cassandra-thrift"
            ]
        },
        "org.hamcrest:hamcrest-core": {
            "locked": "1.3",
            "transitive": [
                "com.jayway.awaitility:awaitility",
                "junit:junit",
                "org.hamcrest:hamcrest-library"
            ]
        },
        "org.hamcrest:hamcrest-library": {
            "locked": "1.3",
            "transitive": [
                "com.github.almondtools:conmatch",
                "com.jayway.awaitility:awaitility"
            ]
        },
        "org.hdrhistogram:HdrHistogram": {
            "locked": "2.1.9",
            "transitive": [
                "com.palantir.tritium:tritium-metrics",
                "org.mpierce.metrics.reservoir:hdrhistogram-metrics-reservoir"
            ]
        },
        "org.jboss.marshalling:jboss-marshalling": {
            "locked": "1.4.11.Final",
            "transitive": [
                "com.palantir.atlasdb:atlasdb-cassandra"
            ]
        },
        "org.mpierce.metrics.reservoir:hdrhistogram-metrics-reservoir": {
            "locked": "1.1.2",
            "transitive": [
                "com.palantir.tritium:tritium-metrics"
            ]
        },
        "org.objenesis:objenesis": {
            "locked": "2.2",
            "transitive": [
                "com.jayway.awaitility:awaitility"
            ]
        },
        "org.slf4j:jcl-over-slf4j": {
            "locked": "1.7.5",
            "transitive": [
                "org.apache.cassandra:cassandra-thrift"
            ]
        },
        "org.slf4j:log4j-over-slf4j": {
            "locked": "1.7.5",
            "transitive": [
                "org.apache.cassandra:cassandra-thrift"
            ]
        },
        "org.slf4j:slf4j-api": {
            "locked": "1.7.5",
            "transitive": [
                "com.palantir.atlasdb:atlasdb-commons",
                "com.palantir.docker.compose:docker-compose-rule-core",
                "com.palantir.remoting3:tracing",
                "com.palantir.tritium:tritium-core",
                "com.palantir.tritium:tritium-lib",
                "com.palantir.tritium:tritium-metrics",
                "com.palantir.tritium:tritium-slf4j",
                "io.dropwizard.metrics:metrics-core",
                "org.apache.cassandra:cassandra-thrift",
                "org.apache.thrift:libthrift",
                "org.slf4j:jcl-over-slf4j",
                "org.slf4j:log4j-over-slf4j"
            ]
        },
        "org.xerial.snappy:snappy-java": {
            "locked": "1.1.1.7",
            "transitive": [
                "com.palantir.atlasdb:atlasdb-client"
            ]
        }
    },
    "runtime": {
        "cglib:cglib-nodep": {
            "locked": "3.1",
            "transitive": [
                "com.jayway.awaitility:awaitility"
            ]
        },
        "com.carrotsearch:hppc": {
            "locked": "0.5.4",
            "transitive": [
                "com.palantir.atlasdb:atlasdb-cassandra"
            ]
        },
        "com.datastax.cassandra:cassandra-driver-core": {
            "locked": "2.2.0-rc3",
            "transitive": [
                "com.palantir.atlasdb:atlasdb-cassandra"
            ]
        },
        "com.fasterxml.jackson.core:jackson-annotations": {
            "locked": "2.6.7",
            "transitive": [
                "com.fasterxml.jackson.core:jackson-databind",
                "com.palantir.atlasdb:atlasdb-api",
                "com.palantir.atlasdb:atlasdb-commons",
                "com.palantir.atlasdb:timestamp-api",
                "com.palantir.atlasdb:timestamp-client"
            ]
        },
        "com.fasterxml.jackson.core:jackson-core": {
            "locked": "2.6.7",
            "transitive": [
                "com.fasterxml.jackson.core:jackson-databind",
                "com.fasterxml.jackson.dataformat:jackson-dataformat-cbor",
                "com.fasterxml.jackson.datatype:jackson-datatype-guava",
                "com.fasterxml.jackson.datatype:jackson-datatype-jdk8",
                "com.fasterxml.jackson.datatype:jackson-datatype-jsr310",
                "com.fasterxml.jackson.module:jackson-module-afterburner",
                "com.palantir.atlasdb:atlasdb-client"
            ]
        },
        "com.fasterxml.jackson.core:jackson-databind": {
            "locked": "2.6.7",
            "transitive": [
                "com.fasterxml.jackson.datatype:jackson-datatype-guava",
                "com.fasterxml.jackson.datatype:jackson-datatype-jdk8",
                "com.fasterxml.jackson.datatype:jackson-datatype-jsr310",
                "com.fasterxml.jackson.module:jackson-module-afterburner",
                "com.palantir.atlasdb:atlasdb-api",
                "com.palantir.atlasdb:atlasdb-client",
                "com.palantir.atlasdb:timestamp-client",
                "com.palantir.remoting-api:ssl-config",
                "com.palantir.remoting-api:tracing",
                "com.palantir.remoting3:jackson-support",
                "com.palantir.remoting3:keystores",
                "com.palantir.remoting3:tracing"
            ]
        },
        "com.fasterxml.jackson.dataformat:jackson-dataformat-cbor": {
            "locked": "2.6.7",
            "transitive": [
                "com.palantir.remoting3:jackson-support"
            ]
        },
        "com.fasterxml.jackson.datatype:jackson-datatype-guava": {
            "locked": "2.6.7",
            "transitive": [
                "com.palantir.atlasdb:atlasdb-client",
                "com.palantir.remoting3:jackson-support",
                "com.palantir.remoting3:tracing"
            ]
        },
        "com.fasterxml.jackson.datatype:jackson-datatype-jdk8": {
            "locked": "2.6.7",
            "transitive": [
                "com.palantir.remoting3:jackson-support",
                "com.palantir.remoting3:tracing"
            ]
        },
        "com.fasterxml.jackson.datatype:jackson-datatype-jsr310": {
            "locked": "2.6.7",
            "transitive": [
                "com.palantir.remoting3:jackson-support"
            ]
        },
        "com.fasterxml.jackson.module:jackson-module-afterburner": {
            "locked": "2.6.7",
            "transitive": [
                "com.palantir.remoting3:jackson-support",
                "com.palantir.remoting3:tracing"
            ]
        },
        "com.github.almondtools:conmatch": {
            "locked": "0.1.5",
            "transitive": [
                "net.amygdalum:xrayinterface"
            ]
        },
        "com.github.rholder:snowball-stemmer": {
            "locked": "1.3.0.581.1",
            "transitive": [
                "com.palantir.atlasdb:atlasdb-cassandra"
            ]
        },
        "com.github.zafarkhaja:java-semver": {
            "locked": "0.9.0",
            "transitive": [
                "com.palantir.docker.compose:docker-compose-rule-core"
            ]
        },
        "com.google.code.findbugs:annotations": {
            "locked": "2.0.3",
            "transitive": [
                "com.palantir.atlasdb:atlasdb-api",
                "com.palantir.atlasdb:atlasdb-cassandra",
                "com.palantir.atlasdb:atlasdb-client",
                "com.palantir.atlasdb:atlasdb-client-protobufs",
                "com.palantir.atlasdb:atlasdb-commons",
                "com.palantir.atlasdb:atlasdb-processors",
                "com.palantir.atlasdb:commons-annotations",
                "com.palantir.atlasdb:commons-api",
                "com.palantir.atlasdb:commons-executors",
                "com.palantir.atlasdb:timestamp-api",
                "com.palantir.atlasdb:timestamp-client",
                "com.palantir.atlasdb:timestamp-impl",
                "com.palantir.tritium:tritium-api",
                "com.palantir.tritium:tritium-core",
                "com.palantir.tritium:tritium-lib",
                "com.palantir.tritium:tritium-metrics",
                "com.palantir.tritium:tritium-slf4j"
            ]
        },
        "com.google.code.findbugs:jsr305": {
            "locked": "1.3.9",
            "transitive": [
                "com.palantir.atlasdb:atlasdb-commons",
                "org.mpierce.metrics.reservoir:hdrhistogram-metrics-reservoir"
            ]
        },
        "com.google.guava:guava": {
            "locked": "18.0",
            "transitive": [
                "com.datastax.cassandra:cassandra-driver-core",
                "com.fasterxml.jackson.datatype:jackson-datatype-guava",
                "com.palantir.atlasdb:atlasdb-cassandra",
                "com.palantir.atlasdb:atlasdb-commons",
                "com.palantir.atlasdb:atlasdb-processors",
                "com.palantir.docker.compose:docker-compose-rule-core",
                "com.palantir.remoting3:keystores",
                "com.palantir.remoting3:tracing",
                "com.palantir.tritium:tritium-core",
                "com.palantir.tritium:tritium-lib",
                "com.palantir.tritium:tritium-metrics"
            ]
        },
        "com.google.protobuf:protobuf-java": {
            "locked": "2.6.0",
            "transitive": [
                "com.palantir.atlasdb:atlasdb-client",
                "com.palantir.atlasdb:atlasdb-client-protobufs"
            ]
        },
        "com.googlecode.concurrent-trees:concurrent-trees": {
            "locked": "2.4.0",
            "transitive": [
                "org.apache.cassandra:cassandra-thrift"
            ]
        },
        "com.googlecode.json-simple:json-simple": {
            "locked": "1.1.1",
            "transitive": [
                "com.palantir.atlasdb:atlasdb-client"
            ]
        },
        "com.googlecode.protobuf-java-format:protobuf-java-format": {
            "locked": "1.2",
            "transitive": [
                "com.palantir.atlasdb:atlasdb-client"
            ]
        },
        "com.jayway.awaitility:awaitility": {
            "locked": "1.6.5",
            "transitive": [
                "com.palantir.docker.compose:docker-compose-rule-core"
            ]
        },
        "com.palantir.atlasdb:atlasdb-api": {
            "project": true,
            "transitive": [
                "com.palantir.atlasdb:atlasdb-cassandra",
                "com.palantir.atlasdb:atlasdb-client"
            ]
        },
        "com.palantir.atlasdb:atlasdb-cassandra": {
            "project": true
        },
        "com.palantir.atlasdb:atlasdb-client": {
            "project": true,
            "transitive": [
                "com.palantir.atlasdb:atlasdb-cassandra",
                "com.palantir.atlasdb:timestamp-impl"
            ]
        },
        "com.palantir.atlasdb:atlasdb-client-protobufs": {
            "project": true,
            "transitive": [
                "com.palantir.atlasdb:atlasdb-client"
            ]
        },
        "com.palantir.atlasdb:atlasdb-commons": {
            "project": true,
            "transitive": [
                "com.palantir.atlasdb:atlasdb-api",
                "com.palantir.atlasdb:atlasdb-client",
                "com.palantir.atlasdb:commons-api",
                "com.palantir.atlasdb:timestamp-client",
                "com.palantir.atlasdb:timestamp-impl"
            ]
        },
        "com.palantir.atlasdb:atlasdb-processors": {
            "project": true,
            "transitive": [
                "com.palantir.atlasdb:atlasdb-cassandra"
            ]
        },
        "com.palantir.atlasdb:commons-annotations": {
            "project": true,
            "transitive": [
                "com.palantir.atlasdb:commons-api"
            ]
        },
        "com.palantir.atlasdb:commons-api": {
            "project": true,
            "transitive": [
                "com.palantir.atlasdb:atlasdb-cassandra"
            ]
        },
        "com.palantir.atlasdb:commons-executors": {
            "project": true,
            "transitive": [
                "com.palantir.atlasdb:atlasdb-commons"
            ]
        },
        "com.palantir.atlasdb:timestamp-api": {
            "project": true,
            "transitive": [
                "com.palantir.atlasdb:atlasdb-api",
                "com.palantir.atlasdb:timestamp-client",
                "com.palantir.atlasdb:timestamp-impl"
            ]
        },
        "com.palantir.atlasdb:timestamp-client": {
            "project": true,
            "transitive": [
                "com.palantir.atlasdb:timestamp-impl"
            ]
        },
        "com.palantir.atlasdb:timestamp-impl": {
            "project": true,
            "transitive": [
                "com.palantir.atlasdb:atlasdb-cassandra"
            ]
        },
        "com.palantir.docker.compose:docker-compose-rule-core": {
            "locked": "0.31.0",
            "transitive": [
                "com.palantir.docker.compose:docker-compose-rule-junit4"
            ]
        },
        "com.palantir.docker.compose:docker-compose-rule-junit4": {
            "locked": "0.31.0",
            "transitive": [
                "com.palantir.docker.proxy:docker-proxy-rule"
            ]
        },
        "com.palantir.docker.proxy:docker-proxy-rule": {
            "locked": "0.3.0"
        },
        "com.palantir.remoting-api:ssl-config": {
            "locked": "1.1.0",
            "transitive": [
                "com.palantir.atlasdb:atlasdb-api",
                "com.palantir.atlasdb:atlasdb-cassandra",
                "com.palantir.remoting3:keystores"
            ]
        },
        "com.palantir.remoting-api:tracing": {
            "locked": "1.1.0",
            "transitive": [
                "com.palantir.remoting3:tracing"
            ]
        },
        "com.palantir.remoting3:jackson-support": {
            "locked": "3.2.1",
            "transitive": [
                "com.palantir.remoting3:tracing"
            ]
        },
        "com.palantir.remoting3:keystores": {
            "locked": "3.2.1",
            "transitive": [
                "com.palantir.atlasdb:atlasdb-cassandra"
            ]
        },
        "com.palantir.remoting3:tracing": {
            "locked": "3.2.1",
            "transitive": [
                "com.palantir.atlasdb:atlasdb-cassandra",
                "com.palantir.atlasdb:atlasdb-client"
            ]
        },
        "com.palantir.safe-logging:safe-logging": {
            "locked": "0.1.3",
            "transitive": [
                "com.palantir.atlasdb:atlasdb-cassandra",
                "com.palantir.atlasdb:atlasdb-client",
                "com.palantir.atlasdb:atlasdb-commons",
                "com.palantir.atlasdb:timestamp-api",
                "com.palantir.atlasdb:timestamp-impl"
            ]
        },
        "com.palantir.tritium:tritium-api": {
            "locked": "0.6.0",
            "transitive": [
                "com.palantir.tritium:tritium-core",
                "com.palantir.tritium:tritium-lib",
                "com.palantir.tritium:tritium-metrics",
                "com.palantir.tritium:tritium-slf4j"
            ]
        },
        "com.palantir.tritium:tritium-core": {
            "locked": "0.6.0",
            "transitive": [
                "com.palantir.tritium:tritium-lib",
                "com.palantir.tritium:tritium-metrics",
                "com.palantir.tritium:tritium-slf4j"
            ]
        },
        "com.palantir.tritium:tritium-lib": {
            "locked": "0.6.0",
            "transitive": [
                "com.palantir.atlasdb:atlasdb-client"
            ]
        },
        "com.palantir.tritium:tritium-metrics": {
            "locked": "0.6.0",
            "transitive": [
                "com.palantir.tritium:tritium-lib"
            ]
        },
        "com.palantir.tritium:tritium-slf4j": {
            "locked": "0.6.0",
            "transitive": [
                "com.palantir.tritium:tritium-lib"
            ]
        },
        "com.squareup:javapoet": {
            "locked": "1.9.0",
            "transitive": [
<<<<<<< HEAD
                "com.palantir.atlasdb:atlasdb-processors"
=======
                "com.palantir.atlasdb:atlasdb-client"
>>>>>>> 4854a260
            ]
        },
        "commons-codec:commons-codec": {
            "locked": "1.10",
            "transitive": [
                "org.apache.httpcomponents:httpclient"
            ]
        },
        "commons-io:commons-io": {
            "locked": "2.1",
            "transitive": [
                "com.palantir.docker.compose:docker-compose-rule-core"
            ]
        },
        "commons-lang:commons-lang": {
            "locked": "2.6",
            "transitive": [
                "com.palantir.atlasdb:atlasdb-client"
            ]
        },
        "de.jflex:jflex": {
            "locked": "1.6.0",
            "transitive": [
                "com.palantir.atlasdb:atlasdb-cassandra"
            ]
        },
        "io.dropwizard.metrics:metrics-core": {
            "locked": "3.1.2",
            "transitive": [
                "com.palantir.atlasdb:atlasdb-commons",
                "com.palantir.tritium:tritium-metrics",
                "org.mpierce.metrics.reservoir:hdrhistogram-metrics-reservoir"
            ]
        },
        "io.netty:netty-buffer": {
            "locked": "4.0.27.Final",
            "transitive": [
                "io.netty:netty-handler",
                "io.netty:netty-transport"
            ]
        },
        "io.netty:netty-codec": {
            "locked": "4.0.27.Final",
            "transitive": [
                "io.netty:netty-handler"
            ]
        },
        "io.netty:netty-common": {
            "locked": "4.0.27.Final",
            "transitive": [
                "io.netty:netty-buffer"
            ]
        },
        "io.netty:netty-handler": {
            "locked": "4.0.27.Final",
            "transitive": [
                "com.datastax.cassandra:cassandra-driver-core"
            ]
        },
        "io.netty:netty-transport": {
            "locked": "4.0.27.Final",
            "transitive": [
                "io.netty:netty-codec",
                "io.netty:netty-handler"
            ]
        },
        "javax.validation:validation-api": {
            "locked": "1.1.0.Final",
            "transitive": [
                "com.palantir.atlasdb:atlasdb-api"
            ]
        },
        "javax.ws.rs:javax.ws.rs-api": {
            "locked": "2.0.1",
            "transitive": [
                "com.palantir.atlasdb:atlasdb-api",
                "com.palantir.atlasdb:atlasdb-commons",
                "com.palantir.atlasdb:timestamp-api"
            ]
        },
        "joda-time:joda-time": {
            "locked": "2.7",
            "transitive": [
                "com.palantir.docker.compose:docker-compose-rule-core"
            ]
        },
        "junit:junit": {
            "locked": "4.12",
            "transitive": [
                "com.github.almondtools:conmatch",
                "com.palantir.docker.compose:docker-compose-rule-junit4",
                "com.palantir.docker.proxy:docker-proxy-rule"
            ]
        },
        "net.amygdalum:xrayinterface": {
            "locked": "0.3.0",
            "transitive": [
                "com.palantir.docker.proxy:docker-proxy-rule"
            ]
        },
        "net.jpountz.lz4:lz4": {
            "locked": "1.3.0",
            "transitive": [
                "com.palantir.atlasdb:atlasdb-commons"
            ]
        },
        "one.util:streamex": {
            "locked": "0.6.3",
            "transitive": [
                "com.palantir.docker.proxy:docker-proxy-rule"
            ]
        },
        "org.apache.cassandra:cassandra-thrift": {
            "locked": "3.10",
            "transitive": [
                "com.palantir.atlasdb:atlasdb-cassandra"
            ]
        },
        "org.apache.commons:commons-lang3": {
            "locked": "3.1",
            "transitive": [
                "com.palantir.atlasdb:atlasdb-api",
                "com.palantir.docker.compose:docker-compose-rule-core",
                "org.apache.cassandra:cassandra-thrift"
            ]
        },
        "org.apache.commons:commons-pool2": {
            "locked": "2.4.2",
            "transitive": [
                "com.palantir.atlasdb:atlasdb-cassandra"
            ]
        },
        "org.apache.httpcomponents:httpclient": {
            "locked": "4.2.5",
            "transitive": [
                "org.apache.thrift:libthrift"
            ]
        },
        "org.apache.httpcomponents:httpcore": {
            "locked": "4.2.4",
            "transitive": [
                "org.apache.httpcomponents:httpclient",
                "org.apache.thrift:libthrift"
            ]
        },
        "org.apache.thrift:libthrift": {
            "locked": "0.9.2",
            "transitive": [
                "org.apache.cassandra:cassandra-thrift"
            ]
        },
        "org.hamcrest:hamcrest-core": {
            "locked": "1.3",
            "transitive": [
                "com.jayway.awaitility:awaitility",
                "junit:junit",
                "org.hamcrest:hamcrest-library"
            ]
        },
        "org.hamcrest:hamcrest-library": {
            "locked": "1.3",
            "transitive": [
                "com.github.almondtools:conmatch",
                "com.jayway.awaitility:awaitility"
            ]
        },
        "org.hdrhistogram:HdrHistogram": {
            "locked": "2.1.9",
            "transitive": [
                "com.palantir.tritium:tritium-metrics",
                "org.mpierce.metrics.reservoir:hdrhistogram-metrics-reservoir"
            ]
        },
        "org.jboss.marshalling:jboss-marshalling": {
            "locked": "1.4.11.Final",
            "transitive": [
                "com.palantir.atlasdb:atlasdb-cassandra"
            ]
        },
        "org.mpierce.metrics.reservoir:hdrhistogram-metrics-reservoir": {
            "locked": "1.1.2",
            "transitive": [
                "com.palantir.tritium:tritium-metrics"
            ]
        },
        "org.objenesis:objenesis": {
            "locked": "2.2",
            "transitive": [
                "com.jayway.awaitility:awaitility"
            ]
        },
        "org.slf4j:jcl-over-slf4j": {
            "locked": "1.7.5",
            "transitive": [
                "org.apache.cassandra:cassandra-thrift"
            ]
        },
        "org.slf4j:log4j-over-slf4j": {
            "locked": "1.7.5",
            "transitive": [
                "org.apache.cassandra:cassandra-thrift"
            ]
        },
        "org.slf4j:slf4j-api": {
            "locked": "1.7.5",
            "transitive": [
                "com.palantir.atlasdb:atlasdb-commons",
                "com.palantir.docker.compose:docker-compose-rule-core",
                "com.palantir.remoting3:tracing",
                "com.palantir.tritium:tritium-core",
                "com.palantir.tritium:tritium-lib",
                "com.palantir.tritium:tritium-metrics",
                "com.palantir.tritium:tritium-slf4j",
                "io.dropwizard.metrics:metrics-core",
                "org.apache.cassandra:cassandra-thrift",
                "org.apache.thrift:libthrift",
                "org.slf4j:jcl-over-slf4j",
                "org.slf4j:log4j-over-slf4j"
            ]
        },
        "org.xerial.snappy:snappy-java": {
            "locked": "1.1.1.7",
            "transitive": [
                "com.palantir.atlasdb:atlasdb-client"
            ]
        }
    }
}<|MERGE_RESOLUTION|>--- conflicted
+++ resolved
@@ -358,11 +358,8 @@
         "com.squareup:javapoet": {
             "locked": "1.9.0",
             "transitive": [
-<<<<<<< HEAD
+                "com.palantir.atlasdb:atlasdb-client",
                 "com.palantir.atlasdb:atlasdb-processors"
-=======
-                "com.palantir.atlasdb:atlasdb-client"
->>>>>>> 4854a260
             ]
         },
         "commons-codec:commons-codec": {
@@ -949,11 +946,8 @@
         "com.squareup:javapoet": {
             "locked": "1.9.0",
             "transitive": [
-<<<<<<< HEAD
+                "com.palantir.atlasdb:atlasdb-client",
                 "com.palantir.atlasdb:atlasdb-processors"
-=======
-                "com.palantir.atlasdb:atlasdb-client"
->>>>>>> 4854a260
             ]
         },
         "commons-codec:commons-codec": {
