/*
 * Copyright 2016 Palantir Technologies, Inc. All rights reserved.
 *
 * Licensed under the BSD-3 License (the "License");
 * you may not use this file except in compliance with the License.
 * You may obtain a copy of the License at
 *
 * http://opensource.org/licenses/BSD-3-Clause
 *
 * Unless required by applicable law or agreed to in writing, software
 * distributed under the License is distributed on an "AS IS" BASIS,
 * WITHOUT WARRANTIES OR CONDITIONS OF ANY KIND, either express or implied.
 * See the License for the specific language governing permissions and
 * limitations under the License.
 */
package com.palantir.atlasdb.containers;

import java.net.InetSocketAddress;
import java.util.Map;
import java.util.Optional;

import org.slf4j.Logger;
import org.slf4j.LoggerFactory;

import com.google.common.collect.ImmutableSet;
import com.palantir.atlasdb.cassandra.CassandraKeyValueServiceConfig;
import com.palantir.atlasdb.cassandra.ImmutableCassandraCredentialsConfig;
import com.palantir.atlasdb.cassandra.ImmutableCassandraKeyValueServiceConfig;
import com.palantir.atlasdb.config.ImmutableLeaderConfig;
import com.palantir.atlasdb.config.LeaderConfig;
import com.palantir.atlasdb.keyvalue.cassandra.CassandraKeyValueServiceImpl;
import com.palantir.atlasdb.util.MetricsManagers;
import com.palantir.docker.compose.DockerComposeRule;
import com.palantir.docker.compose.connection.waiting.SuccessOrFailure;

public class ThreeNodeCassandraCluster extends Container {
    private static final Logger log = LoggerFactory.getLogger(ThreeNodeCassandraCluster.class);

    private static final CassandraVersion CASSANDRA_VERSION = CassandraVersion.fromEnvironment();

    public static final String CLI_CONTAINER_NAME = "cli";
    public static final String FIRST_CASSANDRA_CONTAINER_NAME = "cassandra1";
    public static final String SECOND_CASSANDRA_CONTAINER_NAME = "cassandra2";
    public static final String THIRD_CASSANDRA_CONTAINER_NAME = "cassandra3";

    public static final CassandraKeyValueServiceConfig KVS_CONFIG = ImmutableCassandraKeyValueServiceConfig.builder()
            .addServers(new InetSocketAddress(FIRST_CASSANDRA_CONTAINER_NAME, CassandraContainer.CASSANDRA_PORT))
            .addServers(new InetSocketAddress(SECOND_CASSANDRA_CONTAINER_NAME, CassandraContainer.CASSANDRA_PORT))
            .addServers(new InetSocketAddress(THIRD_CASSANDRA_CONTAINER_NAME, CassandraContainer.CASSANDRA_PORT))
            .poolSize(20)
            .keyspace("atlasdb")
            .credentials(ImmutableCassandraCredentialsConfig.builder()
                    .username(CassandraContainer.USERNAME)
                    .password(CassandraContainer.PASSWORD)
                    .build())
            .replicationFactor(3)
            .mutationBatchCount(10000)
            .mutationBatchSizeBytes(10000000)
            .fetchBatchCount(1000)
            .autoRefreshNodes(false)
            .build();

    public static final Optional<LeaderConfig> LEADER_CONFIG = Optional.of(ImmutableLeaderConfig
            .builder()
            .quorumSize(1)
            .localServer("localhost")
            .leaders(ImmutableSet.of("localhost"))
            .build());

    @Override
    public String getDockerComposeFile() {
        return "/docker-compose-cassandra-three-node.yml";
    }

    @Override
    public Map<String, String> getEnvironment() {
        return CassandraEnvironment.get();
    }

    @Override
    public SuccessOrFailure isReady(DockerComposeRule rule) {
        return SuccessOrFailure.onResultOf(() -> {

            try {
                ThreeNodeCassandraClusterOperations cassandraOperations =
                        new ThreeNodeCassandraClusterOperations(rule, CASSANDRA_VERSION);

                if (!cassandraOperations.nodetoolShowsThreeCassandraNodesUp()) {
                    return false;
                }

                // slightly hijacking the isReady function here - using it
                // to actually modify the cluster
                cassandraOperations.replicateSystemAuthenticationDataOnAllNodes();

                return canCreateCassandraKeyValueService();
            } catch (Exception e) {
                log.info("Exception while checking if the Cassandra cluster was ready", e);
                return false;
            }
        });
    }

    private static boolean canCreateCassandraKeyValueService() {
<<<<<<< HEAD
        return CassandraKeyValueServiceImpl.create(
                MetricsManagers.createForTests(),
=======
        return CassandraKeyValueServiceImpl.createForTesting(
>>>>>>> 8e208e09
                KVS_CONFIG,
                LEADER_CONFIG)
                .isInitialized();
    }
}<|MERGE_RESOLUTION|>--- conflicted
+++ resolved
@@ -29,7 +29,6 @@
 import com.palantir.atlasdb.config.ImmutableLeaderConfig;
 import com.palantir.atlasdb.config.LeaderConfig;
 import com.palantir.atlasdb.keyvalue.cassandra.CassandraKeyValueServiceImpl;
-import com.palantir.atlasdb.util.MetricsManagers;
 import com.palantir.docker.compose.DockerComposeRule;
 import com.palantir.docker.compose.connection.waiting.SuccessOrFailure;
 
@@ -102,12 +101,7 @@
     }
 
     private static boolean canCreateCassandraKeyValueService() {
-<<<<<<< HEAD
-        return CassandraKeyValueServiceImpl.create(
-                MetricsManagers.createForTests(),
-=======
         return CassandraKeyValueServiceImpl.createForTesting(
->>>>>>> 8e208e09
                 KVS_CONFIG,
                 LEADER_CONFIG)
                 .isInitialized();
