/*
 * Copyright 2016 Palantir Technologies, Inc. All rights reserved.
 *
 * Licensed under the BSD-3 License (the "License");
 * you may not use this file except in compliance with the License.
 * You may obtain a copy of the License at
 *
 * http://opensource.org/licenses/BSD-3-Clause
 *
 * Unless required by applicable law or agreed to in writing, software
 * distributed under the License is distributed on an "AS IS" BASIS,
 * WITHOUT WARRANTIES OR CONDITIONS OF ANY KIND, either express or implied.
 * See the License for the specific language governing permissions and
 * limitations under the License.
 */
package com.palantir.atlasdb.containers;

import java.net.InetSocketAddress;
import java.util.Map;
import java.util.Optional;

import com.google.common.collect.ImmutableMap;
import com.google.common.collect.ImmutableSet;
import com.palantir.atlasdb.cassandra.CassandraKeyValueServiceConfig;
import com.palantir.atlasdb.cassandra.ImmutableCassandraCredentialsConfig;
import com.palantir.atlasdb.cassandra.ImmutableCassandraJmxCompactionConfig;
import com.palantir.atlasdb.cassandra.ImmutableCassandraKeyValueServiceConfig;
import com.palantir.atlasdb.config.ImmutableLeaderConfig;
import com.palantir.atlasdb.config.LeaderConfig;
import com.palantir.atlasdb.keyvalue.cassandra.CassandraKeyValueServiceImpl;
import com.palantir.atlasdb.util.MetricsManagers;
import com.palantir.docker.compose.DockerComposeRule;
import com.palantir.docker.compose.connection.waiting.SuccessOrFailure;

public class CassandraContainer extends Container {

    public static final int CASSANDRA_PORT = 9160;
    public static final String USERNAME = "cassandra";
    public static final String PASSWORD = "cassandra";

    public static final InetSocketAddress server = new InetSocketAddress("cassandra", CASSANDRA_PORT);
    public static final CassandraKeyValueServiceConfig KVS_CONFIG = ImmutableCassandraKeyValueServiceConfig.builder()
            .addServers(server)
            .addressTranslation(ImmutableMap.of("172.24.0.2", server))
            .poolSize(20)
            .keyspace("atlasdb")
            .credentials(ImmutableCassandraCredentialsConfig.builder()
                    .username(USERNAME)
                    .password(PASSWORD)
                    .build())
            .replicationFactor(1)
            .mutationBatchCount(10000)
            .mutationBatchSizeBytes(10000000)
            .fetchBatchCount(1000)
            .jmx(ImmutableCassandraJmxCompactionConfig.builder()
                    .username(USERNAME)
                    .password(PASSWORD)
                    .build())
            .build();

    public static final Optional<LeaderConfig> LEADER_CONFIG = Optional.of(ImmutableLeaderConfig
            .builder()
            .quorumSize(1)
            .localServer("localhost")
            .leaders(ImmutableSet.of("localhost"))
            .build());

    @Override
    public Map<String, String> getEnvironment() {
        return CassandraEnvironment.get();
    }

    @Override
    public String getDockerComposeFile() {
        return "/docker-compose-cassandra.yml";
    }

    @Override
    public SuccessOrFailure isReady(DockerComposeRule rule) {
<<<<<<< HEAD
        return SuccessOrFailure.onResultOf(() -> CassandraKeyValueServiceImpl.create(
                MetricsManagers.createForTests(),
=======
        return SuccessOrFailure.onResultOf(() -> CassandraKeyValueServiceImpl.createForTesting(
>>>>>>> 8e208e09
                KVS_CONFIG,
                LEADER_CONFIG)
                .isInitialized());
    }
}<|MERGE_RESOLUTION|>--- conflicted
+++ resolved
@@ -28,7 +28,6 @@
 import com.palantir.atlasdb.config.ImmutableLeaderConfig;
 import com.palantir.atlasdb.config.LeaderConfig;
 import com.palantir.atlasdb.keyvalue.cassandra.CassandraKeyValueServiceImpl;
-import com.palantir.atlasdb.util.MetricsManagers;
 import com.palantir.docker.compose.DockerComposeRule;
 import com.palantir.docker.compose.connection.waiting.SuccessOrFailure;
 
@@ -77,12 +76,7 @@
 
     @Override
     public SuccessOrFailure isReady(DockerComposeRule rule) {
-<<<<<<< HEAD
-        return SuccessOrFailure.onResultOf(() -> CassandraKeyValueServiceImpl.create(
-                MetricsManagers.createForTests(),
-=======
         return SuccessOrFailure.onResultOf(() -> CassandraKeyValueServiceImpl.createForTesting(
->>>>>>> 8e208e09
                 KVS_CONFIG,
                 LEADER_CONFIG)
                 .isInitialized());
