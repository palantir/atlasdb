/*
 * (c) Copyright 2018 Palantir Technologies Inc. All rights reserved.
 *
 * Licensed under the Apache License, Version 2.0 (the "License");
 * you may not use this file except in compliance with the License.
 * You may obtain a copy of the License at
 *
 *     http://www.apache.org/licenses/LICENSE-2.0
 *
 * Unless required by applicable law or agreed to in writing, software
 * distributed under the License is distributed on an "AS IS" BASIS,
 * WITHOUT WARRANTIES OR CONDITIONS OF ANY KIND, either express or implied.
 * See the License for the specific language governing permissions and
 * limitations under the License.
 */

package com.palantir.atlasdb.containers;

import java.io.IOException;
import java.util.concurrent.atomic.AtomicBoolean;

import org.junit.rules.ExternalResource;

import com.google.common.base.Preconditions;
import com.palantir.atlasdb.cassandra.CassandraKeyValueServiceRuntimeConfig;
import com.palantir.atlasdb.cassandra.CassandraMutationTimestampProviders;
import com.palantir.atlasdb.keyvalue.api.KeyValueService;
import com.palantir.atlasdb.keyvalue.cassandra.CassandraKeyValueServiceImpl;
import com.palantir.atlasdb.util.MetricsManagers;
import com.palantir.common.base.Throwables;

public class UninitializedCassandraResource extends ExternalResource {
    private final CassandraContainer containerInstance = CassandraContainer.throwawayContainer();
    private final Containers containers;
<<<<<<< HEAD
    private final KeyValueService kvs = CassandraKeyValueServiceImpl.create(
            MetricsManagers.createForTests(),
            containerInstance.getConfig(),
            CassandraKeyValueServiceRuntimeConfig::getDefault,
            CassandraContainer.LEADER_CONFIG,
            CassandraMutationTimestampProviders.legacyModeForTestsOnly(),
            true);
=======
    private final KeyValueService kvs = createKvs();

>>>>>>> 63493cb4
    private AtomicBoolean initialized = new AtomicBoolean(false);

    public UninitializedCassandraResource(Class<?> classToSaveLogsFor) {
        containers = new Containers(classToSaveLogsFor).with(containerInstance);
    }

    public void initialize() {
        Preconditions.checkState(initialized.compareAndSet(false, true), "Cassandra was already initialized");
        try {
            containers.before();
        } catch (Throwable th) {
            throw Throwables.rewrapAndThrowUncheckedException(th);
        }
    }

    @Override
    public void after() {
        if (!initialized.get()) {
            return;
        }
        try {
            kvs.close();
            containers.getContainer(containerInstance.getServiceName()).kill();
        } catch (IOException | InterruptedException e) {
            throw Throwables.rewrapAndThrowUncheckedException(e);
        }
    }

    public KeyValueService getAsyncInitializeableKvs() {
        return kvs;
    }

    private KeyValueService createKvs() {
        return CassandraKeyValueServiceImpl.create(
                MetricsManagers.createForTests(),
                containerInstance.getConfig(),
                CassandraKeyValueServiceRuntimeConfig::getDefault,
                CassandraContainer.LEADER_CONFIG,
                CassandraMutationTimestampProviders.legacyModeForTestsOnly(),
                true,
                FakeQosClient.INSTANCE);
    }
}<|MERGE_RESOLUTION|>--- conflicted
+++ resolved
@@ -32,18 +32,9 @@
 public class UninitializedCassandraResource extends ExternalResource {
     private final CassandraContainer containerInstance = CassandraContainer.throwawayContainer();
     private final Containers containers;
-<<<<<<< HEAD
-    private final KeyValueService kvs = CassandraKeyValueServiceImpl.create(
-            MetricsManagers.createForTests(),
-            containerInstance.getConfig(),
-            CassandraKeyValueServiceRuntimeConfig::getDefault,
-            CassandraContainer.LEADER_CONFIG,
-            CassandraMutationTimestampProviders.legacyModeForTestsOnly(),
-            true);
-=======
+
     private final KeyValueService kvs = createKvs();
 
->>>>>>> 63493cb4
     private AtomicBoolean initialized = new AtomicBoolean(false);
 
     public UninitializedCassandraResource(Class<?> classToSaveLogsFor) {
@@ -83,7 +74,6 @@
                 CassandraKeyValueServiceRuntimeConfig::getDefault,
                 CassandraContainer.LEADER_CONFIG,
                 CassandraMutationTimestampProviders.legacyModeForTestsOnly(),
-                true,
-                FakeQosClient.INSTANCE);
+                true);
     }
 }