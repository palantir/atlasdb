/*
 * Copyright 2016 Palantir Technologies, Inc. All rights reserved.
 * <p>
 * Licensed under the BSD-3 License (the "License"); you may not use this file except in compliance with the License.
 * You may obtain a copy of the License at
 * <p>
 * http://opensource.org/licenses/BSD-3-Clause
 * <p>
 * Unless required by applicable law or agreed to in writing, software distributed under the License is distributed on
 * an "AS IS" BASIS, WITHOUT WARRANTIES OR CONDITIONS OF ANY KIND, either express or implied. See the License for the
 * specific language governing permissions and limitations under the License.
 */
package com.palantir.cassandra.multinode;

import java.io.IOException;
import java.util.List;
import java.util.concurrent.TimeUnit;

import org.awaitility.Awaitility;
import org.junit.AfterClass;
import org.junit.ClassRule;

import com.google.common.base.Throwables;
import com.palantir.atlasdb.cassandra.CassandraKeyValueServiceConfig;
import com.palantir.atlasdb.cassandra.ImmutableCassandraKeyValueServiceConfig;
import com.palantir.atlasdb.containers.Containers;
import com.palantir.atlasdb.containers.ThreeNodeCassandraCluster;
import com.palantir.atlasdb.keyvalue.cassandra.CassandraKeyValueService;
import com.palantir.atlasdb.keyvalue.cassandra.CassandraKeyValueServiceImpl;
import com.palantir.docker.compose.connection.DockerPort;

public abstract class NodesDownTestSetup {

    private static final int CASSANDRA_THRIFT_PORT = 9160;
<<<<<<< HEAD

    static final TableReference TEST_TABLE = TableReference.createWithEmptyNamespace("test_table");
    static final TableReference TEST_TABLE_TO_DROP = TableReference.createWithEmptyNamespace("test_table_to_drop");
    static final TableReference TEST_TABLE_TO_DROP2 = TableReference.createWithEmptyNamespace("test_table_to_drop_2");
    static final TableReference TEST_TABLE_FOR_METADATA = TableReference.createWithEmptyNamespace("test_table_mtd");
    static final TableReference TEST_TABLE_FOR_METADATA2 = TableReference.createWithEmptyNamespace("test_table_mtd2");

    static final byte[] FIRST_ROW = PtBytes.toBytes("row1");
    static final byte[] SECOND_ROW = PtBytes.toBytes("row2");
    static final byte[] FIRST_COLUMN = PtBytes.toBytes("col1");
    static final byte[] SECOND_COLUMN = PtBytes.toBytes("col2");
    static final Cell CELL_1_1 = Cell.create(FIRST_ROW, FIRST_COLUMN);
    static final Cell CELL_1_2 = Cell.create(FIRST_ROW, SECOND_COLUMN);
    static final Cell CELL_2_1 = Cell.create(SECOND_ROW, FIRST_COLUMN);
    static final Cell CELL_2_2 = Cell.create(SECOND_ROW, SECOND_COLUMN);
    static final Cell CELL_3_1 = Cell.create(PtBytes.toBytes("row3"), FIRST_COLUMN);
    static final Cell CELL_4_1 = Cell.create(PtBytes.toBytes("row4"), FIRST_COLUMN);

    static final byte[] DEFAULT_CONTENTS = PtBytes.toBytes("default_value");
    static final long DEFAULT_TIMESTAMP = 2L;
    static final long OLD_TIMESTAMP = 1L;
    static final Value DEFAULT_VALUE = Value.create(DEFAULT_CONTENTS, DEFAULT_TIMESTAMP);
    static final ImmutableCassandraKeyValueServiceConfig CONFIG = ImmutableCassandraKeyValueServiceConfig
=======
    private static final CassandraKeyValueServiceConfig CONFIG = ImmutableCassandraKeyValueServiceConfig
>>>>>>> 9923c0f4
            .copyOf(ThreeNodeCassandraCluster.KVS_CONFIG)
            .withSchemaMutationTimeoutMillis(3_000);

    @ClassRule
    public static final Containers CONTAINERS = new Containers(NodesDownTestSetup.class)
            .with(new ThreeNodeCassandraCluster());

    @AfterClass
    public static void closeKvs() {
        AbstractDegradedClusterTest.closeAll();
    }

<<<<<<< HEAD
    private static void setupTestTable() {
        CassandraKeyValueService setupDb = createCassandraKvs();
        setupDb.createTable(TEST_TABLE, AtlasDbConstants.GENERIC_TABLE_METADATA);
        setupDb.put(TEST_TABLE, ImmutableMap.of(CELL_1_1, PtBytes.toBytes("old_value")), OLD_TIMESTAMP);
        setupDb.put(TEST_TABLE, ImmutableMap.of(CELL_1_1, DEFAULT_CONTENTS), DEFAULT_TIMESTAMP);
        setupDb.put(TEST_TABLE, ImmutableMap.of(CELL_1_2, DEFAULT_CONTENTS), DEFAULT_TIMESTAMP);
        setupDb.put(TEST_TABLE, ImmutableMap.of(CELL_2_1, DEFAULT_CONTENTS), DEFAULT_TIMESTAMP);

        setupDb.createTable(TEST_TABLE_TO_DROP, AtlasDbConstants.GENERIC_TABLE_METADATA);
        setupDb.createTable(TEST_TABLE_TO_DROP2, AtlasDbConstants.GENERIC_TABLE_METADATA);

        setupDb.createTable(TEST_TABLE_FOR_METADATA, AtlasDbConstants.EMPTY_TABLE_METADATA);
        setupDb.createTable(TEST_TABLE_FOR_METADATA2, AtlasDbConstants.EMPTY_TABLE_METADATA);
=======
    static void initializeKvsAndDegradeCluster(List<Class<?>> tests, List<String> nodesToKill) throws Exception {
        for (Class<?> test : tests) {
            test.getMethod("initialize", CassandraKeyValueService.class).invoke(test.newInstance(), createKvs(test));
        }
        degradeCassandraCluster(nodesToKill);
    }
>>>>>>> 9923c0f4

    private static CassandraKeyValueService createKvs(Class<?> testClass) {
        return CassandraKeyValueServiceImpl
                .createForTesting(getConfig(testClass), ThreeNodeCassandraCluster.LEADER_CONFIG);
    }

    static CassandraKeyValueServiceConfig getConfig(Class<?> testClass) {
        return ImmutableCassandraKeyValueServiceConfig.builder()
                .from(CONFIG)
                .keyspace(testClass.getSimpleName())
                .build();
    }

    private static void degradeCassandraCluster(List<String> nodesToKill) {
        nodesToKill.forEach((containerName) -> {
            try {
                killCassandraContainer(containerName);
            } catch (IOException | InterruptedException e) {
                Throwables.propagate(e);
            }
        });

    }

    private static void killCassandraContainer(String containerName) throws IOException, InterruptedException {
        CONTAINERS.getContainer(containerName).kill();
        DockerPort containerPort = new DockerPort(containerName, CASSANDRA_THRIFT_PORT, CASSANDRA_THRIFT_PORT);
        Awaitility.waitAtMost(10, TimeUnit.SECONDS).pollInterval(2, TimeUnit.SECONDS).until(
                () -> !containerPort.isListeningNow());
    }
}<|MERGE_RESOLUTION|>--- conflicted
+++ resolved
@@ -32,33 +32,7 @@
 public abstract class NodesDownTestSetup {
 
     private static final int CASSANDRA_THRIFT_PORT = 9160;
-<<<<<<< HEAD
-
-    static final TableReference TEST_TABLE = TableReference.createWithEmptyNamespace("test_table");
-    static final TableReference TEST_TABLE_TO_DROP = TableReference.createWithEmptyNamespace("test_table_to_drop");
-    static final TableReference TEST_TABLE_TO_DROP2 = TableReference.createWithEmptyNamespace("test_table_to_drop_2");
-    static final TableReference TEST_TABLE_FOR_METADATA = TableReference.createWithEmptyNamespace("test_table_mtd");
-    static final TableReference TEST_TABLE_FOR_METADATA2 = TableReference.createWithEmptyNamespace("test_table_mtd2");
-
-    static final byte[] FIRST_ROW = PtBytes.toBytes("row1");
-    static final byte[] SECOND_ROW = PtBytes.toBytes("row2");
-    static final byte[] FIRST_COLUMN = PtBytes.toBytes("col1");
-    static final byte[] SECOND_COLUMN = PtBytes.toBytes("col2");
-    static final Cell CELL_1_1 = Cell.create(FIRST_ROW, FIRST_COLUMN);
-    static final Cell CELL_1_2 = Cell.create(FIRST_ROW, SECOND_COLUMN);
-    static final Cell CELL_2_1 = Cell.create(SECOND_ROW, FIRST_COLUMN);
-    static final Cell CELL_2_2 = Cell.create(SECOND_ROW, SECOND_COLUMN);
-    static final Cell CELL_3_1 = Cell.create(PtBytes.toBytes("row3"), FIRST_COLUMN);
-    static final Cell CELL_4_1 = Cell.create(PtBytes.toBytes("row4"), FIRST_COLUMN);
-
-    static final byte[] DEFAULT_CONTENTS = PtBytes.toBytes("default_value");
-    static final long DEFAULT_TIMESTAMP = 2L;
-    static final long OLD_TIMESTAMP = 1L;
-    static final Value DEFAULT_VALUE = Value.create(DEFAULT_CONTENTS, DEFAULT_TIMESTAMP);
-    static final ImmutableCassandraKeyValueServiceConfig CONFIG = ImmutableCassandraKeyValueServiceConfig
-=======
     private static final CassandraKeyValueServiceConfig CONFIG = ImmutableCassandraKeyValueServiceConfig
->>>>>>> 9923c0f4
             .copyOf(ThreeNodeCassandraCluster.KVS_CONFIG)
             .withSchemaMutationTimeoutMillis(3_000);
 
@@ -71,28 +45,12 @@
         AbstractDegradedClusterTest.closeAll();
     }
 
-<<<<<<< HEAD
-    private static void setupTestTable() {
-        CassandraKeyValueService setupDb = createCassandraKvs();
-        setupDb.createTable(TEST_TABLE, AtlasDbConstants.GENERIC_TABLE_METADATA);
-        setupDb.put(TEST_TABLE, ImmutableMap.of(CELL_1_1, PtBytes.toBytes("old_value")), OLD_TIMESTAMP);
-        setupDb.put(TEST_TABLE, ImmutableMap.of(CELL_1_1, DEFAULT_CONTENTS), DEFAULT_TIMESTAMP);
-        setupDb.put(TEST_TABLE, ImmutableMap.of(CELL_1_2, DEFAULT_CONTENTS), DEFAULT_TIMESTAMP);
-        setupDb.put(TEST_TABLE, ImmutableMap.of(CELL_2_1, DEFAULT_CONTENTS), DEFAULT_TIMESTAMP);
-
-        setupDb.createTable(TEST_TABLE_TO_DROP, AtlasDbConstants.GENERIC_TABLE_METADATA);
-        setupDb.createTable(TEST_TABLE_TO_DROP2, AtlasDbConstants.GENERIC_TABLE_METADATA);
-
-        setupDb.createTable(TEST_TABLE_FOR_METADATA, AtlasDbConstants.EMPTY_TABLE_METADATA);
-        setupDb.createTable(TEST_TABLE_FOR_METADATA2, AtlasDbConstants.EMPTY_TABLE_METADATA);
-=======
     static void initializeKvsAndDegradeCluster(List<Class<?>> tests, List<String> nodesToKill) throws Exception {
         for (Class<?> test : tests) {
             test.getMethod("initialize", CassandraKeyValueService.class).invoke(test.newInstance(), createKvs(test));
         }
         degradeCassandraCluster(nodesToKill);
     }
->>>>>>> 9923c0f4
 
     private static CassandraKeyValueService createKvs(Class<?> testClass) {
         return CassandraKeyValueServiceImpl
