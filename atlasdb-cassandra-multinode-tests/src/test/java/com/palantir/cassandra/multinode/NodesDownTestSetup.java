--- conflicted
+++ resolved
@@ -98,13 +98,7 @@
     }
 
     protected static CassandraKeyValueService createCassandraKvs() {
-<<<<<<< HEAD
-        return CassandraKeyValueServiceImpl.create(
-                MetricsManagers.createForTests(),
-                CONFIG, ThreeNodeCassandraCluster.LEADER_CONFIG);
-=======
         return CassandraKeyValueServiceImpl.createForTesting(CONFIG, ThreeNodeCassandraCluster.LEADER_CONFIG);
->>>>>>> 8e208e09
     }
 
     private static void degradeCassandraCluster(List<String> nodesToKill) {
