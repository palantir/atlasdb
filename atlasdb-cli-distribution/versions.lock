{
    "compileClasspath": {
        "com.google.code.findbugs:annotations": {
            "locked": "2.0.3"
        }
    },
    "runtime": {
        "ch.qos.logback:logback-classic": {
            "locked": "1.1.3",
            "transitive": [
                "io.dropwizard:dropwizard-jackson"
            ]
        },
        "ch.qos.logback:logback-core": {
            "locked": "1.1.3",
            "transitive": [
                "ch.qos.logback:logback-classic"
            ]
        },
        "com.carrotsearch:hppc": {
            "locked": "0.5.4",
            "transitive": [
                "com.palantir.atlasdb:atlasdb-cassandra"
            ]
        },
        "com.datastax.cassandra:cassandra-driver-core": {
            "locked": "2.2.0-rc3",
            "transitive": [
                "com.palantir.atlasdb:atlasdb-cassandra"
            ]
        },
        "com.fasterxml.jackson.core:jackson-annotations": {
            "locked": "2.6.7",
            "transitive": [
                "com.fasterxml.jackson.core:jackson-databind",
                "com.fasterxml.jackson.datatype:jackson-datatype-joda",
                "com.palantir.atlasdb:atlasdb-api",
                "com.palantir.atlasdb:atlasdb-commons",
                "com.palantir.atlasdb:leader-election-api",
                "com.palantir.atlasdb:lock-api",
                "com.palantir.atlasdb:timestamp-api",
                "com.palantir.atlasdb:timestamp-client",
                "io.dropwizard:dropwizard-jackson",
                "io.dropwizard:dropwizard-util"
            ]
        },
        "com.fasterxml.jackson.core:jackson-core": {
            "locked": "2.6.7",
            "transitive": [
                "com.fasterxml.jackson.core:jackson-databind",
                "com.fasterxml.jackson.dataformat:jackson-dataformat-cbor",
                "com.fasterxml.jackson.dataformat:jackson-dataformat-yaml",
                "com.fasterxml.jackson.datatype:jackson-datatype-guava",
                "com.fasterxml.jackson.datatype:jackson-datatype-jdk7",
                "com.fasterxml.jackson.datatype:jackson-datatype-jdk8",
                "com.fasterxml.jackson.datatype:jackson-datatype-joda",
                "com.fasterxml.jackson.datatype:jackson-datatype-jsr310",
                "com.fasterxml.jackson.jaxrs:jackson-jaxrs-base",
                "com.fasterxml.jackson.jaxrs:jackson-jaxrs-cbor-provider",
                "com.fasterxml.jackson.module:jackson-module-afterburner",
                "com.fasterxml.jackson.module:jackson-module-jaxb-annotations",
                "com.palantir.atlasdb:atlasdb-client",
                "io.dropwizard:dropwizard-jackson"
            ]
        },
        "com.fasterxml.jackson.core:jackson-databind": {
            "locked": "2.6.7",
            "transitive": [
                "com.fasterxml.jackson.datatype:jackson-datatype-guava",
                "com.fasterxml.jackson.datatype:jackson-datatype-jdk7",
                "com.fasterxml.jackson.datatype:jackson-datatype-jdk8",
                "com.fasterxml.jackson.datatype:jackson-datatype-joda",
                "com.fasterxml.jackson.datatype:jackson-datatype-jsr310",
                "com.fasterxml.jackson.jaxrs:jackson-jaxrs-base",
                "com.fasterxml.jackson.jaxrs:jackson-jaxrs-cbor-provider",
                "com.fasterxml.jackson.module:jackson-module-afterburner",
                "com.fasterxml.jackson.module:jackson-module-jaxb-annotations",
                "com.palantir.atlasdb:atlasdb-api",
                "com.palantir.atlasdb:atlasdb-client",
                "com.palantir.atlasdb:atlasdb-config",
                "com.palantir.atlasdb:atlasdb-dbkvs-hikari",
                "com.palantir.atlasdb:atlasdb-persistent-lock-api",
                "com.palantir.atlasdb:lock-api",
                "com.palantir.atlasdb:timestamp-client",
                "com.palantir.config.crypto:encrypted-config-value",
                "com.palantir.config.crypto:encrypted-config-value-module",
                "com.palantir.remoting-api:errors",
                "com.palantir.remoting-api:ssl-config",
                "com.palantir.remoting-api:tracing",
                "com.palantir.remoting2:error-handling",
                "com.palantir.remoting2:jackson-support",
                "com.palantir.remoting2:tracing",
                "com.palantir.remoting3:jackson-support",
                "com.palantir.remoting3:keystores",
                "com.palantir.remoting3:tracing",
                "com.palantir.tokens:auth-tokens",
                "io.dropwizard:dropwizard-jackson"
            ]
        },
        "com.fasterxml.jackson.dataformat:jackson-dataformat-cbor": {
            "locked": "2.6.7",
            "transitive": [
                "com.fasterxml.jackson.jaxrs:jackson-jaxrs-cbor-provider",
                "com.palantir.remoting3:jackson-support"
            ]
        },
        "com.fasterxml.jackson.dataformat:jackson-dataformat-yaml": {
            "locked": "2.6.7",
            "transitive": [
                "com.palantir.atlasdb:atlasdb-config",
                "com.palantir.config.crypto:encrypted-config-value-module"
            ]
        },
        "com.fasterxml.jackson.datatype:jackson-datatype-guava": {
            "locked": "2.6.7",
            "transitive": [
                "com.palantir.atlasdb:atlasdb-client",
                "com.palantir.remoting2:error-handling",
                "com.palantir.remoting2:jackson-support",
                "com.palantir.remoting2:tracing",
                "com.palantir.remoting3:jackson-support",
                "com.palantir.remoting3:tracing",
                "io.dropwizard:dropwizard-jackson"
            ]
        },
        "com.fasterxml.jackson.datatype:jackson-datatype-jdk7": {
            "locked": "2.6.7",
            "transitive": [
                "com.palantir.atlasdb:atlasdb-config",
                "io.dropwizard:dropwizard-jackson"
            ]
        },
        "com.fasterxml.jackson.datatype:jackson-datatype-jdk8": {
            "locked": "2.6.7",
            "transitive": [
                "com.palantir.atlasdb:atlasdb-config",
                "com.palantir.remoting2:error-handling",
                "com.palantir.remoting2:jackson-support",
                "com.palantir.remoting2:tracing",
                "com.palantir.remoting3:jackson-support",
                "com.palantir.remoting3:tracing",
                "com.palantir.tokens:auth-tokens"
            ]
        },
        "com.fasterxml.jackson.datatype:jackson-datatype-joda": {
            "locked": "2.6.7",
            "transitive": [
                "io.dropwizard:dropwizard-jackson"
            ]
        },
        "com.fasterxml.jackson.datatype:jackson-datatype-jsr310": {
            "locked": "2.6.7",
            "transitive": [
                "com.palantir.atlasdb:atlasdb-config",
                "com.palantir.remoting2:jackson-support",
                "com.palantir.remoting3:jackson-support"
            ]
        },
        "com.fasterxml.jackson.jaxrs:jackson-jaxrs-base": {
            "locked": "2.6.7",
            "transitive": [
                "com.fasterxml.jackson.jaxrs:jackson-jaxrs-cbor-provider"
            ]
        },
        "com.fasterxml.jackson.jaxrs:jackson-jaxrs-cbor-provider": {
            "locked": "2.6.7",
            "transitive": [
                "com.palantir.remoting3:jersey-servers"
            ]
        },
        "com.fasterxml.jackson.module:jackson-module-afterburner": {
            "locked": "2.6.7",
            "transitive": [
                "com.palantir.remoting2:error-handling",
                "com.palantir.remoting2:jackson-support",
                "com.palantir.remoting2:tracing",
                "com.palantir.remoting3:jackson-support",
                "com.palantir.remoting3:jersey-servers",
                "com.palantir.remoting3:tracing",
                "io.dropwizard:dropwizard-jackson"
            ]
        },
        "com.fasterxml.jackson.module:jackson-module-jaxb-annotations": {
            "locked": "2.6.7",
            "transitive": [
                "com.fasterxml.jackson.jaxrs:jackson-jaxrs-cbor-provider"
            ]
        },
        "com.github.rholder:snowball-stemmer": {
            "locked": "1.3.0.581.1",
            "transitive": [
                "com.palantir.atlasdb:atlasdb-cassandra"
            ]
        },
        "com.google.code.findbugs:annotations": {
            "locked": "2.0.3",
            "transitive": [
                "com.palantir.atlasdb:atlasdb-api",
                "com.palantir.atlasdb:atlasdb-cassandra",
                "com.palantir.atlasdb:atlasdb-cli",
                "com.palantir.atlasdb:atlasdb-client",
                "com.palantir.atlasdb:atlasdb-client-protobufs",
                "com.palantir.atlasdb:atlasdb-commons",
                "com.palantir.atlasdb:atlasdb-config",
                "com.palantir.atlasdb:atlasdb-dbkvs",
                "com.palantir.atlasdb:atlasdb-dbkvs-hikari",
                "com.palantir.atlasdb:atlasdb-hikari",
                "com.palantir.atlasdb:atlasdb-impl-shared",
                "com.palantir.atlasdb:atlasdb-jdbc",
                "com.palantir.atlasdb:atlasdb-lock-api",
                "com.palantir.atlasdb:atlasdb-persistent-lock-api",
                "com.palantir.atlasdb:atlasdb-processors",
                "com.palantir.atlasdb:atlasdb-service",
                "com.palantir.atlasdb:commons-annotations",
                "com.palantir.atlasdb:commons-api",
                "com.palantir.atlasdb:commons-db",
                "com.palantir.atlasdb:commons-executors",
                "com.palantir.atlasdb:commons-proxy",
                "com.palantir.atlasdb:leader-election-api",
                "com.palantir.atlasdb:leader-election-api-protobufs",
                "com.palantir.atlasdb:leader-election-impl",
                "com.palantir.atlasdb:lock-api",
                "com.palantir.atlasdb:lock-impl",
                "com.palantir.atlasdb:timestamp-api",
                "com.palantir.atlasdb:timestamp-client",
                "com.palantir.atlasdb:timestamp-impl",
                "com.palantir.tritium:tritium-api",
                "com.palantir.tritium:tritium-core",
                "com.palantir.tritium:tritium-lib",
                "com.palantir.tritium:tritium-metrics",
                "com.palantir.tritium:tritium-slf4j",
                "com.palantir.tritium:tritium-tracing",
                "io.airlift:airline"
            ]
        },
        "com.google.code.findbugs:jsr305": {
            "locked": "1.3.9",
            "transitive": [
                "com.palantir.atlasdb:atlasdb-commons",
                "com.palantir.remoting-api:errors",
                "com.palantir.remoting2:error-handling",
                "com.palantir.remoting3:refresh-utils",
                "io.dropwizard:dropwizard-util"
            ]
        },
        "com.google.guava:guava": {
            "locked": "18.0",
            "transitive": [
                "com.datastax.cassandra:cassandra-driver-core",
                "com.fasterxml.jackson.datatype:jackson-datatype-guava",
                "com.palantir.atlasdb:atlasdb-cassandra",
                "com.palantir.atlasdb:atlasdb-commons",
                "com.palantir.atlasdb:atlasdb-processors",
                "com.palantir.common:streams",
                "com.palantir.config.crypto:encrypted-config-value",
                "com.palantir.config.crypto:encrypted-config-value-module",
                "com.palantir.remoting2:error-handling",
                "com.palantir.remoting2:tracing",
                "com.palantir.remoting3:error-handling",
                "com.palantir.remoting3:keystores",
                "com.palantir.remoting3:refresh-utils",
                "com.palantir.remoting3:tracing",
                "com.palantir.tritium:tritium-core",
                "com.palantir.tritium:tritium-lib",
                "com.palantir.tritium:tritium-metrics",
                "io.airlift:airline",
                "io.dropwizard:dropwizard-jackson",
                "io.dropwizard:dropwizard-util"
            ]
        },
        "com.google.protobuf:protobuf-java": {
            "locked": "2.6.0",
            "transitive": [
                "com.palantir.atlasdb:atlasdb-client",
                "com.palantir.atlasdb:atlasdb-client-protobufs",
                "com.palantir.atlasdb:leader-election-api-protobufs",
                "com.palantir.atlasdb:leader-election-impl"
            ]
        },
        "com.googlecode.concurrent-trees:concurrent-trees": {
            "locked": "2.4.0",
            "transitive": [
                "org.apache.cassandra:cassandra-thrift"
            ]
        },
        "com.googlecode.json-simple:json-simple": {
            "locked": "1.1.1",
            "transitive": [
                "com.palantir.atlasdb:atlasdb-client"
            ]
        },
        "com.googlecode.protobuf-java-format:protobuf-java-format": {
            "locked": "1.2",
            "transitive": [
                "com.palantir.atlasdb:atlasdb-client"
            ]
        },
        "com.jcraft:jzlib": {
            "locked": "1.1.3",
            "transitive": [
                "com.palantir.remoting3:jersey-servers"
            ]
        },
        "com.mchange:c3p0": {
            "locked": "0.9.5.1",
            "transitive": [
                "com.palantir.atlasdb:commons-db"
            ]
        },
        "com.mchange:mchange-commons-java": {
            "locked": "0.2.10",
            "transitive": [
                "com.mchange:c3p0"
            ]
        },
        "com.palantir.atlasdb:atlasdb-api": {
            "project": true,
            "transitive": [
                "com.palantir.atlasdb:atlasdb-cassandra",
                "com.palantir.atlasdb:atlasdb-client",
                "com.palantir.atlasdb:atlasdb-config",
                "com.palantir.atlasdb:atlasdb-dbkvs",
                "com.palantir.atlasdb:atlasdb-jdbc",
                "com.palantir.atlasdb:atlasdb-lock-api"
            ]
        },
        "com.palantir.atlasdb:atlasdb-cassandra": {
            "project": true,
            "transitive": [
                "com.palantir.atlasdb:atlasdb-cli"
            ]
        },
        "com.palantir.atlasdb:atlasdb-cli": {
            "project": true
        },
        "com.palantir.atlasdb:atlasdb-client": {
            "project": true,
            "transitive": [
                "com.palantir.atlasdb:atlasdb-cassandra",
                "com.palantir.atlasdb:atlasdb-dbkvs",
                "com.palantir.atlasdb:atlasdb-impl-shared",
                "com.palantir.atlasdb:atlasdb-jdbc",
                "com.palantir.atlasdb:timestamp-impl"
            ]
        },
        "com.palantir.atlasdb:atlasdb-client-protobufs": {
            "project": true,
            "transitive": [
                "com.palantir.atlasdb:atlasdb-client"
            ]
        },
        "com.palantir.atlasdb:atlasdb-commons": {
            "project": true,
            "transitive": [
                "com.palantir.atlasdb:atlasdb-api",
                "com.palantir.atlasdb:atlasdb-client",
                "com.palantir.atlasdb:atlasdb-impl-shared",
                "com.palantir.atlasdb:commons-api",
                "com.palantir.atlasdb:leader-election-api",
                "com.palantir.atlasdb:leader-election-impl",
                "com.palantir.atlasdb:lock-api",
                "com.palantir.atlasdb:lock-impl",
                "com.palantir.atlasdb:timestamp-client",
                "com.palantir.atlasdb:timestamp-impl"
            ]
        },
        "com.palantir.atlasdb:atlasdb-config": {
            "project": true,
            "transitive": [
                "com.palantir.atlasdb:atlasdb-service"
            ]
        },
        "com.palantir.atlasdb:atlasdb-dagger": {
            "project": true,
            "transitive": [
                "com.palantir.atlasdb:atlasdb-cli"
            ]
        },
        "com.palantir.atlasdb:atlasdb-dbkvs": {
            "project": true
        },
        "com.palantir.atlasdb:atlasdb-dbkvs-hikari": {
            "project": true,
            "transitive": [
                "com.palantir.atlasdb:atlasdb-dbkvs"
            ]
        },
        "com.palantir.atlasdb:atlasdb-feign": {
            "project": true,
            "transitive": [
                "com.palantir.atlasdb:atlasdb-config"
            ]
        },
        "com.palantir.atlasdb:atlasdb-hikari": {
            "project": true
        },
        "com.palantir.atlasdb:atlasdb-impl-shared": {
            "project": true,
            "transitive": [
                "com.palantir.atlasdb:atlasdb-config",
                "com.palantir.atlasdb:atlasdb-dbkvs"
            ]
        },
        "com.palantir.atlasdb:atlasdb-jdbc": {
            "project": true,
            "transitive": [
                "com.palantir.atlasdb:atlasdb-hikari"
            ]
        },
        "com.palantir.atlasdb:atlasdb-lock-api": {
            "project": true,
            "transitive": [
                "com.palantir.atlasdb:atlasdb-impl-shared"
            ]
        },
        "com.palantir.atlasdb:atlasdb-persistent-lock-api": {
            "project": true,
            "transitive": [
                "com.palantir.atlasdb:atlasdb-impl-shared"
            ]
        },
        "com.palantir.atlasdb:atlasdb-processors": {
            "project": true,
            "transitive": [
                "com.palantir.atlasdb:atlasdb-cassandra"
            ]
        },
        "com.palantir.atlasdb:atlasdb-service": {
            "project": true,
            "transitive": [
                "com.palantir.atlasdb:atlasdb-dagger"
            ]
        },
        "com.palantir.atlasdb:commons-annotations": {
            "project": true,
            "transitive": [
                "com.palantir.atlasdb:commons-api"
            ]
        },
        "com.palantir.atlasdb:commons-api": {
            "project": true,
            "transitive": [
                "com.palantir.atlasdb:atlasdb-cassandra",
                "com.palantir.atlasdb:atlasdb-dbkvs",
                "com.palantir.atlasdb:commons-db"
            ]
        },
        "com.palantir.atlasdb:commons-db": {
            "project": true,
            "transitive": [
                "com.palantir.atlasdb:atlasdb-dbkvs",
                "com.palantir.atlasdb:atlasdb-dbkvs-hikari"
            ]
        },
        "com.palantir.atlasdb:commons-executors": {
            "project": true,
            "transitive": [
                "com.palantir.atlasdb:atlasdb-commons"
            ]
        },
        "com.palantir.atlasdb:commons-proxy": {
            "project": true,
            "transitive": [
                "com.palantir.atlasdb:commons-db"
            ]
        },
        "com.palantir.atlasdb:leader-election-api": {
            "project": true,
            "transitive": [
                "com.palantir.atlasdb:leader-election-impl"
            ]
        },
        "com.palantir.atlasdb:leader-election-api-protobufs": {
            "project": true,
            "transitive": [
                "com.palantir.atlasdb:leader-election-api"
            ]
        },
        "com.palantir.atlasdb:leader-election-impl": {
            "project": true,
            "transitive": [
                "com.palantir.atlasdb:atlasdb-config",
                "com.palantir.atlasdb:atlasdb-service"
            ]
        },
        "com.palantir.atlasdb:lock-api": {
            "project": true,
            "transitive": [
                "com.palantir.atlasdb:atlasdb-feign",
                "com.palantir.atlasdb:atlasdb-lock-api",
                "com.palantir.atlasdb:lock-impl"
            ]
        },
        "com.palantir.atlasdb:lock-impl": {
            "project": true,
            "transitive": [
                "com.palantir.atlasdb:atlasdb-config",
                "com.palantir.atlasdb:atlasdb-impl-shared",
                "com.palantir.atlasdb:atlasdb-service"
            ]
        },
        "com.palantir.atlasdb:timestamp-api": {
            "project": true,
            "transitive": [
                "com.palantir.atlasdb:atlasdb-api",
                "com.palantir.atlasdb:atlasdb-impl-shared",
                "com.palantir.atlasdb:lock-api",
                "com.palantir.atlasdb:timestamp-client",
                "com.palantir.atlasdb:timestamp-impl"
            ]
        },
        "com.palantir.atlasdb:timestamp-client": {
            "project": true,
            "transitive": [
                "com.palantir.atlasdb:atlasdb-config",
                "com.palantir.atlasdb:atlasdb-impl-shared",
                "com.palantir.atlasdb:timestamp-impl"
            ]
        },
        "com.palantir.atlasdb:timestamp-impl": {
            "project": true,
            "transitive": [
                "com.palantir.atlasdb:atlasdb-cassandra",
                "com.palantir.atlasdb:atlasdb-dbkvs",
                "com.palantir.atlasdb:atlasdb-jdbc"
            ]
        },
        "com.palantir.common:streams": {
            "locked": "1.9.0",
            "transitive": [
                "com.palantir.atlasdb:atlasdb-impl-shared"
            ]
        },
        "com.palantir.config.crypto:encrypted-config-value": {
            "locked": "1.0.0",
            "transitive": [
                "com.palantir.config.crypto:encrypted-config-value-module"
            ]
        },
        "com.palantir.config.crypto:encrypted-config-value-module": {
            "locked": "1.0.0",
            "transitive": [
                "com.palantir.atlasdb:atlasdb-config"
            ]
        },
        "com.palantir.patches.sourceforge:trove3": {
            "locked": "3.0.3-p5",
            "transitive": [
                "com.palantir.atlasdb:atlasdb-cassandra",
                "com.palantir.atlasdb:atlasdb-impl-shared",
                "com.palantir.atlasdb:lock-impl"
            ]
        },
        "com.palantir.remoting-api:errors": {
            "locked": "1.4.0",
            "transitive": [
                "com.palantir.remoting3:error-handling"
            ]
        },
        "com.palantir.remoting-api:service-config": {
            "locked": "1.4.0",
            "transitive": [
                "com.palantir.atlasdb:atlasdb-config",
                "com.palantir.atlasdb:atlasdb-feign"
            ]
        },
        "com.palantir.remoting-api:ssl-config": {
            "locked": "1.4.0",
            "transitive": [
                "com.palantir.atlasdb:atlasdb-api",
                "com.palantir.atlasdb:atlasdb-cassandra",
                "com.palantir.remoting-api:service-config",
                "com.palantir.remoting3:keystores"
            ]
        },
        "com.palantir.remoting-api:tracing": {
            "locked": "1.4.0",
            "transitive": [
                "com.palantir.remoting3:tracing"
            ]
        },
        "com.palantir.remoting2:error-handling": {
            "locked": "2.3.0",
            "transitive": [
                "com.palantir.atlasdb:atlasdb-config"
            ]
        },
        "com.palantir.remoting2:jackson-support": {
            "locked": "2.3.0",
            "transitive": [
                "com.palantir.remoting2:error-handling",
                "com.palantir.remoting2:tracing"
            ]
        },
        "com.palantir.remoting2:tracing": {
            "locked": "2.3.0",
            "transitive": [
                "com.palantir.atlasdb:commons-db"
            ]
        },
        "com.palantir.remoting3:error-handling": {
            "locked": "3.5.1",
            "transitive": [
                "com.palantir.remoting3:jersey-servers"
            ]
        },
        "com.palantir.remoting3:jackson-support": {
            "locked": "3.5.1",
            "transitive": [
                "com.palantir.remoting3:error-handling",
                "com.palantir.remoting3:tracing"
            ]
        },
        "com.palantir.remoting3:jersey-servers": {
            "locked": "3.5.1",
            "transitive": [
                "com.palantir.atlasdb:atlasdb-impl-shared"
            ]
        },
        "com.palantir.remoting3:keystores": {
            "locked": "3.5.1",
            "transitive": [
                "com.palantir.atlasdb:atlasdb-cassandra",
                "com.palantir.atlasdb:atlasdb-config"
            ]
        },
        "com.palantir.remoting3:refresh-utils": {
            "locked": "3.5.1",
            "transitive": [
                "com.palantir.atlasdb:atlasdb-feign"
            ]
        },
        "com.palantir.remoting3:tracing": {
            "locked": "3.5.1",
            "transitive": [
                "com.palantir.atlasdb:atlasdb-cassandra",
                "com.palantir.atlasdb:atlasdb-client",
                "com.palantir.atlasdb:atlasdb-config",
                "com.palantir.atlasdb:atlasdb-impl-shared",
                "com.palantir.atlasdb:leader-election-impl",
                "com.palantir.atlasdb:lock-impl",
                "com.palantir.remoting3:jersey-servers"
            ]
        },
        "com.palantir.safe-logging:safe-logging": {
            "locked": "0.1.3",
            "transitive": [
                "com.palantir.atlasdb:atlasdb-cassandra",
                "com.palantir.atlasdb:atlasdb-client",
                "com.palantir.atlasdb:atlasdb-commons",
                "com.palantir.atlasdb:atlasdb-config",
                "com.palantir.atlasdb:atlasdb-impl-shared",
                "com.palantir.atlasdb:leader-election-impl",
                "com.palantir.atlasdb:lock-api",
                "com.palantir.atlasdb:lock-impl",
                "com.palantir.atlasdb:timestamp-api",
                "com.palantir.atlasdb:timestamp-impl",
                "com.palantir.remoting-api:errors",
                "com.palantir.remoting3:jersey-servers",
                "com.palantir.remoting3:tracing",
                "com.palantir.tritium:tritium-core",
                "com.palantir.tritium:tritium-lib",
                "com.palantir.tritium:tritium-metrics",
                "com.palantir.tritium:tritium-registry",
                "com.palantir.tritium:tritium-slf4j",
                "com.palantir.tritium:tritium-tracing"
            ]
        },
        "com.palantir.tokens:auth-tokens": {
            "locked": "3.0.0",
            "transitive": [
                "com.palantir.remoting-api:service-config"
            ]
        },
        "com.palantir.tritium:tritium-api": {
            "locked": "0.8.4",
            "transitive": [
                "com.palantir.tritium:tritium-core",
                "com.palantir.tritium:tritium-lib",
                "com.palantir.tritium:tritium-metrics",
                "com.palantir.tritium:tritium-slf4j",
                "com.palantir.tritium:tritium-tracing"
            ]
        },
        "com.palantir.tritium:tritium-core": {
            "locked": "0.8.4",
            "transitive": [
                "com.palantir.tritium:tritium-lib",
                "com.palantir.tritium:tritium-metrics",
                "com.palantir.tritium:tritium-slf4j",
                "com.palantir.tritium:tritium-tracing"
            ]
        },
        "com.palantir.tritium:tritium-lib": {
            "locked": "0.8.4",
            "transitive": [
                "com.palantir.atlasdb:atlasdb-client",
                "com.palantir.atlasdb:atlasdb-config"
            ]
        },
        "com.palantir.tritium:tritium-metrics": {
            "locked": "0.8.4",
            "transitive": [
                "com.palantir.atlasdb:atlasdb-client",
                "com.palantir.tritium:tritium-lib"
            ]
        },
        "com.palantir.tritium:tritium-proxy": {
            "locked": "0.8.4",
            "transitive": [
                "com.palantir.tritium:tritium-lib"
            ]
        },
        "com.palantir.tritium:tritium-registry": {
            "locked": "0.8.4",
            "transitive": [
                "com.palantir.atlasdb:atlasdb-client"
            ]
        },
        "com.palantir.tritium:tritium-slf4j": {
            "locked": "0.8.4",
            "transitive": [
                "com.palantir.tritium:tritium-lib"
            ]
        },
        "com.palantir.tritium:tritium-tracing": {
            "locked": "0.8.4",
            "transitive": [
                "com.palantir.tritium:tritium-lib"
            ]
        },
        "com.squareup.okhttp3:okhttp": {
            "locked": "3.8.1",
            "transitive": [
                "com.palantir.atlasdb:atlasdb-feign"
            ]
        },
        "com.squareup.okio:okio": {
            "locked": "1.13.0",
            "transitive": [
                "com.squareup.okhttp3:okhttp"
            ]
        },
        "com.squareup:javapoet": {
            "locked": "1.9.0",
            "transitive": [
                "com.palantir.atlasdb:atlasdb-client",
                "com.palantir.atlasdb:atlasdb-processors"
            ]
        },
        "com.zaxxer:HikariCP": {
            "locked": "2.4.7",
            "transitive": [
                "com.palantir.atlasdb:atlasdb-hikari",
                "com.palantir.atlasdb:commons-db"
            ]
        },
        "commons-codec:commons-codec": {
            "locked": "1.10",
            "transitive": [
                "org.apache.httpcomponents:httpclient"
            ]
        },
        "commons-dbutils:commons-dbutils": {
            "locked": "1.3",
            "transitive": [
                "com.palantir.atlasdb:commons-db"
            ]
        },
        "commons-io:commons-io": {
            "locked": "2.1",
            "transitive": [
                "com.palantir.atlasdb:commons-db",
                "com.palantir.atlasdb:leader-election-impl"
            ]
        },
        "commons-lang:commons-lang": {
            "locked": "2.6",
            "transitive": [
                "com.palantir.atlasdb:atlasdb-client",
                "com.palantir.atlasdb:leader-election-impl"
            ]
        },
        "de.jflex:jflex": {
            "locked": "1.6.0",
            "transitive": [
                "com.palantir.atlasdb:atlasdb-cassandra"
            ]
        },
        "io.airlift:airline": {
            "locked": "0.7",
            "transitive": [
                "com.palantir.atlasdb:atlasdb-cli"
            ]
        },
        "io.dropwizard.metrics:metrics-core": {
            "locked": "3.2.3",
            "transitive": [
                "com.palantir.atlasdb:atlasdb-commons",
                "com.palantir.atlasdb:atlasdb-dbkvs-hikari",
                "com.palantir.tritium:tritium-metrics",
                "com.palantir.tritium:tritium-registry"
            ]
        },
        "io.dropwizard:dropwizard-jackson": {
            "locked": "0.9.3",
            "transitive": [
                "com.palantir.atlasdb:atlasdb-config"
            ]
        },
        "io.dropwizard:dropwizard-util": {
            "locked": "0.9.3",
            "transitive": [
                "io.dropwizard:dropwizard-jackson"
            ]
        },
        "io.netty:netty-buffer": {
            "locked": "4.0.27.Final",
            "transitive": [
                "io.netty:netty-handler",
                "io.netty:netty-transport"
            ]
        },
        "io.netty:netty-codec": {
            "locked": "4.0.27.Final",
            "transitive": [
                "io.netty:netty-handler"
            ]
        },
        "io.netty:netty-common": {
            "locked": "4.0.27.Final",
            "transitive": [
                "io.netty:netty-buffer"
            ]
        },
        "io.netty:netty-handler": {
            "locked": "4.0.27.Final",
            "transitive": [
                "com.datastax.cassandra:cassandra-driver-core"
            ]
        },
        "io.netty:netty-transport": {
            "locked": "4.0.27.Final",
            "transitive": [
                "io.netty:netty-codec",
                "io.netty:netty-handler"
            ]
        },
        "javax.inject:javax.inject": {
            "locked": "1",
            "transitive": [
                "com.palantir.atlasdb:atlasdb-service",
                "io.airlift:airline"
            ]
        },
        "javax.validation:validation-api": {
            "locked": "1.1.0.Final",
            "transitive": [
                "com.palantir.atlasdb:atlasdb-api",
                "com.palantir.atlasdb:atlasdb-config",
                "com.palantir.atlasdb:atlasdb-feign"
            ]
        },
        "javax.ws.rs:javax.ws.rs-api": {
            "locked": "2.0.1",
            "transitive": [
                "com.palantir.atlasdb:atlasdb-api",
                "com.palantir.atlasdb:atlasdb-commons",
                "com.palantir.atlasdb:atlasdb-persistent-lock-api",
                "com.palantir.atlasdb:leader-election-api",
                "com.palantir.atlasdb:lock-api",
                "com.palantir.atlasdb:timestamp-api",
                "com.palantir.remoting-api:errors",
                "com.palantir.remoting2:error-handling",
                "com.palantir.remoting3:error-handling"
            ]
        },
        "joda-time:joda-time": {
            "locked": "2.7",
            "transitive": [
                "com.palantir.atlasdb:commons-db",
                "com.palantir.atlasdb:lock-impl",
                "io.dropwizard:dropwizard-util"
            ]
        },
        "log4j:log4j": {
            "locked": "1.2.17",
            "transitive": [
                "com.palantir.atlasdb:commons-db"
            ]
        },
        "net.jpountz.lz4:lz4": {
            "locked": "1.3.0",
            "transitive": [
                "com.palantir.atlasdb:atlasdb-commons"
            ]
        },
        "org.apache.cassandra:cassandra-thrift": {
            "locked": "3.10",
            "transitive": [
                "com.palantir.atlasdb:atlasdb-cassandra"
            ]
        },
        "org.apache.commons:commons-lang3": {
            "locked": "3.1",
            "transitive": [
                "com.palantir.atlasdb:atlasdb-api",
                "com.palantir.atlasdb:commons-db",
                "com.palantir.atlasdb:leader-election-api",
                "com.palantir.config.crypto:encrypted-config-value-module",
                "org.apache.cassandra:cassandra-thrift"
            ]
        },
        "org.apache.commons:commons-pool2": {
            "locked": "2.4.2",
            "transitive": [
                "com.palantir.atlasdb:atlasdb-cassandra"
            ]
        },
        "org.apache.httpcomponents:httpclient": {
            "locked": "4.2.5",
            "transitive": [
                "org.apache.thrift:libthrift"
            ]
        },
        "org.apache.httpcomponents:httpcore": {
            "locked": "4.2.4",
            "transitive": [
                "org.apache.httpcomponents:httpclient",
                "org.apache.thrift:libthrift"
            ]
        },
        "org.apache.thrift:libthrift": {
            "locked": "0.9.2",
            "transitive": [
                "org.apache.cassandra:cassandra-thrift"
            ]
        },
        "org.hdrhistogram:HdrHistogram": {
            "locked": "2.1.10",
            "transitive": [
                "com.palantir.atlasdb:atlasdb-client",
<<<<<<< HEAD
                "com.palantir.tritium:tritium-metrics"
=======
                "com.palantir.atlasdb:atlasdb-config"
>>>>>>> 2584c8fd
            ]
        },
        "org.jboss.marshalling:jboss-marshalling": {
            "locked": "1.4.11.Final",
            "transitive": [
                "com.palantir.atlasdb:atlasdb-cassandra"
            ]
        },
        "org.jooq:jooq": {
            "locked": "3.6.4",
            "transitive": [
                "com.palantir.atlasdb:atlasdb-jdbc"
            ]
        },
        "org.mortbay.jetty.alpn:jetty-alpn-agent": {
            "locked": "2.0.6",
            "transitive": [
                "com.palantir.atlasdb:atlasdb-config"
            ]
        },
        "org.mpierce.metrics.reservoir:hdrhistogram-metrics-reservoir": {
            "locked": "1.1.2",
            "transitive": [
                "com.palantir.tritium:tritium-metrics"
            ]
        },
        "org.postgresql:postgresql": {
            "locked": "9.4.1209",
            "transitive": [
                "com.palantir.atlasdb:commons-db"
            ]
        },
        "org.slf4j:jcl-over-slf4j": {
            "locked": "1.7.5",
            "transitive": [
                "org.apache.cassandra:cassandra-thrift"
            ]
        },
        "org.slf4j:log4j-over-slf4j": {
            "locked": "1.7.5",
            "transitive": [
                "org.apache.cassandra:cassandra-thrift"
            ]
        },
        "org.slf4j:slf4j-api": {
            "locked": "1.7.5",
            "transitive": [
                "com.palantir.atlasdb:atlasdb-commons",
                "com.palantir.atlasdb:commons-proxy",
                "com.palantir.remoting2:error-handling",
                "com.palantir.remoting2:tracing",
                "com.palantir.remoting3:error-handling",
                "com.palantir.remoting3:tracing",
                "com.palantir.tokens:auth-tokens",
                "com.palantir.tritium:tritium-core",
                "com.palantir.tritium:tritium-lib",
                "com.palantir.tritium:tritium-metrics",
                "com.palantir.tritium:tritium-slf4j",
                "com.palantir.tritium:tritium-tracing",
                "com.zaxxer:HikariCP",
                "io.dropwizard.metrics:metrics-core",
                "io.dropwizard:dropwizard-jackson",
                "org.apache.cassandra:cassandra-thrift",
                "org.apache.thrift:libthrift",
                "org.slf4j:jcl-over-slf4j",
                "org.slf4j:log4j-over-slf4j"
            ]
        },
        "org.xerial.snappy:snappy-java": {
            "locked": "1.1.1.7",
            "transitive": [
                "com.palantir.atlasdb:atlasdb-client"
            ]
        },
        "org.yaml:snakeyaml": {
            "locked": "1.12",
            "transitive": [
                "com.fasterxml.jackson.dataformat:jackson-dataformat-yaml",
                "com.palantir.atlasdb:lock-impl"
            ]
        }
    }
}<|MERGE_RESOLUTION|>--- conflicted
+++ resolved
@@ -940,11 +940,8 @@
             "locked": "2.1.10",
             "transitive": [
                 "com.palantir.atlasdb:atlasdb-client",
-<<<<<<< HEAD
+                "com.palantir.atlasdb:atlasdb-config",
                 "com.palantir.tritium:tritium-metrics"
-=======
-                "com.palantir.atlasdb:atlasdb-config"
->>>>>>> 2584c8fd
             ]
         },
         "org.jboss.marshalling:jboss-marshalling": {
