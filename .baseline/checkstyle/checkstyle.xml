--- conflicted
+++ resolved
@@ -78,16 +78,24 @@
         </module>
         <module name="AvoidStarImport"/> <!-- Java Style Guide: No wildcard imports -->
         <module name="AvoidStaticImport"> <!-- Java Style Guide: No static imports -->
-<<<<<<< HEAD
             <property name="excludes" value="
+                com.palantir.logsafe.Preconditions.*,
+                com.github.tomakehurst.wiremock.client.WireMock.*,
+                com.google.common.base.Preconditions.*,
+                com.google.common.truth.Truth.*,
                 java.util.Collections.*,
                 java.util.stream.Collectors.*,
-                com.palantir.logsafe.Preconditions.*,
-                com.google.common.base.Preconditions.*,
-                org.apache.commons.lang3.Validate.*"/>
-=======
-            <property name="excludes" value="org.junit.Assert.*,org.junit.Assume.*,org.hamcrest.Matchers.*,org.mockito.ArgumentMatchers.*,org.mockito.Mockito.*,org.mockito.Matchers.*,org.mockito.internal.verification.VerificationModeFactory.*,org.assertj.core.api.Assertions.*,org.assertj.core.api.AssertionsForClassTypes.*,com.google.common.base.Preconditions.*,org.apache.commons.lang3.Validate.*,com.google.common.truth.Truth.*,com.github.tomakehurst.wiremock.client.WireMock.*"/>
->>>>>>> 8031a062
+                org.apache.commons.lang3.Validate.*,
+                org.assertj.core.api.Assertions.*,
+                org.assertj.core.api.AssertionsForClassTypes.*,
+                org.hamcrest.Matchers.*,
+                org.junit.Assert.*,
+                org.junit.Assume.*,
+                org.mockito.ArgumentMatchers.*,
+                org.mockito.Mockito.*,
+                org.mockito.Matchers.*,
+                org.mockito.internal.verification.VerificationModeFactory.*"
+             />
         </module>
         <module name="ClassTypeParameterName"> <!-- Java Style Guide: Type variable names -->
             <property name="format" value="(^[A-Z][0-9]?)$|([A-Z][a-zA-Z0-9]*[T]$)"/>
