apply from: "../gradle/shared.gradle"

dependencies {
    implementation 'com.datastax.cassandra:cassandra-driver-core'
    implementation 'com.fasterxml.jackson.core:jackson-databind'
    implementation 'com.google.guava:guava'
    implementation 'com.palantir.common:streams'
    implementation 'com.palantir.conjure.java.api:service-config'
    implementation 'com.palantir.conjure.java.runtime:conjure-java-jackson-serialization'
    implementation 'com.palantir.dialogue:dialogue-clients'
    implementation 'com.palantir.refreshable:refreshable'
    implementation 'com.palantir.safe-logging:safe-logging'
    implementation 'com.palantir.tokens:auth-tokens'
    implementation 'org.immutables:value'
    implementation 'org.immutables:value::annotations'
    implementation project(':atlasdb-api')
    implementation project(':atlasdb-cassandra')
    implementation project(':atlasdb-client')
    implementation project(':atlasdb-config')
    implementation project(':atlasdb-coordination-impl')
    implementation project(':atlasdb-impl-shared')
    implementation project(':commons-annotations')
    implementation project(':timelock-api:timelock-api-dialogue')
    implementation project(':timelock-api:timelock-api-objects')
<<<<<<< HEAD

    implementation 'org.immutables:value'
    implementation 'org.immutables:value::annotations'
    implementation 'com.palantir.common:streams'
    implementation 'com.palantir.safe-logging:safe-logging'
    implementation 'com.palantir.conjure.java.runtime:conjure-java-jackson-serialization'

    testImplementation 'org.mockito:mockito-core'
    testCompile group: 'commons-codec', name: 'commons-codec', version: '1.15'

    annotationProcessor group: 'org.immutables', name: 'value'
=======
    implementation project(':timestamp-impl')

    testImplementation 'org.mockito:mockito-core'
    testImplementation 'commons-codec:commons-codec'

    annotationProcessor 'org.immutables:value'
>>>>>>> a34b68ee
}<|MERGE_RESOLUTION|>--- conflicted
+++ resolved
@@ -22,24 +22,10 @@
     implementation project(':commons-annotations')
     implementation project(':timelock-api:timelock-api-dialogue')
     implementation project(':timelock-api:timelock-api-objects')
-<<<<<<< HEAD
-
-    implementation 'org.immutables:value'
-    implementation 'org.immutables:value::annotations'
-    implementation 'com.palantir.common:streams'
-    implementation 'com.palantir.safe-logging:safe-logging'
-    implementation 'com.palantir.conjure.java.runtime:conjure-java-jackson-serialization'
-
-    testImplementation 'org.mockito:mockito-core'
-    testCompile group: 'commons-codec', name: 'commons-codec', version: '1.15'
-
-    annotationProcessor group: 'org.immutables', name: 'value'
-=======
     implementation project(':timestamp-impl')
 
     testImplementation 'org.mockito:mockito-core'
     testImplementation 'commons-codec:commons-codec'
 
     annotationProcessor 'org.immutables:value'
->>>>>>> a34b68ee
 }