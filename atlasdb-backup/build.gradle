apply from: "../gradle/shared.gradle"

dependencies {
    implementation project(':atlasdb-cassandra')
<<<<<<< HEAD
=======
    implementation project(':atlasdb-client')
>>>>>>> 6fcc6341
    implementation project(':atlasdb-config')
    implementation project(':timelock-api:timelock-api-objects')

    implementation 'com.palantir.common:streams'
    implementation 'com.palantir.safe-logging:safe-logging'
    implementation 'com.palantir.conjure.java.runtime:conjure-java-jackson-serialization'

    testImplementation 'org.mockito:mockito-core'
    testCompile group: 'commons-codec', name: 'commons-codec', version: '1.15'

    annotationProcessor group: 'org.immutables', name: 'value'
    compileOnly 'org.immutables:value::annotations'
    annotationProcessor 'org.derive4j:derive4j'
    compileOnly 'org.derive4j:derive4j-annotation'
}<|MERGE_RESOLUTION|>--- conflicted
+++ resolved
@@ -2,10 +2,7 @@
 
 dependencies {
     implementation project(':atlasdb-cassandra')
-<<<<<<< HEAD
-=======
     implementation project(':atlasdb-client')
->>>>>>> 6fcc6341
     implementation project(':atlasdb-config')
     implementation project(':timelock-api:timelock-api-objects')
 
