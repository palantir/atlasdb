--- conflicted
+++ resolved
@@ -281,21 +281,37 @@
         "com.netflix.feign:feign-jackson": {
             "locked": "8.17.0",
             "transitive": [
-                "com.palantir.atlasdb:atlasdb-client",
-                "com.palantir.atlasdb:atlasdb-config"
+                "com.palantir.atlasdb:atlasdb-cassandra",
+                "com.palantir.atlasdb:atlasdb-client",
+                "com.palantir.atlasdb:atlasdb-config",
+                "com.palantir.atlasdb:atlasdb-dagger",
+                "com.palantir.atlasdb:atlasdb-dbkvs",
+                "com.palantir.atlasdb:atlasdb-impl-shared",
+                "com.palantir.atlasdb:atlasdb-service"
             ]
         },
         "com.netflix.feign:feign-jaxrs": {
             "locked": "8.17.0",
             "transitive": [
-                "com.palantir.atlasdb:atlasdb-client",
-                "com.palantir.atlasdb:atlasdb-config"
+                "com.palantir.atlasdb:atlasdb-cassandra",
+                "com.palantir.atlasdb:atlasdb-client",
+                "com.palantir.atlasdb:atlasdb-config",
+                "com.palantir.atlasdb:atlasdb-dagger",
+                "com.palantir.atlasdb:atlasdb-dbkvs",
+                "com.palantir.atlasdb:atlasdb-impl-shared",
+                "com.palantir.atlasdb:atlasdb-service"
             ]
         },
         "com.netflix.feign:feign-okhttp": {
             "locked": "8.17.0",
             "transitive": [
-                "com.palantir.atlasdb:atlasdb-config"
+                "com.palantir.atlasdb:atlasdb-cassandra",
+                "com.palantir.atlasdb:atlasdb-client",
+                "com.palantir.atlasdb:atlasdb-config",
+                "com.palantir.atlasdb:atlasdb-dagger",
+                "com.palantir.atlasdb:atlasdb-dbkvs",
+                "com.palantir.atlasdb:atlasdb-impl-shared",
+                "com.palantir.atlasdb:atlasdb-service"
             ]
         },
         "com.palantir.atlasdb:atlasdb-api": {
@@ -597,21 +613,13 @@
             ]
         },
         "com.squareup.okhttp3:okhttp": {
-<<<<<<< HEAD
-            "locked": "3.2.0",
-=======
             "locked": "3.4.1",
->>>>>>> 438268d7
             "transitive": [
                 "com.netflix.feign:feign-okhttp"
             ]
         },
         "com.squareup.okio:okio": {
-<<<<<<< HEAD
-            "locked": "1.6.0",
-=======
             "locked": "1.9.0",
->>>>>>> 438268d7
             "transitive": [
                 "com.squareup.okhttp3:okhttp"
             ]
@@ -1221,21 +1229,37 @@
         "com.netflix.feign:feign-jackson": {
             "locked": "8.17.0",
             "transitive": [
-                "com.palantir.atlasdb:atlasdb-client",
-                "com.palantir.atlasdb:atlasdb-config"
+                "com.palantir.atlasdb:atlasdb-cassandra",
+                "com.palantir.atlasdb:atlasdb-client",
+                "com.palantir.atlasdb:atlasdb-config",
+                "com.palantir.atlasdb:atlasdb-dagger",
+                "com.palantir.atlasdb:atlasdb-dbkvs",
+                "com.palantir.atlasdb:atlasdb-impl-shared",
+                "com.palantir.atlasdb:atlasdb-service"
             ]
         },
         "com.netflix.feign:feign-jaxrs": {
             "locked": "8.17.0",
             "transitive": [
-                "com.palantir.atlasdb:atlasdb-client",
-                "com.palantir.atlasdb:atlasdb-config"
+                "com.palantir.atlasdb:atlasdb-cassandra",
+                "com.palantir.atlasdb:atlasdb-client",
+                "com.palantir.atlasdb:atlasdb-config",
+                "com.palantir.atlasdb:atlasdb-dagger",
+                "com.palantir.atlasdb:atlasdb-dbkvs",
+                "com.palantir.atlasdb:atlasdb-impl-shared",
+                "com.palantir.atlasdb:atlasdb-service"
             ]
         },
         "com.netflix.feign:feign-okhttp": {
             "locked": "8.17.0",
             "transitive": [
-                "com.palantir.atlasdb:atlasdb-config"
+                "com.palantir.atlasdb:atlasdb-cassandra",
+                "com.palantir.atlasdb:atlasdb-client",
+                "com.palantir.atlasdb:atlasdb-config",
+                "com.palantir.atlasdb:atlasdb-dagger",
+                "com.palantir.atlasdb:atlasdb-dbkvs",
+                "com.palantir.atlasdb:atlasdb-impl-shared",
+                "com.palantir.atlasdb:atlasdb-service"
             ]
         },
         "com.palantir.atlasdb:atlasdb-api": {
@@ -1537,21 +1561,13 @@
             ]
         },
         "com.squareup.okhttp3:okhttp": {
-<<<<<<< HEAD
-            "locked": "3.2.0",
-=======
             "locked": "3.4.1",
->>>>>>> 438268d7
             "transitive": [
                 "com.netflix.feign:feign-okhttp"
             ]
         },
         "com.squareup.okio:okio": {
-<<<<<<< HEAD
-            "locked": "1.6.0",
-=======
             "locked": "1.9.0",
->>>>>>> 438268d7
             "transitive": [
                 "com.squareup.okhttp3:okhttp"
             ]
