--- conflicted
+++ resolved
@@ -245,13 +245,8 @@
                 "com.palantir.atlasdb:atlasdb-commons",
                 "com.palantir.remoting-api:errors",
                 "com.palantir.remoting2:error-handling",
-<<<<<<< HEAD
+                "com.palantir.remoting3:refresh-utils",
                 "io.dropwizard:dropwizard-util"
-=======
-                "com.palantir.remoting3:refresh-utils",
-                "io.dropwizard:dropwizard-util",
-                "org.mpierce.metrics.reservoir:hdrhistogram-metrics-reservoir"
->>>>>>> 18d35b6e
             ]
         },
         "com.google.dagger:dagger": {
@@ -1317,13 +1312,8 @@
                 "com.palantir.atlasdb:atlasdb-commons",
                 "com.palantir.remoting-api:errors",
                 "com.palantir.remoting2:error-handling",
-<<<<<<< HEAD
+                "com.palantir.remoting3:refresh-utils",
                 "io.dropwizard:dropwizard-util"
-=======
-                "com.palantir.remoting3:refresh-utils",
-                "io.dropwizard:dropwizard-util",
-                "org.mpierce.metrics.reservoir:hdrhistogram-metrics-reservoir"
->>>>>>> 18d35b6e
             ]
         },
         "com.google.dagger:dagger": {
