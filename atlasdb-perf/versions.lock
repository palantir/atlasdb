--- conflicted
+++ resolved
@@ -249,15 +249,9 @@
                 "com.palantir.atlasdb:atlasdb-commons",
                 "com.palantir.remoting-api:errors",
                 "com.palantir.remoting2:error-handling",
-<<<<<<< HEAD
                 "com.palantir.remoting3:jaxrs-clients",
                 "com.palantir.remoting3:refresh-utils",
-                "io.dropwizard:dropwizard-util",
-                "org.mpierce.metrics.reservoir:hdrhistogram-metrics-reservoir"
-=======
-                "com.palantir.remoting3:refresh-utils",
                 "io.dropwizard:dropwizard-util"
->>>>>>> 22e129ab
             ]
         },
         "com.google.dagger:dagger": {
@@ -283,10 +277,7 @@
                 "com.palantir.remoting3:error-handling",
                 "com.palantir.remoting3:jaxrs-clients",
                 "com.palantir.remoting3:keystores",
-<<<<<<< HEAD
                 "com.palantir.remoting3:okhttp-clients",
-=======
->>>>>>> 22e129ab
                 "com.palantir.remoting3:refresh-utils",
                 "com.palantir.remoting3:tracing",
                 "com.palantir.tritium:tritium-core",
@@ -632,11 +623,8 @@
             "locked": "1.4.0",
             "transitive": [
                 "com.palantir.atlasdb:atlasdb-config",
-<<<<<<< HEAD
+                "com.palantir.atlasdb:atlasdb-feign",
                 "com.palantir.remoting3:http-clients"
-=======
-                "com.palantir.atlasdb:atlasdb-feign"
->>>>>>> 22e129ab
             ]
         },
         "com.palantir.remoting-api:ssl-config": {
@@ -727,13 +715,8 @@
         "com.palantir.remoting3:refresh-utils": {
             "locked": "3.5.1",
             "transitive": [
+                "com.palantir.atlasdb:atlasdb-feign",
                 "com.palantir.remoting3:jaxrs-clients"
-            ]
-        },
-        "com.palantir.remoting3:refresh-utils": {
-            "locked": "3.5.1",
-            "transitive": [
-                "com.palantir.atlasdb:atlasdb-feign"
             ]
         },
         "com.palantir.remoting3:tracing": {
@@ -745,13 +728,8 @@
                 "com.palantir.atlasdb:atlasdb-impl-shared",
                 "com.palantir.atlasdb:leader-election-impl",
                 "com.palantir.atlasdb:lock-impl",
-<<<<<<< HEAD
                 "com.palantir.remoting3:jersey-servers",
-                "com.palantir.remoting3:tracing-okhttp3",
-                "com.palantir.tritium:tritium-tracing"
-=======
-                "com.palantir.remoting3:jersey-servers"
->>>>>>> 22e129ab
+                "com.palantir.remoting3:tracing-okhttp3"
             ]
         },
         "com.palantir.remoting3:tracing-okhttp3": {
@@ -1460,15 +1438,9 @@
                 "com.palantir.atlasdb:atlasdb-commons",
                 "com.palantir.remoting-api:errors",
                 "com.palantir.remoting2:error-handling",
-<<<<<<< HEAD
                 "com.palantir.remoting3:jaxrs-clients",
                 "com.palantir.remoting3:refresh-utils",
-                "io.dropwizard:dropwizard-util",
-                "org.mpierce.metrics.reservoir:hdrhistogram-metrics-reservoir"
-=======
-                "com.palantir.remoting3:refresh-utils",
                 "io.dropwizard:dropwizard-util"
->>>>>>> 22e129ab
             ]
         },
         "com.google.dagger:dagger": {
@@ -1494,10 +1466,7 @@
                 "com.palantir.remoting3:error-handling",
                 "com.palantir.remoting3:jaxrs-clients",
                 "com.palantir.remoting3:keystores",
-<<<<<<< HEAD
                 "com.palantir.remoting3:okhttp-clients",
-=======
->>>>>>> 22e129ab
                 "com.palantir.remoting3:refresh-utils",
                 "com.palantir.remoting3:tracing",
                 "com.palantir.tritium:tritium-core",
@@ -1843,11 +1812,8 @@
             "locked": "1.4.0",
             "transitive": [
                 "com.palantir.atlasdb:atlasdb-config",
-<<<<<<< HEAD
+                "com.palantir.atlasdb:atlasdb-feign",
                 "com.palantir.remoting3:http-clients"
-=======
-                "com.palantir.atlasdb:atlasdb-feign"
->>>>>>> 22e129ab
             ]
         },
         "com.palantir.remoting-api:ssl-config": {
@@ -1938,13 +1904,8 @@
         "com.palantir.remoting3:refresh-utils": {
             "locked": "3.5.1",
             "transitive": [
+                "com.palantir.atlasdb:atlasdb-feign",
                 "com.palantir.remoting3:jaxrs-clients"
-            ]
-        },
-        "com.palantir.remoting3:refresh-utils": {
-            "locked": "3.5.1",
-            "transitive": [
-                "com.palantir.atlasdb:atlasdb-feign"
             ]
         },
         "com.palantir.remoting3:tracing": {
@@ -1956,13 +1917,8 @@
                 "com.palantir.atlasdb:atlasdb-impl-shared",
                 "com.palantir.atlasdb:leader-election-impl",
                 "com.palantir.atlasdb:lock-impl",
-<<<<<<< HEAD
                 "com.palantir.remoting3:jersey-servers",
-                "com.palantir.remoting3:tracing-okhttp3",
-                "com.palantir.tritium:tritium-tracing"
-=======
-                "com.palantir.remoting3:jersey-servers"
->>>>>>> 22e129ab
+                "com.palantir.remoting3:tracing-okhttp3"
             ]
         },
         "com.palantir.remoting3:tracing-okhttp3": {
