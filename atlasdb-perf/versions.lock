{
    "compileClasspath": {
        "cglib:cglib-nodep": {
            "locked": "3.1",
            "transitive": [
                "com.jayway.awaitility:awaitility"
            ]
        },
        "ch.qos.logback:logback-classic": {
            "locked": "1.1.7"
        },
        "ch.qos.logback:logback-core": {
            "locked": "1.1.7",
            "transitive": [
                "ch.qos.logback:logback-classic"
            ]
        },
        "com.carrotsearch:hppc": {
            "locked": "0.5.4",
            "transitive": [
                "com.palantir.atlasdb:atlasdb-cassandra"
            ]
        },
        "com.datastax.cassandra:cassandra-driver-core": {
            "locked": "3.4.0",
            "transitive": [
                "com.palantir.atlasdb:atlasdb-cassandra"
            ]
        },
        "com.fasterxml.jackson.core:jackson-annotations": {
            "locked": "2.6.7",
            "transitive": [
                "com.fasterxml.jackson.core:jackson-databind",
                "com.palantir.atlasdb:atlasdb-api",
                "com.palantir.atlasdb:atlasdb-commons",
                "com.palantir.atlasdb:leader-election-api",
                "com.palantir.atlasdb:lock-api",
                "com.palantir.atlasdb:timestamp-api",
                "com.palantir.atlasdb:timestamp-client"
            ]
        },
        "com.fasterxml.jackson.core:jackson-core": {
            "locked": "2.6.7",
            "transitive": [
                "com.fasterxml.jackson.core:jackson-databind",
                "com.fasterxml.jackson.dataformat:jackson-dataformat-cbor",
                "com.fasterxml.jackson.dataformat:jackson-dataformat-yaml",
                "com.fasterxml.jackson.datatype:jackson-datatype-guava",
                "com.fasterxml.jackson.datatype:jackson-datatype-jdk7",
                "com.fasterxml.jackson.datatype:jackson-datatype-jdk8",
                "com.fasterxml.jackson.datatype:jackson-datatype-jsr310",
                "com.fasterxml.jackson.jaxrs:jackson-jaxrs-base",
                "com.fasterxml.jackson.jaxrs:jackson-jaxrs-cbor-provider",
                "com.fasterxml.jackson.module:jackson-module-afterburner",
                "com.fasterxml.jackson.module:jackson-module-jaxb-annotations",
                "com.palantir.atlasdb:atlasdb-client"
            ]
        },
        "com.fasterxml.jackson.core:jackson-databind": {
            "locked": "2.6.7",
            "transitive": [
                "com.fasterxml.jackson.datatype:jackson-datatype-guava",
                "com.fasterxml.jackson.datatype:jackson-datatype-jdk7",
                "com.fasterxml.jackson.datatype:jackson-datatype-jdk8",
                "com.fasterxml.jackson.datatype:jackson-datatype-jsr310",
                "com.fasterxml.jackson.jaxrs:jackson-jaxrs-base",
                "com.fasterxml.jackson.jaxrs:jackson-jaxrs-cbor-provider",
                "com.fasterxml.jackson.module:jackson-module-afterburner",
                "com.fasterxml.jackson.module:jackson-module-jaxb-annotations",
                "com.netflix.feign:feign-jackson",
                "com.palantir.atlasdb:atlasdb-api",
                "com.palantir.atlasdb:atlasdb-client",
                "com.palantir.atlasdb:atlasdb-config",
                "com.palantir.atlasdb:atlasdb-dbkvs-hikari",
                "com.palantir.atlasdb:atlasdb-persistent-lock-api",
                "com.palantir.atlasdb:lock-api",
                "com.palantir.atlasdb:qos-service-api",
                "com.palantir.atlasdb:timestamp-client",
                "com.palantir.config.crypto:encrypted-config-value",
                "com.palantir.config.crypto:encrypted-config-value-module",
                "com.palantir.remoting-api:errors",
                "com.palantir.remoting-api:ssl-config",
                "com.palantir.remoting-api:tracing",
                "com.palantir.remoting2:error-handling",
                "com.palantir.remoting2:jackson-support",
                "com.palantir.remoting2:tracing",
                "com.palantir.remoting3:jackson-support",
                "com.palantir.remoting3:keystores",
                "com.palantir.remoting3:tracing",
                "com.palantir.tokens:auth-tokens"
            ]
        },
        "com.fasterxml.jackson.dataformat:jackson-dataformat-cbor": {
            "locked": "2.6.7",
            "transitive": [
                "com.fasterxml.jackson.jaxrs:jackson-jaxrs-cbor-provider",
                "com.palantir.remoting3:jackson-support"
            ]
        },
        "com.fasterxml.jackson.dataformat:jackson-dataformat-yaml": {
            "locked": "2.6.7",
            "transitive": [
                "com.palantir.atlasdb:atlasdb-config",
                "com.palantir.config.crypto:encrypted-config-value-module"
            ]
        },
        "com.fasterxml.jackson.datatype:jackson-datatype-guava": {
            "locked": "2.6.7",
            "transitive": [
                "com.palantir.atlasdb:atlasdb-client",
                "com.palantir.remoting2:error-handling",
                "com.palantir.remoting2:jackson-support",
                "com.palantir.remoting2:tracing",
                "com.palantir.remoting3:jackson-support",
                "com.palantir.remoting3:tracing"
            ]
        },
        "com.fasterxml.jackson.datatype:jackson-datatype-jdk7": {
            "locked": "2.6.7",
            "transitive": [
                "com.palantir.atlasdb:atlasdb-config"
            ]
        },
        "com.fasterxml.jackson.datatype:jackson-datatype-jdk8": {
            "locked": "2.6.7",
            "transitive": [
                "com.palantir.atlasdb:atlasdb-config",
                "com.palantir.remoting2:error-handling",
                "com.palantir.remoting2:jackson-support",
                "com.palantir.remoting2:tracing",
                "com.palantir.remoting3:jackson-support",
                "com.palantir.remoting3:tracing",
                "com.palantir.tokens:auth-tokens"
            ]
        },
        "com.fasterxml.jackson.datatype:jackson-datatype-jsr310": {
            "locked": "2.6.7",
            "transitive": [
                "com.palantir.atlasdb:atlasdb-config",
                "com.palantir.remoting2:jackson-support",
                "com.palantir.remoting3:jackson-support"
            ]
        },
        "com.fasterxml.jackson.jaxrs:jackson-jaxrs-base": {
            "locked": "2.6.7",
            "transitive": [
                "com.fasterxml.jackson.jaxrs:jackson-jaxrs-cbor-provider"
            ]
        },
        "com.fasterxml.jackson.jaxrs:jackson-jaxrs-cbor-provider": {
            "locked": "2.6.7",
            "transitive": [
                "com.palantir.remoting3:jersey-servers"
            ]
        },
        "com.fasterxml.jackson.module:jackson-module-afterburner": {
            "locked": "2.6.7",
            "transitive": [
                "com.palantir.remoting2:error-handling",
                "com.palantir.remoting2:jackson-support",
                "com.palantir.remoting2:tracing",
                "com.palantir.remoting3:jackson-support",
                "com.palantir.remoting3:jersey-servers",
                "com.palantir.remoting3:tracing"
            ]
        },
        "com.fasterxml.jackson.module:jackson-module-jaxb-annotations": {
            "locked": "2.6.7",
            "transitive": [
                "com.fasterxml.jackson.jaxrs:jackson-jaxrs-cbor-provider"
            ]
        },
        "com.github.jnr:jffi": {
            "locked": "1.2.10",
            "transitive": [
                "com.github.jnr:jnr-ffi"
            ]
        },
        "com.github.jnr:jnr-constants": {
            "locked": "0.9.0",
            "transitive": [
                "com.github.jnr:jnr-posix"
            ]
        },
        "com.github.jnr:jnr-ffi": {
            "locked": "2.0.7",
            "transitive": [
                "com.datastax.cassandra:cassandra-driver-core",
                "com.github.jnr:jnr-posix"
            ]
        },
        "com.github.jnr:jnr-posix": {
            "locked": "3.0.27",
            "transitive": [
                "com.datastax.cassandra:cassandra-driver-core"
            ]
        },
        "com.github.jnr:jnr-x86asm": {
            "locked": "1.0.2",
            "transitive": [
                "com.github.jnr:jnr-ffi"
            ]
        },
        "com.github.rholder:snowball-stemmer": {
            "locked": "1.3.0.581.1",
            "transitive": [
                "com.palantir.atlasdb:atlasdb-cassandra"
            ]
        },
        "com.github.zafarkhaja:java-semver": {
            "locked": "0.9.0",
            "transitive": [
                "com.palantir.docker.compose:docker-compose-rule-core"
            ]
        },
        "com.google.code.findbugs:findbugs-annotations": {
            "locked": "3.0.1",
            "transitive": [
                "com.palantir.atlasdb:atlasdb-api",
                "com.palantir.atlasdb:atlasdb-cassandra",
                "com.palantir.atlasdb:atlasdb-client",
                "com.palantir.atlasdb:atlasdb-client-protobufs",
                "com.palantir.atlasdb:atlasdb-commons",
                "com.palantir.atlasdb:atlasdb-config",
                "com.palantir.atlasdb:atlasdb-dagger",
                "com.palantir.atlasdb:atlasdb-dbkvs",
                "com.palantir.atlasdb:atlasdb-dbkvs-hikari",
                "com.palantir.atlasdb:atlasdb-impl-shared",
                "com.palantir.atlasdb:atlasdb-lock-api",
                "com.palantir.atlasdb:atlasdb-persistent-lock-api",
                "com.palantir.atlasdb:atlasdb-processors",
                "com.palantir.atlasdb:atlasdb-service",
                "com.palantir.atlasdb:commons-annotations",
                "com.palantir.atlasdb:commons-api",
                "com.palantir.atlasdb:commons-db",
                "com.palantir.atlasdb:commons-executors",
                "com.palantir.atlasdb:commons-executors-api",
                "com.palantir.atlasdb:commons-proxy",
                "com.palantir.atlasdb:leader-election-api",
                "com.palantir.atlasdb:leader-election-api-protobufs",
                "com.palantir.atlasdb:leader-election-impl",
                "com.palantir.atlasdb:lock-api",
                "com.palantir.atlasdb:lock-impl",
                "com.palantir.atlasdb:qos-service-api",
                "com.palantir.atlasdb:qos-service-impl",
                "com.palantir.atlasdb:timestamp-api",
                "com.palantir.atlasdb:timestamp-client",
                "com.palantir.atlasdb:timestamp-impl",
                "io.airlift:airline",
                "org.reflections:reflections"
            ]
        },
        "com.google.code.findbugs:jsr305": {
            "locked": "3.0.1",
            "transitive": [
                "com.google.guava:guava",
                "com.palantir.atlasdb:atlasdb-api",
                "com.palantir.atlasdb:atlasdb-cassandra",
                "com.palantir.atlasdb:atlasdb-client",
                "com.palantir.atlasdb:atlasdb-client-protobufs",
                "com.palantir.atlasdb:atlasdb-commons",
                "com.palantir.atlasdb:atlasdb-config",
                "com.palantir.atlasdb:atlasdb-dagger",
                "com.palantir.atlasdb:atlasdb-dbkvs",
                "com.palantir.atlasdb:atlasdb-dbkvs-hikari",
                "com.palantir.atlasdb:atlasdb-impl-shared",
                "com.palantir.atlasdb:atlasdb-lock-api",
                "com.palantir.atlasdb:atlasdb-persistent-lock-api",
                "com.palantir.atlasdb:atlasdb-processors",
                "com.palantir.atlasdb:atlasdb-service",
                "com.palantir.atlasdb:commons-annotations",
                "com.palantir.atlasdb:commons-api",
                "com.palantir.atlasdb:commons-db",
                "com.palantir.atlasdb:commons-executors",
                "com.palantir.atlasdb:commons-executors-api",
                "com.palantir.atlasdb:commons-proxy",
                "com.palantir.atlasdb:leader-election-api",
                "com.palantir.atlasdb:leader-election-api-protobufs",
                "com.palantir.atlasdb:leader-election-impl",
                "com.palantir.atlasdb:lock-api",
                "com.palantir.atlasdb:lock-impl",
                "com.palantir.atlasdb:qos-service-api",
                "com.palantir.atlasdb:qos-service-impl",
                "com.palantir.atlasdb:timestamp-api",
                "com.palantir.atlasdb:timestamp-client",
                "com.palantir.atlasdb:timestamp-impl",
                "com.palantir.remoting-api:errors",
<<<<<<< HEAD
                "com.palantir.remoting2:error-handling"
=======
                "com.palantir.remoting2:error-handling",
                "com.palantir.tritium:tritium-api",
                "io.dropwizard:dropwizard-util",
                "org.mpierce.metrics.reservoir:hdrhistogram-metrics-reservoir"
>>>>>>> 145d170a
            ]
        },
        "com.google.dagger:dagger": {
            "locked": "2.0.2",
            "transitive": [
                "com.palantir.atlasdb:atlasdb-dagger"
            ]
        },
        "com.google.errorprone:error_prone_annotations": {
            "locked": "2.3.1",
            "transitive": [
                "com.google.guava:guava",
                "com.palantir.config.crypto:encrypted-config-value",
                "com.palantir.safe-logging:preconditions"
            ]
        },
        "com.google.guava:guava": {
            "locked": "23.6-jre",
            "transitive": [
                "com.datastax.cassandra:cassandra-driver-core",
                "com.fasterxml.jackson.datatype:jackson-datatype-guava",
                "com.palantir.atlasdb:atlasdb-cassandra",
                "com.palantir.atlasdb:atlasdb-commons",
                "com.palantir.atlasdb:atlasdb-processors",
                "com.palantir.atlasdb:qos-service-impl",
                "com.palantir.common:streams",
                "com.palantir.config.crypto:encrypted-config-value",
                "com.palantir.config.crypto:encrypted-config-value-module",
                "com.palantir.docker.compose:docker-compose-rule-core",
                "com.palantir.remoting2:error-handling",
                "com.palantir.remoting2:tracing",
                "com.palantir.remoting3:error-handling",
                "com.palantir.remoting3:jaxrs-clients",
                "com.palantir.remoting3:keystores",
                "com.palantir.remoting3:okhttp-clients",
                "com.palantir.remoting3:refresh-utils",
                "com.palantir.remoting3:tracing",
                "com.palantir.tritium:tritium-core",
                "com.palantir.tritium:tritium-lib",
                "com.palantir.tritium:tritium-metrics",
                "io.airlift:airline",
                "org.reflections:reflections"
            ]
        },
        "com.google.j2objc:j2objc-annotations": {
            "locked": "1.1",
            "transitive": [
                "com.google.guava:guava"
            ]
        },
        "com.google.protobuf:protobuf-java": {
            "locked": "3.5.1",
            "transitive": [
                "com.palantir.atlasdb:atlasdb-client",
                "com.palantir.atlasdb:atlasdb-client-protobufs",
                "com.palantir.atlasdb:leader-election-api-protobufs",
                "com.palantir.atlasdb:leader-election-impl"
            ]
        },
        "com.googlecode.concurrent-trees:concurrent-trees": {
            "locked": "2.4.0",
            "transitive": [
                "org.apache.cassandra:cassandra-thrift"
            ]
        },
        "com.googlecode.json-simple:json-simple": {
            "locked": "1.1.1",
            "transitive": [
                "com.palantir.atlasdb:atlasdb-client"
            ]
        },
        "com.googlecode.protobuf-java-format:protobuf-java-format": {
            "locked": "1.2",
            "transitive": [
                "com.palantir.atlasdb:atlasdb-client"
            ]
        },
        "com.jayway.awaitility:awaitility": {
            "locked": "1.6.5",
            "transitive": [
                "com.palantir.docker.compose:docker-compose-rule-core"
            ]
        },
        "com.jcraft:jzlib": {
            "locked": "1.1.3",
            "transitive": [
                "com.palantir.remoting3:jersey-servers"
            ]
        },
        "com.mchange:c3p0": {
            "locked": "0.9.5.1",
            "transitive": [
                "com.palantir.atlasdb:commons-db"
            ]
        },
        "com.mchange:mchange-commons-java": {
            "locked": "0.2.10",
            "transitive": [
                "com.mchange:c3p0"
            ]
        },
        "com.netflix.feign:feign-core": {
            "locked": "8.17.0",
            "transitive": [
                "com.netflix.feign:feign-jackson",
                "com.netflix.feign:feign-jaxrs",
                "com.netflix.feign:feign-okhttp",
                "com.netflix.feign:feign-slf4j"
            ]
        },
        "com.netflix.feign:feign-jackson": {
            "locked": "8.17.0",
            "transitive": [
                "com.palantir.remoting3:jaxrs-clients"
            ]
        },
        "com.netflix.feign:feign-jaxrs": {
            "locked": "8.17.0",
            "transitive": [
                "com.palantir.remoting3:jaxrs-clients"
            ]
        },
        "com.netflix.feign:feign-okhttp": {
            "locked": "8.17.0",
            "transitive": [
                "com.palantir.remoting3:jaxrs-clients"
            ]
        },
        "com.netflix.feign:feign-slf4j": {
            "locked": "8.17.0",
            "transitive": [
                "com.palantir.remoting3:jaxrs-clients"
            ]
        },
        "com.palantir.atlasdb:atlasdb-api": {
            "project": true,
            "transitive": [
                "com.palantir.atlasdb:atlasdb-cassandra",
                "com.palantir.atlasdb:atlasdb-client",
                "com.palantir.atlasdb:atlasdb-config",
                "com.palantir.atlasdb:atlasdb-dbkvs",
                "com.palantir.atlasdb:atlasdb-lock-api"
            ]
        },
        "com.palantir.atlasdb:atlasdb-cassandra": {
            "project": true
        },
        "com.palantir.atlasdb:atlasdb-client": {
            "project": true,
            "transitive": [
                "com.palantir.atlasdb:atlasdb-cassandra",
                "com.palantir.atlasdb:atlasdb-dbkvs",
                "com.palantir.atlasdb:atlasdb-impl-shared",
                "com.palantir.atlasdb:qos-service-impl",
                "com.palantir.atlasdb:timestamp-impl"
            ]
        },
        "com.palantir.atlasdb:atlasdb-client-protobufs": {
            "project": true,
            "transitive": [
                "com.palantir.atlasdb:atlasdb-client"
            ]
        },
        "com.palantir.atlasdb:atlasdb-commons": {
            "project": true,
            "transitive": [
                "com.palantir.atlasdb:atlasdb-api",
                "com.palantir.atlasdb:atlasdb-client",
                "com.palantir.atlasdb:atlasdb-impl-shared",
                "com.palantir.atlasdb:commons-api",
                "com.palantir.atlasdb:leader-election-api",
                "com.palantir.atlasdb:leader-election-impl",
                "com.palantir.atlasdb:lock-api",
                "com.palantir.atlasdb:lock-impl",
                "com.palantir.atlasdb:timestamp-client",
                "com.palantir.atlasdb:timestamp-impl"
            ]
        },
        "com.palantir.atlasdb:atlasdb-config": {
            "project": true,
            "transitive": [
                "com.palantir.atlasdb:atlasdb-service"
            ]
        },
        "com.palantir.atlasdb:atlasdb-dagger": {
            "project": true
        },
        "com.palantir.atlasdb:atlasdb-dbkvs": {
            "project": true
        },
        "com.palantir.atlasdb:atlasdb-dbkvs-hikari": {
            "project": true,
            "transitive": [
                "com.palantir.atlasdb:atlasdb-dbkvs"
            ]
        },
        "com.palantir.atlasdb:atlasdb-feign": {
            "project": true,
            "transitive": [
                "com.palantir.atlasdb:atlasdb-config"
            ]
        },
        "com.palantir.atlasdb:atlasdb-impl-shared": {
            "project": true,
            "transitive": [
                "com.palantir.atlasdb:atlasdb-config",
                "com.palantir.atlasdb:atlasdb-dbkvs"
            ]
        },
        "com.palantir.atlasdb:atlasdb-lock-api": {
            "project": true,
            "transitive": [
                "com.palantir.atlasdb:atlasdb-impl-shared"
            ]
        },
        "com.palantir.atlasdb:atlasdb-persistent-lock-api": {
            "project": true,
            "transitive": [
                "com.palantir.atlasdb:atlasdb-impl-shared"
            ]
        },
        "com.palantir.atlasdb:atlasdb-processors": {
            "project": true,
            "transitive": [
                "com.palantir.atlasdb:atlasdb-cassandra"
            ]
        },
        "com.palantir.atlasdb:atlasdb-service": {
            "project": true,
            "transitive": [
                "com.palantir.atlasdb:atlasdb-dagger"
            ]
        },
        "com.palantir.atlasdb:commons-annotations": {
            "project": true,
            "transitive": [
                "com.palantir.atlasdb:atlasdb-commons",
                "com.palantir.atlasdb:commons-api"
            ]
        },
        "com.palantir.atlasdb:commons-api": {
            "project": true,
            "transitive": [
                "com.palantir.atlasdb:atlasdb-cassandra",
                "com.palantir.atlasdb:atlasdb-dbkvs",
                "com.palantir.atlasdb:commons-db"
            ]
        },
        "com.palantir.atlasdb:commons-db": {
            "project": true,
            "transitive": [
                "com.palantir.atlasdb:atlasdb-dbkvs",
                "com.palantir.atlasdb:atlasdb-dbkvs-hikari"
            ]
        },
        "com.palantir.atlasdb:commons-executors": {
            "project": true,
            "transitive": [
                "com.palantir.atlasdb:atlasdb-commons"
            ]
        },
        "com.palantir.atlasdb:commons-executors-api": {
            "project": true,
            "transitive": [
                "com.palantir.atlasdb:commons-executors"
            ]
        },
        "com.palantir.atlasdb:commons-proxy": {
            "project": true,
            "transitive": [
                "com.palantir.atlasdb:commons-db"
            ]
        },
        "com.palantir.atlasdb:leader-election-api": {
            "project": true,
            "transitive": [
                "com.palantir.atlasdb:leader-election-impl"
            ]
        },
        "com.palantir.atlasdb:leader-election-api-protobufs": {
            "project": true,
            "transitive": [
                "com.palantir.atlasdb:leader-election-api"
            ]
        },
        "com.palantir.atlasdb:leader-election-impl": {
            "project": true,
            "transitive": [
                "com.palantir.atlasdb:atlasdb-config",
                "com.palantir.atlasdb:atlasdb-service"
            ]
        },
        "com.palantir.atlasdb:lock-api": {
            "project": true,
            "transitive": [
                "com.palantir.atlasdb:atlasdb-feign",
                "com.palantir.atlasdb:atlasdb-lock-api",
                "com.palantir.atlasdb:lock-impl"
            ]
        },
        "com.palantir.atlasdb:lock-impl": {
            "project": true,
            "transitive": [
                "com.palantir.atlasdb:atlasdb-config",
                "com.palantir.atlasdb:atlasdb-impl-shared",
                "com.palantir.atlasdb:atlasdb-service"
            ]
        },
        "com.palantir.atlasdb:qos-service-api": {
            "project": true,
            "transitive": [
                "com.palantir.atlasdb:atlasdb-api",
                "com.palantir.atlasdb:atlasdb-client",
                "com.palantir.atlasdb:atlasdb-impl-shared",
                "com.palantir.atlasdb:qos-service-impl"
            ]
        },
        "com.palantir.atlasdb:qos-service-impl": {
            "project": true,
            "transitive": [
                "com.palantir.atlasdb:atlasdb-config"
            ]
        },
        "com.palantir.atlasdb:timestamp-api": {
            "project": true,
            "transitive": [
                "com.palantir.atlasdb:atlasdb-api",
                "com.palantir.atlasdb:atlasdb-impl-shared",
                "com.palantir.atlasdb:lock-api",
                "com.palantir.atlasdb:timestamp-client",
                "com.palantir.atlasdb:timestamp-impl"
            ]
        },
        "com.palantir.atlasdb:timestamp-client": {
            "project": true,
            "transitive": [
                "com.palantir.atlasdb:atlasdb-config",
                "com.palantir.atlasdb:atlasdb-impl-shared",
                "com.palantir.atlasdb:timestamp-impl"
            ]
        },
        "com.palantir.atlasdb:timestamp-impl": {
            "project": true,
            "transitive": [
                "com.palantir.atlasdb:atlasdb-cassandra",
                "com.palantir.atlasdb:atlasdb-dbkvs"
            ]
        },
        "com.palantir.common:streams": {
            "locked": "1.9.0",
            "transitive": [
                "com.palantir.atlasdb:atlasdb-impl-shared"
            ]
        },
        "com.palantir.config.crypto:encrypted-config-value": {
            "locked": "2.0.1",
            "transitive": [
                "com.palantir.config.crypto:encrypted-config-value-module"
            ]
        },
        "com.palantir.config.crypto:encrypted-config-value-module": {
            "locked": "2.0.1",
            "transitive": [
                "com.palantir.atlasdb:atlasdb-config"
            ]
        },
        "com.palantir.docker.compose:docker-compose-rule-core": {
            "locked": "0.31.0",
            "transitive": [
                "com.palantir.docker.compose:docker-compose-rule-junit4"
            ]
        },
        "com.palantir.docker.compose:docker-compose-rule-junit4": {
            "locked": "0.31.0"
        },
        "com.palantir.patches.sourceforge:trove3": {
            "locked": "3.0.3-p5",
            "transitive": [
                "com.palantir.atlasdb:atlasdb-cassandra",
                "com.palantir.atlasdb:atlasdb-impl-shared",
                "com.palantir.atlasdb:lock-impl"
            ]
        },
        "com.palantir.remoting-api:errors": {
            "locked": "1.7.0",
            "transitive": [
                "com.palantir.remoting3:error-handling"
            ]
        },
        "com.palantir.remoting-api:service-config": {
            "locked": "1.7.0",
            "transitive": [
                "com.palantir.atlasdb:atlasdb-config",
                "com.palantir.atlasdb:atlasdb-dbkvs",
                "com.palantir.atlasdb:atlasdb-feign",
                "com.palantir.remoting3:http-clients"
            ]
        },
        "com.palantir.remoting-api:ssl-config": {
            "locked": "1.7.0",
            "transitive": [
                "com.palantir.atlasdb:atlasdb-api",
                "com.palantir.atlasdb:atlasdb-cassandra",
                "com.palantir.remoting-api:service-config",
                "com.palantir.remoting3:keystores"
            ]
        },
        "com.palantir.remoting-api:tracing": {
            "locked": "1.7.0",
            "transitive": [
                "com.palantir.remoting3:tracing"
            ]
        },
        "com.palantir.remoting2:error-handling": {
            "locked": "2.3.0",
            "transitive": [
                "com.palantir.atlasdb:atlasdb-config"
            ]
        },
        "com.palantir.remoting2:jackson-support": {
            "locked": "2.3.0",
            "transitive": [
                "com.palantir.remoting2:error-handling",
                "com.palantir.remoting2:tracing"
            ]
        },
        "com.palantir.remoting2:tracing": {
            "locked": "2.3.0",
            "transitive": [
                "com.palantir.atlasdb:commons-db"
            ]
        },
        "com.palantir.remoting3:error-handling": {
            "locked": "3.22.0",
            "transitive": [
                "com.palantir.remoting3:jaxrs-clients",
                "com.palantir.remoting3:jersey-servers",
                "com.palantir.remoting3:okhttp-clients"
            ]
        },
        "com.palantir.remoting3:http-clients": {
            "locked": "3.22.0",
            "transitive": [
                "com.palantir.remoting3:jaxrs-clients",
                "com.palantir.remoting3:okhttp-clients"
            ]
        },
        "com.palantir.remoting3:jackson-support": {
            "locked": "3.22.0",
            "transitive": [
                "com.palantir.remoting3:error-handling",
                "com.palantir.remoting3:jaxrs-clients",
                "com.palantir.remoting3:tracing"
            ]
        },
        "com.palantir.remoting3:jaxrs-clients": {
            "locked": "3.22.0",
            "transitive": [
                "com.palantir.atlasdb:atlasdb-api",
                "com.palantir.atlasdb:qos-service-api"
            ]
        },
        "com.palantir.remoting3:jersey-servers": {
            "locked": "3.22.0",
            "transitive": [
                "com.palantir.atlasdb:atlasdb-impl-shared"
            ]
        },
        "com.palantir.remoting3:keystores": {
            "locked": "3.22.0",
            "transitive": [
                "com.palantir.atlasdb:atlasdb-cassandra",
                "com.palantir.atlasdb:atlasdb-config",
                "com.palantir.remoting3:http-clients",
                "com.palantir.remoting3:jaxrs-clients"
            ]
        },
        "com.palantir.remoting3:okhttp-clients": {
            "locked": "3.22.0",
            "transitive": [
                "com.palantir.remoting3:jaxrs-clients"
            ]
        },
        "com.palantir.remoting3:refresh-utils": {
            "locked": "3.22.0",
            "transitive": [
                "com.palantir.atlasdb:atlasdb-feign",
                "com.palantir.remoting3:jaxrs-clients"
            ]
        },
        "com.palantir.remoting3:tracing": {
            "locked": "3.22.0",
            "transitive": [
                "com.palantir.atlasdb:atlasdb-cassandra",
                "com.palantir.atlasdb:atlasdb-client",
                "com.palantir.atlasdb:atlasdb-config",
                "com.palantir.atlasdb:atlasdb-impl-shared",
                "com.palantir.atlasdb:commons-executors",
                "com.palantir.atlasdb:leader-election-impl",
                "com.palantir.atlasdb:lock-impl",
                "com.palantir.remoting3:jersey-servers",
                "com.palantir.remoting3:tracing-okhttp3"
            ]
        },
        "com.palantir.remoting3:tracing-okhttp3": {
            "locked": "3.22.0",
            "transitive": [
                "com.palantir.remoting3:jaxrs-clients",
                "com.palantir.remoting3:okhttp-clients"
            ]
        },
        "com.palantir.safe-logging:preconditions": {
            "locked": "1.3.0",
            "transitive": [
                "com.palantir.remoting3:okhttp-clients"
            ]
        },
        "com.palantir.safe-logging:safe-logging": {
            "locked": "1.3.0",
            "transitive": [
                "com.palantir.atlasdb:atlasdb-cassandra",
                "com.palantir.atlasdb:atlasdb-client",
                "com.palantir.atlasdb:atlasdb-commons",
                "com.palantir.atlasdb:atlasdb-config",
                "com.palantir.atlasdb:atlasdb-impl-shared",
                "com.palantir.atlasdb:leader-election-impl",
                "com.palantir.atlasdb:lock-api",
                "com.palantir.atlasdb:lock-impl",
                "com.palantir.atlasdb:qos-service-api",
                "com.palantir.atlasdb:timestamp-api",
                "com.palantir.atlasdb:timestamp-impl",
                "com.palantir.remoting-api:errors",
                "com.palantir.remoting3:http-clients",
                "com.palantir.remoting3:jersey-servers",
                "com.palantir.remoting3:tracing",
                "com.palantir.safe-logging:preconditions",
                "com.palantir.tritium:tritium-core",
                "com.palantir.tritium:tritium-lib",
                "com.palantir.tritium:tritium-metrics",
                "com.palantir.tritium:tritium-registry",
                "com.palantir.tritium:tritium-slf4j",
                "com.palantir.tritium:tritium-tracing"
            ]
        },
        "com.palantir.tokens:auth-tokens": {
            "locked": "3.0.0",
            "transitive": [
                "com.palantir.remoting-api:service-config"
            ]
        },
        "com.palantir.tritium:tritium-api": {
            "locked": "0.9.1",
            "transitive": [
                "com.palantir.tritium:tritium-core",
                "com.palantir.tritium:tritium-lib",
                "com.palantir.tritium:tritium-metrics",
                "com.palantir.tritium:tritium-slf4j",
                "com.palantir.tritium:tritium-tracing"
            ]
        },
        "com.palantir.tritium:tritium-core": {
            "locked": "0.9.1",
            "transitive": [
                "com.palantir.tritium:tritium-lib",
                "com.palantir.tritium:tritium-metrics",
                "com.palantir.tritium:tritium-slf4j",
                "com.palantir.tritium:tritium-tracing"
            ]
        },
        "com.palantir.tritium:tritium-lib": {
            "locked": "0.9.1",
            "transitive": [
                "com.palantir.atlasdb:atlasdb-client",
                "com.palantir.atlasdb:atlasdb-config"
            ]
        },
        "com.palantir.tritium:tritium-metrics": {
            "locked": "0.9.1",
            "transitive": [
                "com.palantir.atlasdb:atlasdb-client",
                "com.palantir.tritium:tritium-lib"
            ]
        },
        "com.palantir.tritium:tritium-proxy": {
            "locked": "0.9.1",
            "transitive": [
                "com.palantir.tritium:tritium-lib"
            ]
        },
        "com.palantir.tritium:tritium-registry": {
            "locked": "0.9.1",
            "transitive": [
                "com.palantir.atlasdb:atlasdb-client",
                "com.palantir.remoting3:okhttp-clients"
            ]
        },
        "com.palantir.tritium:tritium-slf4j": {
            "locked": "0.9.1",
            "transitive": [
                "com.palantir.tritium:tritium-lib"
            ]
        },
        "com.palantir.tritium:tritium-tracing": {
            "locked": "0.9.1",
            "transitive": [
                "com.palantir.tritium:tritium-lib"
            ]
        },
        "com.squareup.okhttp3:logging-interceptor": {
            "locked": "3.8.1",
            "transitive": [
                "com.palantir.remoting3:okhttp-clients"
            ]
        },
        "com.squareup.okhttp3:okhttp": {
            "locked": "3.8.1",
            "transitive": [
                "com.netflix.feign:feign-okhttp",
                "com.palantir.atlasdb:atlasdb-feign",
                "com.palantir.remoting3:okhttp-clients",
                "com.palantir.remoting3:tracing-okhttp3",
                "com.squareup.okhttp3:logging-interceptor"
            ]
        },
        "com.squareup.okio:okio": {
            "locked": "1.13.0",
            "transitive": [
                "com.squareup.okhttp3:okhttp"
            ]
        },
        "com.squareup:javapoet": {
            "locked": "1.9.0",
            "transitive": [
                "com.palantir.atlasdb:atlasdb-client",
                "com.palantir.atlasdb:atlasdb-processors"
            ]
        },
        "com.zaxxer:HikariCP": {
            "locked": "2.4.7",
            "transitive": [
                "com.palantir.atlasdb:commons-db"
            ]
        },
        "commons-codec:commons-codec": {
            "locked": "1.10",
            "transitive": [
                "org.apache.httpcomponents:httpclient"
            ]
        },
        "commons-dbutils:commons-dbutils": {
            "locked": "1.3",
            "transitive": [
                "com.palantir.atlasdb:commons-db"
            ]
        },
        "commons-io:commons-io": {
            "locked": "2.1",
            "transitive": [
                "com.palantir.atlasdb:commons-db",
                "com.palantir.atlasdb:leader-election-impl",
                "com.palantir.docker.compose:docker-compose-rule-core"
            ]
        },
        "commons-lang:commons-lang": {
            "locked": "2.6",
            "transitive": [
                "com.palantir.atlasdb:atlasdb-client",
                "com.palantir.atlasdb:leader-election-impl"
            ]
        },
        "de.jflex:jflex": {
            "locked": "1.6.0",
            "transitive": [
                "com.palantir.atlasdb:atlasdb-cassandra"
            ]
        },
        "io.airlift:airline": {
            "locked": "0.7",
            "requested": "0.7"
        },
        "io.dropwizard.metrics:metrics-core": {
            "locked": "3.2.3",
            "transitive": [
                "com.datastax.cassandra:cassandra-driver-core",
                "com.palantir.atlasdb:atlasdb-commons",
                "com.palantir.atlasdb:atlasdb-dbkvs-hikari",
                "com.palantir.remoting3:okhttp-clients",
                "com.palantir.tritium:tritium-registry"
            ]
        },
        "io.netty:netty-buffer": {
            "locked": "4.0.47.Final",
            "transitive": [
                "io.netty:netty-handler",
                "io.netty:netty-transport"
            ]
        },
        "io.netty:netty-codec": {
            "locked": "4.0.47.Final",
            "transitive": [
                "io.netty:netty-handler"
            ]
        },
        "io.netty:netty-common": {
            "locked": "4.0.47.Final",
            "transitive": [
                "io.netty:netty-buffer"
            ]
        },
        "io.netty:netty-handler": {
            "locked": "4.0.47.Final",
            "transitive": [
                "com.datastax.cassandra:cassandra-driver-core"
            ]
        },
        "io.netty:netty-transport": {
            "locked": "4.0.47.Final",
            "transitive": [
                "io.netty:netty-codec",
                "io.netty:netty-handler"
            ]
        },
        "javax.inject:javax.inject": {
            "locked": "1",
            "transitive": [
                "com.google.dagger:dagger",
                "com.palantir.atlasdb:atlasdb-service",
                "io.airlift:airline"
            ]
        },
        "javax.validation:validation-api": {
            "locked": "1.1.0.Final",
            "transitive": [
                "com.palantir.atlasdb:atlasdb-api",
                "com.palantir.atlasdb:atlasdb-config",
                "com.palantir.atlasdb:atlasdb-feign"
            ]
        },
        "javax.ws.rs:javax.ws.rs-api": {
            "locked": "2.0.1",
            "transitive": [
                "com.palantir.atlasdb:atlasdb-api",
                "com.palantir.atlasdb:atlasdb-commons",
                "com.palantir.atlasdb:atlasdb-persistent-lock-api",
                "com.palantir.atlasdb:leader-election-api",
                "com.palantir.atlasdb:lock-api",
                "com.palantir.atlasdb:qos-service-api",
                "com.palantir.atlasdb:timestamp-api",
                "com.palantir.remoting-api:errors",
                "com.palantir.remoting2:error-handling",
                "com.palantir.remoting3:error-handling",
                "com.palantir.remoting3:jaxrs-clients"
            ]
        },
        "joda-time:joda-time": {
            "locked": "2.9",
            "transitive": [
                "com.palantir.atlasdb:commons-db",
                "com.palantir.atlasdb:lock-impl",
                "com.palantir.docker.compose:docker-compose-rule-core"
            ]
        },
        "junit:junit": {
            "locked": "4.12",
            "transitive": [
                "com.palantir.docker.compose:docker-compose-rule-junit4"
            ]
        },
        "net.jcip:jcip-annotations": {
            "locked": "1.0",
            "transitive": [
                "com.palantir.atlasdb:leader-election-api",
                "com.palantir.atlasdb:lock-impl",
                "com.palantir.atlasdb:qos-service-impl"
            ]
        },
        "net.jpountz.lz4:lz4": {
            "locked": "1.3.0",
            "transitive": [
                "com.palantir.atlasdb:atlasdb-commons"
            ]
        },
        "net.sf.jopt-simple:jopt-simple": {
            "locked": "4.6",
            "transitive": [
                "org.openjdk.jmh:jmh-core"
            ]
        },
        "org.apache.cassandra:cassandra-thrift": {
            "locked": "3.11.2",
            "transitive": [
                "com.palantir.atlasdb:atlasdb-cassandra"
            ]
        },
        "org.apache.commons:commons-lang3": {
            "locked": "3.4",
            "transitive": [
                "com.palantir.atlasdb:atlasdb-api",
                "com.palantir.atlasdb:commons-db",
                "com.palantir.atlasdb:leader-election-api",
                "com.palantir.config.crypto:encrypted-config-value-module",
                "com.palantir.docker.compose:docker-compose-rule-core",
                "org.apache.cassandra:cassandra-thrift"
            ]
        },
        "org.apache.commons:commons-math3": {
            "locked": "3.2",
            "transitive": [
                "com.palantir.atlasdb:atlasdb-commons",
                "org.openjdk.jmh:jmh-core"
            ]
        },
        "org.apache.commons:commons-pool2": {
            "locked": "2.4.2",
            "transitive": [
                "com.palantir.atlasdb:atlasdb-cassandra"
            ]
        },
        "org.apache.httpcomponents:httpclient": {
            "locked": "4.2.5",
            "transitive": [
                "org.apache.thrift:libthrift"
            ]
        },
        "org.apache.httpcomponents:httpcore": {
            "locked": "4.2.4",
            "transitive": [
                "org.apache.httpcomponents:httpclient",
                "org.apache.thrift:libthrift"
            ]
        },
        "org.apache.thrift:libthrift": {
            "locked": "0.9.2",
            "transitive": [
                "org.apache.cassandra:cassandra-thrift"
            ]
        },
        "org.awaitility:awaitility": {
            "locked": "3.0.0"
        },
        "org.checkerframework:checker-compat-qual": {
            "locked": "2.0.0",
            "transitive": [
                "com.google.guava:guava"
            ]
        },
        "org.codehaus.mojo:animal-sniffer-annotations": {
            "locked": "1.14",
            "transitive": [
                "com.google.guava:guava"
            ]
        },
        "org.hamcrest:hamcrest-core": {
            "locked": "1.3",
            "transitive": [
                "com.jayway.awaitility:awaitility",
                "junit:junit",
                "org.awaitility:awaitility",
                "org.hamcrest:hamcrest-library"
            ]
        },
        "org.hamcrest:hamcrest-library": {
            "locked": "1.3",
            "transitive": [
                "com.jayway.awaitility:awaitility",
                "org.awaitility:awaitility"
            ]
        },
        "org.hdrhistogram:HdrHistogram": {
            "locked": "2.1.10",
            "transitive": [
                "com.palantir.atlasdb:atlasdb-client",
                "com.palantir.atlasdb:atlasdb-config"
            ]
        },
        "org.javassist:javassist": {
            "locked": "3.18.2-GA",
            "transitive": [
                "org.reflections:reflections"
            ]
        },
        "org.jboss.marshalling:jboss-marshalling": {
            "locked": "1.4.11.Final",
            "transitive": [
                "com.palantir.atlasdb:atlasdb-cassandra"
            ]
        },
        "org.jvnet:animal-sniffer-annotation": {
            "locked": "1.0",
            "transitive": [
                "com.netflix.feign:feign-core"
            ]
        },
        "org.mortbay.jetty.alpn:jetty-alpn-agent": {
            "locked": "2.0.7",
            "transitive": [
                "com.palantir.atlasdb:atlasdb-config"
            ]
        },
        "org.mpierce.metrics.reservoir:hdrhistogram-metrics-reservoir": {
            "locked": "1.1.2",
            "transitive": [
                "com.palantir.tritium:tritium-metrics"
            ]
        },
        "org.objenesis:objenesis": {
            "locked": "2.2",
            "transitive": [
                "com.jayway.awaitility:awaitility",
                "org.awaitility:awaitility"
            ]
        },
        "org.openjdk.jmh:jmh-core": {
            "locked": "1.13",
            "requested": "1.13"
        },
        "org.ow2.asm:asm": {
            "locked": "5.0.4",
            "transitive": [
                "com.github.jnr:jnr-ffi",
                "org.ow2.asm:asm-tree"
            ]
        },
        "org.ow2.asm:asm-analysis": {
            "locked": "5.0.3",
            "transitive": [
                "com.github.jnr:jnr-ffi"
            ]
        },
        "org.ow2.asm:asm-commons": {
            "locked": "5.0.3",
            "transitive": [
                "com.github.jnr:jnr-ffi"
            ]
        },
        "org.ow2.asm:asm-tree": {
            "locked": "5.0.3",
            "transitive": [
                "com.github.jnr:jnr-ffi",
                "org.ow2.asm:asm-analysis",
                "org.ow2.asm:asm-commons",
                "org.ow2.asm:asm-util"
            ]
        },
        "org.ow2.asm:asm-util": {
            "locked": "5.0.3",
            "transitive": [
                "com.github.jnr:jnr-ffi"
            ]
        },
        "org.postgresql:postgresql": {
            "locked": "42.2.1",
            "transitive": [
                "com.palantir.atlasdb:commons-db"
            ]
        },
        "org.reflections:reflections": {
            "locked": "0.9.10",
            "requested": "0.9.10"
        },
        "org.slf4j:jcl-over-slf4j": {
            "locked": "1.7.25",
            "transitive": [
                "org.apache.cassandra:cassandra-thrift"
            ]
        },
        "org.slf4j:log4j-over-slf4j": {
            "locked": "1.7.25",
            "transitive": [
                "org.apache.cassandra:cassandra-thrift"
            ]
        },
        "org.slf4j:slf4j-api": {
            "locked": "1.7.25",
            "transitive": [
                "ch.qos.logback:logback-classic",
                "com.datastax.cassandra:cassandra-driver-core",
                "com.netflix.feign:feign-slf4j",
                "com.palantir.atlasdb:atlasdb-commons",
                "com.palantir.atlasdb:commons-proxy",
                "com.palantir.docker.compose:docker-compose-rule-core",
                "com.palantir.remoting2:error-handling",
                "com.palantir.remoting2:tracing",
                "com.palantir.remoting3:error-handling",
                "com.palantir.remoting3:jaxrs-clients",
                "com.palantir.remoting3:okhttp-clients",
                "com.palantir.remoting3:tracing",
                "com.palantir.tokens:auth-tokens",
                "com.palantir.tritium:tritium-core",
                "com.palantir.tritium:tritium-lib",
                "com.palantir.tritium:tritium-metrics",
                "com.palantir.tritium:tritium-slf4j",
                "com.palantir.tritium:tritium-tracing",
                "com.zaxxer:HikariCP",
                "io.dropwizard.metrics:metrics-core",
                "org.apache.cassandra:cassandra-thrift",
                "org.apache.thrift:libthrift",
                "org.slf4j:jcl-over-slf4j",
                "org.slf4j:log4j-over-slf4j"
            ]
        },
        "org.xerial.snappy:snappy-java": {
            "locked": "1.1.1.7",
            "transitive": [
                "com.palantir.atlasdb:atlasdb-client"
            ]
        },
        "org.yaml:snakeyaml": {
            "locked": "1.12",
            "transitive": [
                "com.fasterxml.jackson.dataformat:jackson-dataformat-yaml",
                "com.palantir.atlasdb:lock-impl"
            ]
        }
    },
    "runtime": {
        "cglib:cglib-nodep": {
            "locked": "3.1",
            "transitive": [
                "com.jayway.awaitility:awaitility"
            ]
        },
        "ch.qos.logback:logback-classic": {
            "locked": "1.1.7"
        },
        "ch.qos.logback:logback-core": {
            "locked": "1.1.7",
            "transitive": [
                "ch.qos.logback:logback-classic"
            ]
        },
        "com.carrotsearch:hppc": {
            "locked": "0.5.4",
            "transitive": [
                "com.palantir.atlasdb:atlasdb-cassandra"
            ]
        },
        "com.datastax.cassandra:cassandra-driver-core": {
            "locked": "3.4.0",
            "transitive": [
                "com.palantir.atlasdb:atlasdb-cassandra"
            ]
        },
        "com.fasterxml.jackson.core:jackson-annotations": {
            "locked": "2.6.7",
            "transitive": [
                "com.fasterxml.jackson.core:jackson-databind",
                "com.palantir.atlasdb:atlasdb-api",
                "com.palantir.atlasdb:atlasdb-commons",
                "com.palantir.atlasdb:leader-election-api",
                "com.palantir.atlasdb:lock-api",
                "com.palantir.atlasdb:timestamp-api",
                "com.palantir.atlasdb:timestamp-client"
            ]
        },
        "com.fasterxml.jackson.core:jackson-core": {
            "locked": "2.6.7",
            "transitive": [
                "com.fasterxml.jackson.core:jackson-databind",
                "com.fasterxml.jackson.dataformat:jackson-dataformat-cbor",
                "com.fasterxml.jackson.dataformat:jackson-dataformat-yaml",
                "com.fasterxml.jackson.datatype:jackson-datatype-guava",
                "com.fasterxml.jackson.datatype:jackson-datatype-jdk7",
                "com.fasterxml.jackson.datatype:jackson-datatype-jdk8",
                "com.fasterxml.jackson.datatype:jackson-datatype-jsr310",
                "com.fasterxml.jackson.jaxrs:jackson-jaxrs-base",
                "com.fasterxml.jackson.jaxrs:jackson-jaxrs-cbor-provider",
                "com.fasterxml.jackson.module:jackson-module-afterburner",
                "com.fasterxml.jackson.module:jackson-module-jaxb-annotations",
                "com.palantir.atlasdb:atlasdb-client"
            ]
        },
        "com.fasterxml.jackson.core:jackson-databind": {
            "locked": "2.6.7",
            "transitive": [
                "com.fasterxml.jackson.datatype:jackson-datatype-guava",
                "com.fasterxml.jackson.datatype:jackson-datatype-jdk7",
                "com.fasterxml.jackson.datatype:jackson-datatype-jdk8",
                "com.fasterxml.jackson.datatype:jackson-datatype-jsr310",
                "com.fasterxml.jackson.jaxrs:jackson-jaxrs-base",
                "com.fasterxml.jackson.jaxrs:jackson-jaxrs-cbor-provider",
                "com.fasterxml.jackson.module:jackson-module-afterburner",
                "com.fasterxml.jackson.module:jackson-module-jaxb-annotations",
                "com.netflix.feign:feign-jackson",
                "com.palantir.atlasdb:atlasdb-api",
                "com.palantir.atlasdb:atlasdb-client",
                "com.palantir.atlasdb:atlasdb-config",
                "com.palantir.atlasdb:atlasdb-dbkvs-hikari",
                "com.palantir.atlasdb:atlasdb-persistent-lock-api",
                "com.palantir.atlasdb:lock-api",
                "com.palantir.atlasdb:qos-service-api",
                "com.palantir.atlasdb:timestamp-client",
                "com.palantir.config.crypto:encrypted-config-value",
                "com.palantir.config.crypto:encrypted-config-value-module",
                "com.palantir.remoting-api:errors",
                "com.palantir.remoting-api:ssl-config",
                "com.palantir.remoting-api:tracing",
                "com.palantir.remoting2:error-handling",
                "com.palantir.remoting2:jackson-support",
                "com.palantir.remoting2:tracing",
                "com.palantir.remoting3:jackson-support",
                "com.palantir.remoting3:keystores",
                "com.palantir.remoting3:tracing",
                "com.palantir.tokens:auth-tokens"
            ]
        },
        "com.fasterxml.jackson.dataformat:jackson-dataformat-cbor": {
            "locked": "2.6.7",
            "transitive": [
                "com.fasterxml.jackson.jaxrs:jackson-jaxrs-cbor-provider",
                "com.palantir.remoting3:jackson-support"
            ]
        },
        "com.fasterxml.jackson.dataformat:jackson-dataformat-yaml": {
            "locked": "2.6.7",
            "transitive": [
                "com.palantir.atlasdb:atlasdb-config",
                "com.palantir.config.crypto:encrypted-config-value-module"
            ]
        },
        "com.fasterxml.jackson.datatype:jackson-datatype-guava": {
            "locked": "2.6.7",
            "transitive": [
                "com.palantir.atlasdb:atlasdb-client",
                "com.palantir.remoting2:error-handling",
                "com.palantir.remoting2:jackson-support",
                "com.palantir.remoting2:tracing",
                "com.palantir.remoting3:jackson-support",
                "com.palantir.remoting3:tracing"
            ]
        },
        "com.fasterxml.jackson.datatype:jackson-datatype-jdk7": {
            "locked": "2.6.7",
            "transitive": [
                "com.palantir.atlasdb:atlasdb-config"
            ]
        },
        "com.fasterxml.jackson.datatype:jackson-datatype-jdk8": {
            "locked": "2.6.7",
            "transitive": [
                "com.palantir.atlasdb:atlasdb-config",
                "com.palantir.remoting2:error-handling",
                "com.palantir.remoting2:jackson-support",
                "com.palantir.remoting2:tracing",
                "com.palantir.remoting3:jackson-support",
                "com.palantir.remoting3:tracing",
                "com.palantir.tokens:auth-tokens"
            ]
        },
        "com.fasterxml.jackson.datatype:jackson-datatype-jsr310": {
            "locked": "2.6.7",
            "transitive": [
                "com.palantir.atlasdb:atlasdb-config",
                "com.palantir.remoting2:jackson-support",
                "com.palantir.remoting3:jackson-support"
            ]
        },
        "com.fasterxml.jackson.jaxrs:jackson-jaxrs-base": {
            "locked": "2.6.7",
            "transitive": [
                "com.fasterxml.jackson.jaxrs:jackson-jaxrs-cbor-provider"
            ]
        },
        "com.fasterxml.jackson.jaxrs:jackson-jaxrs-cbor-provider": {
            "locked": "2.6.7",
            "transitive": [
                "com.palantir.remoting3:jersey-servers"
            ]
        },
        "com.fasterxml.jackson.module:jackson-module-afterburner": {
            "locked": "2.6.7",
            "transitive": [
                "com.palantir.remoting2:error-handling",
                "com.palantir.remoting2:jackson-support",
                "com.palantir.remoting2:tracing",
                "com.palantir.remoting3:jackson-support",
                "com.palantir.remoting3:jersey-servers",
                "com.palantir.remoting3:tracing"
            ]
        },
        "com.fasterxml.jackson.module:jackson-module-jaxb-annotations": {
            "locked": "2.6.7",
            "transitive": [
                "com.fasterxml.jackson.jaxrs:jackson-jaxrs-cbor-provider"
            ]
        },
        "com.github.jnr:jffi": {
            "locked": "1.2.10",
            "transitive": [
                "com.github.jnr:jnr-ffi"
            ]
        },
        "com.github.jnr:jnr-constants": {
            "locked": "0.9.0",
            "transitive": [
                "com.github.jnr:jnr-posix"
            ]
        },
        "com.github.jnr:jnr-ffi": {
            "locked": "2.0.7",
            "transitive": [
                "com.datastax.cassandra:cassandra-driver-core",
                "com.github.jnr:jnr-posix"
            ]
        },
        "com.github.jnr:jnr-posix": {
            "locked": "3.0.27",
            "transitive": [
                "com.datastax.cassandra:cassandra-driver-core"
            ]
        },
        "com.github.jnr:jnr-x86asm": {
            "locked": "1.0.2",
            "transitive": [
                "com.github.jnr:jnr-ffi"
            ]
        },
        "com.github.rholder:snowball-stemmer": {
            "locked": "1.3.0.581.1",
            "transitive": [
                "com.palantir.atlasdb:atlasdb-cassandra"
            ]
        },
        "com.github.zafarkhaja:java-semver": {
            "locked": "0.9.0",
            "transitive": [
                "com.palantir.docker.compose:docker-compose-rule-core"
            ]
        },
        "com.google.code.findbugs:findbugs-annotations": {
            "locked": "3.0.1",
            "transitive": [
                "com.palantir.atlasdb:atlasdb-api",
                "com.palantir.atlasdb:atlasdb-cassandra",
                "com.palantir.atlasdb:atlasdb-client",
                "com.palantir.atlasdb:atlasdb-client-protobufs",
                "com.palantir.atlasdb:atlasdb-commons",
                "com.palantir.atlasdb:atlasdb-config",
                "com.palantir.atlasdb:atlasdb-dagger",
                "com.palantir.atlasdb:atlasdb-dbkvs",
                "com.palantir.atlasdb:atlasdb-dbkvs-hikari",
                "com.palantir.atlasdb:atlasdb-impl-shared",
                "com.palantir.atlasdb:atlasdb-lock-api",
                "com.palantir.atlasdb:atlasdb-persistent-lock-api",
                "com.palantir.atlasdb:atlasdb-processors",
                "com.palantir.atlasdb:atlasdb-service",
                "com.palantir.atlasdb:commons-annotations",
                "com.palantir.atlasdb:commons-api",
                "com.palantir.atlasdb:commons-db",
                "com.palantir.atlasdb:commons-executors",
                "com.palantir.atlasdb:commons-executors-api",
                "com.palantir.atlasdb:commons-proxy",
                "com.palantir.atlasdb:leader-election-api",
                "com.palantir.atlasdb:leader-election-api-protobufs",
                "com.palantir.atlasdb:leader-election-impl",
                "com.palantir.atlasdb:lock-api",
                "com.palantir.atlasdb:lock-impl",
                "com.palantir.atlasdb:qos-service-api",
                "com.palantir.atlasdb:qos-service-impl",
                "com.palantir.atlasdb:timestamp-api",
                "com.palantir.atlasdb:timestamp-client",
                "com.palantir.atlasdb:timestamp-impl",
                "io.airlift:airline",
                "org.reflections:reflections"
            ]
        },
        "com.google.code.findbugs:jsr305": {
            "locked": "3.0.1",
            "transitive": [
                "com.google.guava:guava",
                "com.palantir.atlasdb:atlasdb-api",
                "com.palantir.atlasdb:atlasdb-cassandra",
                "com.palantir.atlasdb:atlasdb-client",
                "com.palantir.atlasdb:atlasdb-client-protobufs",
                "com.palantir.atlasdb:atlasdb-commons",
                "com.palantir.atlasdb:atlasdb-config",
                "com.palantir.atlasdb:atlasdb-dagger",
                "com.palantir.atlasdb:atlasdb-dbkvs",
                "com.palantir.atlasdb:atlasdb-dbkvs-hikari",
                "com.palantir.atlasdb:atlasdb-impl-shared",
                "com.palantir.atlasdb:atlasdb-lock-api",
                "com.palantir.atlasdb:atlasdb-persistent-lock-api",
                "com.palantir.atlasdb:atlasdb-processors",
                "com.palantir.atlasdb:atlasdb-service",
                "com.palantir.atlasdb:commons-annotations",
                "com.palantir.atlasdb:commons-api",
                "com.palantir.atlasdb:commons-db",
                "com.palantir.atlasdb:commons-executors",
                "com.palantir.atlasdb:commons-executors-api",
                "com.palantir.atlasdb:commons-proxy",
                "com.palantir.atlasdb:leader-election-api",
                "com.palantir.atlasdb:leader-election-api-protobufs",
                "com.palantir.atlasdb:leader-election-impl",
                "com.palantir.atlasdb:lock-api",
                "com.palantir.atlasdb:lock-impl",
                "com.palantir.atlasdb:qos-service-api",
                "com.palantir.atlasdb:qos-service-impl",
                "com.palantir.atlasdb:timestamp-api",
                "com.palantir.atlasdb:timestamp-client",
                "com.palantir.atlasdb:timestamp-impl",
                "com.palantir.remoting-api:errors",
<<<<<<< HEAD
                "com.palantir.remoting2:error-handling"
=======
                "com.palantir.remoting2:error-handling",
                "com.palantir.tritium:tritium-api",
                "io.dropwizard:dropwizard-util",
                "org.mpierce.metrics.reservoir:hdrhistogram-metrics-reservoir"
>>>>>>> 145d170a
            ]
        },
        "com.google.dagger:dagger": {
            "locked": "2.0.2",
            "transitive": [
                "com.palantir.atlasdb:atlasdb-dagger"
            ]
        },
        "com.google.errorprone:error_prone_annotations": {
            "locked": "2.3.1",
            "transitive": [
                "com.google.guava:guava",
                "com.palantir.config.crypto:encrypted-config-value",
                "com.palantir.safe-logging:preconditions"
            ]
        },
        "com.google.guava:guava": {
            "locked": "23.6-jre",
            "transitive": [
                "com.datastax.cassandra:cassandra-driver-core",
                "com.fasterxml.jackson.datatype:jackson-datatype-guava",
                "com.palantir.atlasdb:atlasdb-cassandra",
                "com.palantir.atlasdb:atlasdb-commons",
                "com.palantir.atlasdb:atlasdb-processors",
                "com.palantir.atlasdb:qos-service-impl",
                "com.palantir.common:streams",
                "com.palantir.config.crypto:encrypted-config-value",
                "com.palantir.config.crypto:encrypted-config-value-module",
                "com.palantir.docker.compose:docker-compose-rule-core",
                "com.palantir.remoting2:error-handling",
                "com.palantir.remoting2:tracing",
                "com.palantir.remoting3:error-handling",
                "com.palantir.remoting3:jaxrs-clients",
                "com.palantir.remoting3:keystores",
                "com.palantir.remoting3:okhttp-clients",
                "com.palantir.remoting3:refresh-utils",
                "com.palantir.remoting3:tracing",
                "com.palantir.tritium:tritium-core",
                "com.palantir.tritium:tritium-lib",
                "com.palantir.tritium:tritium-metrics",
                "io.airlift:airline",
                "org.reflections:reflections"
            ]
        },
        "com.google.j2objc:j2objc-annotations": {
            "locked": "1.1",
            "transitive": [
                "com.google.guava:guava"
            ]
        },
        "com.google.protobuf:protobuf-java": {
            "locked": "3.5.1",
            "transitive": [
                "com.palantir.atlasdb:atlasdb-client",
                "com.palantir.atlasdb:atlasdb-client-protobufs",
                "com.palantir.atlasdb:leader-election-api-protobufs",
                "com.palantir.atlasdb:leader-election-impl"
            ]
        },
        "com.googlecode.concurrent-trees:concurrent-trees": {
            "locked": "2.4.0",
            "transitive": [
                "org.apache.cassandra:cassandra-thrift"
            ]
        },
        "com.googlecode.json-simple:json-simple": {
            "locked": "1.1.1",
            "transitive": [
                "com.palantir.atlasdb:atlasdb-client"
            ]
        },
        "com.googlecode.protobuf-java-format:protobuf-java-format": {
            "locked": "1.2",
            "transitive": [
                "com.palantir.atlasdb:atlasdb-client"
            ]
        },
        "com.jayway.awaitility:awaitility": {
            "locked": "1.6.5",
            "transitive": [
                "com.palantir.docker.compose:docker-compose-rule-core"
            ]
        },
        "com.jcraft:jzlib": {
            "locked": "1.1.3",
            "transitive": [
                "com.palantir.remoting3:jersey-servers"
            ]
        },
        "com.mchange:c3p0": {
            "locked": "0.9.5.1",
            "transitive": [
                "com.palantir.atlasdb:commons-db"
            ]
        },
        "com.mchange:mchange-commons-java": {
            "locked": "0.2.10",
            "transitive": [
                "com.mchange:c3p0"
            ]
        },
        "com.netflix.feign:feign-core": {
            "locked": "8.17.0",
            "transitive": [
                "com.netflix.feign:feign-jackson",
                "com.netflix.feign:feign-jaxrs",
                "com.netflix.feign:feign-okhttp",
                "com.netflix.feign:feign-slf4j"
            ]
        },
        "com.netflix.feign:feign-jackson": {
            "locked": "8.17.0",
            "transitive": [
                "com.palantir.remoting3:jaxrs-clients"
            ]
        },
        "com.netflix.feign:feign-jaxrs": {
            "locked": "8.17.0",
            "transitive": [
                "com.palantir.remoting3:jaxrs-clients"
            ]
        },
        "com.netflix.feign:feign-okhttp": {
            "locked": "8.17.0",
            "transitive": [
                "com.palantir.remoting3:jaxrs-clients"
            ]
        },
        "com.netflix.feign:feign-slf4j": {
            "locked": "8.17.0",
            "transitive": [
                "com.palantir.remoting3:jaxrs-clients"
            ]
        },
        "com.palantir.atlasdb:atlasdb-api": {
            "project": true,
            "transitive": [
                "com.palantir.atlasdb:atlasdb-cassandra",
                "com.palantir.atlasdb:atlasdb-client",
                "com.palantir.atlasdb:atlasdb-config",
                "com.palantir.atlasdb:atlasdb-dbkvs",
                "com.palantir.atlasdb:atlasdb-lock-api"
            ]
        },
        "com.palantir.atlasdb:atlasdb-cassandra": {
            "project": true
        },
        "com.palantir.atlasdb:atlasdb-client": {
            "project": true,
            "transitive": [
                "com.palantir.atlasdb:atlasdb-cassandra",
                "com.palantir.atlasdb:atlasdb-dbkvs",
                "com.palantir.atlasdb:atlasdb-impl-shared",
                "com.palantir.atlasdb:qos-service-impl",
                "com.palantir.atlasdb:timestamp-impl"
            ]
        },
        "com.palantir.atlasdb:atlasdb-client-protobufs": {
            "project": true,
            "transitive": [
                "com.palantir.atlasdb:atlasdb-client"
            ]
        },
        "com.palantir.atlasdb:atlasdb-commons": {
            "project": true,
            "transitive": [
                "com.palantir.atlasdb:atlasdb-api",
                "com.palantir.atlasdb:atlasdb-client",
                "com.palantir.atlasdb:atlasdb-impl-shared",
                "com.palantir.atlasdb:commons-api",
                "com.palantir.atlasdb:leader-election-api",
                "com.palantir.atlasdb:leader-election-impl",
                "com.palantir.atlasdb:lock-api",
                "com.palantir.atlasdb:lock-impl",
                "com.palantir.atlasdb:timestamp-client",
                "com.palantir.atlasdb:timestamp-impl"
            ]
        },
        "com.palantir.atlasdb:atlasdb-config": {
            "project": true,
            "transitive": [
                "com.palantir.atlasdb:atlasdb-service"
            ]
        },
        "com.palantir.atlasdb:atlasdb-dagger": {
            "project": true
        },
        "com.palantir.atlasdb:atlasdb-dbkvs": {
            "project": true
        },
        "com.palantir.atlasdb:atlasdb-dbkvs-hikari": {
            "project": true,
            "transitive": [
                "com.palantir.atlasdb:atlasdb-dbkvs"
            ]
        },
        "com.palantir.atlasdb:atlasdb-feign": {
            "project": true,
            "transitive": [
                "com.palantir.atlasdb:atlasdb-config"
            ]
        },
        "com.palantir.atlasdb:atlasdb-impl-shared": {
            "project": true,
            "transitive": [
                "com.palantir.atlasdb:atlasdb-config",
                "com.palantir.atlasdb:atlasdb-dbkvs"
            ]
        },
        "com.palantir.atlasdb:atlasdb-lock-api": {
            "project": true,
            "transitive": [
                "com.palantir.atlasdb:atlasdb-impl-shared"
            ]
        },
        "com.palantir.atlasdb:atlasdb-persistent-lock-api": {
            "project": true,
            "transitive": [
                "com.palantir.atlasdb:atlasdb-impl-shared"
            ]
        },
        "com.palantir.atlasdb:atlasdb-processors": {
            "project": true,
            "transitive": [
                "com.palantir.atlasdb:atlasdb-cassandra"
            ]
        },
        "com.palantir.atlasdb:atlasdb-service": {
            "project": true,
            "transitive": [
                "com.palantir.atlasdb:atlasdb-dagger"
            ]
        },
        "com.palantir.atlasdb:commons-annotations": {
            "project": true,
            "transitive": [
                "com.palantir.atlasdb:atlasdb-commons",
                "com.palantir.atlasdb:commons-api"
            ]
        },
        "com.palantir.atlasdb:commons-api": {
            "project": true,
            "transitive": [
                "com.palantir.atlasdb:atlasdb-cassandra",
                "com.palantir.atlasdb:atlasdb-dbkvs",
                "com.palantir.atlasdb:commons-db"
            ]
        },
        "com.palantir.atlasdb:commons-db": {
            "project": true,
            "transitive": [
                "com.palantir.atlasdb:atlasdb-dbkvs",
                "com.palantir.atlasdb:atlasdb-dbkvs-hikari"
            ]
        },
        "com.palantir.atlasdb:commons-executors": {
            "project": true,
            "transitive": [
                "com.palantir.atlasdb:atlasdb-commons"
            ]
        },
        "com.palantir.atlasdb:commons-executors-api": {
            "project": true,
            "transitive": [
                "com.palantir.atlasdb:commons-executors"
            ]
        },
        "com.palantir.atlasdb:commons-proxy": {
            "project": true,
            "transitive": [
                "com.palantir.atlasdb:commons-db"
            ]
        },
        "com.palantir.atlasdb:leader-election-api": {
            "project": true,
            "transitive": [
                "com.palantir.atlasdb:leader-election-impl"
            ]
        },
        "com.palantir.atlasdb:leader-election-api-protobufs": {
            "project": true,
            "transitive": [
                "com.palantir.atlasdb:leader-election-api"
            ]
        },
        "com.palantir.atlasdb:leader-election-impl": {
            "project": true,
            "transitive": [
                "com.palantir.atlasdb:atlasdb-config",
                "com.palantir.atlasdb:atlasdb-service"
            ]
        },
        "com.palantir.atlasdb:lock-api": {
            "project": true,
            "transitive": [
                "com.palantir.atlasdb:atlasdb-feign",
                "com.palantir.atlasdb:atlasdb-lock-api",
                "com.palantir.atlasdb:lock-impl"
            ]
        },
        "com.palantir.atlasdb:lock-impl": {
            "project": true,
            "transitive": [
                "com.palantir.atlasdb:atlasdb-config",
                "com.palantir.atlasdb:atlasdb-impl-shared",
                "com.palantir.atlasdb:atlasdb-service"
            ]
        },
        "com.palantir.atlasdb:qos-service-api": {
            "project": true,
            "transitive": [
                "com.palantir.atlasdb:atlasdb-api",
                "com.palantir.atlasdb:atlasdb-client",
                "com.palantir.atlasdb:atlasdb-impl-shared",
                "com.palantir.atlasdb:qos-service-impl"
            ]
        },
        "com.palantir.atlasdb:qos-service-impl": {
            "project": true,
            "transitive": [
                "com.palantir.atlasdb:atlasdb-config"
            ]
        },
        "com.palantir.atlasdb:timestamp-api": {
            "project": true,
            "transitive": [
                "com.palantir.atlasdb:atlasdb-api",
                "com.palantir.atlasdb:atlasdb-impl-shared",
                "com.palantir.atlasdb:lock-api",
                "com.palantir.atlasdb:timestamp-client",
                "com.palantir.atlasdb:timestamp-impl"
            ]
        },
        "com.palantir.atlasdb:timestamp-client": {
            "project": true,
            "transitive": [
                "com.palantir.atlasdb:atlasdb-config",
                "com.palantir.atlasdb:atlasdb-impl-shared",
                "com.palantir.atlasdb:timestamp-impl"
            ]
        },
        "com.palantir.atlasdb:timestamp-impl": {
            "project": true,
            "transitive": [
                "com.palantir.atlasdb:atlasdb-cassandra",
                "com.palantir.atlasdb:atlasdb-dbkvs"
            ]
        },
        "com.palantir.common:streams": {
            "locked": "1.9.0",
            "transitive": [
                "com.palantir.atlasdb:atlasdb-impl-shared"
            ]
        },
        "com.palantir.config.crypto:encrypted-config-value": {
            "locked": "2.0.1",
            "transitive": [
                "com.palantir.config.crypto:encrypted-config-value-module"
            ]
        },
        "com.palantir.config.crypto:encrypted-config-value-module": {
            "locked": "2.0.1",
            "transitive": [
                "com.palantir.atlasdb:atlasdb-config"
            ]
        },
        "com.palantir.docker.compose:docker-compose-rule-core": {
            "locked": "0.31.0",
            "transitive": [
                "com.palantir.docker.compose:docker-compose-rule-junit4"
            ]
        },
        "com.palantir.docker.compose:docker-compose-rule-junit4": {
            "locked": "0.31.0"
        },
        "com.palantir.patches.sourceforge:trove3": {
            "locked": "3.0.3-p5",
            "transitive": [
                "com.palantir.atlasdb:atlasdb-cassandra",
                "com.palantir.atlasdb:atlasdb-impl-shared",
                "com.palantir.atlasdb:lock-impl"
            ]
        },
        "com.palantir.remoting-api:errors": {
            "locked": "1.7.0",
            "transitive": [
                "com.palantir.remoting3:error-handling"
            ]
        },
        "com.palantir.remoting-api:service-config": {
            "locked": "1.7.0",
            "transitive": [
                "com.palantir.atlasdb:atlasdb-config",
                "com.palantir.atlasdb:atlasdb-dbkvs",
                "com.palantir.atlasdb:atlasdb-feign",
                "com.palantir.remoting3:http-clients"
            ]
        },
        "com.palantir.remoting-api:ssl-config": {
            "locked": "1.7.0",
            "transitive": [
                "com.palantir.atlasdb:atlasdb-api",
                "com.palantir.atlasdb:atlasdb-cassandra",
                "com.palantir.remoting-api:service-config",
                "com.palantir.remoting3:keystores"
            ]
        },
        "com.palantir.remoting-api:tracing": {
            "locked": "1.7.0",
            "transitive": [
                "com.palantir.remoting3:tracing"
            ]
        },
        "com.palantir.remoting2:error-handling": {
            "locked": "2.3.0",
            "transitive": [
                "com.palantir.atlasdb:atlasdb-config"
            ]
        },
        "com.palantir.remoting2:jackson-support": {
            "locked": "2.3.0",
            "transitive": [
                "com.palantir.remoting2:error-handling",
                "com.palantir.remoting2:tracing"
            ]
        },
        "com.palantir.remoting2:tracing": {
            "locked": "2.3.0",
            "transitive": [
                "com.palantir.atlasdb:commons-db"
            ]
        },
        "com.palantir.remoting3:error-handling": {
            "locked": "3.22.0",
            "transitive": [
                "com.palantir.remoting3:jaxrs-clients",
                "com.palantir.remoting3:jersey-servers",
                "com.palantir.remoting3:okhttp-clients"
            ]
        },
        "com.palantir.remoting3:http-clients": {
            "locked": "3.22.0",
            "transitive": [
                "com.palantir.remoting3:jaxrs-clients",
                "com.palantir.remoting3:okhttp-clients"
            ]
        },
        "com.palantir.remoting3:jackson-support": {
            "locked": "3.22.0",
            "transitive": [
                "com.palantir.remoting3:error-handling",
                "com.palantir.remoting3:jaxrs-clients",
                "com.palantir.remoting3:tracing"
            ]
        },
        "com.palantir.remoting3:jaxrs-clients": {
            "locked": "3.22.0",
            "transitive": [
                "com.palantir.atlasdb:atlasdb-api",
                "com.palantir.atlasdb:qos-service-api"
            ]
        },
        "com.palantir.remoting3:jersey-servers": {
            "locked": "3.22.0",
            "transitive": [
                "com.palantir.atlasdb:atlasdb-impl-shared"
            ]
        },
        "com.palantir.remoting3:keystores": {
            "locked": "3.22.0",
            "transitive": [
                "com.palantir.atlasdb:atlasdb-cassandra",
                "com.palantir.atlasdb:atlasdb-config",
                "com.palantir.remoting3:http-clients",
                "com.palantir.remoting3:jaxrs-clients"
            ]
        },
        "com.palantir.remoting3:okhttp-clients": {
            "locked": "3.22.0",
            "transitive": [
                "com.palantir.remoting3:jaxrs-clients"
            ]
        },
        "com.palantir.remoting3:refresh-utils": {
            "locked": "3.22.0",
            "transitive": [
                "com.palantir.atlasdb:atlasdb-feign",
                "com.palantir.remoting3:jaxrs-clients"
            ]
        },
        "com.palantir.remoting3:tracing": {
            "locked": "3.22.0",
            "transitive": [
                "com.palantir.atlasdb:atlasdb-cassandra",
                "com.palantir.atlasdb:atlasdb-client",
                "com.palantir.atlasdb:atlasdb-config",
                "com.palantir.atlasdb:atlasdb-impl-shared",
                "com.palantir.atlasdb:commons-executors",
                "com.palantir.atlasdb:leader-election-impl",
                "com.palantir.atlasdb:lock-impl",
                "com.palantir.remoting3:jersey-servers",
                "com.palantir.remoting3:tracing-okhttp3"
            ]
        },
        "com.palantir.remoting3:tracing-okhttp3": {
            "locked": "3.22.0",
            "transitive": [
                "com.palantir.remoting3:jaxrs-clients",
                "com.palantir.remoting3:okhttp-clients"
            ]
        },
        "com.palantir.safe-logging:preconditions": {
            "locked": "1.3.0",
            "transitive": [
                "com.palantir.remoting3:okhttp-clients"
            ]
        },
        "com.palantir.safe-logging:safe-logging": {
            "locked": "1.3.0",
            "transitive": [
                "com.palantir.atlasdb:atlasdb-cassandra",
                "com.palantir.atlasdb:atlasdb-client",
                "com.palantir.atlasdb:atlasdb-commons",
                "com.palantir.atlasdb:atlasdb-config",
                "com.palantir.atlasdb:atlasdb-impl-shared",
                "com.palantir.atlasdb:leader-election-impl",
                "com.palantir.atlasdb:lock-api",
                "com.palantir.atlasdb:lock-impl",
                "com.palantir.atlasdb:qos-service-api",
                "com.palantir.atlasdb:timestamp-api",
                "com.palantir.atlasdb:timestamp-impl",
                "com.palantir.remoting-api:errors",
                "com.palantir.remoting3:http-clients",
                "com.palantir.remoting3:jersey-servers",
                "com.palantir.remoting3:tracing",
                "com.palantir.safe-logging:preconditions",
                "com.palantir.tritium:tritium-core",
                "com.palantir.tritium:tritium-lib",
                "com.palantir.tritium:tritium-metrics",
                "com.palantir.tritium:tritium-registry",
                "com.palantir.tritium:tritium-slf4j",
                "com.palantir.tritium:tritium-tracing"
            ]
        },
        "com.palantir.tokens:auth-tokens": {
            "locked": "3.0.0",
            "transitive": [
                "com.palantir.remoting-api:service-config"
            ]
        },
        "com.palantir.tritium:tritium-api": {
            "locked": "0.9.1",
            "transitive": [
                "com.palantir.tritium:tritium-core",
                "com.palantir.tritium:tritium-lib",
                "com.palantir.tritium:tritium-metrics",
                "com.palantir.tritium:tritium-slf4j",
                "com.palantir.tritium:tritium-tracing"
            ]
        },
        "com.palantir.tritium:tritium-core": {
            "locked": "0.9.1",
            "transitive": [
                "com.palantir.tritium:tritium-lib",
                "com.palantir.tritium:tritium-metrics",
                "com.palantir.tritium:tritium-slf4j",
                "com.palantir.tritium:tritium-tracing"
            ]
        },
        "com.palantir.tritium:tritium-lib": {
            "locked": "0.9.1",
            "transitive": [
                "com.palantir.atlasdb:atlasdb-client",
                "com.palantir.atlasdb:atlasdb-config"
            ]
        },
        "com.palantir.tritium:tritium-metrics": {
            "locked": "0.9.1",
            "transitive": [
                "com.palantir.atlasdb:atlasdb-client",
                "com.palantir.tritium:tritium-lib"
            ]
        },
        "com.palantir.tritium:tritium-proxy": {
            "locked": "0.9.1",
            "transitive": [
                "com.palantir.tritium:tritium-lib"
            ]
        },
        "com.palantir.tritium:tritium-registry": {
            "locked": "0.9.1",
            "transitive": [
                "com.palantir.atlasdb:atlasdb-client",
                "com.palantir.remoting3:okhttp-clients"
            ]
        },
        "com.palantir.tritium:tritium-slf4j": {
            "locked": "0.9.1",
            "transitive": [
                "com.palantir.tritium:tritium-lib"
            ]
        },
        "com.palantir.tritium:tritium-tracing": {
            "locked": "0.9.1",
            "transitive": [
                "com.palantir.tritium:tritium-lib"
            ]
        },
        "com.squareup.okhttp3:logging-interceptor": {
            "locked": "3.8.1",
            "transitive": [
                "com.palantir.remoting3:okhttp-clients"
            ]
        },
        "com.squareup.okhttp3:okhttp": {
            "locked": "3.8.1",
            "transitive": [
                "com.netflix.feign:feign-okhttp",
                "com.palantir.atlasdb:atlasdb-feign",
                "com.palantir.remoting3:okhttp-clients",
                "com.palantir.remoting3:tracing-okhttp3",
                "com.squareup.okhttp3:logging-interceptor"
            ]
        },
        "com.squareup.okio:okio": {
            "locked": "1.13.0",
            "transitive": [
                "com.squareup.okhttp3:okhttp"
            ]
        },
        "com.squareup:javapoet": {
            "locked": "1.9.0",
            "transitive": [
                "com.palantir.atlasdb:atlasdb-client",
                "com.palantir.atlasdb:atlasdb-processors"
            ]
        },
        "com.zaxxer:HikariCP": {
            "locked": "2.4.7",
            "transitive": [
                "com.palantir.atlasdb:commons-db"
            ]
        },
        "commons-codec:commons-codec": {
            "locked": "1.10",
            "transitive": [
                "org.apache.httpcomponents:httpclient"
            ]
        },
        "commons-dbutils:commons-dbutils": {
            "locked": "1.3",
            "transitive": [
                "com.palantir.atlasdb:commons-db"
            ]
        },
        "commons-io:commons-io": {
            "locked": "2.1",
            "transitive": [
                "com.palantir.atlasdb:commons-db",
                "com.palantir.atlasdb:leader-election-impl",
                "com.palantir.docker.compose:docker-compose-rule-core"
            ]
        },
        "commons-lang:commons-lang": {
            "locked": "2.6",
            "transitive": [
                "com.palantir.atlasdb:atlasdb-client",
                "com.palantir.atlasdb:leader-election-impl"
            ]
        },
        "de.jflex:jflex": {
            "locked": "1.6.0",
            "transitive": [
                "com.palantir.atlasdb:atlasdb-cassandra"
            ]
        },
        "io.airlift:airline": {
            "locked": "0.7",
            "requested": "0.7"
        },
        "io.dropwizard.metrics:metrics-core": {
            "locked": "3.2.3",
            "transitive": [
                "com.datastax.cassandra:cassandra-driver-core",
                "com.palantir.atlasdb:atlasdb-commons",
                "com.palantir.atlasdb:atlasdb-dbkvs-hikari",
                "com.palantir.remoting3:okhttp-clients",
                "com.palantir.tritium:tritium-registry"
            ]
        },
        "io.netty:netty-buffer": {
            "locked": "4.0.47.Final",
            "transitive": [
                "io.netty:netty-handler",
                "io.netty:netty-transport"
            ]
        },
        "io.netty:netty-codec": {
            "locked": "4.0.47.Final",
            "transitive": [
                "io.netty:netty-handler"
            ]
        },
        "io.netty:netty-common": {
            "locked": "4.0.47.Final",
            "transitive": [
                "io.netty:netty-buffer"
            ]
        },
        "io.netty:netty-handler": {
            "locked": "4.0.47.Final",
            "transitive": [
                "com.datastax.cassandra:cassandra-driver-core"
            ]
        },
        "io.netty:netty-transport": {
            "locked": "4.0.47.Final",
            "transitive": [
                "io.netty:netty-codec",
                "io.netty:netty-handler"
            ]
        },
        "javax.inject:javax.inject": {
            "locked": "1",
            "transitive": [
                "com.google.dagger:dagger",
                "com.palantir.atlasdb:atlasdb-service",
                "io.airlift:airline"
            ]
        },
        "javax.validation:validation-api": {
            "locked": "1.1.0.Final",
            "transitive": [
                "com.palantir.atlasdb:atlasdb-api",
                "com.palantir.atlasdb:atlasdb-config",
                "com.palantir.atlasdb:atlasdb-feign"
            ]
        },
        "javax.ws.rs:javax.ws.rs-api": {
            "locked": "2.0.1",
            "transitive": [
                "com.palantir.atlasdb:atlasdb-api",
                "com.palantir.atlasdb:atlasdb-commons",
                "com.palantir.atlasdb:atlasdb-persistent-lock-api",
                "com.palantir.atlasdb:leader-election-api",
                "com.palantir.atlasdb:lock-api",
                "com.palantir.atlasdb:qos-service-api",
                "com.palantir.atlasdb:timestamp-api",
                "com.palantir.remoting-api:errors",
                "com.palantir.remoting2:error-handling",
                "com.palantir.remoting3:error-handling",
                "com.palantir.remoting3:jaxrs-clients"
            ]
        },
        "joda-time:joda-time": {
            "locked": "2.9",
            "transitive": [
                "com.palantir.atlasdb:commons-db",
                "com.palantir.atlasdb:lock-impl",
                "com.palantir.docker.compose:docker-compose-rule-core"
            ]
        },
        "junit:junit": {
            "locked": "4.12",
            "transitive": [
                "com.palantir.docker.compose:docker-compose-rule-junit4"
            ]
        },
        "net.jcip:jcip-annotations": {
            "locked": "1.0",
            "transitive": [
                "com.palantir.atlasdb:leader-election-api",
                "com.palantir.atlasdb:lock-impl",
                "com.palantir.atlasdb:qos-service-impl"
            ]
        },
        "net.jpountz.lz4:lz4": {
            "locked": "1.3.0",
            "transitive": [
                "com.palantir.atlasdb:atlasdb-commons"
            ]
        },
        "net.sf.jopt-simple:jopt-simple": {
            "locked": "4.6",
            "transitive": [
                "org.openjdk.jmh:jmh-core"
            ]
        },
        "org.apache.cassandra:cassandra-thrift": {
            "locked": "3.11.2",
            "transitive": [
                "com.palantir.atlasdb:atlasdb-cassandra"
            ]
        },
        "org.apache.commons:commons-lang3": {
            "locked": "3.4",
            "transitive": [
                "com.palantir.atlasdb:atlasdb-api",
                "com.palantir.atlasdb:commons-db",
                "com.palantir.atlasdb:leader-election-api",
                "com.palantir.config.crypto:encrypted-config-value-module",
                "com.palantir.docker.compose:docker-compose-rule-core",
                "org.apache.cassandra:cassandra-thrift"
            ]
        },
        "org.apache.commons:commons-math3": {
            "locked": "3.2",
            "transitive": [
                "com.palantir.atlasdb:atlasdb-commons",
                "org.openjdk.jmh:jmh-core"
            ]
        },
        "org.apache.commons:commons-pool2": {
            "locked": "2.4.2",
            "transitive": [
                "com.palantir.atlasdb:atlasdb-cassandra"
            ]
        },
        "org.apache.httpcomponents:httpclient": {
            "locked": "4.2.5",
            "transitive": [
                "org.apache.thrift:libthrift"
            ]
        },
        "org.apache.httpcomponents:httpcore": {
            "locked": "4.2.4",
            "transitive": [
                "org.apache.httpcomponents:httpclient",
                "org.apache.thrift:libthrift"
            ]
        },
        "org.apache.thrift:libthrift": {
            "locked": "0.9.2",
            "transitive": [
                "org.apache.cassandra:cassandra-thrift"
            ]
        },
        "org.awaitility:awaitility": {
            "locked": "3.0.0"
        },
        "org.checkerframework:checker-compat-qual": {
            "locked": "2.0.0",
            "transitive": [
                "com.google.guava:guava"
            ]
        },
        "org.codehaus.mojo:animal-sniffer-annotations": {
            "locked": "1.14",
            "transitive": [
                "com.google.guava:guava"
            ]
        },
        "org.hamcrest:hamcrest-core": {
            "locked": "1.3",
            "transitive": [
                "com.jayway.awaitility:awaitility",
                "junit:junit",
                "org.awaitility:awaitility",
                "org.hamcrest:hamcrest-library"
            ]
        },
        "org.hamcrest:hamcrest-library": {
            "locked": "1.3",
            "transitive": [
                "com.jayway.awaitility:awaitility",
                "org.awaitility:awaitility"
            ]
        },
        "org.hdrhistogram:HdrHistogram": {
            "locked": "2.1.10",
            "transitive": [
                "com.palantir.atlasdb:atlasdb-client",
                "com.palantir.atlasdb:atlasdb-config"
            ]
        },
        "org.javassist:javassist": {
            "locked": "3.18.2-GA",
            "transitive": [
                "org.reflections:reflections"
            ]
        },
        "org.jboss.marshalling:jboss-marshalling": {
            "locked": "1.4.11.Final",
            "transitive": [
                "com.palantir.atlasdb:atlasdb-cassandra"
            ]
        },
        "org.jvnet:animal-sniffer-annotation": {
            "locked": "1.0",
            "transitive": [
                "com.netflix.feign:feign-core"
            ]
        },
        "org.mortbay.jetty.alpn:jetty-alpn-agent": {
            "locked": "2.0.7",
            "transitive": [
                "com.palantir.atlasdb:atlasdb-config"
            ]
        },
        "org.mpierce.metrics.reservoir:hdrhistogram-metrics-reservoir": {
            "locked": "1.1.2",
            "transitive": [
                "com.palantir.tritium:tritium-metrics"
            ]
        },
        "org.objenesis:objenesis": {
            "locked": "2.2",
            "transitive": [
                "com.jayway.awaitility:awaitility",
                "org.awaitility:awaitility"
            ]
        },
        "org.openjdk.jmh:jmh-core": {
            "locked": "1.13",
            "requested": "1.13"
        },
        "org.ow2.asm:asm": {
            "locked": "5.0.4",
            "transitive": [
                "com.github.jnr:jnr-ffi",
                "org.ow2.asm:asm-tree"
            ]
        },
        "org.ow2.asm:asm-analysis": {
            "locked": "5.0.3",
            "transitive": [
                "com.github.jnr:jnr-ffi"
            ]
        },
        "org.ow2.asm:asm-commons": {
            "locked": "5.0.3",
            "transitive": [
                "com.github.jnr:jnr-ffi"
            ]
        },
        "org.ow2.asm:asm-tree": {
            "locked": "5.0.3",
            "transitive": [
                "com.github.jnr:jnr-ffi",
                "org.ow2.asm:asm-analysis",
                "org.ow2.asm:asm-commons",
                "org.ow2.asm:asm-util"
            ]
        },
        "org.ow2.asm:asm-util": {
            "locked": "5.0.3",
            "transitive": [
                "com.github.jnr:jnr-ffi"
            ]
        },
        "org.postgresql:postgresql": {
            "locked": "42.2.1",
            "transitive": [
                "com.palantir.atlasdb:commons-db"
            ]
        },
        "org.reflections:reflections": {
            "locked": "0.9.10",
            "requested": "0.9.10"
        },
        "org.slf4j:jcl-over-slf4j": {
            "locked": "1.7.25",
            "transitive": [
                "org.apache.cassandra:cassandra-thrift"
            ]
        },
        "org.slf4j:log4j-over-slf4j": {
            "locked": "1.7.25",
            "transitive": [
                "org.apache.cassandra:cassandra-thrift"
            ]
        },
        "org.slf4j:slf4j-api": {
            "locked": "1.7.25",
            "transitive": [
                "ch.qos.logback:logback-classic",
                "com.datastax.cassandra:cassandra-driver-core",
                "com.netflix.feign:feign-slf4j",
                "com.palantir.atlasdb:atlasdb-commons",
                "com.palantir.atlasdb:commons-proxy",
                "com.palantir.docker.compose:docker-compose-rule-core",
                "com.palantir.remoting2:error-handling",
                "com.palantir.remoting2:tracing",
                "com.palantir.remoting3:error-handling",
                "com.palantir.remoting3:jaxrs-clients",
                "com.palantir.remoting3:okhttp-clients",
                "com.palantir.remoting3:tracing",
                "com.palantir.tokens:auth-tokens",
                "com.palantir.tritium:tritium-core",
                "com.palantir.tritium:tritium-lib",
                "com.palantir.tritium:tritium-metrics",
                "com.palantir.tritium:tritium-slf4j",
                "com.palantir.tritium:tritium-tracing",
                "com.zaxxer:HikariCP",
                "io.dropwizard.metrics:metrics-core",
                "org.apache.cassandra:cassandra-thrift",
                "org.apache.thrift:libthrift",
                "org.slf4j:jcl-over-slf4j",
                "org.slf4j:log4j-over-slf4j"
            ]
        },
        "org.xerial.snappy:snappy-java": {
            "locked": "1.1.1.7",
            "transitive": [
                "com.palantir.atlasdb:atlasdb-client"
            ]
        },
        "org.yaml:snakeyaml": {
            "locked": "1.12",
            "transitive": [
                "com.fasterxml.jackson.dataformat:jackson-dataformat-yaml",
                "com.palantir.atlasdb:lock-impl"
            ]
        }
    }
}<|MERGE_RESOLUTION|>--- conflicted
+++ resolved
@@ -285,14 +285,9 @@
                 "com.palantir.atlasdb:timestamp-client",
                 "com.palantir.atlasdb:timestamp-impl",
                 "com.palantir.remoting-api:errors",
-<<<<<<< HEAD
-                "com.palantir.remoting2:error-handling"
-=======
                 "com.palantir.remoting2:error-handling",
                 "com.palantir.tritium:tritium-api",
-                "io.dropwizard:dropwizard-util",
                 "org.mpierce.metrics.reservoir:hdrhistogram-metrics-reservoir"
->>>>>>> 145d170a
             ]
         },
         "com.google.dagger:dagger": {
@@ -1594,14 +1589,9 @@
                 "com.palantir.atlasdb:timestamp-client",
                 "com.palantir.atlasdb:timestamp-impl",
                 "com.palantir.remoting-api:errors",
-<<<<<<< HEAD
-                "com.palantir.remoting2:error-handling"
-=======
                 "com.palantir.remoting2:error-handling",
                 "com.palantir.tritium:tritium-api",
-                "io.dropwizard:dropwizard-util",
                 "org.mpierce.metrics.reservoir:hdrhistogram-metrics-reservoir"
->>>>>>> 145d170a
             ]
         },
         "com.google.dagger:dagger": {
