/*
 * Copyright 2016 Palantir Technologies, Inc. All rights reserved.
 *
 * Licensed under the BSD-3 License (the "License");
 * you may not use this file except in compliance with the License.
 * You may obtain a copy of the License at
 *
 * http://opensource.org/licenses/BSD-3-Clause
 *
 * Unless required by applicable law or agreed to in writing, software
 * distributed under the License is distributed on an "AS IS" BASIS,
 * WITHOUT WARRANTIES OR CONDITIONS OF ANY KIND, either express or implied.
 * See the License for the specific language governing permissions and
 * limitations under the License.
 */
package com.palantir.atlasdb.performance.benchmarks.table;

import java.util.Map;
import java.util.Random;
import java.util.Set;
import java.util.stream.LongStream;

import org.openjdk.jmh.annotations.Level;
import org.openjdk.jmh.annotations.Scope;
import org.openjdk.jmh.annotations.Setup;
import org.openjdk.jmh.annotations.State;
import org.openjdk.jmh.annotations.TearDown;

import com.google.common.collect.ArrayListMultimap;
import com.google.common.collect.Maps;
import com.google.common.collect.Multimap;
import com.google.common.collect.Multimaps;
import com.palantir.atlasdb.encoding.PtBytes;
import com.palantir.atlasdb.keyvalue.api.Cell;
import com.palantir.atlasdb.keyvalue.api.KeyValueService;
import com.palantir.atlasdb.keyvalue.api.TableReference;
import com.palantir.atlasdb.keyvalue.api.Value;
import com.palantir.atlasdb.performance.backend.AtlasDbServicesConnector;
import com.palantir.atlasdb.performance.benchmarks.Benchmarks;
import com.palantir.atlasdb.protos.generated.TableMetadataPersistence;
import com.palantir.atlasdb.services.AtlasDbServices;
import com.palantir.atlasdb.sweep.SweepTaskRunner;
import com.palantir.atlasdb.transaction.api.TransactionManager;

/**
 * State class for creating a single Atlas table with one wide row.
 */
@State(Scope.Benchmark)
public abstract class RegeneratingTable<T> {

    public static final long CELL_VERSIONS = 10_000;
    private static final int BATCH_SIZE = 250;
    public static final int SWEEP_DUPLICATES = 10;
    private static final int SWEEP_BATCH_SIZE = 10;

    protected Random random = new Random(Tables.RANDOM_SEED);

    private AtlasDbServicesConnector connector;
    private AtlasDbServices services;

    public TransactionManager getTransactionManager() {
        return services.getTransactionManager();
    }

    public KeyValueService getKvs() {
        return services.getKeyValueService();
    }

    public TableReference getTableRef() {
        return Tables.TABLE_REF;
    }

    public SweepTaskRunner getSweepTaskRunner() {
        return services.getSweepTaskRunner();
    }

    @Setup(Level.Trial)
    public void setup(AtlasDbServicesConnector conn) {
        this.connector = conn;
        this.services = conn.connect();
        setupTable();
        setupTableData();
    }

    protected void setupTable() {
        Benchmarks.createTable(services.getKeyValueService(),
                getTableRef(),
                Tables.ROW_COMPONENT,
                Tables.COLUMN_NAME);
    }

    @TearDown(Level.Invocation)
    public abstract void setupTableData();

    public abstract T getTableCells();

    @TearDown(Level.Trial)
    public void cleanup() throws Exception {
        this.services.getKeyValueService().dropTable(getTableRef());
        this.connector.close();
    }

    @State(Scope.Benchmark)
    public static class VersionedCellRegeneratingTable extends RegeneratingTable<Cell> {
        private static final Cell cell = Cell.create(PtBytes.toBytes("r"), PtBytes.toBytes("c"));
        private static final byte[] value = PtBytes.toBytes("v");

        private static final Multimap<Cell, Value> allVersions = getVersions();

        @Override
        public void setupTableData() {
            getKvs().truncateTable(getTableRef());
            getKvs().putWithTimestamps(getTableRef(), allVersions);
        }

        @Override
        public Cell getTableCells() {
            return cell;
        }

        private static Multimap<Cell, Value> getVersions() {
            Multimap<Cell, Value> versions = ArrayListMultimap.create();
<<<<<<< HEAD
            LongStream.range(1, CELL_VERSIONS + 1).boxed()
=======
            LongStream.rangeClosed(1, CELL_VERSIONS).boxed()
>>>>>>> ec8af38f
                    .forEach(timestamp -> versions.put(cell, Value.create(value, timestamp)));
            return versions;
        }
    }

    @State(Scope.Benchmark)
    public static class KvsRowRegeneratingTable extends RegeneratingTable<Multimap<Cell, Long>> {
        private Multimap<Cell, Long> data;

        @Override
        public void setupTableData() {
            getKvs().truncateTable(getTableRef());
            Map<Cell, byte[]> batch = Tables.generateRandomBatch(random, 1);
            getKvs().put(getTableRef(), batch, Tables.DUMMY_TIMESTAMP);
            data = Multimaps.forMap(Maps.transformValues(batch, $ -> Tables.DUMMY_TIMESTAMP));
        }

        @Override
        public Multimap<Cell, Long> getTableCells() {
            return data;
        }
    }

    @State(Scope.Benchmark)
    public static class KvsBatchRegeneratingTable extends RegeneratingTable<Multimap<Cell, Long>> {
        private Multimap<Cell, Long> data;

        @Override
        public void setupTableData() {
            getKvs().truncateTable(getTableRef());
            Map<Cell, byte[]> batch = Tables.generateRandomBatch(random, BATCH_SIZE);
            getKvs().put(getTableRef(), batch, Tables.DUMMY_TIMESTAMP);
            data = Multimaps.forMap(Maps.transformValues(batch, $ -> Tables.DUMMY_TIMESTAMP));
        }

        @Override
        public Multimap<Cell, Long> getTableCells() {
            return data;
        }
    }

    @State(Scope.Benchmark)
    public static class TransactionRowRegeneratingTable extends RegeneratingTable<Set<Cell>> {
        private Set<Cell> cells;

        @Override
        public void setupTableData() {
            getKvs().truncateTable(getTableRef());
            Map<Cell, byte[]> batch = Tables.generateRandomBatch(random, 1);
            getTransactionManager().runTaskThrowOnConflict(txn -> {
                txn.put(getTableRef(), batch);
                return null;
            });
            cells = batch.keySet();
        }

        @Override
        public Set<Cell> getTableCells() {
            return cells;
        }
    }

    @State(Scope.Benchmark)
    public static class TransactionBatchRegeneratingTable extends RegeneratingTable<Set<Cell>> {
        private Set<Cell> cells;

        @Override
        public void setupTableData() {
            getKvs().truncateTable(getTableRef());
            Map<Cell, byte[]> batch = Tables.generateRandomBatch(random, BATCH_SIZE);
            getTransactionManager().runTaskThrowOnConflict(txn -> {
                txn.put(getTableRef(), batch);
                return null;
            });
            cells = batch.keySet();
        }

        @Override
        public Set<Cell> getTableCells() {
            return cells;
        }
    }

    @State(Scope.Benchmark)
    public static class SweepRegeneratingTable extends RegeneratingTable<Set<Cell>> {

        @Override
        public void setupTableData() {
            getKvs().truncateTable(getTableRef());
            populateTable(1, 1, SWEEP_DUPLICATES);
        }

        protected void populateTable(int numberOfBatches, int batchSize, int numberOfDuplicates) {
            for (int i = 0; i < numberOfBatches; i++) {
                Map<Cell, byte[]> batch = Tables.generateRandomBatch(random, batchSize);
                for (int j = 0; j < numberOfDuplicates; j++) {
                    getTransactionManager().runTaskThrowOnConflict(txn -> {
                        txn.put(getTableRef(), batch);
                        return null;
                    });
                }
            }
        }

        @Override
        public Set<Cell> getTableCells() {
            throw new UnsupportedOperationException("Not implemented");
        }

        @Override
        protected void setupTable() {
            Benchmarks.createTable(getKvs(),
                    getTableRef(),
                    Tables.ROW_COMPONENT,
                    Tables.COLUMN_NAME,
                    TableMetadataPersistence.SweepStrategy.THOROUGH);
        }
    }

    @State(Scope.Benchmark)
    public static class SweepBatchUniformMultipleRegeneratingTable extends SweepRegeneratingTable {

        @Override
        public void setupTableData() {
            getKvs().truncateTable(getTableRef());
            populateTable(1, SWEEP_BATCH_SIZE, SWEEP_DUPLICATES);
        }
    }

    @State(Scope.Benchmark)
    public static class SweepBatchNonUniformMultipleSeparateRegeneratingTable extends SweepRegeneratingTable {

        @Override
        public void setupTableData() {
            getKvs().truncateTable(getTableRef());
            populateTable(SWEEP_BATCH_SIZE, 1, SWEEP_DUPLICATES);
        }
    }
}<|MERGE_RESOLUTION|>--- conflicted
+++ resolved
@@ -120,11 +120,7 @@
 
         private static Multimap<Cell, Value> getVersions() {
             Multimap<Cell, Value> versions = ArrayListMultimap.create();
-<<<<<<< HEAD
-            LongStream.range(1, CELL_VERSIONS + 1).boxed()
-=======
             LongStream.rangeClosed(1, CELL_VERSIONS).boxed()
->>>>>>> ec8af38f
                     .forEach(timestamp -> versions.put(cell, Value.create(value, timestamp)));
             return versions;
         }
