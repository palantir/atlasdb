/**
 * Copyright 2016 Palantir Technologies
 *
 * Licensed under the BSD-3 License (the "License");
 * you may not use this file except in compliance with the License.
 * You may obtain a copy of the License at
 *
 * http://opensource.org/licenses/BSD-3-Clause
 *
 * Unless required by applicable law or agreed to in writing, software
 * distributed under the License is distributed on an "AS IS" BASIS,
 * WITHOUT WARRANTIES OR CONDITIONS OF ANY KIND, either express or implied.
 * See the License for the specific language governing permissions and
 * limitations under the License.
 *
 */

package com.palantir.atlasdb.performance;

import java.io.BufferedWriter;
import java.io.File;
import java.io.FileWriter;
import java.io.IOException;
import java.lang.reflect.Field;
import java.util.Collection;
import java.util.List;
import java.util.concurrent.TimeUnit;
import java.util.stream.Collectors;
import java.util.stream.DoubleStream;

import org.immutables.value.Value;
import org.openjdk.jmh.results.RunResult;
import org.openjdk.jmh.util.Multiset;
import org.openjdk.jmh.util.Statistics;

import com.fasterxml.jackson.databind.ObjectMapper;
import com.fasterxml.jackson.databind.annotation.JsonDeserialize;
import com.fasterxml.jackson.databind.annotation.JsonSerialize;
import com.google.common.collect.Lists;

public class PerformanceResults {

    private final Collection<RunResult> results;

    public PerformanceResults(Collection<RunResult> results) {
        this.results = results;
    }

    public void writeToFile(File file) throws IOException {
        try (BufferedWriter fout = new BufferedWriter(new FileWriter(file))) {
            long date = System.currentTimeMillis();
            List<ImmutablePerformanceResult> newResults = results.stream().map(rs -> {
                String[] benchmarkParts = rs.getParams().getBenchmark().split("\\.");
                String benchmarkSuite = benchmarkParts[benchmarkParts.length - 2];
                String benchmarkName = benchmarkParts[benchmarkParts.length - 1];
                return ImmutablePerformanceResult.builder()
                        .date(date)
                        .suite(benchmarkSuite)
                        .benchmark(benchmarkName)
<<<<<<< HEAD
                        .backend(rs.getParams().getParam(BenchmarkParam.BACKEND.getKey()))
                        .samples(rs.getPrimaryResult().getStatistics().getN())
                        .std(rs.getPrimaryResult().getStatistics().getStandardDeviation())
                        .mean(rs.getPrimaryResult().getStatistics().getMean())
                        .data(getData(rs))
                        .units(rs.getParams().getTimeUnit())
=======
                        .backend(r.getParams().getParam((BenchmarkParam.BACKEND.getKey())))
                        .samples(r.getPrimaryResult().getStatistics().getN())
                        .std(r.getPrimaryResult().getStatistics().getStandardDeviation())
                        .mean(r.getPrimaryResult().getStatistics().getMean())
                        .data(getData(r))
                        .units(r.getParams().getTimeUnit())
                        .p50(r.getPrimaryResult().getStatistics().getPercentile(50.0))
                        .p90(r.getPrimaryResult().getStatistics().getPercentile(90.0))
                        .p99(r.getPrimaryResult().getStatistics().getPercentile(99.0))
>>>>>>> 4f9b92fb
                        .build();
            }).collect(Collectors.toList());
            new ObjectMapper().writeValue(fout, newResults);
        }
    }

    private List<Double> getData(RunResult result) {
        return result.getBenchmarkResults().stream()
                .flatMap(b -> getRawResults(b.getPrimaryResult().getStatistics()).stream())
                .collect(Collectors.toList());
    }

    private List<Double> getRawResults(Statistics statistics) {
        try {
            Field field = statistics.getClass().getDeclaredField("values");
            field.setAccessible(true);
            Multiset<Double> rawResults = (Multiset<Double>) field.get(statistics);
            return rawResults.entrySet().stream()
                    .flatMap(e -> DoubleStream.iterate(e.getKey(), d -> d).limit(e.getValue()).boxed())
                    .collect(Collectors.toList());
        } catch (NoSuchFieldException | IllegalAccessException e) {
            return Lists.newArrayList();
        }
    }

    @JsonDeserialize(as = ImmutablePerformanceResult.class)
    @JsonSerialize(as = ImmutablePerformanceResult.class)
    @Value.Immutable
    abstract static class PerformanceResult {
        public abstract long date();
        public abstract String suite();
        public abstract String benchmark();
        public abstract String backend();
        public abstract long samples();
        public abstract double std();
        public abstract double mean();
        public abstract List<Double> data();
        public abstract TimeUnit units();
        public abstract double p50();
        public abstract double p90();
        public abstract double p99();
    }

}<|MERGE_RESOLUTION|>--- conflicted
+++ resolved
@@ -57,15 +57,7 @@
                         .date(date)
                         .suite(benchmarkSuite)
                         .benchmark(benchmarkName)
-<<<<<<< HEAD
-                        .backend(rs.getParams().getParam(BenchmarkParam.BACKEND.getKey()))
-                        .samples(rs.getPrimaryResult().getStatistics().getN())
-                        .std(rs.getPrimaryResult().getStatistics().getStandardDeviation())
-                        .mean(rs.getPrimaryResult().getStatistics().getMean())
-                        .data(getData(rs))
-                        .units(rs.getParams().getTimeUnit())
-=======
-                        .backend(r.getParams().getParam((BenchmarkParam.BACKEND.getKey())))
+                        .backend(r.getParams().getParam(BenchmarkParam.BACKEND.getKey()))
                         .samples(r.getPrimaryResult().getStatistics().getN())
                         .std(r.getPrimaryResult().getStatistics().getStandardDeviation())
                         .mean(r.getPrimaryResult().getStatistics().getMean())
@@ -74,7 +66,6 @@
                         .p50(r.getPrimaryResult().getStatistics().getPercentile(50.0))
                         .p90(r.getPrimaryResult().getStatistics().getPercentile(90.0))
                         .p99(r.getPrimaryResult().getStatistics().getPercentile(99.0))
->>>>>>> 4f9b92fb
                         .build();
             }).collect(Collectors.toList());
             new ObjectMapper().writeValue(fout, newResults);
