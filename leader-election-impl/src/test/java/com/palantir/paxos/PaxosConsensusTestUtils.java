--- conflicted
+++ resolved
@@ -66,25 +66,15 @@
         for (int i = 0; i < numLeaders; i++) {
             failureToggles.add(new AtomicBoolean(false));
 
-<<<<<<< HEAD
             PaxosLearner learner = PaxosLearnerImpl
-                    .newVerifyingLearner(getLearnerStorageParameters(i), factory,PaxosKnowledgeEventRecorder.NO_OP);
-=======
-            PaxosLearner learner = PaxosLearnerImpl.newFileSystemLearner(
-                    getLearnerStorageParameters(i, sqliteDataSource), PaxosKnowledgeEventRecorder.NO_OP);
->>>>>>> a157c692
+                    .newVerifyingLearner(getLearnerStorageParameters(i, sqliteDataSource), PaxosKnowledgeEventRecorder.NO_OP);
             learners.add(ToggleableExceptionProxy.newProxyInstance(
                     PaxosLearner.class,
                     learner,
                     failureToggles.get(i),
                     exception));
 
-<<<<<<< HEAD
-            PaxosAcceptor acceptor = PaxosAcceptorImpl.newVerifyingAcceptor(getAcceptorStorageParameters(i), factory);
-=======
-            PaxosAcceptor acceptor = PaxosAcceptorImpl
-                    .newFileSystemAcceptor(getAcceptorStorageParameters(i, sqliteDataSource));
->>>>>>> a157c692
+            PaxosAcceptor acceptor = PaxosAcceptorImpl.newVerifyingAcceptor(getAcceptorStorageParameters(i, sqliteDataSource));
             acceptors.add(ToggleableExceptionProxy.newProxyInstance(
                     PaxosAcceptor.class,
                     acceptor,
