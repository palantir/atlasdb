--- conflicted
+++ resolved
@@ -63,16 +63,9 @@
                 .createDefaultNamedSqliteDatabaseAtPath(tempFolder.newFolder("source").toPath());
         Supplier<Connection> targetConnSupplier = SqliteConnections
                 .createDefaultNamedSqliteDatabaseAtPath(tempFolder.newFolder("target").toPath());
-<<<<<<< HEAD
-        SqlitePaxosStateLogFactory factory = new SqlitePaxosStateLogFactory();
-        source = factory.create(NAMESPACE, sourceConnSupplier);
-        target = spy(factory.create(NAMESPACE, targetConnSupplier));
-        migrationState = factory.createMigrationState(NAMESPACE, targetConnSupplier);
-=======
         source = SqlitePaxosStateLog.create(NAMESPACE, sourceConnSupplier);
-        target = SqlitePaxosStateLog.create(NAMESPACE, targetConnSupplier);
+        target = spy(SqlitePaxosStateLog.create(NAMESPACE, targetConnSupplier));
         migrationState = SqlitePaxosStateLogMigrationState.create(NAMESPACE, targetConnSupplier);
->>>>>>> 3d3f8eba
     }
 
     @Test
