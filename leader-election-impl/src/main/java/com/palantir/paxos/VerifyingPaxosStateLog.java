/*
 * (c) Copyright 2020 Palantir Technologies Inc. All rights reserved.
 *
 * Licensed under the Apache License, Version 2.0 (the "License");
 * you may not use this file except in compliance with the License.
 * You may obtain a copy of the License at
 *
 *     http://www.apache.org/licenses/LICENSE-2.0
 *
 * Unless required by applicable law or agreed to in writing, software
 * distributed under the License is distributed on an "AS IS" BASIS,
 * WITHOUT WARRANTIES OR CONDITIONS OF ANY KIND, either express or implied.
 * See the License for the specific language governing permissions and
 * limitations under the License.
 */

package com.palantir.paxos;

import java.io.IOException;
import java.time.Duration;
import java.time.Instant;
import java.util.Arrays;
import java.util.Objects;
import java.util.OptionalLong;
import java.util.concurrent.CompletableFuture;
import java.util.concurrent.locks.ReadWriteLock;
import java.util.concurrent.locks.ReentrantReadWriteLock;
import java.util.function.Function;

import org.immutables.value.Value;
import org.slf4j.Logger;
import org.slf4j.LoggerFactory;

import com.google.common.util.concurrent.Futures;
import com.palantir.common.base.FunctionCheckedException;
import com.palantir.common.persist.Persistable;
import com.palantir.logsafe.SafeArg;
import com.palantir.logsafe.UnsafeArg;
import com.palantir.logsafe.exceptions.SafeIllegalStateException;

/**
 * This implementation of {@link PaxosStateLog} uses one delegate as the source of truth, but also delegates all calls
 * to the experimental delegate and verifies consistency.
 * <p>
 * NOTE: while the read write lock guarantees atomicity in the absence of failures, the experimental log could still get
 * out of sync with the source of truth if a write operation is performed on only one of the logs. Write operations have
 * therefore been implemented to allow for simple re-hydration of the experimental log -- writes are performed on the
 * current log first, while truncates are performed on the experimental log first.
 */
public final class VerifyingPaxosStateLog<V extends Persistable & Versionable> implements PaxosStateLog<V> {
    private static final Logger log = LoggerFactory.getLogger(VerifyingPaxosStateLog.class);

    private final ReadWriteLock lock = new ReentrantReadWriteLock(false);
    private final PaxosStateLog<V> currentLog;
    private final PaxosStateLog<V> experimentalLog;
    private final Persistable.Hydrator<V> hydrator;
    private final CompletableFuture<Long> firstEntry = new CompletableFuture<>();

    public VerifyingPaxosStateLog(Settings<V> settings) {
        this.currentLog = settings.currentLog();
        this.experimentalLog = settings.experimentalLog();
        this.hydrator = settings.hydrator();
    }

    public static <V extends Persistable & Versionable> PaxosStateLog<V> createWithMigration(
            PaxosStorageParameters parameters,
            Persistable.Hydrator<V> hydrator) {
        String logDirectory = parameters.fileBasedLogDirectory()
                .orElseThrow(() -> new SafeIllegalStateException("We currently need to have file-based storage"));
        NamespaceAndUseCase namespaceUseCase = parameters.namespaceAndUseCase();

        Settings<V> settings = ImmutableSettings.<V>builder()
                .currentLog(new PaxosStateLogImpl<>(logDirectory))
                .experimentalLog(SqlitePaxosStateLog.create(namespaceUseCase, parameters.sqliteDataSource()))
                .hydrator(hydrator)
                .build();

        PaxosStateLogMigrator.MigrationContext<V> migrationContext = ImmutableMigrationContext.<V>builder()
                .sourceLog(settings.currentLog())
                .destinationLog(settings.experimentalLog())
                .hydrator(settings.hydrator())
                .migrationState(SqlitePaxosStateLogMigrationState
                        .create(namespaceUseCase, parameters.sqliteDataSource()))
                .build();

        Instant start = Instant.now();
        log.info("Starting migration for namespace and use case {}.",
                SafeArg.of("namespaceAndUseCase", parameters.namespaceAndUseCase()));
        PaxosStateLogMigrator.migrateAndReturnCutoff(migrationContext);
        log.info("Migration for namespace and use case {} took {}.",
                SafeArg.of("namespaceAndUseCase", parameters.namespaceAndUseCase()),
                SafeArg.of("duration", Duration.between(start, Instant.now())));

        return new VerifyingPaxosStateLog<>(settings);
    }

<<<<<<< HEAD
=======
    public static <V extends Persistable & Versionable> PaxosStateLog<V> createWithoutMigration(
            PaxosStorageParameters parameters,
            Persistable.Hydrator<V> hydrator) {
        String logDirectory = parameters.fileBasedLogDirectory()
                .orElseThrow(() -> new SafeIllegalStateException("We currently need to have file-based storage"));
        NamespaceAndUseCase namespaceUseCase = parameters.namespaceAndUseCase();

        Settings<V> settings = ImmutableSettings.<V>builder()
                .currentLog(new PaxosStateLogImpl<>(logDirectory))
                .experimentalLog(SqlitePaxosStateLog.create(namespaceUseCase, parameters.sqliteDataSource()))
                .hydrator(hydrator)
                .build();

        return new VerifyingPaxosStateLog<>(settings);
    }

>>>>>>> a157c692
    @Override
    public void writeRound(long seq, V round) {
        lock.writeLock().lock();
        try {
            currentLog.writeRound(seq, round);
            try {
                experimentalLog.writeRound(seq, round);
                firstEntry.complete(seq);
            } catch (RuntimeException e) {
                log.warn("Succeeded writing round for sequence number {} to the current log, but failed to write to "
                                + "experimental. This may cause future verification for this round to fail.",
                        SafeArg.of("sequence", seq), e);
                // suppress as failure in experimental service should not degrade the entire service
            }
        } finally {
            lock.writeLock().unlock();
        }
    }

    @Override
    public byte[] readRound(long seq) throws IOException {
        lock.readLock().lock();
        try {
            byte[] result = currentLog.readRound(seq);
            byte[] experimentalResult = safeReadFromExperimental(psl -> psl.readRound(seq));
            OptionalLong firstWrittenSequence =
                    firstEntry.isDone() ? OptionalLong.of(Futures.getUnchecked(firstEntry)) : OptionalLong.empty();
            if (!Arrays.equals(result, experimentalResult)) {
                log.error("Mismatch in reading round for sequence number {} between legacy and current implementations."
                                + " Legacy result {}, current result {}. First written sequence was {}.",
                        SafeArg.of("sequence", seq),
                        UnsafeArg.of("legacy", hydrateIfNotNull(result)),
                        UnsafeArg.of("current", hydrateIfNotNull(experimentalResult)),
                        SafeArg.of("firstWrittenSequence", firstWrittenSequence));
            }

            return result;
        } finally {
            lock.readLock().unlock();
        }
    }

    @Override
    public long getLeastLogEntry() {
        return getExtremeLogEntry(PaxosStateLog::getLeastLogEntry);
    }

    @Override
    public long getGreatestLogEntry() {
        return getExtremeLogEntry(PaxosStateLog::getGreatestLogEntry);
    }

    @Override
    public void truncate(long toDeleteInclusive) {
        lock.writeLock().lock();
        try {
            // it is low risk to allow failure on experimental to propagate here
            experimentalLog.truncate(toDeleteInclusive);
            currentLog.truncate(toDeleteInclusive);
        } finally {
            lock.writeLock().unlock();
        }
    }

    private <T> T safeReadFromExperimental(FunctionCheckedException<PaxosStateLog<V>, T, IOException> operation) {
        try {
            return operation.apply(experimentalLog);
        } catch (RuntimeException | IOException e) {
            log.warn("Succeeded a read operation on the current log, but failed on experimental. This will likely "
                    + "cause the subsequent verification to fail.", e);
            // suppress as failure in experimental service should not degrade the entire service
        }
        return null;
    }

    private V hydrateIfNotNull(byte[] result) {
        if (result != null) {
            return hydrator.hydrateFromBytes(result);
        }
        return null;
    }

    private long getExtremeLogEntry(Function<PaxosStateLog<V>, Long> extractor) {
        lock.readLock().lock();
        try {
            Long result = extractor.apply(currentLog);
            Long experimentalResult = safeReadFromExperimental(extractor::apply);
            if (!Objects.equals(result, experimentalResult) && result != PaxosAcceptor.NO_LOG_ENTRY) {
                OptionalLong firstWrittenSequence =
                        firstEntry.isDone() ? OptionalLong.of(Futures.getUnchecked(firstEntry)) : OptionalLong.empty();
                log.error("Mismatch in getting the extreme log entry between legacy and current implementations."
                                + " Legacy result {}, current result {}. First written sequence was {}.",
                        SafeArg.of("legacy", result),
                        SafeArg.of("current", experimentalResult),
                        SafeArg.of("firstWrittenSequence", firstWrittenSequence));
            }
            return result;
        } finally {
            lock.readLock().unlock();
        }
    }

    @Value.Immutable
    public interface Settings<V extends Persistable & Versionable> {
        PaxosStateLog<V> currentLog();
        PaxosStateLog<V> experimentalLog();
        Persistable.Hydrator<V> hydrator();
    }
}<|MERGE_RESOLUTION|>--- conflicted
+++ resolved
@@ -94,8 +94,6 @@
         return new VerifyingPaxosStateLog<>(settings);
     }
 
-<<<<<<< HEAD
-=======
     public static <V extends Persistable & Versionable> PaxosStateLog<V> createWithoutMigration(
             PaxosStorageParameters parameters,
             Persistable.Hydrator<V> hydrator) {
@@ -112,7 +110,6 @@
         return new VerifyingPaxosStateLog<>(settings);
     }
 
->>>>>>> a157c692
     @Override
     public void writeRound(long seq, V round) {
         lock.writeLock().lock();
