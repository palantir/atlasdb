--- conflicted
+++ resolved
@@ -54,11 +54,7 @@
     public static PaxosLearner newVerifyingLearner(PaxosStorageParameters params,
             PaxosKnowledgeEventRecorder event) {
         PaxosStateLog<PaxosValue> log = VerifyingPaxosStateLog
-<<<<<<< HEAD
-                .createWithMigration(params, sqliteFactory, PaxosValue.BYTES_HYDRATOR);
-=======
-                .createWithoutMigration(params, PaxosValue.BYTES_HYDRATOR);
->>>>>>> a157c692
+                .createWithMigration(params, PaxosValue.BYTES_HYDRATOR);
         return newLearner(log, event);
     }
 
