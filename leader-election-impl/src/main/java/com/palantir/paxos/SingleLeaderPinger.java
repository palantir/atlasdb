/*
 * (c) Copyright 2019 Palantir Technologies Inc. All rights reserved.
 *
 * Licensed under the Apache License, Version 2.0 (the "License");
 * you may not use this file except in compliance with the License.
 * You may obtain a copy of the License at
 *
 *     http://www.apache.org/licenses/LICENSE-2.0
 *
 * Unless required by applicable law or agreed to in writing, software
 * distributed under the License is distributed on an "AS IS" BASIS,
 * WITHOUT WARRANTIES OR CONDITIONS OF ANY KIND, either express or implied.
 * See the License for the specific language governing permissions and
 * limitations under the License.
 */

package com.palantir.paxos;

import java.time.Duration;
import java.util.Map;
import java.util.Optional;
import java.util.UUID;
import java.util.concurrent.ConcurrentMap;
import java.util.concurrent.ExecutionException;
import java.util.concurrent.ExecutorService;
import java.util.concurrent.Future;
import java.util.concurrent.RejectedExecutionException;
import java.util.concurrent.TimeUnit;

import javax.annotation.Nullable;

import org.slf4j.Logger;
import org.slf4j.LoggerFactory;

import com.google.common.collect.ImmutableList;
import com.google.common.collect.Maps;
import com.google.common.util.concurrent.Futures;
import com.palantir.common.base.Throwables;
import com.palantir.common.concurrent.CheckedRejectedExecutionException;
import com.palantir.common.concurrent.CheckedRejectionExecutorService;
import com.palantir.common.concurrent.MultiplexingCompletionService;
import com.palantir.common.streams.KeyedStream;
import com.palantir.leader.PingableLeader;
import com.palantir.logsafe.exceptions.SafeIllegalStateException;

public class SingleLeaderPinger implements LeaderPinger {

    private static final Logger log = LoggerFactory.getLogger(SingleLeaderPinger.class);

    private final ConcurrentMap<UUID, LeaderPingerContext<PingableLeader>> uuidToServiceCache = Maps.newConcurrentMap();
    private final Map<LeaderPingerContext<PingableLeader>, CheckedRejectionExecutorService> leaderPingExecutors;
    private final Duration leaderPingResponseWait;
    private final UUID localUuid;
    private final boolean cancelRemainingCalls;

    public SingleLeaderPinger(
            Map<LeaderPingerContext<PingableLeader>, CheckedRejectionExecutorService> otherPingableExecutors,
            Duration leaderPingResponseWait,
            UUID localUuid,
            boolean cancelRemainingCalls) {
        this.leaderPingExecutors = otherPingableExecutors;
        this.leaderPingResponseWait = leaderPingResponseWait;
        this.localUuid = localUuid;
        this.cancelRemainingCalls = cancelRemainingCalls;
    }

    public static SingleLeaderPinger createLegacy(
            Map<LeaderPingerContext<PingableLeader>, ExecutorService> otherPingableExecutors,
            Duration leaderPingResponseWait,
            UUID localUuid,
            boolean cancelRemainingCalls) {
        return new SingleLeaderPinger(
                KeyedStream.stream(otherPingableExecutors).map(CheckedRejectionExecutorService::new).collectToMap(),
                leaderPingResponseWait,
                localUuid,
                cancelRemainingCalls);
    }

    @Override
    public LeaderPingResult pingLeaderWithUuid(UUID uuid) {
        Optional<LeaderPingerContext<PingableLeader>> suspectedLeader = getSuspectedLeader(uuid);
        if (!suspectedLeader.isPresent()) {
            return LeaderPingResults.pingReturnedFalse();
        }

        LeaderPingerContext<PingableLeader> leader = suspectedLeader.get();

        MultiplexingCompletionService<LeaderPingerContext<PingableLeader>, Boolean> multiplexingCompletionService
<<<<<<< HEAD
                = MultiplexingCompletionService.createFromCheckedExecutors(leaderPingExecutors);
=======
                = MultiplexingCompletionService.create(leaderPingExecutors);
>>>>>>> c29a52fa

        try {
            multiplexingCompletionService.submit(leader, () -> leader.pinger().ping());
            Future<Map.Entry<LeaderPingerContext<PingableLeader>, Boolean>> pingFuture = multiplexingCompletionService
                    .poll(leaderPingResponseWait.toMillis(), TimeUnit.MILLISECONDS);
            return getLeaderPingResult(uuid, pingFuture);
        } catch (InterruptedException e) {
            Thread.currentThread().interrupt();
<<<<<<< HEAD
            return LeaderPingResults.pingCallFailure(ex);
        } catch (CheckedRejectedExecutionException ex) {
            log.warn("Could not ping the leader, because the executor used to talk to that node is overloaded", ex);
            return LeaderPingResults.pingCallFailure(ex);
=======
            return LeaderPingResults.pingCallFailure(e);
        } catch (RejectedExecutionException e) {
            log.warn("Could not ping the leader, because the executor used to talk to that node is overloaded", e);
            return LeaderPingResults.pingCallFailure(e);
>>>>>>> c29a52fa
        }
    }

    private static LeaderPingResult getLeaderPingResult(
            UUID uuid,
            @Nullable Future<Map.Entry<LeaderPingerContext<PingableLeader>, Boolean>> pingFuture) {
        if (pingFuture == null) {
            return LeaderPingResults.pingTimedOut();
        }

        try {
            boolean isLeader = Futures.getDone(pingFuture).getValue();
            if (isLeader) {
                return LeaderPingResults.pingReturnedTrue(uuid, Futures.getDone(pingFuture).getKey().hostAndPort());
            } else {
                return LeaderPingResults.pingReturnedFalse();
            }
        } catch (ExecutionException e) {
            return LeaderPingResults.pingCallFailure(e.getCause());
        }
    }

    private Optional<LeaderPingerContext<PingableLeader>> getSuspectedLeader(UUID uuid) {
        if (uuidToServiceCache.containsKey(uuid)) {
            return Optional.of(uuidToServiceCache.get(uuid));
        }

        return getSuspectedLeaderOverNetwork(uuid);
    }

    private static class PaxosString implements PaxosResponse {

        private final String string;

        PaxosString(String string) {
            this.string = string;
        }

        @Override
        public boolean isSuccessful() {
            return true;
        }

        public String get() {
            return string;
        }
    }

    private Optional<LeaderPingerContext<PingableLeader>> getSuspectedLeaderOverNetwork(UUID uuid) {
        PaxosResponsesWithRemote<LeaderPingerContext<PingableLeader>, PaxosString> responses = PaxosQuorumChecker
                .collectUntil(
                        ImmutableList.copyOf(leaderPingExecutors.keySet()),
                        pingableLeader -> new PaxosString(pingableLeader.pinger().getUUID()),
                        leaderPingExecutors,
                        leaderPingResponseWait,
                        state -> state.responses().values().stream().map(PaxosString::get).anyMatch(
                                uuid.toString()::equals),
                        cancelRemainingCalls);

        for (Map.Entry<LeaderPingerContext<PingableLeader>, PaxosString> cacheEntry :
                responses.responses().entrySet()) {
            UUID uuidFromRequest = UUID.fromString(cacheEntry.getValue().get());
            LeaderPingerContext<PingableLeader> service =
                    uuidToServiceCache.putIfAbsent(uuidFromRequest, cacheEntry.getKey());
            throwIfInvalidSetup(service, cacheEntry.getKey(), uuidFromRequest);

            // return the leader if it matches
            if (uuid.equals(uuidFromRequest)) {
                return Optional.of(cacheEntry.getKey());
            }
        }

        return Optional.empty();
    }

    private void throwIfInvalidSetup(LeaderPingerContext<PingableLeader> cachedService,
            LeaderPingerContext<PingableLeader> pingedService,
            UUID pingedServiceUuid) {
        if (cachedService == null) {
            return;
        }

        IllegalStateException exception = new SafeIllegalStateException(
                "There is a fatal problem with the leadership election configuration! "
                        + "This is probably caused by invalid pref files setting up the cluster "
                        + "(e.g. for lock server look at lock.prefs, leader.prefs, and lock_client.prefs)."
                        + "If the preferences are specified with a host port pair list and localhost index "
                        + "then make sure that the localhost index is correct (e.g. actually the localhost).");

        if (cachedService != pingedService) {
            log.error("Remote potential leaders are claiming to be each other!", exception);
            throw Throwables.rewrap(exception);
        }

        if (pingedServiceUuid.equals(localUuid)) {
            log.error("Remote potential leader is claiming to be you!", exception);
            throw Throwables.rewrap(exception);
        }
    }
}<|MERGE_RESOLUTION|>--- conflicted
+++ resolved
@@ -86,11 +86,7 @@
         LeaderPingerContext<PingableLeader> leader = suspectedLeader.get();
 
         MultiplexingCompletionService<LeaderPingerContext<PingableLeader>, Boolean> multiplexingCompletionService
-<<<<<<< HEAD
                 = MultiplexingCompletionService.createFromCheckedExecutors(leaderPingExecutors);
-=======
-                = MultiplexingCompletionService.create(leaderPingExecutors);
->>>>>>> c29a52fa
 
         try {
             multiplexingCompletionService.submit(leader, () -> leader.pinger().ping());
@@ -99,17 +95,10 @@
             return getLeaderPingResult(uuid, pingFuture);
         } catch (InterruptedException e) {
             Thread.currentThread().interrupt();
-<<<<<<< HEAD
-            return LeaderPingResults.pingCallFailure(ex);
-        } catch (CheckedRejectedExecutionException ex) {
-            log.warn("Could not ping the leader, because the executor used to talk to that node is overloaded", ex);
-            return LeaderPingResults.pingCallFailure(ex);
-=======
             return LeaderPingResults.pingCallFailure(e);
-        } catch (RejectedExecutionException e) {
+        } catch (CheckedRejectedExecutionException e) {
             log.warn("Could not ping the leader, because the executor used to talk to that node is overloaded", e);
             return LeaderPingResults.pingCallFailure(e);
->>>>>>> c29a52fa
         }
     }
 
