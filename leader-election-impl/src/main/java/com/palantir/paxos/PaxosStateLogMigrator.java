/*
 * (c) Copyright 2020 Palantir Technologies Inc. All rights reserved.
 *
 * Licensed under the Apache License, Version 2.0 (the "License");
 * you may not use this file except in compliance with the License.
 * You may obtain a copy of the License at
 *
 *     http://www.apache.org/licenses/LICENSE-2.0
 *
 * Unless required by applicable law or agreed to in writing, software
 * distributed under the License is distributed on an "AS IS" BASIS,
 * WITHOUT WARRANTIES OR CONDITIONS OF ANY KIND, either express or implied.
 * See the License for the specific language governing permissions and
 * limitations under the License.
 */

package com.palantir.paxos;

import com.google.common.annotations.VisibleForTesting;
import com.google.common.collect.Lists;
import com.google.common.util.concurrent.Uninterruptibles;
import com.palantir.common.base.Throwables;
import com.palantir.common.persist.Persistable;
import com.palantir.logsafe.Preconditions;
import com.palantir.logsafe.SafeArg;
import com.palantir.logsafe.exceptions.SafeIllegalArgumentException;
import java.io.IOException;
import java.time.Duration;
import java.time.Instant;
import java.util.List;
import java.util.Optional;
import java.util.OptionalLong;
import java.util.concurrent.TimeUnit;
import java.util.stream.Collectors;
import java.util.stream.LongStream;
import org.immutables.value.Value;
import org.slf4j.Logger;
import org.slf4j.LoggerFactory;

public final class PaxosStateLogMigrator<V extends Persistable & Versionable> {
    private static final Logger log = LoggerFactory.getLogger(PaxosStateLogMigrator.class);

    public static final int SAFETY_BUFFER = 50;

    @VisibleForTesting
    static final int BATCH_SIZE = 10_000;

    private final PaxosStateLog<V> sourceLog;
    private final PaxosStateLog<V> destinationLog;

    private PaxosStateLogMigrator(PaxosStateLog<V> sourceLog, PaxosStateLog<V> destinationLog) {
        this.sourceLog = sourceLog;
        this.destinationLog = destinationLog;
    }

    /**
     * Migrates entries from sourceLog to destinationLog if the migration has not been run already. Returns the cutoff
     * value, i.e., the lower bound of the migration. The cutoff value is guaranteed to be less than or equal to the
     * value of {@link MigrationContext#migrateFrom()}, and the migration is guaranteed to copy at least one entry if
     * sourceLog is not empty. If sourceLog is empty, cutoff will be {@link PaxosAcceptor#NO_LOG_ENTRY}.
     */
    public static <V extends Persistable & Versionable> long migrateAndReturnCutoff(MigrationContext<V> context) {
        PaxosStateLogMigrator<V> migrator = new PaxosStateLogMigrator<>(context.sourceLog(), context.destinationLog());
        if (!context.migrationState().isInMigratedState()) {
            long cutoff = calculateCutoff(context);
            migrator.runMigration(cutoff, context);
            context.migrationState().setCutoff(cutoff);
            context.migrationState().migrateToMigratedState();
            if (context.skipValidationAndTruncateSourceIfMigrated()) {
                context.sourceLog().truncate(context.sourceLog().getGreatestLogEntry());
            }
            return cutoff;
        } else {
            if (!context.skipValidationAndTruncateSourceIfMigrated()) {
                validateConsistency(context);
            } else {
                context.sourceLog().truncate(context.sourceLog().getGreatestLogEntry());
            }
        }
        return context.migrationState().getCutoff();
    }

    private static <V extends Persistable & Versionable> long calculateCutoff(MigrationContext<V> context) {
        long greatestEntryToMigrate = context.sourceLog().getGreatestLogEntry();
        long lowerBoundCandidate = context.migrateFrom().orElse(greatestEntryToMigrate) - SAFETY_BUFFER;
        long lowerBoundWithAtLeastOneEntry = Math.min(greatestEntryToMigrate, lowerBoundCandidate);
        return Math.max(PaxosAcceptor.NO_LOG_ENTRY, lowerBoundWithAtLeastOneEntry);
    }

    private void runMigration(long cutoff, MigrationContext<V> context) {
        destinationLog.truncate(destinationLog.getGreatestLogEntry());
        long lowerBound = cutoff == PaxosAcceptor.NO_LOG_ENTRY ? 0 : cutoff;
        long upperBound = sourceLog.getGreatestLogEntry();
        if (upperBound == PaxosAcceptor.NO_LOG_ENTRY) {
            return;
        }

        LogReader<V> reader = new LogReader<>(sourceLog, context.hydrator());
        log.info(
                "Reading entries for paxos state log migration for {}.",
                SafeArg.of("namespaceAndUseCase", context.namespaceAndUseCase()));
        Instant start = Instant.now();
        List<PaxosRound<V>> roundsToMigrate = LongStream.rangeClosed(lowerBound, upperBound)
                .mapToObj(reader::read)
                .filter(Optional::isPresent)
                .map(Optional::get)
                .collect(Collectors.toList());
        Instant afterRead = Instant.now();
        log.info(
                "Reading {} entries from file backed paxos state log took {} for {}.",
                SafeArg.of("numEntries", roundsToMigrate.size()),
<<<<<<< HEAD
                SafeArg.of("duration", Duration.between(start, afterRead)),
                SafeArg.of("namespaceAndUseCase", context.namespaceAndUseCase()));
        Iterables.partition(roundsToMigrate, BATCH_SIZE)
=======
                SafeArg.of("duration", Duration.between(start, afterRead)));
        Lists.partition(roundsToMigrate, BATCH_SIZE)
>>>>>>> 727e95bf
                .forEach(batch -> writeBatchRetryingUpToFiveTimes(destinationLog, batch));
        log.info(
                "Writing {} entries to sqlite backed paxos state log took {} for {}.",
                SafeArg.of("numEntries", roundsToMigrate.size()),
                SafeArg.of("duration", Duration.between(afterRead, Instant.now())),
                SafeArg.of("namespaceAndUseCase", context.namespaceAndUseCase()));
    }

    private void writeBatchRetryingUpToFiveTimes(PaxosStateLog<V> target, List<PaxosRound<V>> batch) {
        for (int retryCount = 0; retryCount < 5; retryCount++) {
            try {
                target.writeBatchOfRounds(batch);
                return;
            } catch (Exception e) {
                log.info("Failed to write a migration batch. Retrying after backoff.", e);
                Uninterruptibles.sleepUninterruptibly(100, TimeUnit.MILLISECONDS);
            }
        }
        target.writeBatchOfRounds(batch);
    }

    private static <V extends Persistable & Versionable> void validateConsistency(MigrationContext<V> context) {
        long migrationCutoff = calculateCutoff(context);
        long persistedCutoff = context.migrationState().getCutoff();
        long greatestSourceEntry = context.sourceLog().getGreatestLogEntry();
        Preconditions.checkState(
                migrationCutoff <= persistedCutoff || context.migrateFrom().isPresent(),
                "The migration to the destination state log was already performed in the past, but the "
                        + "persisted cutoff value does not match a newly calculated one. This indicates the source "
                        + "log has advanced since the migration was performed which could lead to data corruption if "
                        + "allowed to continue.",
                SafeArg.of("fresh cutoff", migrationCutoff),
                SafeArg.of("persisted cutoff", persistedCutoff),
                SafeArg.of("source greatest entry", greatestSourceEntry),
                SafeArg.of("namespaceAndUseCase", context.namespaceAndUseCase()));
        if (greatestSourceEntry == PaxosAcceptor.NO_LOG_ENTRY) {
            return;
        }
        try {
            V source = context.hydrator().hydrateFromBytes(context.sourceLog().readRound(greatestSourceEntry));
            byte[] destinationBytes = context.destinationLog().readRound(greatestSourceEntry);
            V dest = destinationBytes != null ? context.hydrator().hydrateFromBytes(destinationBytes) : null;
            Preconditions.checkState(
                    source.equalsIgnoringVersion(dest),
                    "The migration to the destination state log was already performed in the past, but the "
                            + "entry with the greatest sequence in source log does not match the entry in the "
                            + "destination log. This indicates the source log has advanced since the migration was "
                            + "performed which could lead to data corruption if allowed to continue.",
                    SafeArg.of("source entry", source),
                    SafeArg.of("destination entry", dest),
                    SafeArg.of("namespaceAndUseCase", context.namespaceAndUseCase()));
        } catch (IOException e) {
            throw new SafeIllegalArgumentException("Unable to verify consistency between source and destination paxos "
                    + "logs because the source log entry could not be read.");
        }
    }

    @Value.Immutable
    interface MigrationContext<V extends Persistable & Versionable> {
        PaxosStateLog<V> sourceLog();

        PaxosStateLog<V> destinationLog();

        Persistable.Hydrator<V> hydrator();

        SqlitePaxosStateLogMigrationState migrationState();

        OptionalLong migrateFrom();

        NamespaceAndUseCase namespaceAndUseCase();

        boolean skipValidationAndTruncateSourceIfMigrated();
    }

    private static final class LogReader<V extends Persistable & Versionable> {
        private final PaxosStateLog<V> delegate;
        private final Persistable.Hydrator<V> hydrator;

        private LogReader(PaxosStateLog<V> delegate, Persistable.Hydrator<V> hydrator) {
            this.delegate = delegate;
            this.hydrator = hydrator;
        }

        private Optional<PaxosRound<V>> read(long sequence) {
            try {
                return Optional.ofNullable(delegate.readRound(sequence))
                        .map(bytes -> PaxosRound.of(sequence, hydrator.hydrateFromBytes(bytes)));
            } catch (IOException e) {
                throw Throwables.rewrapAndThrowUncheckedException(e);
            }
        }
    }
}<|MERGE_RESOLUTION|>--- conflicted
+++ resolved
@@ -109,14 +109,9 @@
         log.info(
                 "Reading {} entries from file backed paxos state log took {} for {}.",
                 SafeArg.of("numEntries", roundsToMigrate.size()),
-<<<<<<< HEAD
                 SafeArg.of("duration", Duration.between(start, afterRead)),
                 SafeArg.of("namespaceAndUseCase", context.namespaceAndUseCase()));
-        Iterables.partition(roundsToMigrate, BATCH_SIZE)
-=======
-                SafeArg.of("duration", Duration.between(start, afterRead)));
         Lists.partition(roundsToMigrate, BATCH_SIZE)
->>>>>>> 727e95bf
                 .forEach(batch -> writeBatchRetryingUpToFiveTimes(destinationLog, batch));
         log.info(
                 "Writing {} entries to sqlite backed paxos state log took {} for {}.",
