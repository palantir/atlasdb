/*
 * (c) Copyright 2018 Palantir Technologies Inc. All rights reserved.
 *
 * Licensed under the Apache License, Version 2.0 (the "License");
 * you may not use this file except in compliance with the License.
 * You may obtain a copy of the License at
 *
 *     http://www.apache.org/licenses/LICENSE-2.0
 *
 * Unless required by applicable law or agreed to in writing, software
 * distributed under the License is distributed on an "AS IS" BASIS,
 * WITHOUT WARRANTIES OR CONDITIONS OF ANY KIND, either express or implied.
 * See the License for the specific language governing permissions and
 * limitations under the License.
 */
package com.palantir.paxos;

import java.io.IOException;
import java.util.concurrent.ConcurrentSkipListMap;

import org.slf4j.Logger;
import org.slf4j.LoggerFactory;

import com.palantir.logsafe.SafeArg;
import com.palantir.logsafe.exceptions.SafeIllegalStateException;

public final class PaxosAcceptorImpl implements PaxosAcceptor {
    private static final Logger logger = LoggerFactory.getLogger(PaxosAcceptorImpl.class);

    public static PaxosAcceptor newAcceptor(String logDir) {
        PaxosStateLog<PaxosAcceptorState> log = new PaxosStateLogImpl<>(logDir);
        return new PaxosAcceptorImpl(
                new ConcurrentSkipListMap<>(),
                log,
                log.getGreatestLogEntry());
    }

<<<<<<< HEAD
    public static PaxosAcceptor newVerifyingAcceptor(PaxosStorageParameters storageParameters,
            SqlitePaxosStateLogFactory sqliteFactory) {
        PaxosStateLog<PaxosAcceptorState> log = VerifyingPaxosStateLog
                .createWithMigration(storageParameters, sqliteFactory, PaxosAcceptorState.BYTES_HYDRATOR);
=======
    public static PaxosAcceptor newFileSystemAcceptor(PaxosStorageParameters storageParameters) {
        String logDirectory = storageParameters.fileBasedLogDirectory()
                .orElseThrow(() -> new SafeIllegalStateException("We currently need to have file-based storage"));
        return newAcceptor(logDirectory);
    }

    public static PaxosAcceptor newVerifyingAcceptor(PaxosStorageParameters storageParameters) {
        PaxosStateLog<PaxosAcceptorState> log = VerifyingPaxosStateLog
                .createWithoutMigration(storageParameters, PaxosAcceptorState.BYTES_HYDRATOR);
>>>>>>> a157c692
        return new PaxosAcceptorImpl(
                new ConcurrentSkipListMap<>(),
                log,
                log.getGreatestLogEntry());
    }

    private final ConcurrentSkipListMap<Long, PaxosAcceptorState> state;
    private final PaxosStateLog<PaxosAcceptorState> log;
    private final long greatestInLogAtStartup;

    private PaxosAcceptorImpl(ConcurrentSkipListMap<Long, PaxosAcceptorState> state,
                              PaxosStateLog<PaxosAcceptorState> log,
                              long greatestInLogAtStartup) {
        this.state = state;
        this.log = log;
        this.greatestInLogAtStartup = greatestInLogAtStartup;
    }

    @Override
    public PaxosPromise prepare(long seq, PaxosProposalId pid) {
        try {
            checkLogIfNeeded(seq);
        } catch (Exception e) {
            logger.error("log read failed for request: {}", seq, e);
            return PaxosPromise.reject(pid);
        }

        for (;;) {
            PaxosAcceptorState oldState = state.get(seq);

            if (oldState != null && pid.compareTo(oldState.lastPromisedId) < 0) {
                return PaxosPromise.reject(oldState.lastPromisedId);
            }

            // allow for the same propose to be repeated and return the same result.
            if (oldState != null && pid.compareTo(oldState.lastPromisedId) == 0) {
                return PaxosPromise.accept(
                        oldState.lastPromisedId,
                        oldState.lastAcceptedId,
                        oldState.lastAcceptedValue);
            }

            PaxosAcceptorState newState = oldState != null
                    ? oldState.withPromise(pid)
                    : PaxosAcceptorState.newState(pid);
            if ((oldState == null && state.putIfAbsent(seq, newState) == null)
                    || (oldState != null && state.replace(seq, oldState, newState))) {
                log.writeRound(seq, newState);
                return PaxosPromise.accept(
                        newState.lastPromisedId,
                        newState.lastAcceptedId,
                        newState.lastAcceptedValue);
            }
        }
    }

    @Override
    public BooleanPaxosResponse accept(long seq, PaxosProposal proposal) {
        try {
            checkLogIfNeeded(seq);
        } catch (Exception e) {
            logger.error("Log read failed for request at sequence {}", SafeArg.of("sequence", seq), e);
            return new BooleanPaxosResponse(false); // nack
        }

        for (;;) {
            PaxosAcceptorState oldState = state.get(seq);

            // nack
            if (oldState != null && proposal.id.compareTo(oldState.lastPromisedId) < 0) {
                return new BooleanPaxosResponse(false);
            }

            // ack
            PaxosAcceptorState newState = oldState != null
                    ? oldState.withState(proposal.id, proposal.id, proposal.val)
                    : PaxosAcceptorState.newState(proposal.id);
            if ((oldState == null && state.putIfAbsent(seq, newState) == null)
                    || (oldState != null && state.replace(seq, oldState, newState))) {
                log.writeRound(seq, newState);
                return new BooleanPaxosResponse(true);
            }
        }
    }

    @Override
    public long getLatestSequencePreparedOrAccepted() {
        if (state.isEmpty()) {
            return greatestInLogAtStartup;
        } else {
            return Math.max(greatestInLogAtStartup, state.lastKey());
        }
    }

    private void checkLogIfNeeded(long seq) throws TruncatedStateLogException, IOException {
        if (state.containsKey(seq)) {
            return;
        }

        if (seq < log.getLeastLogEntry()) {
            throw new TruncatedStateLogException("round " + seq + " before truncation cutoff of "
                    + log.getLeastLogEntry());
        }

        if (seq <= log.getGreatestLogEntry()) {
            byte[] bytes = log.readRound(seq);
            if (bytes != null) {
                state.put(seq, PaxosAcceptorState.BYTES_HYDRATOR.hydrateFromBytes(bytes));
            }
        }
    }

}<|MERGE_RESOLUTION|>--- conflicted
+++ resolved
@@ -22,7 +22,6 @@
 import org.slf4j.LoggerFactory;
 
 import com.palantir.logsafe.SafeArg;
-import com.palantir.logsafe.exceptions.SafeIllegalStateException;
 
 public final class PaxosAcceptorImpl implements PaxosAcceptor {
     private static final Logger logger = LoggerFactory.getLogger(PaxosAcceptorImpl.class);
@@ -35,22 +34,9 @@
                 log.getGreatestLogEntry());
     }
 
-<<<<<<< HEAD
-    public static PaxosAcceptor newVerifyingAcceptor(PaxosStorageParameters storageParameters,
-            SqlitePaxosStateLogFactory sqliteFactory) {
-        PaxosStateLog<PaxosAcceptorState> log = VerifyingPaxosStateLog
-                .createWithMigration(storageParameters, sqliteFactory, PaxosAcceptorState.BYTES_HYDRATOR);
-=======
-    public static PaxosAcceptor newFileSystemAcceptor(PaxosStorageParameters storageParameters) {
-        String logDirectory = storageParameters.fileBasedLogDirectory()
-                .orElseThrow(() -> new SafeIllegalStateException("We currently need to have file-based storage"));
-        return newAcceptor(logDirectory);
-    }
-
     public static PaxosAcceptor newVerifyingAcceptor(PaxosStorageParameters storageParameters) {
         PaxosStateLog<PaxosAcceptorState> log = VerifyingPaxosStateLog
-                .createWithoutMigration(storageParameters, PaxosAcceptorState.BYTES_HYDRATOR);
->>>>>>> a157c692
+                .createWithMigration(storageParameters, PaxosAcceptorState.BYTES_HYDRATOR);
         return new PaxosAcceptorImpl(
                 new ConcurrentSkipListMap<>(),
                 log,
