--- conflicted
+++ resolved
@@ -17,16 +17,11 @@
 package com.palantir.paxos;
 
 import java.sql.Connection;
-<<<<<<< HEAD
-import java.util.Collection;
-=======
->>>>>>> c3a12c77
 import java.util.OptionalLong;
 import java.util.function.Function;
 import java.util.function.Supplier;
 
 import org.jdbi.v3.core.Jdbi;
-<<<<<<< HEAD
 import org.jdbi.v3.core.mapper.immutables.JdbiImmutables;
 import org.jdbi.v3.sqlobject.SingleValue;
 import org.jdbi.v3.sqlobject.SqlObjectPlugin;
@@ -34,12 +29,6 @@
 import org.jdbi.v3.sqlobject.customizer.BindPojo;
 import org.jdbi.v3.sqlobject.customizer.Define;
 import org.jdbi.v3.sqlobject.statement.SqlBatch;
-=======
-import org.jdbi.v3.sqlobject.SingleValue;
-import org.jdbi.v3.sqlobject.SqlObjectPlugin;
-import org.jdbi.v3.sqlobject.customizer.Bind;
-import org.jdbi.v3.sqlobject.customizer.Define;
->>>>>>> c3a12c77
 import org.jdbi.v3.sqlobject.statement.SqlQuery;
 import org.jdbi.v3.sqlobject.statement.SqlUpdate;
 
@@ -54,16 +43,10 @@
         this.jdbi = jdbi;
     }
 
-<<<<<<< HEAD
-    public static <V extends Persistable & Versionable> SqlitePaxosStateLog<V> create(String namespace,
+    public static <V extends Persistable & Versionable> PaxosStateLog<V> create(String namespace,
             Supplier<Connection> connectionSupplier) {
         Jdbi jdbi = Jdbi.create(connectionSupplier::get).installPlugin(new SqlObjectPlugin());
         jdbi.getConfig(JdbiImmutables.class).registerImmutable(PaxosRound.class);
-=======
-    public static <V extends Persistable & Versionable> PaxosStateLog<V> create(String namespace,
-            Supplier<Connection> connectionSupplier) {
-        Jdbi jdbi = Jdbi.create(connectionSupplier::get).installPlugin(new SqlObjectPlugin());
->>>>>>> c3a12c77
         SqlitePaxosStateLog<V> log = new SqlitePaxosStateLog<>(namespace, jdbi);
         log.initialize();
         return log;
@@ -76,14 +59,12 @@
     @Override
     public void writeRound(long seq, V round) {
         execute(dao -> dao.writeRound(namespace, seq, round.persistToBytes()));
-<<<<<<< HEAD
+        execute(dao -> dao.writeRound(namespace, seq, round.persistToBytes()));
     }
 
     @Override
-    public void writeBatchOfRounds(Collection<PaxosRound<V>> rounds) {
+    public void writeBatchOfRounds(Iterable<PaxosRound<V>> rounds) {
         execute(dao -> dao.writeBatchOfRounds(namespace, rounds));
-=======
->>>>>>> c3a12c77
     }
 
     @Override
@@ -126,18 +107,12 @@
 
         @SqlQuery("SELECT MAX(seq) FROM <table>")
         OptionalLong getGreatestLogEntry(@Define("table") String table);
-<<<<<<< HEAD
 
         @SqlUpdate("DELETE FROM <table> WHERE seq <= :seq")
         boolean truncate(@Define("table") String table, @Bind("seq") long seq);
 
         @SqlBatch("INSERT OR REPLACE INTO <table> (seq, val) VALUES (:round.sequence, :round.valueBytes)")
         <V extends Persistable & Versionable> boolean[] writeBatchOfRounds(@Define("table") String table,
-                @BindPojo("round") Collection<PaxosRound<V>> rounds);
-=======
-
-        @SqlUpdate("DELETE FROM <table> WHERE seq <= :seq")
-        boolean truncate(@Define("table") String table, @Bind("seq") long seq);
->>>>>>> c3a12c77
+                @BindPojo("round") Iterable<PaxosRound<V>> rounds);
     }
 }