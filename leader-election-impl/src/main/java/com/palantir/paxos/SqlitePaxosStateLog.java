--- conflicted
+++ resolved
@@ -40,16 +40,10 @@
         this.jdbi = jdbi;
     }
 
-<<<<<<< HEAD
-    // todo(gmaretic): add support for use cases by using separate tables
-    public static <V extends Persistable & Versionable> PaxosStateLog<V> createInitialized(Supplier<Connection> conn) {
-        SqlitePaxosStateLog<V> log = new SqlitePaxosStateLog<>(conn);
-=======
     public static <V extends Persistable & Versionable> PaxosStateLog<V> create(String namespace,
             Supplier<Connection> connectionSupplier) {
         Jdbi jdbi = Jdbi.create(connectionSupplier::get).installPlugin(new SqlObjectPlugin());
         SqlitePaxosStateLog<V> log = new SqlitePaxosStateLog<>(namespace, jdbi);
->>>>>>> ce3c1f08
         log.initialize();
         return log;
     }
