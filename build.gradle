--- conflicted
+++ resolved
@@ -121,11 +121,6 @@
                 'OverrideThrowableToString',
                 'PreconditionsConstantMessage',
                 'PreconditionsInvalidPlaceholder',
-<<<<<<< HEAD
-                'PreferSafeLoggableExceptions',
-=======
-                'PreferSafeLoggingPreconditions',
->>>>>>> e6a83363
                 'ProtectedMembersInFinalClass',
                 'PublicConstructorForAbstractClass',
                 'ReadReturnValueIgnored',
