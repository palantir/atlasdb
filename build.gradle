--- conflicted
+++ resolved
@@ -103,11 +103,6 @@
         options.compilerArgs += ['-Werror']
         // temporarily relax constraints until we can fix all violations
         options.errorprone.disable 'ArrayAsKeyOfSetOrMap',
-<<<<<<< HEAD
-                'ClassNewInstance',
-=======
-                'CacheLoaderNull',
->>>>>>> 48f34433
                 'CloseableProvides',
                 'DangerousCompletableFutureUsage',
                 'DnsLookup',
