--- conflicted
+++ resolved
@@ -15,11 +15,7 @@
         classpath 'com.palantir.baseline:gradle-baseline-java:3.74.0'
         classpath 'com.palantir.gradle.conjure:gradle-conjure:5.2.0'
         classpath 'com.palantir.javaformat:gradle-palantir-java-format:1.0.1'
-<<<<<<< HEAD
-        classpath 'com.palantir.metricschema:gradle-metric-schema:0.5.20'
-=======
         classpath 'com.palantir.metricschema:gradle-metric-schema:0.5.21'
->>>>>>> 577d9dc1
         classpath 'com.palantir.sls-packaging:gradle-sls-packaging:4.24.0'
         classpath 'gradle.plugin.com.hierynomus.gradle.plugins:license-gradle-plugin:0.15.0'
         classpath 'gradle.plugin.com.palantir.gradle.docker:gradle-docker:0.22.1'
