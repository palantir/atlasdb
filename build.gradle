import org.gradle.plugins.ide.idea.model.IdeaModel

buildscript {
    repositories {
        gradlePluginPortal() { metadataSources { mavenPom(); ignoreGradleMetadataRedirection() } }
        mavenCentral() { metadataSources { mavenPom(); ignoreGradleMetadataRedirection() } }
    }

    dependencies {
        classpath 'com.netflix.nebula:gradle-info-plugin:11.3.3'
        classpath 'com.netflix.nebula:nebula-publishing-plugin:18.4.0'
<<<<<<< HEAD
        classpath 'com.palantir.baseline:gradle-baseline-java:4.129.0'
        classpath 'com.palantir.gradle.conjure:gradle-conjure:5.24.0'
=======
        classpath 'com.palantir.baseline:gradle-baseline-java:4.135.0'
        classpath 'com.palantir.gradle.conjure:gradle-conjure:5.22.0'
>>>>>>> 6efd73c9
        classpath 'com.palantir.gradle.docker:gradle-docker:0.32.0'
        classpath 'com.palantir.gradle.externalpublish:gradle-external-publish-plugin:1.11.0'
        classpath 'com.palantir.gradle.gitversion:gradle-git-version:0.15.0'
        classpath 'com.palantir.javaformat:gradle-palantir-java-format:2.22.0'
        classpath 'com.palantir.metricschema:gradle-metric-schema:0.14.0'
        classpath 'com.palantir.sls-packaging:gradle-sls-packaging:7.13.0'
        classpath 'gradle.plugin.com.github.johnrengelman:shadow:7.1.2'
        classpath 'gradle.plugin.com.hierynomus.gradle.plugins:license-gradle-plugin:0.16.1'
        classpath 'gradle.plugin.org.inferred:gradle-processors:3.6.0'
    }
}

plugins {
    id 'com.palantir.consistent-versions' version '2.10.0'
    id 'org.unbroken-dome.test-sets' version '4.0.0'
    id 'com.google.protobuf' version '0.8.18'
}

apply plugin: 'java'
apply plugin: 'com.palantir.baseline'
apply plugin: 'com.palantir.git-version'
apply plugin: 'com.palantir.external-publish'
apply plugin: 'com.palantir.baseline-java-versions'

javaVersions {
  libraryTarget = 11
}

apply from: 'gradle/versions.gradle'

group = 'com.palantir.atlasdb'
version = sanitizeVersion()
description = 'Transactional distributed database layer'

def sanitizeVersion() {
    def isClean = "git status --porcelain".execute().text.isEmpty()
    def pluginReportedVersion = gitVersion()
    def dirtySuffix = ".dirty"

    if (isClean && pluginReportedVersion.endsWith(dirtySuffix)) {
        return pluginReportedVersion.substring(0, pluginReportedVersion.length() - dirtySuffix.length())
    }
    return pluginReportedVersion
}

task printLastVersion {
    doLast {
        def details = versionDetails()
        println details.lastTag
    }
}

allprojects {
    repositories {
        mavenCentral() { metadataSources { mavenPom(); ignoreGradleMetadataRedirection() } }
    }

    apply plugin: 'java-library'
    apply plugin: 'org.inferred.processors'  // installs the "processor" configuration needed for baseline-error-prone
    apply plugin: 'com.palantir.java-format'

    // temporary until this is merged/fixed inside gradle-processors
    configurations.allProcessors {
        canBeConsumed = false
        attributes {
            attribute Usage.USAGE_ATTRIBUTE, objects.named(Usage, Usage.JAVA_API)
        }
    }

    configurations.all {
        resolutionStrategy.dependencySubstitution {
            it.substitute it.module('javax.annotation:javax.annotation-api') with it.module('jakarta.annotation:jakarta.annotation-api:1.3.5')
            it.substitute it.module('javax.validation:validation-api') with it.module('jakarta.validation:jakarta.validation-api:2.0.2')
            it.substitute it.module('javax.ws.rs:javax.ws.rs-api') with it.module('jakarta.ws.rs:jakarta.ws.rs-api:2.1.6')
            it.substitute it.module('javax.servlet:javax.servlet-api') with it.module('jakarta.servlet:jakarta.servlet-api:4.0.3')

            it.substitute it.module('javax.inject:javax.inject') with it.module('jakarta.inject:jakarta.inject-api:1.0')
            it.substitute it.module('org.glassfish.hk2.external:javax.inject') with it.module('jakarta.inject:jakarta.inject-api:1.0')
            it.substitute it.module('org.glassfish.hk2.external:jakarta.inject') with it.module('jakarta.inject:jakarta.inject-api:1.0')

            // See internal migration plugin PR 26: this direction is intentional.
            it.substitute it.module('javax.el:javax.el-api') with it.module('org.glassfish:jakarta.el:3.0.3')
            it.substitute it.module('jakarta.el:jakarta.el-api') with it.module('org.glassfish:jakarta.el:3.0.3')
            it.substitute it.module('org.glassfish:javax.el') with it.module('org.glassfish:jakarta.el:3.0.3')
            it.substitute it.module('org.glassfish.web:javax.el') with it.module('org.glassfish:jakarta.el:3.0.3')

            // Force errorprone 2.10.0
            it.substitute it.module('com.google.errorprone:error_prone_annotations') with it.module('com.google.errorprone:error_prone_annotations:2.10.0')
        }
    }

    tasks.withType(JavaCompile) {
        options.compilerArgs += ['-Werror']
        // temporarily relax constraints until we can fix all violations
        options.errorprone.disable 'CloseableProvides',
                'DangerousCompletableFutureUsage',
                'EqualsGetClass',
                'FutureReturnValueIgnored',
                'NarrowingCompoundAssignment',
                'Slf4jLogsafeArgs',
                'StaticAssignmentInConstructor',
                'StrictUnusedVariable'
    }
}

subprojects {
    task allDeps(type: DependencyReportTask) {}
}

afterEvaluate {
    configure(subprojects.findAll {!it.getPath().startsWith(":examples")}) {
        if (!project.plugins.hasPlugin('com.palantir.external-publish-dist')) {
            apply from: "$rootDir/gradle/publish-jars.gradle"
        }
    }
}


// Setup copyright notice as a block comment, and no newline after it
project.afterEvaluate {
    def ideaRootModel = project.rootProject.extensions.findByType(IdeaModel)
    if (ideaRootModel) {
        ideaRootModel.project.ipr.withXml { provider ->
            def node = provider.asNode()
            def copyrightManager = node.component.find { it.'@name' == 'CopyrightManager' }
            copyrightManager.append(new XmlParser().parseText("""
                <LanguageOptions name="__TEMPLATE__">
                    <option name="addBlankAfter" value="false" />
                    <option name="separateBefore" value="true" />
                    <option name="lenBefore" value="2" />
                </LanguageOptions>
                """.stripIndent()))
            copyrightManager.append(new XmlParser().parseText("""
                <LanguageOptions name="JAVA">
                    <option name="fileTypeOverride" value="3" />
                </LanguageOptions>
                """.stripIndent()))
        }
    }
}

allprojects {
    // This allows tests that require an artefact to exist to
    // decide whether to call gradle themselves or not
    tasks.withType(Test) {
        systemProperty 'RUNNING_IN_GRADLE', 'true'
    }
}<|MERGE_RESOLUTION|>--- conflicted
+++ resolved
@@ -9,13 +9,8 @@
     dependencies {
         classpath 'com.netflix.nebula:gradle-info-plugin:11.3.3'
         classpath 'com.netflix.nebula:nebula-publishing-plugin:18.4.0'
-<<<<<<< HEAD
-        classpath 'com.palantir.baseline:gradle-baseline-java:4.129.0'
+        classpath 'com.palantir.baseline:gradle-baseline-java:4.135.0'
         classpath 'com.palantir.gradle.conjure:gradle-conjure:5.24.0'
-=======
-        classpath 'com.palantir.baseline:gradle-baseline-java:4.135.0'
-        classpath 'com.palantir.gradle.conjure:gradle-conjure:5.22.0'
->>>>>>> 6efd73c9
         classpath 'com.palantir.gradle.docker:gradle-docker:0.32.0'
         classpath 'com.palantir.gradle.externalpublish:gradle-external-publish-plugin:1.11.0'
         classpath 'com.palantir.gradle.gitversion:gradle-git-version:0.15.0'
