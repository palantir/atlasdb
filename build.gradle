--- conflicted
+++ resolved
@@ -20,12 +20,7 @@
         classpath 'com.palantir.gradle.conjure:gradle-conjure:4.22.0'
         classpath 'gradle.plugin.com.palantir.gradle.gitversion:gradle-git-version:0.11.0'
         classpath 'com.palantir.sls-packaging:gradle-sls-packaging:4.10.1'
-<<<<<<< HEAD
-        classpath 'com.netflix.nebula:nebula-publishing-plugin:15.0.3'
-=======
-        classpath 'com.netflix.nebula:nebula-dependency-recommender:8.0.0'
         classpath 'com.netflix.nebula:nebula-publishing-plugin:17.2.1'
->>>>>>> e45b4daf
         classpath 'gradle.plugin.com.hierynomus.gradle.plugins:license-gradle-plugin:0.15.0'
         classpath 'gradle.plugin.org.inferred:gradle-processors:3.3.0'
     }
