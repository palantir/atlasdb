--- conflicted
+++ resolved
@@ -31,12 +31,8 @@
     id 'com.palantir.configuration-resolver' version '0.2.0'
     id 'com.palantir.git-version' version '0.5.2'
     id 'org.inferred.processors' version '1.2.12'
-<<<<<<< HEAD
     id 'org.unbroken-dome.test-sets' version '1.4.2'
-=======
-    id 'org.unbroken-dome.test-sets' version '1.2.0'
     id 'com.google.protobuf' version '0.8.3'
->>>>>>> f75dc784
 }
 
 repositories {
