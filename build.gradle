--- conflicted
+++ resolved
@@ -102,11 +102,6 @@
                 'FutureReturnValueIgnored',
                 'InlineFormatString',
                 'MixedMutabilityReturnType',
-<<<<<<< HEAD
-                'MockitoInternalUsage',
-=======
-                'ModifyCollectionInEnhancedForLoop',
->>>>>>> 90ea3b4d
                 'NarrowingCompoundAssignment',
                 'PreconditionsConstantMessage',
                 'PreconditionsInvalidPlaceholder',
