--- conflicted
+++ resolved
@@ -137,11 +137,6 @@
                 'ThrowSpecificity',
                 'TooManyArguments',
                 'TypeParameterUnusedInFormals',
-<<<<<<< HEAD
-                'UndefinedEquals',
-=======
-                'UseCorrectAssertInTests',
->>>>>>> d3ff1da8
                 'ValidateConstantMessage'
     }
 }
