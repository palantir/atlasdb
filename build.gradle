import org.gradle.plugins.ide.idea.model.IdeaModel

buildscript {
    repositories {
        mavenCentral() { metadataSources { mavenPom(); ignoreGradleMetadataRedirection() } }
        gradlePluginPortal() { metadataSources { mavenPom(); ignoreGradleMetadataRedirection() } }
    }

    dependencies {
        classpath 'com.netflix.nebula:gradle-info-plugin:11.4.1'
        classpath 'com.netflix.nebula:nebula-publishing-plugin:18.4.0'
<<<<<<< HEAD
        classpath 'com.palantir.baseline:gradle-baseline-java:4.181.0'
        classpath 'com.palantir.gradle.conjure:gradle-conjure:5.30.0'
=======
        classpath 'com.palantir.baseline:gradle-baseline-java:4.180.0'
        classpath 'com.palantir.gradle.conjure:gradle-conjure:5.31.0'
>>>>>>> 46d36add
        classpath 'com.palantir.gradle.consistentversions:gradle-consistent-versions:2.11.0'
        classpath 'com.palantir.gradle.docker:gradle-docker:0.32.0'
        classpath 'com.palantir.gradle.externalpublish:gradle-external-publish-plugin:1.11.0'
        classpath 'com.palantir.gradle.gitversion:gradle-git-version:0.15.0'
        classpath 'com.palantir.gradle.jdks:gradle-jdks:0.27.0'
        classpath 'com.palantir.gradle.jdkslatest:gradle-jdks-latest:0.4.0'
        classpath 'com.palantir.javaformat:gradle-palantir-java-format:2.27.0'
        classpath 'com.palantir.metricschema:gradle-metric-schema:0.19.0'
        classpath 'com.palantir.sls-packaging:gradle-sls-packaging:7.13.0'
        classpath 'com.google.protobuf:protobuf-gradle-plugin:0.9.1'
        classpath 'gradle.plugin.com.github.johnrengelman:shadow:7.1.2'
        classpath 'gradle.plugin.com.hierynomus.gradle.plugins:license-gradle-plugin:0.16.1'
        classpath 'gradle.plugin.org.inferred:gradle-processors:3.7.0'
        classpath 'org.unbroken-dome.gradle-plugins:gradle-testsets-plugin:4.0.0'
    }
}

apply plugin: 'java'
apply plugin: 'com.palantir.baseline'
apply plugin: 'com.palantir.baseline-java-versions'
apply plugin: 'com.palantir.consistent-versions'
apply plugin: 'com.palantir.external-publish'
apply plugin: 'com.palantir.git-version'
apply plugin: 'com.palantir.jdks.latest'

javaVersions {
  libraryTarget = 11
}

group = 'com.palantir.atlasdb'
version = sanitizeVersion()
description = 'Transactional distributed database layer'

def sanitizeVersion() {
    def isClean = "git status --porcelain".execute().text.isEmpty()
    def pluginReportedVersion = gitVersion()
    def dirtySuffix = ".dirty"

    if (isClean && pluginReportedVersion.endsWith(dirtySuffix)) {
        return pluginReportedVersion.substring(0, pluginReportedVersion.length() - dirtySuffix.length())
    }
    return pluginReportedVersion
}

task printLastVersion {
    doLast {
        def details = versionDetails()
        println details.lastTag
    }
}

allprojects {
    repositories {
        mavenCentral() { metadataSources { mavenPom(); ignoreGradleMetadataRedirection() } }
    }

    apply plugin: 'java-library'
    apply plugin: 'org.inferred.processors'  // installs the "processor" configuration needed for baseline-error-prone
    apply plugin: 'com.palantir.java-format'

    // temporary until this is merged/fixed inside gradle-processors
    configurations.allProcessors {
        canBeConsumed = false
        attributes {
            attribute Usage.USAGE_ATTRIBUTE, objects.named(Usage, Usage.JAVA_API)
        }
    }

    configurations.all {
        resolutionStrategy.dependencySubstitution {
            it.substitute it.module('javax.annotation:javax.annotation-api') with it.module('jakarta.annotation:jakarta.annotation-api:1.3.5')
            it.substitute it.module('javax.validation:validation-api') with it.module('jakarta.validation:jakarta.validation-api:2.0.2')
            it.substitute it.module('javax.ws.rs:javax.ws.rs-api') with it.module('jakarta.ws.rs:jakarta.ws.rs-api:2.1.6')
            it.substitute it.module('javax.servlet:javax.servlet-api') with it.module('jakarta.servlet:jakarta.servlet-api:4.0.4')

            it.substitute it.module('javax.inject:javax.inject') with it.module('jakarta.inject:jakarta.inject-api:1.0.5')
            it.substitute it.module('org.glassfish.hk2.external:javax.inject') with it.module('jakarta.inject:jakarta.inject-api:1.0.5')
            it.substitute it.module('org.glassfish.hk2.external:jakarta.inject') with it.module('jakarta.inject:jakarta.inject-api:1.0.5')

            // See internal migration plugin PR 26: this direction is intentional.
            it.substitute it.module('javax.el:javax.el-api') with it.module('org.glassfish:jakarta.el:3.0.4')
            it.substitute it.module('jakarta.el:jakarta.el-api') with it.module('org.glassfish:jakarta.el:3.0.4')
            it.substitute it.module('org.glassfish:javax.el') with it.module('org.glassfish:jakarta.el:3.0.4')
            it.substitute it.module('org.glassfish.web:javax.el') with it.module('org.glassfish:jakarta.el:3.0.4')

            // Force errorprone 2.10.0
            it.substitute it.module('com.google.errorprone:error_prone_annotations') with it.module('com.google.errorprone:error_prone_annotations:2.10.0')
        }
    }

    tasks.withType(JavaCompile) {
        options.compilerArgs += ['-Werror']
        // temporarily relax constraints until we can fix all violations
        options.errorprone.disable 'CloseableProvides',
                'DangerousCompletableFutureUsage',
                'EqualsGetClass',
                'FutureReturnValueIgnored',
                'NarrowingCompoundAssignment',
                'Slf4jLogsafeArgs',
                'StaticAssignmentInConstructor',
                'StrictUnusedVariable'
    }
}

subprojects {
    task allDeps(type: DependencyReportTask) {}
}

afterEvaluate {
    configure(subprojects.findAll {!it.getPath().startsWith(":examples")}) {
        if (!project.plugins.hasPlugin('com.palantir.external-publish-dist')) {
            apply from: "$rootDir/gradle/publish-jars.gradle"
        }
    }
}


// Setup copyright notice as a block comment, and no newline after it
project.afterEvaluate {
    def ideaRootModel = project.rootProject.extensions.findByType(IdeaModel)
    if (ideaRootModel) {
        ideaRootModel.project.ipr.withXml { provider ->
            def node = provider.asNode()
            def copyrightManager = node.component.find { it.'@name' == 'CopyrightManager' }
            copyrightManager.append(new XmlParser().parseText("""
                <LanguageOptions name="__TEMPLATE__">
                    <option name="addBlankAfter" value="false" />
                    <option name="separateBefore" value="true" />
                    <option name="lenBefore" value="2" />
                </LanguageOptions>
                """.stripIndent()))
            copyrightManager.append(new XmlParser().parseText("""
                <LanguageOptions name="JAVA">
                    <option name="fileTypeOverride" value="3" />
                </LanguageOptions>
                """.stripIndent()))
        }
    }
}

allprojects {
    // This allows tests that require an artefact to exist to
    // decide whether to call gradle themselves or not
    tasks.withType(Test) {
        systemProperty 'RUNNING_IN_GRADLE', 'true'
    }
}<|MERGE_RESOLUTION|>--- conflicted
+++ resolved
@@ -9,13 +9,8 @@
     dependencies {
         classpath 'com.netflix.nebula:gradle-info-plugin:11.4.1'
         classpath 'com.netflix.nebula:nebula-publishing-plugin:18.4.0'
-<<<<<<< HEAD
         classpath 'com.palantir.baseline:gradle-baseline-java:4.181.0'
-        classpath 'com.palantir.gradle.conjure:gradle-conjure:5.30.0'
-=======
-        classpath 'com.palantir.baseline:gradle-baseline-java:4.180.0'
         classpath 'com.palantir.gradle.conjure:gradle-conjure:5.31.0'
->>>>>>> 46d36add
         classpath 'com.palantir.gradle.consistentversions:gradle-consistent-versions:2.11.0'
         classpath 'com.palantir.gradle.docker:gradle-docker:0.32.0'
         classpath 'com.palantir.gradle.externalpublish:gradle-external-publish-plugin:1.11.0'
