--- conflicted
+++ resolved
@@ -17,13 +17,8 @@
         classpath 'com.palantir.gradle.gitversion:gradle-git-version:3.0.0'
         classpath 'com.palantir.gradle.jdks:gradle-jdks:0.32.0'
         classpath 'com.palantir.gradle.jdkslatest:gradle-jdks-latest:0.8.0'
-<<<<<<< HEAD
-        classpath 'com.palantir.javaformat:gradle-palantir-java-format:2.32.0'
+        classpath 'com.palantir.javaformat:gradle-palantir-java-format:2.33.0'
         classpath 'com.palantir.metricschema:gradle-metric-schema:0.22.0'
-=======
-        classpath 'com.palantir.javaformat:gradle-palantir-java-format:2.33.0'
-        classpath 'com.palantir.metricschema:gradle-metric-schema:0.20.0'
->>>>>>> 031cf862
         classpath 'com.palantir.sls-packaging:gradle-sls-packaging:7.13.0'
         classpath 'com.google.protobuf:protobuf-gradle-plugin:0.9.4'
         classpath 'gradle.plugin.com.github.johnrengelman:shadow:7.1.2'
