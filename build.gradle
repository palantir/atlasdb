--- conflicted
+++ resolved
@@ -11,13 +11,8 @@
         classpath 'com.palantir.gradle.jdkslatest:gradle-jdks-latest:0.2.0'
         classpath 'com.netflix.nebula:gradle-info-plugin:11.3.3'
         classpath 'com.netflix.nebula:nebula-publishing-plugin:18.4.0'
-<<<<<<< HEAD
-        classpath 'com.palantir.baseline:gradle-baseline-java:4.145.0'
+        classpath 'com.palantir.baseline:gradle-baseline-java:4.147.0'
         classpath 'com.palantir.gradle.conjure:gradle-conjure:5.30.0'
-=======
-        classpath 'com.palantir.baseline:gradle-baseline-java:4.147.0'
-        classpath 'com.palantir.gradle.conjure:gradle-conjure:5.28.0'
->>>>>>> 6866a06f
         classpath 'com.palantir.gradle.docker:gradle-docker:0.32.0'
         classpath 'com.palantir.gradle.externalpublish:gradle-external-publish-plugin:1.11.0'
         classpath 'com.palantir.gradle.gitversion:gradle-git-version:0.15.0'
