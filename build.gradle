--- conflicted
+++ resolved
@@ -7,17 +7,10 @@
     }
 
     dependencies {
-<<<<<<< HEAD
-        classpath 'com.netflix.nebula:gradle-info-plugin:12.1.0'
-        classpath 'com.netflix.nebula:nebula-publishing-plugin:20.2.0'
-        classpath 'com.palantir.baseline:gradle-baseline-java:5.0.0'
-        classpath 'com.palantir.gradle.conjure:gradle-conjure:5.38.0'
-=======
         classpath 'com.netflix.nebula:gradle-info-plugin:12.1.4'
         classpath 'com.netflix.nebula:nebula-publishing-plugin:20.3.0'
-        classpath 'com.palantir.baseline:gradle-baseline-java:4.188.0'
+        classpath 'com.palantir.baseline:gradle-baseline-java:5.0.0'
         classpath 'com.palantir.gradle.conjure:gradle-conjure:5.39.0'
->>>>>>> f73d7daa
         classpath 'com.palantir.gradle.consistentversions:gradle-consistent-versions:2.12.0'
         classpath 'com.palantir.gradle.docker:gradle-docker:0.32.0'
         classpath 'com.palantir.gradle.externalpublish:gradle-external-publish-plugin:1.12.0'
