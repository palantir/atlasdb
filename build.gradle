--- conflicted
+++ resolved
@@ -10,13 +10,8 @@
         classpath 'com.palantir.jakartapackagealignment:jakarta-package-alignment:0.6.0'
         classpath 'com.netflix.nebula:gradle-info-plugin:13.0.0'
         classpath 'com.netflix.nebula:nebula-publishing-plugin:21.0.0'
-<<<<<<< HEAD
         classpath 'com.palantir.baseline:gradle-baseline-java:5.39.0'
-        classpath 'com.palantir.gradle.conjure:gradle-conjure:5.41.0'
-=======
-        classpath 'com.palantir.baseline:gradle-baseline-java:5.38.0'
         classpath 'com.palantir.gradle.conjure:gradle-conjure:5.42.0'
->>>>>>> 07135a91
         classpath 'com.palantir.gradle.consistentversions:gradle-consistent-versions:2.20.0'
         classpath 'com.palantir.gradle.docker:gradle-docker:0.32.0'
         classpath 'com.palantir.gradle.externalpublish:gradle-external-publish-plugin:1.12.0'
