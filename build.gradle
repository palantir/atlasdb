--- conflicted
+++ resolved
@@ -13,15 +13,9 @@
 
     dependencies {
         classpath 'com.jfrog.bintray.gradle:gradle-bintray-plugin:1.8.5'
-<<<<<<< HEAD
-        classpath 'com.netflix.nebula:gradle-info-plugin:7.1.4'
-        classpath 'com.netflix.nebula:nebula-publishing-plugin:17.2.1'
-        classpath 'com.palantir.baseline:gradle-baseline-java:3.54.0'
-=======
         classpath 'com.netflix.nebula:gradle-info-plugin:9.1.1'
         classpath 'com.netflix.nebula:nebula-publishing-plugin:17.3.2'
-        classpath 'com.palantir.baseline:gradle-baseline-java:3.44.0'
->>>>>>> 057d6218
+        classpath 'com.palantir.baseline:gradle-baseline-java:3.54.0'
         classpath 'com.palantir.gradle.conjure:gradle-conjure:4.22.0'
         classpath 'com.palantir.javaformat:gradle-palantir-java-format:1.0.1'
         classpath 'com.palantir.metricschema:gradle-metric-schema:0.5.5'
