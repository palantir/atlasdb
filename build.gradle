import org.gradle.plugins.ide.idea.model.IdeaModel

buildscript {
    repositories {
        mavenCentral()
        maven {
            url 'https://dl.bintray.com/palantir/releases/'
        }
        maven {
            url 'https://plugins.gradle.org/m2/'
        }
    }

    dependencies {
        classpath 'com.jfrog.bintray.gradle:gradle-bintray-plugin:1.3.1'
        classpath 'org.jfrog.buildinfo:build-info-extractor-gradle:4.4.12'
        classpath 'gradle.plugin.com.palantir.gradle.docker:gradle-docker:0.13.0'
        classpath 'com.palantir.baseline:gradle-baseline-java:0.18.0'
<<<<<<< HEAD
        classpath 'com.palantir.sls-packaging:gradle-sls-packaging:2.7.0'
        classpath 'com.netflix.nebula:nebula-dependency-recommender:5.0.0'
=======
        classpath 'com.palantir.sls-packaging:gradle-sls-packaging:2.11.0'
        classpath "com.netflix.nebula:gradle-dependency-lock-plugin:5.0.2"
        classpath 'com.netflix.nebula:nebula-dependency-recommender:5.2.0'
>>>>>>> 94a16071
        classpath 'com.netflix.nebula:nebula-publishing-plugin:5.1.4'
        classpath 'nl.javadude.gradle.plugins:license-gradle-plugin:0.11.0'
    }
}

plugins {
    id 'com.github.johnrengelman.shadow' version '2.0.0'
    id 'com.palantir.circle.style' version '1.0.0'
    id 'com.palantir.configuration-resolver' version '0.2.0'
    id 'com.palantir.git-version' version '0.5.2'
    id 'org.inferred.processors' version '1.2.12'
    id 'org.unbroken-dome.test-sets' version '1.4.2'
    id 'com.google.protobuf' version '0.8.3'
}

repositories {
    mavenCentral()
    maven {
        url 'https://dl.bintray.com/palantir/releases/'
    }
}
apply plugin: 'com.palantir.baseline-config'

dependencies {
    // Adds a dependency on the Baseline configuration files. Typically use
    // the same version as the plugin itself.
    baseline "com.palantir.baseline:gradle-baseline-java-config:0.18.0@zip"
}

apply from: 'gradle/versions.gradle'

group = 'com.palantir.atlasdb'
version = gitVersion()
description = 'Transactional distributed database layer'

task printLastVersion {
    doLast {
        def details = versionDetails()
        println details.lastTag
    }
}

allprojects {
    apply plugin: 'nebula.dependency-recommender'

    dependencyRecommendations {
        strategy OverrideTransitives
        propertiesFile file: project.rootProject.file('versions.props')
    }

    configurations.all {
        resolutionStrategy {
            failOnVersionConflict()
        }

        resolutionStrategy.eachDependency { details ->
            if (details.requested.group == 'com.palantir.docker.compose' && details.requested.name == 'docker-compose-rule') {
                details.useTarget group: 'com.palantir.docker.compose', name: 'docker-compose-rule-junit4', version: dependencyRecommendations.getRecommendedVersion('com.palantir.docker.compose', 'docker-compose-rule-junit4')
            }
        }
    }
}

subprojects {
    apply plugin: 'com.palantir.configuration-resolver'
    task allDeps(type: DependencyReportTask) {}
}

apply from: 'gradle/idea.gradle'

// Setup copyright notice as a block comment, and no newline after it
project.afterEvaluate {
    def ideaRootModel = project.rootProject.extensions.findByType(IdeaModel)
    if (ideaRootModel) {
        ideaRootModel.project.ipr.withXml { provider ->
            def node = provider.asNode()
            def copyrightManager = node.component.find { it.'@name' == 'CopyrightManager' }
            copyrightManager.append(new XmlParser().parseText("""
                <LanguageOptions name="__TEMPLATE__">
                    <option name="addBlankAfter" value="false" />
                    <option name="separateBefore" value="true" />
                    <option name="lenBefore" value="2" />
                </LanguageOptions>
                """.stripIndent()))
            copyrightManager.append(new XmlParser().parseText("""
                <LanguageOptions name="JAVA">
                    <option name="fileTypeOverride" value="3" />
                </LanguageOptions>
                """.stripIndent()))
        }
    }
}

def ideaSetModuleLevel(idea, targetCompatibility) {
    if (idea == null) return
    idea.module.jdkName = targetCompatibility
    idea.module.iml.withXml {
        it.asNode().component.find { it.@name == 'NewModuleRootManager' }.@LANGUAGE_LEVEL = ("JDK_" + targetCompatibility).replaceAll('\\.', '_')
    }
}

allprojects {
    // This allows tests that require an artefact to exist to
    // decide whether to call gradle themselves or not
    tasks.withType(Test) {
        systemProperty 'RUNNING_IN_GRADLE', 'true'
    }
}<|MERGE_RESOLUTION|>--- conflicted
+++ resolved
@@ -16,14 +16,8 @@
         classpath 'org.jfrog.buildinfo:build-info-extractor-gradle:4.4.12'
         classpath 'gradle.plugin.com.palantir.gradle.docker:gradle-docker:0.13.0'
         classpath 'com.palantir.baseline:gradle-baseline-java:0.18.0'
-<<<<<<< HEAD
-        classpath 'com.palantir.sls-packaging:gradle-sls-packaging:2.7.0'
-        classpath 'com.netflix.nebula:nebula-dependency-recommender:5.0.0'
-=======
         classpath 'com.palantir.sls-packaging:gradle-sls-packaging:2.11.0'
-        classpath "com.netflix.nebula:gradle-dependency-lock-plugin:5.0.2"
         classpath 'com.netflix.nebula:nebula-dependency-recommender:5.2.0'
->>>>>>> 94a16071
         classpath 'com.netflix.nebula:nebula-publishing-plugin:5.1.4'
         classpath 'nl.javadude.gradle.plugins:license-gradle-plugin:0.11.0'
     }
