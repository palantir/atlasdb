/*
 * (c) Copyright 2020 Palantir Technologies Inc. All rights reserved.
 *
 * Licensed under the Apache License, Version 2.0 (the "License");
 * you may not use this file except in compliance with the License.
 * You may obtain a copy of the License at
 *
 *     http://www.apache.org/licenses/LICENSE-2.0
 *
 * Unless required by applicable law or agreed to in writing, software
 * distributed under the License is distributed on an "AS IS" BASIS,
 * WITHOUT WARRANTIES OR CONDITIONS OF ANY KIND, either express or implied.
 * See the License for the specific language governing permissions and
 * limitations under the License.
 */

package com.palantir.atlasdb.timelock.batch;

import static org.assertj.core.api.Assertions.assertThat;
import static org.assertj.core.api.Assertions.assertThatThrownBy;
import static org.mockito.ArgumentMatchers.any;
import static org.mockito.ArgumentMatchers.anyInt;
import static org.mockito.Mockito.mock;
import static org.mockito.Mockito.when;

import com.google.common.collect.ImmutableList;
import com.google.common.collect.ImmutableSet;
import com.google.common.util.concurrent.Futures;
import com.palantir.atlasdb.http.RedirectRetryTargeter;
import com.palantir.atlasdb.timelock.AsyncTimelockService;
import com.palantir.atlasdb.timelock.api.ConjureLockTokenV2;
import com.palantir.atlasdb.timelock.api.ConjureStartTransactionsRequest;
import com.palantir.atlasdb.timelock.api.ConjureStartTransactionsResponse;
import com.palantir.atlasdb.timelock.api.ConjureUnlockRequestV2;
import com.palantir.atlasdb.timelock.api.ConjureUnlockResponseV2;
import com.palantir.atlasdb.timelock.api.GetCommitTimestampsRequest;
import com.palantir.atlasdb.timelock.api.GetCommitTimestampsResponse;
import com.palantir.atlasdb.timelock.api.LeaderTimes;
import com.palantir.atlasdb.timelock.api.Namespace;
import com.palantir.atlasdb.util.TimelockTestUtils;
import com.palantir.common.streams.KeyedStream;
import com.palantir.common.time.NanoTime;
import com.palantir.conjure.java.api.errors.QosException.RetryOther;
import com.palantir.conjure.java.api.errors.QosException.Throttle;
import com.palantir.leader.NotCurrentLeaderException;
import com.palantir.lock.remoting.BlockingTimeoutException;
import com.palantir.lock.v2.LeaderTime;
import com.palantir.lock.v2.LeadershipId;
import com.palantir.lock.v2.Lease;
import com.palantir.lock.v2.LockImmutableTimestampResponse;
import com.palantir.lock.v2.LockToken;
import com.palantir.lock.v2.PartitionedTimestamps;
import com.palantir.lock.watch.LockWatchStateUpdate;
import com.palantir.tokens.auth.AuthHeader;
import java.net.URL;
import java.time.Duration;
import java.util.HashMap;
import java.util.List;
import java.util.Map;
import java.util.Set;
import java.util.UUID;
import java.util.stream.Collectors;
import org.junit.Before;
import org.junit.Test;

public class MultiClientConjureTimelockResourceTest {
    private static final AuthHeader AUTH_HEADER = AuthHeader.valueOf("Bearer test");
    private static final int REMOTE_PORT = 4321;
    private static final URL LOCAL = TimelockTestUtils.url("https://localhost:1234");
    private static final URL REMOTE = TimelockTestUtils.url("https://localhost:" + REMOTE_PORT);
    private static final RedirectRetryTargeter TARGETER =
            RedirectRetryTargeter.create(LOCAL, ImmutableList.of(LOCAL, REMOTE));
    private static final int DUMMY_COMMIT_TS_COUNT = 5;

    private Map<String, AsyncTimelockService> namespaces = new HashMap<>();
    private Map<String, LeadershipId> namespaceToLeaderMap = new HashMap<>();
    private Map<String, Integer> namespaceToCommitTsLowerBound = new HashMap<>();

    private MultiClientConjureTimelockResource resource;

    private PartitionedTimestamps partitionedTimestamps = mock(PartitionedTimestamps.class);
    private LockWatchStateUpdate lockWatchStateUpdate =
            LockWatchStateUpdate.success(UUID.randomUUID(), 5L, ImmutableList.of());
    private LockImmutableTimestampResponse lockImmutableTimestampResponse = mock(LockImmutableTimestampResponse.class);

    private int commitTsLowerInclusive = 1;

    @Before
    public void before() {
        resource = new MultiClientConjureTimelockResource(TARGETER, this::getServiceForClient);
    }

    @Test
    public void canGetLeaderTimesForMultipleClients() {
        Namespace client1 = Namespace.of("client1");
        Namespace client2 = Namespace.of("client2");
        Set<Namespace> namespaces = ImmutableSet.of(client1, client2);

        LeaderTimes leaderTimesResponse = Futures.getUnchecked(resource.leaderTimes(AUTH_HEADER, namespaces));
        Map<Namespace, LeaderTime> leaderTimes = leaderTimesResponse.getLeaderTimes();

        // leaderTimes for namespaces are computed by their respective underlying AsyncTimelockService instances
        leaderTimes.forEach((namespace, leaderTime) -> {
            assertThat(leaderTime.id()).isEqualTo(namespaceToLeaderMap.get(namespace.get()));
        });

        // there should be as many leaders as there are distinct clients
        Set<UUID> leaders = leaderTimes.values().stream()
                .map(LeaderTime::id)
                .map(LeadershipId::id)
                .collect(Collectors.toSet());
        assertThat(leaders).hasSameSizeAs(namespaces);
    }

    @Test
    public void requestHandlesExceptionAndThrowsIfAnyQueryFails() {
        String throwingClient = "alpha";
        Set<Namespace> namespaces = ImmutableSet.of(Namespace.of(throwingClient), Namespace.of("beta"));
        when(getServiceForClient(throwingClient).leaderTime()).thenThrow(new BlockingTimeoutException(""));
        assertThatThrownBy(() -> Futures.getUnchecked(resource.leaderTimes(AUTH_HEADER, namespaces)))
                .hasCauseInstanceOf(Throttle.class);
    }

    @Test
    public void handlesNotCurrentLeaderExceptions() {
        String throwingClient = "alpha";
        Set<Namespace> namespaces = ImmutableSet.of(Namespace.of(throwingClient), Namespace.of("beta"));
        when(getServiceForClient(throwingClient).leaderTime())
                .thenThrow(new NotCurrentLeaderException("Not the leader!"));
        assertThatThrownBy(() -> Futures.getUnchecked(resource.leaderTimes(AUTH_HEADER, namespaces)))
                .hasCauseInstanceOf(RetryOther.class)
                .hasRootCauseMessage("Suggesting request retry against: " + REMOTE);
    }

    @Test
    public void canStartTransactionsForMultipleClients() {
        List<String> namespaces = ImmutableList.of("client1", "client2");
        Map<Namespace, ConjureStartTransactionsResponse> startTransactionsResponseMap = Futures.getUnchecked(
                resource.startTransactionsForClients(AUTH_HEADER, getStartTransactionsRequests(namespaces)));

        startTransactionsResponseMap.forEach((namespace, response) -> {
            assertThat(response.getLease().leaderTime().id()).isEqualTo(namespaceToLeaderMap.get(namespace.get()));
        });

        Set<LeadershipId> leadershipIds = startTransactionsResponseMap.values().stream()
                .map(ConjureStartTransactionsResponse::getLease)
                .map(Lease::leaderTime)
                .map(LeaderTime::id)
                .collect(Collectors.toSet());
        assertThat(leadershipIds).hasSameSizeAs(namespaces);
    }

    @Test
    public void canGetCommitTimestampsForMultipleClients() {
        Set<String> namespaces = ImmutableSet.of("client1", "client2");
        assertThat(Futures.getUnchecked(resource.getCommitTimestampsForClients(
                        AUTH_HEADER, getGetCommitTimestampsRequests(namespaces))))
                .containsExactlyInAnyOrderEntriesOf(getGetCommitTimestampsResponseMap(namespaces));
    }

    @Test
    public void canUnlockForMultipleClients() {
        Set<String> namespaces = ImmutableSet.of("client1", "client2");
<<<<<<< HEAD
        Map<Namespace, ConjureUnlockResponseV2> responses =
                Futures.getUnchecked(resource.unlock(AUTH_HEADER, getUnlockRequests(namespaces)));
=======
        Map<Namespace, ConjureUnlockRequestV2> requests = getUnlockRequests(namespaces);
        Map<Namespace, ConjureUnlockResponseV2> responses =
                Futures.getUnchecked(resource.unlock(AUTH_HEADER, requests));
        for (Map.Entry<Namespace, ConjureUnlockRequestV2> request : requests.entrySet()) {
            assertThat(responses.get(request.getKey()).get())
                    .isEqualTo(request.getValue().get());
        }
>>>>>>> d6c09999
        assertThat(responses.values())
                .hasSize(namespaces.size())
                .allMatch(response -> response.get().size() == 1);
    }

    private Map<Namespace, GetCommitTimestampsResponse> getGetCommitTimestampsResponseMap(Set<String> namespaces) {
        return KeyedStream.of(namespaces)
                .mapKeys(Namespace::of)
                .map(this::getCommitTimestampResponse)
                .collectToMap();
    }

    private Map<Namespace, GetCommitTimestampsRequest> getGetCommitTimestampsRequests(Set<String> namespaces) {
        return KeyedStream.of(namespaces)
                .mapKeys(Namespace::of)
                .map(namespace -> GetCommitTimestampsRequest.builder()
                        .numTimestamps(DUMMY_COMMIT_TS_COUNT)
                        .build())
                .collectToMap();
    }

    private Map<Namespace, ConjureStartTransactionsRequest> getStartTransactionsRequests(List<String> namespaces) {
        return KeyedStream.of(namespaces)
                .map(namespace -> ConjureStartTransactionsRequest.builder()
                        .numTransactions(5)
                        .requestId(UUID.randomUUID())
                        .requestorId(UUID.randomUUID())
                        .build())
                .mapKeys(Namespace::of)
                .collectToMap();
    }

    private Map<Namespace, ConjureUnlockRequestV2> getUnlockRequests(Set<String> namespaces) {
        return KeyedStream.of(namespaces)
                .map(namespace -> ConjureUnlockRequestV2.of(ImmutableSet.of(ConjureLockTokenV2.of(UUID.randomUUID()))))
                .mapKeys(Namespace::of)
                .collectToMap();
    }

    private AsyncTimelockService getServiceForClient(String client) {
        return namespaces.computeIfAbsent(client, this::createAsyncTimeLockServiceForClient);
    }

    private AsyncTimelockService createAsyncTimeLockServiceForClient(String client) {
        AsyncTimelockService timelockService = mock(AsyncTimelockService.class);
        LeadershipId leadershipId = namespaceToLeaderMap.computeIfAbsent(client, _u -> LeadershipId.random());
        LeaderTime leaderTime = LeaderTime.of(leadershipId, NanoTime.createForTests(1L));
        when(timelockService.leaderTime()).thenReturn(Futures.immediateFuture(leaderTime));
        when(timelockService.startTransactionsWithWatches(any()))
                .thenReturn(Futures.immediateFuture(ConjureStartTransactionsResponse.builder()
                        .immutableTimestamp(lockImmutableTimestampResponse)
                        .lease(Lease.of(leaderTime, Duration.ofSeconds(977)))
                        .timestamps(partitionedTimestamps)
                        .lockWatchUpdate(lockWatchStateUpdate)
                        .build()));
        when(timelockService.getCommitTimestamps(anyInt(), any()))
                .thenReturn(Futures.immediateFuture(getCommitTimestampResponse(client)));
        when(timelockService.unlock(any()))
<<<<<<< HEAD
                .thenReturn(Futures.immediateFuture(ImmutableSet.of(LockToken.of(UUID.randomUUID()))));
=======
                .thenAnswer(invocation -> Futures.immediateFuture(invocation.<Set<LockToken>>getArgument(0)));
>>>>>>> d6c09999
        return timelockService;
    }

    private GetCommitTimestampsResponse getCommitTimestampResponse(String namespace) {
        int inclusiveLower = getInclusiveLowerCommitTs(namespace);
        return GetCommitTimestampsResponse.of(
                inclusiveLower, inclusiveLower + DUMMY_COMMIT_TS_COUNT, lockWatchStateUpdate);
    }

    private Integer getInclusiveLowerCommitTs(String namespace) {
        return namespaceToCommitTsLowerBound.computeIfAbsent(namespace, _u -> commitTsLowerInclusive++);
    }
}<|MERGE_RESOLUTION|>--- conflicted
+++ resolved
@@ -161,10 +161,6 @@
     @Test
     public void canUnlockForMultipleClients() {
         Set<String> namespaces = ImmutableSet.of("client1", "client2");
-<<<<<<< HEAD
-        Map<Namespace, ConjureUnlockResponseV2> responses =
-                Futures.getUnchecked(resource.unlock(AUTH_HEADER, getUnlockRequests(namespaces)));
-=======
         Map<Namespace, ConjureUnlockRequestV2> requests = getUnlockRequests(namespaces);
         Map<Namespace, ConjureUnlockResponseV2> responses =
                 Futures.getUnchecked(resource.unlock(AUTH_HEADER, requests));
@@ -172,10 +168,6 @@
             assertThat(responses.get(request.getKey()).get())
                     .isEqualTo(request.getValue().get());
         }
->>>>>>> d6c09999
-        assertThat(responses.values())
-                .hasSize(namespaces.size())
-                .allMatch(response -> response.get().size() == 1);
     }
 
     private Map<Namespace, GetCommitTimestampsResponse> getGetCommitTimestampsResponseMap(Set<String> namespaces) {
@@ -231,11 +223,7 @@
         when(timelockService.getCommitTimestamps(anyInt(), any()))
                 .thenReturn(Futures.immediateFuture(getCommitTimestampResponse(client)));
         when(timelockService.unlock(any()))
-<<<<<<< HEAD
-                .thenReturn(Futures.immediateFuture(ImmutableSet.of(LockToken.of(UUID.randomUUID()))));
-=======
                 .thenAnswer(invocation -> Futures.immediateFuture(invocation.<Set<LockToken>>getArgument(0)));
->>>>>>> d6c09999
         return timelockService;
     }
 
