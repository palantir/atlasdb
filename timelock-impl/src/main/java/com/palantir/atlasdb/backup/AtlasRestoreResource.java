/*
 * (c) Copyright 2021 Palantir Technologies Inc. All rights reserved.
 *
 * Licensed under the Apache License, Version 2.0 (the "License");
 * you may not use this file except in compliance with the License.
 * You may obtain a copy of the License at
 *
 *     http://www.apache.org/licenses/LICENSE-2.0
 *
 * Unless required by applicable law or agreed to in writing, software
 * distributed under the License is distributed on an "AS IS" BASIS,
 * WITHOUT WARRANTIES OR CONDITIONS OF ANY KIND, either express or implied.
 * See the License for the specific language governing permissions and
 * limitations under the License.
 */

package com.palantir.atlasdb.backup;

import com.google.common.annotations.VisibleForTesting;
import com.google.common.collect.ImmutableSet;
import com.google.common.util.concurrent.Futures;
import com.google.common.util.concurrent.ListenableFuture;
import com.google.common.util.concurrent.MoreExecutors;
import com.palantir.atlasdb.backup.api.AtlasRestoreClient;
import com.palantir.atlasdb.backup.api.AtlasRestoreClientEndpoints;
import com.palantir.atlasdb.backup.api.CompleteRestoreRequest;
import com.palantir.atlasdb.backup.api.CompleteRestoreResponse;
import com.palantir.atlasdb.backup.api.CompletedBackup;
import com.palantir.atlasdb.backup.api.UndertowAtlasRestoreClient;
import com.palantir.atlasdb.futures.AtlasFutures;
import com.palantir.atlasdb.http.RedirectRetryTargeter;
import com.palantir.atlasdb.timelock.ConjureResourceExceptionHandler;
import com.palantir.atlasdb.timelock.LightweightTimeLockService;
import com.palantir.atlasdb.timelock.api.Namespace;
import com.palantir.conjure.java.api.errors.ErrorType;
import com.palantir.conjure.java.api.errors.ServiceException;
import com.palantir.conjure.java.undertow.lib.UndertowService;
import com.palantir.logsafe.SafeArg;
import com.palantir.logsafe.logger.SafeLogger;
import com.palantir.logsafe.logger.SafeLoggerFactory;
import com.palantir.tokens.auth.AuthHeader;
import java.util.Map;
import java.util.Optional;
import java.util.function.Function;
import java.util.function.Supplier;
import java.util.stream.Collectors;

public class AtlasRestoreResource implements UndertowAtlasRestoreClient {
    private static final SafeLogger log = SafeLoggerFactory.get(AtlasRestoreResource.class);

    private final Function<String, LightweightTimeLockService> timelockServices;
    private final ConjureResourceExceptionHandler exceptionHandler;
    private final AuthHeaderValidator authHeaderValidator;

    @VisibleForTesting
    AtlasRestoreResource(
            AuthHeaderValidator authHeaderValidator,
            RedirectRetryTargeter redirectRetryTargeter,
<<<<<<< HEAD
            Function<String, LightweightTimeLockService> timelockServices) {
        this.permittedToken = permittedToken;
=======
            Function<String, AsyncTimelockService> timelockServices) {
        this.authHeaderValidator = authHeaderValidator;
>>>>>>> cac1adf3
        this.exceptionHandler = new ConjureResourceExceptionHandler(redirectRetryTargeter);
        this.timelockServices = timelockServices;
    }

    public static UndertowService undertow(
            AuthHeaderValidator authHeaderValidator,
            RedirectRetryTargeter redirectRetryTargeter,
            Function<String, LightweightTimeLockService> timelockServices) {
        return AtlasRestoreClientEndpoints.of(
                new AtlasRestoreResource(authHeaderValidator, redirectRetryTargeter, timelockServices));
    }

    public static AtlasRestoreClient jersey(
            AuthHeaderValidator authHeaderValidator,
            RedirectRetryTargeter redirectRetryTargeter,
            Function<String, LightweightTimeLockService> timelockServices) {
        return new JerseyAtlasRestoreClientAdapter(
                new AtlasRestoreResource(authHeaderValidator, redirectRetryTargeter, timelockServices));
    }

    @Override
    public ListenableFuture<CompleteRestoreResponse> completeRestore(
            AuthHeader authHeader, CompleteRestoreRequest request) {
        return handleExceptions(() -> completeRestoreInternal(authHeader, request));
    }

    private ListenableFuture<CompleteRestoreResponse> completeRestoreInternal(
            AuthHeader authHeader, CompleteRestoreRequest request) {
        if (!authHeaderValidator.suppliedTokenIsValid(authHeader)) {
            log.error(
                    "Attempted to complete restore with an invalid auth header. "
                            + "The provided token must match the configured permitted-backup-token.",
                    SafeArg.of("request", request));
            throw new ServiceException(ErrorType.PERMISSION_DENIED);
        }

        Map<CompletedBackup, ListenableFuture<Optional<Namespace>>> futureMap = request.getCompletedBackups().stream()
                .collect(Collectors.toMap(backup -> backup, this::completeRestoreAsync));
        ListenableFuture<Map<CompletedBackup, Namespace>> singleFuture =
                AtlasFutures.allAsMap(futureMap, MoreExecutors.newDirectExecutorService());

        return Futures.transform(
                singleFuture,
                map -> CompleteRestoreResponse.of(ImmutableSet.copyOf(map.values())),
                MoreExecutors.directExecutor());
    }

    private ListenableFuture<Optional<Namespace>> completeRestoreAsync(CompletedBackup completedBackup) {
        Namespace namespace = completedBackup.getNamespace();
        LightweightTimeLockService timelock = timelock(namespace);
        timelock.fastForwardTimestamp(completedBackup.getBackupEndTimestamp());
        return Futures.immediateFuture(Optional.of(namespace));
    }

<<<<<<< HEAD
    private Boolean suppliedTokenIsValid(AuthHeader suppliedAuthHeader) {
        return permittedToken
                .get()
                .map(token -> token.equals(suppliedAuthHeader.getBearerToken()))
                .orElse(false);
    }

    private LightweightTimeLockService timelock(Namespace namespace) {
=======
    private AsyncTimelockService timelock(Namespace namespace) {
>>>>>>> cac1adf3
        return timelockServices.apply(namespace.get());
    }

    private <T> ListenableFuture<T> handleExceptions(Supplier<ListenableFuture<T>> supplier) {
        return exceptionHandler.handleExceptions(supplier);
    }

    private static class JerseyAtlasRestoreClientAdapter implements AtlasRestoreClient {
        private final AtlasRestoreResource resource;

        public JerseyAtlasRestoreClientAdapter(AtlasRestoreResource resource) {
            this.resource = resource;
        }

        @Override
        public CompleteRestoreResponse completeRestore(AuthHeader authHeader, CompleteRestoreRequest request) {
            return AtlasFutures.getUnchecked(resource.completeRestore(authHeader, request));
        }
    }
}<|MERGE_RESOLUTION|>--- conflicted
+++ resolved
@@ -56,13 +56,8 @@
     AtlasRestoreResource(
             AuthHeaderValidator authHeaderValidator,
             RedirectRetryTargeter redirectRetryTargeter,
-<<<<<<< HEAD
             Function<String, LightweightTimeLockService> timelockServices) {
-        this.permittedToken = permittedToken;
-=======
-            Function<String, AsyncTimelockService> timelockServices) {
         this.authHeaderValidator = authHeaderValidator;
->>>>>>> cac1adf3
         this.exceptionHandler = new ConjureResourceExceptionHandler(redirectRetryTargeter);
         this.timelockServices = timelockServices;
     }
@@ -117,18 +112,7 @@
         return Futures.immediateFuture(Optional.of(namespace));
     }
 
-<<<<<<< HEAD
-    private Boolean suppliedTokenIsValid(AuthHeader suppliedAuthHeader) {
-        return permittedToken
-                .get()
-                .map(token -> token.equals(suppliedAuthHeader.getBearerToken()))
-                .orElse(false);
-    }
-
     private LightweightTimeLockService timelock(Namespace namespace) {
-=======
-    private AsyncTimelockService timelock(Namespace namespace) {
->>>>>>> cac1adf3
         return timelockServices.apply(namespace.get());
     }
 
