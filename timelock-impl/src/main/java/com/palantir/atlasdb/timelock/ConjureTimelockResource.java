/*
 * (c) Copyright 2020 Palantir Technologies Inc. All rights reserved.
 *
 * Licensed under the Apache License, Version 2.0 (the "License");
 * you may not use this file except in compliance with the License.
 * You may obtain a copy of the License at
 *
 *     http://www.apache.org/licenses/LICENSE-2.0
 *
 * Unless required by applicable law or agreed to in writing, software
 * distributed under the License is distributed on an "AS IS" BASIS,
 * WITHOUT WARRANTIES OR CONDITIONS OF ANY KIND, either express or implied.
 * See the License for the specific language governing permissions and
 * limitations under the License.
 */

package com.palantir.atlasdb.timelock;

import java.time.Duration;
<<<<<<< HEAD
=======
import java.util.OptionalLong;
import java.util.concurrent.ExecutionException;
>>>>>>> 69610e0c
import java.util.function.Function;
import java.util.function.Supplier;

import com.google.common.annotations.VisibleForTesting;
import com.google.common.util.concurrent.FluentFuture;
import com.google.common.util.concurrent.Futures;
import com.google.common.util.concurrent.ListenableFuture;
import com.google.common.util.concurrent.MoreExecutors;
import com.palantir.atlasdb.futures.AtlasFutures;
import com.palantir.atlasdb.http.RedirectRetryTargeter;
import com.palantir.atlasdb.timelock.api.ConjureGetFreshTimestampsRequest;
import com.palantir.atlasdb.timelock.api.ConjureGetFreshTimestampsResponse;
import com.palantir.atlasdb.timelock.api.ConjureStartTransactionsRequest;
import com.palantir.atlasdb.timelock.api.ConjureStartTransactionsResponse;
import com.palantir.atlasdb.timelock.api.ConjureTimelockService;
import com.palantir.atlasdb.timelock.api.ConjureTimelockServiceEndpoints;
import com.palantir.atlasdb.timelock.api.GetCommitTimestampsRequest;
import com.palantir.atlasdb.timelock.api.GetCommitTimestampsResponse;
import com.palantir.atlasdb.timelock.api.UndertowConjureTimelockService;
import com.palantir.conjure.java.api.errors.QosException;
import com.palantir.conjure.java.undertow.lib.UndertowService;
import com.palantir.leader.NotCurrentLeaderException;
import com.palantir.lock.impl.TooManyRequestsException;
import com.palantir.lock.remoting.BlockingTimeoutException;
import com.palantir.lock.v2.ImmutableStartTransactionRequestV5;
import com.palantir.lock.v2.LeaderTime;
import com.palantir.lock.v2.StartTransactionRequestV5;
import com.palantir.lock.v2.StartTransactionResponseV5;
import com.palantir.timestamp.TimestampRange;
import com.palantir.tokens.auth.AuthHeader;

public final class ConjureTimelockResource implements UndertowConjureTimelockService {
    private final RedirectRetryTargeter redirectRetryTargeter;
    private final Function<String, AsyncTimelockService> timelockServices;

    @VisibleForTesting
    ConjureTimelockResource(
            RedirectRetryTargeter redirectRetryTargeter,
            Function<String, AsyncTimelockService> timelockServices) {
        this.redirectRetryTargeter = redirectRetryTargeter;
        this.timelockServices = timelockServices;
    }

    public static UndertowService undertow(
            RedirectRetryTargeter redirectRetryTargeter,
            Function<String, AsyncTimelockService> timelockServices) {
        return ConjureTimelockServiceEndpoints.of(new ConjureTimelockResource(redirectRetryTargeter, timelockServices));
    }

    public static ConjureTimelockService jersey(
            RedirectRetryTargeter redirectRetryTargeter,
            Function<String, AsyncTimelockService> timelockServices) {
        return new JerseyAdapter(new ConjureTimelockResource(redirectRetryTargeter, timelockServices));
    }

    @Override
    public ListenableFuture<ConjureStartTransactionsResponse> startTransactions(
            AuthHeader authHeader, String namespace, ConjureStartTransactionsRequest request) {
        return handleExceptions(() -> {
            StartTransactionRequestV5 legacyRequest = ImmutableStartTransactionRequestV5.builder()
                    .requestId(request.getRequestId())
                    .requestorId(request.getRequestorId())
                    .numTransactions(request.getNumTransactions())
                    .build();
            ListenableFuture<StartTransactionResponseV5> responseFuture =
                    forNamespace(namespace).startTransactionsWithWatches(legacyRequest);
            return Futures.transform(responseFuture, response -> ConjureStartTransactionsResponse.builder()
                            .immutableTimestamp(response.immutableTimestamp())
                            .timestamps(response.timestamps())
                            .lease(response.lease())
                            .build(),
                    MoreExecutors.directExecutor());
        });
    }

    @Override
    public ListenableFuture<ConjureGetFreshTimestampsResponse> getFreshTimestamps(
            AuthHeader authHeader, String namespace, ConjureGetFreshTimestampsRequest request) {
        return handleExceptions(() -> {
            TimestampRange range = forNamespace(namespace).getFreshTimestamps(request.getNumTimestamps());
            return ConjureGetFreshTimestampsResponse.of(range.getLowerBound(), range.getUpperBound());
        });
    }

    @Override
    public ListenableFuture<LeaderTime> leaderTime(AuthHeader authHeader, String namespace) {
        return handleExceptions(() -> forNamespace(namespace).leaderTime());
    }

    @Override
    public ListenableFuture<GetCommitTimestampsResponse> getCommitTimestamps(AuthHeader authHeader, String namespace,
            GetCommitTimestampsRequest request) {
        return handleExceptions(() -> forNamespace(namespace).getCommitTimestamps(
                request.getNumTimestamps(),
                request.getLastKnownVersion().map(OptionalLong::of).orElseGet(OptionalLong::empty)));
    }

    private AsyncTimelockService forNamespace(String namespace) {
        return timelockServices.apply(namespace);
    }

    private <T> ListenableFuture<T> handleExceptions(Supplier<ListenableFuture<T>> supplier) {
        return handleExceptions(Futures.submitAsync(supplier::get, MoreExecutors.directExecutor()));
    }

    private <T> ListenableFuture<T> handleExceptions(ListenableFuture<T> future) {
        return FluentFuture.from(future)
                .catching(BlockingTimeoutException.class, timeout -> {
                    throw QosException.throttle(Duration.ZERO);
                }, MoreExecutors.directExecutor())
                .catching(NotCurrentLeaderException.class, notCurrentLeader -> {
                    throw redirectRetryTargeter.redirectRequest(notCurrentLeader.getServiceHint())
                            .<QosException>map(QosException::retryOther)
                            .orElseGet(QosException::unavailable);
                }, MoreExecutors.directExecutor())
                .catching(TooManyRequestsException.class, tooManyRequests -> {
                    throw QosException.throttle();
                }, MoreExecutors.directExecutor());
    }

    public static final class JerseyAdapter implements ConjureTimelockService {
        private final ConjureTimelockResource resource;

        private JerseyAdapter(ConjureTimelockResource resource) {
            this.resource = resource;
        }

        @Override
        public ConjureStartTransactionsResponse startTransactions(
                AuthHeader authHeader,
                String namespace,
                ConjureStartTransactionsRequest request) {
            return unwrap(resource.startTransactions(authHeader, namespace, request));
        }

        @Override
        public ConjureGetFreshTimestampsResponse getFreshTimestamps(
                AuthHeader authHeader,
                String namespace,
                ConjureGetFreshTimestampsRequest request) {
            return unwrap(resource.getFreshTimestamps(authHeader, namespace, request));
        }

        @Override
        public LeaderTime leaderTime(AuthHeader authHeader, String namespace) {
            return unwrap(resource.leaderTime(authHeader, namespace));
        }

        @Override
        public GetCommitTimestampsResponse getCommitTimestamps(AuthHeader authHeader, String namespace,
                GetCommitTimestampsRequest request) {
            return unwrap(resource.getCommitTimestamps(authHeader, namespace, request));
        }

        private static <T> T unwrap(ListenableFuture<T> future) {
            return AtlasFutures.getUnchecked(future);
        }
    }
}<|MERGE_RESOLUTION|>--- conflicted
+++ resolved
@@ -17,11 +17,7 @@
 package com.palantir.atlasdb.timelock;
 
 import java.time.Duration;
-<<<<<<< HEAD
-=======
 import java.util.OptionalLong;
-import java.util.concurrent.ExecutionException;
->>>>>>> 69610e0c
 import java.util.function.Function;
 import java.util.function.Supplier;
 
@@ -101,8 +97,12 @@
     public ListenableFuture<ConjureGetFreshTimestampsResponse> getFreshTimestamps(
             AuthHeader authHeader, String namespace, ConjureGetFreshTimestampsRequest request) {
         return handleExceptions(() -> {
-            TimestampRange range = forNamespace(namespace).getFreshTimestamps(request.getNumTimestamps());
-            return ConjureGetFreshTimestampsResponse.of(range.getLowerBound(), range.getUpperBound());
+            ListenableFuture<TimestampRange> rangeFuture = forNamespace(namespace)
+                    .getFreshTimestampsAsync(request.getNumTimestamps());
+            return Futures.transform(
+                    rangeFuture,
+                    range -> ConjureGetFreshTimestampsResponse.of(range.getLowerBound(), range.getUpperBound()),
+                    MoreExecutors.directExecutor());
         });
     }
 
