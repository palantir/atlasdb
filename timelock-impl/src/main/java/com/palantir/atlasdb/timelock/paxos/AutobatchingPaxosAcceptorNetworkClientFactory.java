--- conflicted
+++ resolved
@@ -52,39 +52,20 @@
     }
 
     public static AutobatchingPaxosAcceptorNetworkClientFactory create(
-<<<<<<< HEAD
             PaxosExecutionEnvironment<BatchPaxosAcceptor> executionEnvironment,
-=======
-            List<BatchPaxosAcceptor> acceptors,
-            Map<BatchPaxosAcceptor, ExecutorService> executors,
->>>>>>> 21d18322
             int quorumSize) {
         DisruptorAutobatcher<Map.Entry<Client, WithSeq<PaxosProposalId>>, PaxosResponses<PaxosPromise>> prepare =
-<<<<<<< HEAD
                 Autobatchers.coalescing(wrap(executionEnvironment, quorumSize, PrepareCoalescingFunction::new))
-=======
-                Autobatchers.coalescing(
-                        wrap(acceptors, executors, quorumSize, PrepareCoalescingFunction::new))
->>>>>>> 21d18322
                         .safeLoggablePurpose("batch-paxos-acceptor.prepare")
                         .build();
 
         DisruptorAutobatcher<Map.Entry<Client, PaxosProposal>, PaxosResponses<BooleanPaxosResponse>> accept =
-<<<<<<< HEAD
                 Autobatchers.coalescing(wrap(executionEnvironment, quorumSize, AcceptCoalescingFunction::new))
-=======
-                Autobatchers.coalescing(
-                        wrap(acceptors, executors, quorumSize, AcceptCoalescingFunction::new))
->>>>>>> 21d18322
                         .safeLoggablePurpose("batch-paxos-acceptor.accept")
                         .build();
 
         DisruptorAutobatcher<Client, PaxosResponses<PaxosLong>> latestSequenceAutobatcher =
-<<<<<<< HEAD
                 Autobatchers.coalescing(wrap(executionEnvironment, quorumSize, BatchingPaxosLatestSequenceCache::new))
-=======
-                Autobatchers.coalescing(wrap(acceptors, executors, quorumSize, BatchingPaxosLatestSequenceCache::new))
->>>>>>> 21d18322
                         .safeLoggablePurpose("batch-paxos-acceptor.latest-sequence-cache")
                         .build();
 
