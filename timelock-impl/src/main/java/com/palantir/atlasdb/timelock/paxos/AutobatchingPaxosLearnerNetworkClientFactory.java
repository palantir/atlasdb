/*
 * (c) Copyright 2019 Palantir Technologies Inc. All rights reserved.
 *
 * Licensed under the Apache License, Version 2.0 (the "License");
 * you may not use this file except in compliance with the License.
 * You may obtain a copy of the License at
 *
 *     http://www.apache.org/licenses/LICENSE-2.0
 *
 * Unless required by applicable law or agreed to in writing, software
 * distributed under the License is distributed on an "AS IS" BASIS,
 * WITHOUT WARRANTIES OR CONDITIONS OF ANY KIND, either express or implied.
 * See the License for the specific language governing permissions and
 * limitations under the License.
 */

package com.palantir.atlasdb.timelock.paxos;

import static com.palantir.atlasdb.timelock.paxos.PaxosQuorumCheckingCoalescingFunction.wrap;

import java.io.Closeable;
import java.util.List;
import java.util.Map;
import java.util.Optional;
import java.util.concurrent.ExecutionException;
import java.util.concurrent.ExecutorService;
import java.util.function.Function;
import java.util.stream.Collectors;

import com.google.common.collect.ImmutableList;
import com.google.common.collect.Maps;
import com.palantir.atlasdb.autobatch.Autobatchers;
import com.palantir.atlasdb.autobatch.DisruptorAutobatcher;
import com.palantir.atlasdb.timelock.paxos.PaxosQuorumCheckingCoalescingFunction.PaxosContainer;
<<<<<<< HEAD
import com.palantir.common.concurrent.CheckedRejectionExecutorService;
=======
>>>>>>> c29a52fa
import com.palantir.common.streams.KeyedStream;
import com.palantir.logsafe.Preconditions;
import com.palantir.paxos.Client;
import com.palantir.paxos.PaxosLearnerNetworkClient;
import com.palantir.paxos.PaxosResponse;
import com.palantir.paxos.PaxosResponses;
import com.palantir.paxos.PaxosUpdate;
import com.palantir.paxos.PaxosValue;

public class AutobatchingPaxosLearnerNetworkClientFactory implements Closeable {

    private final DisruptorAutobatcher<Map.Entry<Client, PaxosValue>, PaxosResponse> learn;
    private final DisruptorAutobatcher<WithSeq<Client>, PaxosResponses<PaxosContainer<Optional<PaxosValue>>>> getLearnedValues;
    private final DisruptorAutobatcher<WithSeq<Client>, PaxosResponses<PaxosUpdate>> getLearnedValuesSince;

    private AutobatchingPaxosLearnerNetworkClientFactory(
            DisruptorAutobatcher<Map.Entry<Client, PaxosValue>, PaxosResponse> learn,
            DisruptorAutobatcher<WithSeq<Client>, PaxosResponses<PaxosContainer<Optional<PaxosValue>>>> getLearnedValues,
            DisruptorAutobatcher<WithSeq<Client>, PaxosResponses<PaxosUpdate>> getLearnedValuesSince) {
        this.learn = learn;
        this.getLearnedValues = getLearnedValues;
        this.getLearnedValuesSince = getLearnedValuesSince;
    }

    public static AutobatchingPaxosLearnerNetworkClientFactory createForTests(
            LocalAndRemotes<BatchPaxosLearner> learners,
            ExecutorService executorService,
            int quorumSize) {
        return create(
                learners.map(batchPaxosLearner -> WithDedicatedExecutor.of(batchPaxosLearner, executorService)),
                quorumSize);
    }

    public static AutobatchingPaxosLearnerNetworkClientFactory create(
            LocalAndRemotes<WithDedicatedExecutor<BatchPaxosLearner>> learners,
            int quorumSize) {
        DisruptorAutobatcher<Map.Entry<Client, PaxosValue>, PaxosResponse> learn =
                Autobatchers.coalescing(new LearnCoalescingConsumer(learners.local(), learners.remotes()))
                        .safeLoggablePurpose("batch-paxos-learner.learn")
                        .build();

<<<<<<< HEAD
        Map<BatchPaxosLearner, CheckedRejectionExecutorService> executors = KeyedStream.of(learners.all())
                .map(WithDedicatedExecutor::executor)
                .mapKeys(WithDedicatedExecutor::service)
                .collectToMap();
        List<BatchPaxosLearner> remotes = learners.all()
                .stream()
                .map(WithDedicatedExecutor::service)
                .collect(Collectors.toList());
=======
        Map<BatchPaxosLearner, ExecutorService> executors = WithDedicatedExecutor.convert(learners.all());
        List<BatchPaxosLearner> remotes = ImmutableList.copyOf(executors.keySet());
>>>>>>> c29a52fa

        DisruptorAutobatcher<WithSeq<Client>, PaxosResponses<PaxosContainer<Optional<PaxosValue>>>> learnedValues =
                Autobatchers.coalescing(
                        wrap(
                                remotes,
                                executors,
                                quorumSize,
                                LearnedValuesCoalescingFunction::new))
                .safeLoggablePurpose("batch-paxos-learner.learned-values")
                .build();

        DisruptorAutobatcher<WithSeq<Client>, PaxosResponses<PaxosUpdate>> learnedValuesSince =
                Autobatchers.coalescing(
                        wrap(
                                remotes,
                                executors,
                                quorumSize,
                                LearnedValuesSinceCoalescingFunction::new))
                .safeLoggablePurpose("batch-paxos-learner.learned-values-since")
                .build();

        return new AutobatchingPaxosLearnerNetworkClientFactory(
                learn,
                learnedValues,
                learnedValuesSince);
    }

    public PaxosLearnerNetworkClient paxosLearnerForClient(Client client) {
        return new AutobatchingPaxosLearnerNetworkClient(client);
    }

    @Override
    public void close() {
        learn.close();
        getLearnedValues.close();
        getLearnedValuesSince.close();
    }

    private final class AutobatchingPaxosLearnerNetworkClient implements PaxosLearnerNetworkClient {

        private final Client client;

        private AutobatchingPaxosLearnerNetworkClient(Client client) {
            this.client = client;
        }

        @Override
        public void learn(long seq, PaxosValue value) {
            Preconditions.checkArgument(seq == value.getRound(), "seq differs from PaxosValue.round");
            try {
                learn.apply(Maps.immutableEntry(client, value)).get();
            } catch (ExecutionException | InterruptedException e) {
                throw AutobatcherExecutionExceptions.handleAutobatcherExceptions(e);
            }
        }

        @Override
        public <T extends PaxosResponse> PaxosResponses<T> getLearnedValue(
                long seq,
                Function<Optional<PaxosValue>, T> mapper) {
            try {
                return getLearnedValues.apply(WithSeq.of(client, seq)).get().map(c -> mapper.apply(c.get()));
            } catch (ExecutionException | InterruptedException e) {
                throw AutobatcherExecutionExceptions.handleAutobatcherExceptions(e);
            }
        }

        @Override
        public PaxosResponses<PaxosUpdate> getLearnedValuesSince(long seq) {
            try {
                return getLearnedValuesSince.apply(WithSeq.of(client, seq)).get();
            } catch (ExecutionException | InterruptedException e) {
                throw AutobatcherExecutionExceptions.handleAutobatcherExceptions(e);
            }
        }

    }
}<|MERGE_RESOLUTION|>--- conflicted
+++ resolved
@@ -32,10 +32,7 @@
 import com.palantir.atlasdb.autobatch.Autobatchers;
 import com.palantir.atlasdb.autobatch.DisruptorAutobatcher;
 import com.palantir.atlasdb.timelock.paxos.PaxosQuorumCheckingCoalescingFunction.PaxosContainer;
-<<<<<<< HEAD
 import com.palantir.common.concurrent.CheckedRejectionExecutorService;
-=======
->>>>>>> c29a52fa
 import com.palantir.common.streams.KeyedStream;
 import com.palantir.logsafe.Preconditions;
 import com.palantir.paxos.Client;
@@ -77,19 +74,9 @@
                         .safeLoggablePurpose("batch-paxos-learner.learn")
                         .build();
 
-<<<<<<< HEAD
-        Map<BatchPaxosLearner, CheckedRejectionExecutorService> executors = KeyedStream.of(learners.all())
-                .map(WithDedicatedExecutor::executor)
-                .mapKeys(WithDedicatedExecutor::service)
-                .collectToMap();
-        List<BatchPaxosLearner> remotes = learners.all()
-                .stream()
-                .map(WithDedicatedExecutor::service)
-                .collect(Collectors.toList());
-=======
-        Map<BatchPaxosLearner, ExecutorService> executors = WithDedicatedExecutor.convert(learners.all());
+        Map<BatchPaxosLearner, CheckedRejectionExecutorService> executors
+                = WithDedicatedExecutor.convert(learners.all());
         List<BatchPaxosLearner> remotes = ImmutableList.copyOf(executors.keySet());
->>>>>>> c29a52fa
 
         DisruptorAutobatcher<WithSeq<Client>, PaxosResponses<PaxosContainer<Optional<PaxosValue>>>> learnedValues =
                 Autobatchers.coalescing(
