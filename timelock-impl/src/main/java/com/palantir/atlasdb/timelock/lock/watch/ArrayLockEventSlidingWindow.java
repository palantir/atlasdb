--- conflicted
+++ resolved
@@ -19,10 +19,7 @@
 import java.util.ArrayList;
 import java.util.List;
 import java.util.Optional;
-<<<<<<< HEAD
 import java.util.function.Supplier;
-=======
->>>>>>> 59b089eb
 
 import javax.annotation.concurrent.ThreadSafe;
 
@@ -43,11 +40,7 @@
         this.maxSize = maxSize;
     }
 
-<<<<<<< HEAD
     long lastVersion() {
-=======
-    public long lastVersion() {
->>>>>>> 59b089eb
         return nextSequence - 1;
     }
 
@@ -63,11 +56,7 @@
         nextSequence++;
     }
 
-<<<<<<< HEAD
     synchronized void finalizeAndAddSnapshot(long startVersion, LockWatchCreatedEventReplayer eventReplayer) {
-=======
-    public synchronized void finalizeAndAddSnapshot(long startVersion, LockWatchCreatedEventReplayer eventReplayer) {
->>>>>>> 59b089eb
         Optional<List<LockWatchEvent>> remaining = getFromVersion(startVersion);
         if (remaining.isPresent()) {
             remaining.get().forEach(eventReplayer::replay);
@@ -75,7 +64,6 @@
         }
     }
 
-<<<<<<< HEAD
     /**
      * Warning: this will block all lock and unlock requests until the task is done. Improper use of this method can
      * result in a deadlock.
@@ -84,8 +72,6 @@
         return ValueAndVersion.of(lastVersion(), task.get());
     }
 
-=======
->>>>>>> 59b089eb
     /**
      * Returns a list of all events that occurred immediately after the requested version up to the most recent version,
      * ordered by consecutively increasing sequence numbers. If the list cannot be created, either a priori or because
@@ -105,19 +91,11 @@
      *      the state where, even though all the necessary events were in the requested window at the start of executing
      *      this method, that is no longer the case when the method returns.
      */
-<<<<<<< HEAD
-    Optional<List<LockWatchEvent>> getFromVersion(long version) {
-        return getFromTo(version, nextSequence - 1);
-    }
-
-    Optional<List<LockWatchEvent>> getFromTo(long startVersion, long endVersion) {
-=======
     public Optional<List<LockWatchEvent>> getFromVersion(long version) {
         return getFromTo(version, lastVersion());
     }
 
     public Optional<List<LockWatchEvent>> getFromTo(long startVersion, long endVersion) {
->>>>>>> 59b089eb
         if (versionInTheFuture(startVersion, endVersion) || versionTooOld(startVersion, endVersion)) {
             return Optional.empty();
         }
