--- conflicted
+++ resolved
@@ -41,19 +41,11 @@
     private final UUID logId = UUID.randomUUID();
     private final ArrayLockEventSlidingWindow slidingWindow = new ArrayLockEventSlidingWindow(1000);
     private final Supplier<LockWatches> watchesSupplier;
-<<<<<<< HEAD
-    private final HeldLocksCollection heldLocks;
-
-    public LockEventLogImpl(Supplier<LockWatches> watchesSupplier, HeldLocksCollection heldLocks) {
-        this.watchesSupplier = watchesSupplier;
-        this.heldLocks = heldLocks;
-=======
     private final HeldLocksCollection heldLocksCollection;
 
     public LockEventLogImpl(Supplier<LockWatches> watchesSupplier, HeldLocksCollection heldLocksCollection) {
         this.watchesSupplier = watchesSupplier;
         this.heldLocksCollection = heldLocksCollection;
->>>>>>> 59b089eb
     }
 
     @Override
@@ -71,11 +63,7 @@
             return attemptToCalculateSnapshot();
         }
         List<LockWatchEvent> events = maybeEvents.get();
-<<<<<<< HEAD
         return LockWatchStateUpdate.success(logId, toVersion, events);
-=======
-        return LockWatchStateUpdate.success(logId, fromVersion.getAsLong() + events.size(), events);
->>>>>>> 59b089eb
     }
 
     /**
@@ -89,11 +77,7 @@
 
         Optional<List<LockWatchEvent>> eventsToReplay = slidingWindow.getFromTo(startVersion, endVersion);
         if (!eventsToReplay.isPresent()) {
-<<<<<<< HEAD
-            return LockWatchStateUpdate.failure(logId);
-=======
             return LockWatchStateUpdate.failed(logId);
->>>>>>> 59b089eb
         }
         eventsToReplay.get().forEach(eventReplayer::replay);
         return LockWatchStateUpdate.snapshot(
@@ -121,26 +105,19 @@
      * implement.
      */
     private Set<LockDescriptor> calculateOpenLocks(RangeSet<LockDescriptor> watchedRanges) {
-<<<<<<< HEAD
-        return heldLocks.locksHeld().stream()
-                .flatMap(locksHeld -> locksHeld.getLocks().stream().map(AsyncLock::getDescriptor))
-                .filter(watchedRanges::contains)
-                .collect(Collectors.toSet());
-    }
-
-    /**
-     * Warning: this will block all lock and unlock requests until the task is done. Improper use of this method can
-     * result in a deadlock.
-     */
-    @Override
-    public <T> ValueAndVersion<T> runTaskAndAtomicallyReturnVersion(Supplier<T> task) {
-        return slidingWindow.runTaskAndAtomicallyReturnVersion(task);
-=======
         return heldLocksCollection.locksHeld().stream()
                 .flatMap(locksHeld -> locksHeld.getLocks().stream().map(AsyncLock::getDescriptor))
                 .filter(watchedRanges::contains)
                 .collect(Collectors.toSet());
->>>>>>> 59b089eb
+    }
+
+    /**
+     * Warning: this will block all lock and unlock requests until the task is done. Improper use of this method can
+     * result in a deadlock.
+     */
+    @Override
+    public <T> ValueAndVersion<T> runTaskAndAtomicallyReturnVersion(Supplier<T> task) {
+        return slidingWindow.runTaskAndAtomicallyReturnVersion(task);
     }
 
     @Override
