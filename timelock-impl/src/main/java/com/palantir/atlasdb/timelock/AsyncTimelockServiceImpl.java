/*
 * (c) Copyright 2018 Palantir Technologies Inc. All rights reserved.
 *
 * Licensed under the Apache License, Version 2.0 (the "License");
 * you may not use this file except in compliance with the License.
 * You may obtain a copy of the License at
 *
 *     http://www.apache.org/licenses/LICENSE-2.0
 *
 * Unless required by applicable law or agreed to in writing, software
 * distributed under the License is distributed on an "AS IS" BASIS,
 * WITHOUT WARRANTIES OR CONDITIONS OF ANY KIND, either express or implied.
 * See the License for the specific language governing permissions and
 * limitations under the License.
 */
package com.palantir.atlasdb.timelock;

import java.io.IOException;
import java.util.Set;
import java.util.UUID;

import com.palantir.atlasdb.timelock.lock.AsyncLockService;
import com.palantir.atlasdb.timelock.lock.AsyncResult;
import com.palantir.atlasdb.timelock.lock.TimeLimit;
import com.palantir.atlasdb.timelock.paxos.ManagedTimestampService;
import com.palantir.atlasdb.timelock.transaction.timestamp.ClientAwareManagedTimestampService;
import com.palantir.atlasdb.timelock.transaction.timestamp.DelegatingClientAwareManagedTimestampService;
import com.palantir.lock.v2.LeaderTime;
import com.palantir.lock.v2.IdentifiedTimeLockRequest;
import com.palantir.lock.v2.LeasableLockToken;
<<<<<<< HEAD
import com.palantir.lock.v2.LeasableRefreshLockResponse;
import com.palantir.lock.v2.LeasableStartAtlasDbTransactionResponse;
=======
import com.palantir.lock.v2.RefreshLockResponseV2;
import com.palantir.lock.v2.StartAtlasDbTransactionResponseV3;
>>>>>>> c6745f7c
import com.palantir.lock.v2.LockImmutableTimestampResponse;
import com.palantir.lock.v2.LockRequest;
import com.palantir.lock.v2.LockToken;
import com.palantir.lock.v2.StartAtlasDbTransactionResponse;
import com.palantir.lock.v2.StartIdentifiedAtlasDbTransactionRequest;
import com.palantir.lock.v2.TimestampAndPartition;
import com.palantir.lock.v2.WaitForLocksRequest;
import com.palantir.timestamp.TimestampRange;

public class AsyncTimelockServiceImpl implements AsyncTimelockService {

    private final AsyncLockService lockService;
    private final ClientAwareManagedTimestampService timestampService;

    public AsyncTimelockServiceImpl(
            AsyncLockService lockService,
            ManagedTimestampService timestampService) {
        this.lockService = lockService;
        this.timestampService = DelegatingClientAwareManagedTimestampService.createDefault(timestampService);
    }

    @Override
    public boolean isInitialized() {
        return timestampService.isInitialized();
    }

    @Override
    public long getFreshTimestamp() {
        return timestampService.getFreshTimestamp();
    }

    @Override
    public TimestampRange getFreshTimestamps(int numTimestampsRequested) {
        return timestampService.getFreshTimestamps(numTimestampsRequested);
    }

    @Override
    public TimestampAndPartition getFreshTimestampForClient(UUID clientIdentifier) {
        return timestampService.getFreshTimestampForClient(clientIdentifier);
    }

    @Override
    public LockImmutableTimestampResponse lockImmutableTimestamp(IdentifiedTimeLockRequest request) {
        long timestamp = timestampService.getFreshTimestamp();

        // this will always return synchronously
        LeasableLockToken leasebleLock = lockService.lockImmutableTimestamp(request.getRequestId(), timestamp).get();
        long immutableTs = lockService.getImmutableTimestamp().orElse(timestamp);

        return LockImmutableTimestampResponse.of(immutableTs, leasebleLock.token());
    }

    @Override
    public long getImmutableTimestamp() {
        long timestamp = timestampService.getFreshTimestamp();
        return lockService.getImmutableTimestamp().orElse(timestamp);
    }

    @Override
    public AsyncResult<LeasableLockToken> lock(LockRequest request) {
        return lockService.lock(
                request.getRequestId(),
                request.getLockDescriptors(),
                TimeLimit.of(request.getAcquireTimeoutMs()));
    }

    @Override
    public AsyncResult<Void> waitForLocks(WaitForLocksRequest request) {
        return lockService.waitForLocks(
                request.getRequestId(),
                request.getLockDescriptors(),
                TimeLimit.of(request.getAcquireTimeoutMs()));
    }

    @Override
<<<<<<< HEAD
    public LeasableRefreshLockResponse refreshLockLeases(Set<LockToken> tokens) {
=======
    public RefreshLockResponseV2 refreshLockLeases(Set<LockToken> tokens) {
>>>>>>> c6745f7c
        return lockService.refresh(tokens);
    }

    @Override
    public Set<LockToken> unlock(Set<LockToken> tokens) {
        return lockService.unlock(tokens);
    }

    @Override
    public StartAtlasDbTransactionResponse startAtlasDbTransaction(IdentifiedTimeLockRequest request) {
        return StartAtlasDbTransactionResponse.of(
                lockImmutableTimestamp(request),
                getFreshTimestamp());
    }

    @Override
<<<<<<< HEAD
    public LeasableStartAtlasDbTransactionResponse startIdentifiedAtlasDbTransaction(
=======
    public StartAtlasDbTransactionResponseV3 startIdentifiedAtlasDbTransaction(
>>>>>>> c6745f7c
            StartIdentifiedAtlasDbTransactionRequest request) {

        long timestamp = timestampService.getFreshTimestamp();

        // this will always return synchronously
        LeasableLockToken leasebleLock = lockService.lockImmutableTimestamp(request.requestId(), timestamp).get();
        long immutableTs = lockService.getImmutableTimestamp().orElse(timestamp);

        LockImmutableTimestampResponse lockImmutableTimestampResponse =
                LockImmutableTimestampResponse.of(immutableTs, leasebleLock.token());

        TimestampAndPartition timestampAndPartition = getFreshTimestampForClient(request.requestorId());

<<<<<<< HEAD
        return LeasableStartAtlasDbTransactionResponse.of(
=======
        return StartAtlasDbTransactionResponseV3.of(
>>>>>>> c6745f7c
                lockImmutableTimestampResponse,
                timestampAndPartition,
                leasebleLock.lease());

    }

    @Override
    public LeaderTime leaderTime() {
        return lockService.identifiedTime();
    }

    @Override
    public long currentTimeMillis() {
        return System.currentTimeMillis();
    }

    @Override
    public void fastForwardTimestamp(long currentTimestamp) {
        timestampService.fastForwardTimestamp(currentTimestamp);
    }

    @Override
    public String ping() {
        return timestampService.ping();
    }

    @Override
    public void close() throws IOException {
        lockService.close();
    }
}<|MERGE_RESOLUTION|>--- conflicted
+++ resolved
@@ -28,13 +28,8 @@
 import com.palantir.lock.v2.LeaderTime;
 import com.palantir.lock.v2.IdentifiedTimeLockRequest;
 import com.palantir.lock.v2.LeasableLockToken;
-<<<<<<< HEAD
-import com.palantir.lock.v2.LeasableRefreshLockResponse;
-import com.palantir.lock.v2.LeasableStartAtlasDbTransactionResponse;
-=======
 import com.palantir.lock.v2.RefreshLockResponseV2;
 import com.palantir.lock.v2.StartAtlasDbTransactionResponseV3;
->>>>>>> c6745f7c
 import com.palantir.lock.v2.LockImmutableTimestampResponse;
 import com.palantir.lock.v2.LockRequest;
 import com.palantir.lock.v2.LockToken;
@@ -110,11 +105,7 @@
     }
 
     @Override
-<<<<<<< HEAD
-    public LeasableRefreshLockResponse refreshLockLeases(Set<LockToken> tokens) {
-=======
     public RefreshLockResponseV2 refreshLockLeases(Set<LockToken> tokens) {
->>>>>>> c6745f7c
         return lockService.refresh(tokens);
     }
 
@@ -131,11 +122,7 @@
     }
 
     @Override
-<<<<<<< HEAD
-    public LeasableStartAtlasDbTransactionResponse startIdentifiedAtlasDbTransaction(
-=======
     public StartAtlasDbTransactionResponseV3 startIdentifiedAtlasDbTransaction(
->>>>>>> c6745f7c
             StartIdentifiedAtlasDbTransactionRequest request) {
 
         long timestamp = timestampService.getFreshTimestamp();
@@ -149,11 +136,7 @@
 
         TimestampAndPartition timestampAndPartition = getFreshTimestampForClient(request.requestorId());
 
-<<<<<<< HEAD
-        return LeasableStartAtlasDbTransactionResponse.of(
-=======
         return StartAtlasDbTransactionResponseV3.of(
->>>>>>> c6745f7c
                 lockImmutableTimestampResponse,
                 timestampAndPartition,
                 leasebleLock.lease());
