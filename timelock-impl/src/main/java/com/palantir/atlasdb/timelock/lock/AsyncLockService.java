--- conflicted
+++ resolved
@@ -31,12 +31,8 @@
 import com.palantir.lock.v2.LeaderTime;
 import com.palantir.lock.v2.LeadershipId;
 import com.palantir.lock.v2.LeasableLockToken;
-<<<<<<< HEAD
-import com.palantir.lock.v2.LeasableRefreshLockResponse;
-=======
 import com.palantir.lock.v2.LockLeaseConstants;
 import com.palantir.lock.v2.RefreshLockResponseV2;
->>>>>>> c6745f7c
 import com.palantir.lock.v2.Lease;
 import com.palantir.lock.v2.LockToken;
 
@@ -150,31 +146,19 @@
         return refresh(ImmutableSet.of(token)).refreshedTokens().contains(token);
     }
 
-<<<<<<< HEAD
-    public LeasableRefreshLockResponse refresh(Set<LockToken> tokens) {
-=======
     public RefreshLockResponseV2 refresh(Set<LockToken> tokens) {
->>>>>>> c6745f7c
 
         NanoTime startTime = NanoTime.now();
         Set<LockToken> refreshedTokens = heldLocks.refresh(tokens);
 
-<<<<<<< HEAD
-        return LeasableRefreshLockResponse.of(
-=======
         return RefreshLockResponseV2.of(
->>>>>>> c6745f7c
                 refreshedTokens,
                 leaseWithStart(startTime));
     }
 
     private Lease leaseWithStart(NanoTime startTime) {
         return Lease.of(LeaderTime.of(leadershipId, startTime),
-<<<<<<< HEAD
-                LeaseContract.LEASE_PERIOD);
-=======
                 LockLeaseConstants.CLIENT_LEASE_TIMEOUT);
->>>>>>> c6745f7c
     }
 
     public LeaderTime identifiedTime() {
