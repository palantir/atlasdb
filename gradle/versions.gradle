ext.libVersions =
  [
    guava:   '18.0',
    slf4j:   '1.7.5',
    jna:     '4.1.0',
    jsr305:  '1.3.9',
    junit:   '4.12',
    jmock:   '2.8.2',
    logback: '1.1.3',
    mockito: '1.10.17',
    assertj: '3.5.2',
    dropwizard:   '0.8.2',
    dockerComposeRule: '0.18.0',
    commons_codec: '1.6',
    commons_lang: '2.6',
    commons_lang3: '3.1',
    commons_io: '2.1',
    commons_dbutils: '1.3',
    joda_time: '2.7',
    json_simple: '1.1.1',
    snappy: '1.1.1.7',
    immutables: '2.2.8',
    jackson: '2.5.1',
    jackson_annotation: '2.5.0',
    jacoco: '0.7.7.201606060606',
    cassandra: '2.2.7',
    cassandra_driver_core: '2.2.0-rc3',
    groovy: '2.4.4',
    hamcrest: '1.3',
    commons_codec: '1.10',
    libthrift: '0.9.2',
    protobuf: '2.6.0',
    findbugs: '1.3.9',
    hikariCP: '2.4.7',
    checkstyle: '6.18',
<<<<<<< HEAD
    snakeyaml: '1.12',
=======
    findbugsAnnotations: '2.0.3',
>>>>>>> 17b17182

    // Danger, Will Robinson!
    //
    // This driver has historically low code quality and should be considered a high-risk update.
    // Severe performance regressions in 1202,3,4.
    // Severe correctness issues in 1204,5,6.
    // Update with care and caution.
    postgresql: '9.4.1209',

    c3p0: '0.9.5.1',
    log4j: '1.2.17'
]

configurations.matching({ it.name in ['compile', 'runtime'] }).all {
    resolutionStrategy {
        failOnVersionConflict()
    }
}<|MERGE_RESOLUTION|>--- conflicted
+++ resolved
@@ -33,11 +33,8 @@
     findbugs: '1.3.9',
     hikariCP: '2.4.7',
     checkstyle: '6.18',
-<<<<<<< HEAD
     snakeyaml: '1.12',
-=======
     findbugsAnnotations: '2.0.3',
->>>>>>> 17b17182
 
     // Danger, Will Robinson!
     //
