--- conflicted
+++ resolved
@@ -10,12 +10,8 @@
     mockito: '1.10.17',
     assertj: '3.5.2',
     dropwizard:   '0.8.2',
-<<<<<<< HEAD
-    dockerComposeRule: '0.16.0',
+    dockerComposeRule: '0.18.0',
     commons_codec: '1.6',
-=======
-    dockerComposeRule: '0.18.0',
->>>>>>> 1c80de72
     commons_lang: '2.6',
     commons_lang3: '3.1',
     commons_io: '2.1',
@@ -35,13 +31,9 @@
     libthrift: '0.9.2',
     protobuf: '2.6.0',
     findbugs: '1.3.9',
-<<<<<<< HEAD
-    hikariCP: '2.4.5',
-    snakeyaml: '1.12',
-=======
     hikariCP: '2.4.7',
     checkstyle: '6.18',
->>>>>>> 1c80de72
+    snakeyaml: '1.12',
 
     // Danger, Will Robinson!
     //
