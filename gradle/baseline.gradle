List<String> blacklistedBaselineProjects = [
        'atlasdb-cli',
        'atlasdb-client',
        'atlasdb-client-protobufs',
        'atlasdb-commons',
        'atlasdb-console',
        'atlasdb-dbkvs-hikari',
        'atlasdb-ete-test-utils',
<<<<<<< HEAD
        'atlasdb-exec',
=======
        'atlasdb-ete-tests',
>>>>>>> f256ebd4
        'atlasdb-jdbc',
        'atlasdb-jdbc-tests',
        'atlasdb-rocksdb',
        'atlasdb-rocksdb-tests',
        'atlasdb-service',
        'atlasdb-service-server',
        'atlasdb-tests-shared',
        'cassandra-partitioner',
        'commons-db',
        'commons-executors',
        'leader-election-api',
        'leader-election-api-protobufs',
        'leader-election-impl',
        'lock-api',
        'lock-impl',
        'profile-client',
        'profile-client-protobufs',
        'timestamp-impl']


if (!blacklistedBaselineProjects.contains(project.name)) {
    apply plugin: 'com.palantir.baseline-checkstyle'
    apply plugin: 'org.inferred.processors'  // installs the "processor" configuration needed for baseline-error-prone
    apply plugin: 'com.palantir.baseline-error-prone'

    configurations.errorprone {
        resolutionStrategy {
            force 'com.google.guava:guava:21.0'
        }
    }
}

apply plugin: 'com.palantir.baseline-eclipse'
apply plugin: 'com.palantir.baseline-idea'<|MERGE_RESOLUTION|>--- conflicted
+++ resolved
@@ -6,11 +6,6 @@
         'atlasdb-console',
         'atlasdb-dbkvs-hikari',
         'atlasdb-ete-test-utils',
-<<<<<<< HEAD
-        'atlasdb-exec',
-=======
-        'atlasdb-ete-tests',
->>>>>>> f256ebd4
         'atlasdb-jdbc',
         'atlasdb-jdbc-tests',
         'atlasdb-rocksdb',
