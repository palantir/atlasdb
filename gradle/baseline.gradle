--- conflicted
+++ resolved
@@ -16,11 +16,6 @@
         'atlasdb-service-server',
         'atlasdb-tests-shared',
         'cassandra-partitioner',
-<<<<<<< HEAD
-        'commons-annotations',
-=======
-        'commons-api',
->>>>>>> 38b31bd0
         'commons-db',
         'commons-executors',
         'leader-election-api',
